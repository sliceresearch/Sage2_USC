function windowManager(id, sock) {
	this.element = document.getElementById(id);
	this.ctx = this.element.getContext("2d");
	this.socket = sock;
	this.nRows = 0;
	this.nCols = 0;
	this.aspectRatio = 1.0;
	this.resolution = [];
	this.scale = 1.0;
	this.titleBarHeight = 0;
	this.items = [];
	
	var widthPercent = this.element.style.width;
	var widthPx = parseFloat(widthPercent.substring(0, widthPercent.length-1)/100) * this.element.parentNode.clientWidth;
	
	this.ctx.canvas.width = widthPx;
	this.ctx.canvas.height = widthPx / this.aspectRatio;
	
	this.draw = function() {
		// clear canvas		
		this.ctx.clearRect(0,0, this.element.width, this.element.weight);
		
		var i;
		
		/* draw display background */
		this.ctx.fillStyle = "rgba(200, 200, 200, 1.0)";
		this.ctx.fillRect(0,0, this.element.width, this.element.height);
        
        
		/* draw all items */
		for(i=0; i<this.items.length; i++){
			// item
			this.ctx.fillStyle = "rgba(255, 255, 255, 1.0)";
			this.ctx.lineWidth = 2;
			this.ctx.strokeStyle = "rgba(90, 90, 90, 1.0)";
			
			var eLeft = this.items[i].left * this.scale;
			var eTop = (this.items[i].top+this.titleBarHeight) * this.scale;
			var eWidth = this.items[i].width * this.scale;
			var eHeight = this.items[i].height * this.scale;
			
			this.ctx.fillRect(eLeft, eTop, eWidth, eHeight);
			this.ctx.strokeRect(eLeft, eTop, eWidth, eHeight);
			
			// title bar
			this.ctx.fillStyle = "rgba(102, 102, 102, 1.0)";
			this.ctx.lineWidth = 2;
			this.ctx.strokeStyle = "rgba(90, 90, 90, 1.0)";
			
			var eLeft = this.items[i].left * this.scale;
			var eTop = (this.items[i].top) * this.scale;
			var eWidth = this.items[i].width * this.scale;
			var eHeight = this.titleBarHeight * this.scale;
			
			this.ctx.fillRect(eLeft, eTop, eWidth, eHeight);
			this.ctx.strokeRect(eLeft, eTop, eWidth, eHeight);
		}
		
		
		/* draw tiled display layout */
		this.ctx.lineWidth = 2;
		this.ctx.strokeStyle = "rgba(0, 0, 0, 1.0)";
		this.ctx.strokeRect(0,0, this.element.width, this.element.height);
		
		var stepX = this.element.width/this.nCols;
		var stepY = this.element.height/this.nRows;
		this.ctx.beginPath();
		for(i=1; i<this.nCols; i++){
			this.ctx.moveTo(i*stepX, 0);
			this.ctx.lineTo(i*stepX, this.element.height);
		}
		for(i=1; i<this.nRows; i++){
			this.ctx.moveTo(0, i*stepY);
			this.ctx.lineTo(this.element.width, i*stepY);
		}
		this.ctx.closePath();
		this.ctx.stroke();
	};
	
<<<<<<< HEAD
	this.resize = function() {
		alert("resize");
	};
	
	//this function is called when a mouse is pressed within the window manager 
=======
>>>>>>> d63f4bea
	this.mousePress = function(event) {
		var rect = this.element.getBoundingClientRect();
		var mouseX = event.clientX - rect.left;
		var mouseY = event.clientY - rect.top;
		var globalX = mouseX / this.scale;
		var globalY = mouseY / this.scale;
		console.log("mouseX : " + mouseX + " mouseY: " + mouseY + " globalX " + globalX + " globalY " + globalY ); 
		for(i=this.items.length-1; i>=0; i--){
			var eLeft = this.items[i].left * this.scale;
			var eTop = this.items[i].top * this.scale;
			var eWidth = this.items[i].width * this.scale;
			var eHeight = (this.items[i].height+this.titleBarHeight) * this.scale;
			
			if(mouseX >= eLeft && mouseX <= (eLeft+eWidth) && mouseY >= eTop && mouseY <= (eTop+eHeight)){
				var selectOffsetX = this.items[i].left - globalX;
				var selectOffsetY = this.items[i].top - globalY;
				
				this.socket.emit('selectElementById', {elemId: this.items[i].id, eventOffsetX: selectOffsetX, eventOffsetY: selectOffsetY});//this call is caught by the server.  The selected element is marked for future updates. 
				break;
			}
		}
	};
	
	this.mouseMove = function(event) {
		var rect = this.element.getBoundingClientRect();
		var mouseX = event.clientX - rect.left;
		var mouseY = event.clientY - rect.top;
		var globalX = mouseX / this.scale;
		var globalY = mouseY / this.scale;
		this.socket.emit('moveSelectedElement', {eventX: globalX, eventY: globalY});
	};
	
	this.mouseRelease = function(event) {
		this.socket.emit('releaseSelectedElement');
	};
	
	this.mouseScroll = function(event) {
		var rect = this.element.getBoundingClientRect();
		var mouseX = event.clientX - rect.left;
		var mouseY = event.clientY - rect.top;
		for(i=this.items.length-1; i>=0; i--){
			var eLeft = this.items[i].left * this.scale;
			var eTop = this.items[i].top * this.scale;
			var eWidth = this.items[i].width * this.scale;
			var eHeight = this.items[i].height * this.scale;
			
			if(mouseX >= eLeft && mouseX <= (eLeft+eWidth) && mouseY >= eTop && mouseY <= (eTop+eHeight)){
				this.socket.emit('selectScrollElementById', this.items[i].id);
				break;
			}
		}
		
		var scale = 1.0 + Math.abs(event.wheelDelta)/256;
		if(event.wheelDelta < 0) scale = 1.0 / scale;
		this.socket.emit('scrollSelectedElement', scale);
	};
	
	this.mouseScrollFF = function(event) {
		var rect = this.element.getBoundingClientRect();
		var mouseX = event.clientX - rect.left;
		var mouseY = event.clientY - rect.top;
		for(i=this.items.length-1; i>=0; i--){
			var eLeft = this.items[i].left * this.scale;
			var eTop = this.items[i].top * this.scale;
			var eWidth = this.items[i].width * this.scale;
			var eHeight = this.items[i].height * this.scale;
			
			if(mouseX >= eLeft && mouseX <= (eLeft+eWidth) && mouseY >= eTop && mouseY <= (eTop+eHeight)){
				this.socket.emit('selectScrollElementById', this.items[i].id);
				break;
			}
		}
		
		var wheelDelta = -120*event.detail;
		var scale = 1.0 + Math.abs(wheelDelta)/256;
		if(wheelDelta < 0) scale = 1.0 / scale;
		this.socket.emit('scrollSelectedElement', scale);
	};
	
	this.addNewElement = function(elem_data) {
		this.items.push(elem_data);
		this.draw();
	};
	
	this.initDisplayConfig = function(config) {
		this.nRows = config.layout.rows;
		this.nCols = config.layout.columns;
		this.aspectRatio = (config.resolution.width*this.nCols) / (config.resolution.height*this.nRows);
		
		var widthPercent = this.element.style.width;
		var widthPx = (widthPercent.substring(0, widthPercent.length-1)/100) * this.element.parentNode.clientWidth;
		
		this.element.width = widthPx;
		this.element.height = widthPx / this.aspectRatio;
		
		this.resolution = [(config.resolution.width*this.nCols), (config.resolution.height*this.nRows)];
		this.scale = this.element.width / this.resolution[0];
		
		this.titleBarHeight = Math.round(0.03 * (config.resolution.height * config.layout.rows));
		
		this.draw();
	};
	
	this.resize = function() {
		var widthPercent = this.element.style.width;
		var widthPx = (widthPercent.substring(0, widthPercent.length-1)/100) * this.element.parentNode.clientWidth;
		
		this.element.width = widthPx;
		this.element.height = widthPx / this.aspectRatio;
		
		this.scale = this.element.width / this.resolution[0];
		this.draw();
	}
	
	this.updateItemOrder = function(idList) {
		var i;
		var j;
		for(i=0; i<idList.length; i++){
			for(j=0; j<this.items.length; j++){
				if(this.items[j].id == idList[i]){
					var tmp = this.items[i];
					this.items[i] = this.items[j];
					this.items[j] = tmp;
				}
			}
		}
		
		this.draw();
	}
	
	this.moveItemToFront = function(elemId) {
		var i;
		for(i=0; i<this.items.length; i++){
			if(this.items[i].id == elemId){
				tmp = this.items[i];
				this.items.splice(i, 0);
				this.items.push(tmp);
				break;
			}
		}
		this.draw();
	};
	
	this.setItemPosition = function(position_data) {
		var i;
		for(i=0; i<this.items.length; i++){
			if(this.items[i].id == position_data.elemId){
				this.items[i].left = position_data.elemLeft;
				this.items[i].top = position_data.elemTop;
				break;
			}
		}
		this.draw();
	};
	
	this.setItemPositionAndSize = function(position_data) {
		var i;
		for(i=0; i<this.items.length; i++){
			if(this.items[i].id == position_data.elemId){
				this.items[i].left = position_data.elemLeft;
				this.items[i].top = position_data.elemTop;
				this.items[i].width = position_data.elemWidth;
				this.items[i].height = position_data.elemHeight;
				break;
			}
		}
		this.draw();
	};
	
	this.element.addEventListener('mousedown', this.mousePress.bind(this), false);
	this.element.addEventListener('mousemove', this.mouseMove.bind(this), false);
	this.element.addEventListener('mouseup', this.mouseRelease.bind(this), false);
	this.element.addEventListener('mousewheel', this.mouseScroll.bind(this), false);
	this.element.addEventListener('DOMMouseScroll', this.mouseScrollFF.bind(this), false);
}<|MERGE_RESOLUTION|>--- conflicted
+++ resolved
@@ -77,14 +77,11 @@
 		this.ctx.stroke();
 	};
 	
-<<<<<<< HEAD
 	this.resize = function() {
 		alert("resize");
 	};
 	
 	//this function is called when a mouse is pressed within the window manager 
-=======
->>>>>>> d63f4bea
 	this.mousePress = function(event) {
 		var rect = this.element.getBoundingClientRect();
 		var mouseX = event.clientX - rect.left;
