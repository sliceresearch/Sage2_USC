--- conflicted
+++ resolved
@@ -12,7 +12,7 @@
 		"show_version": true,
 		"widgetControlSize": 20,
 		"auto_scale_ui": true,
-		"calculate_viewing_distance": false
+		"calculate_viewing_distance": true
 	},
 	"resolution": {
 		"width": 768,
@@ -25,7 +25,7 @@
 		"tile_height": 1.093,  // in meter, pixel area
 		"tile_borders": { "left": 0.002, "right": 0.002, "bottom": 0.002, "top": 0.002 }, // mullions in meter
 		// prefered or common viewing distance to calculate UI sizes
-		"viewing_distance": 1.0668	// in meter
+		"viewing_distance": 10.0668	// in meter
 	},
 	"layout": {
 		"rows": 1,
@@ -46,11 +46,7 @@
 		"127.0.0.1"
 	],
 	dependencies: {
-<<<<<<< HEAD
-		ImageMagick: "C:/Program Files/ImageMagick-6.9.3-Q16/",
-=======
 		ImageMagick: "",
->>>>>>> 9d7b8168
 		FFMpeg: "C:/Dev/ffmpeg-win64-shared/bin/"
 	},
 	experimental: {
@@ -58,17 +54,11 @@
 			// Standard 'SAGE' connection
 			// SAGE listens for a sageinputserver to stream events
 			enable: true,
-			dataPort: 30015,
+			dataPort: 30005,
 
 			// Touch gestures
 			zoomGestureScale: 2000,
 			acceleratedDragScale: 3,
-
-			enableDoubleClickMaximize: false,
-			enableThreeFingerRightClick: true,
-			enableTwoFingerWindowDrag: false,
-			enableTwoFingerZoom: true,
-			enableFiveFingerCloseApp: false,
 
 			// Additional 'CAVE2' type connection
 			// SAGE connects to an oinputserver to get events
