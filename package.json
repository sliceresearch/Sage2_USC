{
  "name": "webSAGE",
  "version": "0.1.0",
  "private": true,
  "description": "A cluster-based html viewer used for displaying elements across multiple browser windows",
  "keywords": [
    "SAGE",
    "browser",
    "collaboration"
  ],
  "author": "Thomas Marrinan <thomas.j.marrinan@gmail.com>",
  "contributors": [
    {
      "name": "Jillian Aurisano",
      "email": "jillian.aurisano@gmail.com"
    },
    {
      "name": "Arthur Nishimoto",
      "email": "arthur.nishimoto@gmail.com"
    },
    {
      "name": "Victor Mateevitsi",
      "email": "mvictoras@gmail.com"
    },
    {
      "name": "Krishna Bharadwaj",
      "email": "krishnaknbharadwaj@gmail.com"
    },
    {
      "name": "Luc Renambot",
      "email": "renambot@gmail.com"
    }
  ],
  "repository": {
    "type": "git",
    "url": "https://github.com/tmarrinan/WebSAGE"
  },
  "dependencies": {
    "decompress-zip": "latest",
    "gm": "latest",
    "imageinfo": "latest",
    "json5": "^0.2.0",
    "mime": "latest",
    "multiparty": "latest",
    "node-ffprobe": "latest",
    "request": "latest",
    "ws": "latest",
    "ytdl": "latest",
<<<<<<< HEAD
    "node-awesomium": "git://github.com/mvictoras/node-awesomium.git",
    "json5": "^0.2.0"
=======
    "jshint": "^2.4.4",
    "jslint": "^0.3.1"
>>>>>>> 6c3ad3c3
  },
  "bundledDependencies": [],
  "devDependencies": {},
  "engines": {
    "node": ">=0.6.x"
  },
  "scripts": {
    "start": "node server.js",
    "lint":  "./node_modules/jslint/bin/jslint.js server.js",
    "hint":  "./node_modules/jshint/bin/jshint --verbose server.js node_modules/node-*.js"
  },
  "licenses": [
    {
      "type": "BSD",
      "url": "http://opensource.org/licenses/BSD-3-Clause"
    }
  ]
}<|MERGE_RESOLUTION|>--- conflicted
+++ resolved
@@ -46,13 +46,8 @@
     "request": "latest",
     "ws": "latest",
     "ytdl": "latest",
-<<<<<<< HEAD
-    "node-awesomium": "git://github.com/mvictoras/node-awesomium.git",
-    "json5": "^0.2.0"
-=======
     "jshint": "^2.4.4",
     "jslint": "^0.3.1"
->>>>>>> 6c3ad3c3
   },
   "bundledDependencies": [],
   "devDependencies": {},
