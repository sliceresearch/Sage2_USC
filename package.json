{
	"name": "SAGE2",
	"version": "2.0.0",
	"date": "2015-11-02",
	"private": true,
	"description": "A cluster-based html viewer used for displaying elements across multiple browser windows",
	"keywords": [
		"SAGE",
		"browser",
		"collaboration"
	],
	"author": "UIC EVL <evl.avatar@gmail.com>",
	"contributors": [
		{
			"name": "Thomas Marrinan",
			"email": "thomas.j.marrinan@gmail.com"
		},
		{
			"name": "Jillian Aurisano",
			"email": "jillian.aurisano@gmail.com"
		},
		{
			"name": "Arthur Nishimoto",
			"email": "arthur.nishimoto@gmail.com"
		},
		{
			"name": "Victor Mateevitsi",
			"email": "mvictoras@gmail.com"
		},
		{
			"name": "Krishna Bharadwaj",
			"email": "krishnaknbharadwaj@gmail.com"
		},
		{
			"name": "Dylan Kobayashi",
			"email": "dylank@hawaii.edu"
		},
		{
			"name": "Luc Renambot",
			"email": "renambot@gmail.com"
		}
	],
	"repository": {
		"type": "git",
		"url": "https://bitbucket.org/sage2/sage2/"
	},
	"dependencies": {
		"chalk": "latest",
		"color": "latest",
		"commander": "latest",
		"decompress-zip": "latest",
		"fluent-ffmpeg": "latest",
		"formidable": "latest",
		"gm": "latest",
		"imageinfo": "latest",
		"json5": "latest",
		"mime": "latest",
		"node-json-db": "latest",
		"qr-image": "latest",
		"rbush": ">=2",
		"request": "latest",
		"sprint": "^0.3.1",
		"mv": "latest",
		"semver": "latest",
		"fsmonitor": "latest",
		"cheerio": "latest",
		"sanitizer": "latest",
		"sanitize-filename": "latest",
		"normalizeurl": "latest",
		"sw-precache": "latest",
		"debug": "latest",
		"ytdl-core": "latest",
<<<<<<< HEAD
		"fs-extra": "latest",
		"archiver": "latest",
		"websocketio": "latest",
=======
		"websocketio": "https://github.com/renambot-uic/websocketio.git",
>>>>>>> 91ad007f
		"rimraf": "latest",
		"node-pre-gyp": "latest",
		"electron": "latest"
	},
	"optionalDependencies": {
		"node-demux": "https://github.com/renambot-uic/node-demux.git"
	},
	"devDependencies": {
		"grunt": "latest",
		"grunt-cli": "latest",
		"grunt-eslint": "latest",
		"grunt-contrib-yuidoc": "latest",
		"grunt-contrib-uglify": "latest",
		"grunt-prompt": "latest",
		"grunt-mocha-cli": "latest",
		"nodemon": "latest",
		"kthxbai": "latest",
		"mocha": "latest",
		"mocha-jshint": "latest",
		"istanbul": "latest",
		"coveralls": "latest"
	},
	"engines": {
		"node": ">=0.10.x"
	},
	"scripts": {
		"start": "node server.js -l",
		"sw": "node generate-service-worker.js",
		"monitor": "nodemon -e json,js,html -I -L -i public/uploads -i public/service-worker.js server.js -l",
		"lint": "grunt eslint",
		"doc": "grunt yuidoc",
		"mini": "grunt uglify --verbose",
		"newapp": "grunt newapp",
		"test": "grunt all",
		"in": "node ./install_dependencies.js",
		"inprod": "node ./install_dependencies.js --prod",
		"indev": "node ./install_dependencies.js --dev",
		"electron": "electron electron.js -s http://localhost:9292 -d 0"
	},
	"license": "SEE LICENSE IN LICENSE.txt"
}<|MERGE_RESOLUTION|>--- conflicted
+++ resolved
@@ -70,13 +70,9 @@
 		"sw-precache": "latest",
 		"debug": "latest",
 		"ytdl-core": "latest",
-<<<<<<< HEAD
 		"fs-extra": "latest",
 		"archiver": "latest",
-		"websocketio": "latest",
-=======
 		"websocketio": "https://github.com/renambot-uic/websocketio.git",
->>>>>>> 91ad007f
 		"rimraf": "latest",
 		"node-pre-gyp": "latest",
 		"electron": "latest"
