--- conflicted
+++ resolved
@@ -71,12 +71,9 @@
 		"sw-precache": "latest",
 		"debug": "latest",
 		"ytdl-core": "latest",
-<<<<<<< HEAD
 		"fs-extra": "latest",
 		"archiver": "latest",
-=======
 		"rimraf": "latest",
->>>>>>> 0e4ac50f
 		"electron": "latest"
 	},
 	"optionalDependencies": {
