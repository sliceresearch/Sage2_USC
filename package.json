{
	"name": "SAGE2",
	"version": "2.0.0",
	"date": "2015-11-02",
	"private": true,
	"description": "A cluster-based html viewer used for displaying elements across multiple browser windows",
	"keywords": [
		"SAGE",
		"browser",
		"collaboration"
	],
	"author": "UIC EVL <evl.avatar@gmail.com>",
	"contributors": [
		{
			"name": "Thomas Marrinan",
			"email": "thomas.j.marrinan@gmail.com"
		},
		{
			"name": "Jillian Aurisano",
			"email": "jillian.aurisano@gmail.com"
		},
		{
			"name": "Arthur Nishimoto",
			"email": "arthur.nishimoto@gmail.com"
		},
		{
			"name": "Victor Mateevitsi",
			"email": "mvictoras@gmail.com"
		},
		{
			"name": "Krishna Bharadwaj",
			"email": "krishnaknbharadwaj@gmail.com"
		},
		{
			"name": "Dylan Kobayashi",
			"email": "dylank@hawaii.edu"
		},
		{
			"name": "Luc Renambot",
			"email": "renambot@gmail.com"
		}
	],
	"repository": {
		"type": "git",
		"url": "https://bitbucket.org/sage2/sage2/"
	},
	"dependencies": {
		"chalk": "latest",
		"color": "latest",
		"commander": "latest",
		"decompress-zip": "latest",
		"fluent-ffmpeg": "latest",
		"formidable": "latest",
		"gm": "latest",
		"imageinfo": "latest",
		"json5": "latest",
		"mime": "latest",
		"node-json-db": "latest",
		"qr-image": "latest",
		"rbush": ">=2",
		"request": "latest",
		"sprint": "^0.3.1",
		"mv": "latest",
		"semver": "latest",
		"fsmonitor": "latest",
		"cheerio": "latest",
		"sanitizer": "latest",
		"sanitize-filename": "latest",
		"normalizeurl": "latest",
		"sw-precache": "latest",
		"debug": "latest",
		"ytdl-core": "latest",
<<<<<<< HEAD
		"fs-extra": "latest",
		"archiver": "latest",
=======
		"websocketio": "latest",
>>>>>>> 1faf22be
		"rimraf": "latest",
		"node-pre-gyp": "latest",
		"electron": "latest"
	},
	"optionalDependencies": {
		"node-demux": "https://github.com/renambot-uic/node-demux.git"
	},
	"devDependencies": {
		"grunt": "latest",
		"grunt-cli": "latest",
		"grunt-eslint": "latest",
		"grunt-contrib-yuidoc": "latest",
		"grunt-contrib-uglify": "latest",
		"grunt-prompt": "latest",
		"grunt-mocha-cli": "latest",
		"nodemon": "latest",
		"kthxbai": "latest",
		"mocha": "latest",
		"mocha-jshint": "latest",
		"istanbul": "latest",
		"coveralls": "latest"
	},
	"engines": {
		"node": ">=0.10.x"
	},
	"scripts": {
		"start": "node server.js -l",
		"sw": "node generate-service-worker.js",
		"monitor": "nodemon -e json,js,html -I -L -i public/uploads -i public/service-worker.js server.js -l",
		"lint": "grunt eslint",
		"doc": "grunt yuidoc",
		"mini": "grunt uglify --verbose",
		"newapp": "grunt newapp",
		"test": "grunt all",
		"in": "node ./install_dependencies.js",
		"inprod": "node ./install_dependencies.js --prod",
		"indev": "node ./install_dependencies.js --dev",
		"electron": "electron electron.js -s http://localhost:9292 -d 0"
	},
	"license": "SEE LICENSE IN LICENSE.txt"
}<|MERGE_RESOLUTION|>--- conflicted
+++ resolved
@@ -70,12 +70,9 @@
 		"sw-precache": "latest",
 		"debug": "latest",
 		"ytdl-core": "latest",
-<<<<<<< HEAD
 		"fs-extra": "latest",
 		"archiver": "latest",
-=======
 		"websocketio": "latest",
->>>>>>> 1faf22be
 		"rimraf": "latest",
 		"node-pre-gyp": "latest",
 		"electron": "latest"
