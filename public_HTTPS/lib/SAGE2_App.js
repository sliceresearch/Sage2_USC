--- conflicted
+++ resolved
@@ -7,8 +7,6 @@
 // See full text, terms and conditions in the LICENSE.txt included file
 //
 // Copyright (c) 2014
-
-var MODE = {WINDOW_MANAGEMENT: 0, APP_INTERACTION: 1};
 
 var SAGE2_App = Class.extend( {
 	construct: function() {
@@ -31,16 +29,11 @@
 		this.timer  = null;
 		this.maxfps = null;
 		this.redraw = null;
-<<<<<<< HEAD
-		
-		this.interactionMode = MODE.WINDOW_MANAGEMENT;
-=======
 		this.enableControls = null;
 		this.controls = null;
 		this.cloneable = null;
 		this.requestForClone = null;
 		this.sticky = null;
->>>>>>> c8c8bd62
 	},
 	
 	init: function(id, elem, width, height, resrc, date) {
@@ -139,31 +132,7 @@
 		// Send the message to the server
 		wsio.emit('appResize', msgObject);
 	},
-	
-	// Send a move
-	sendMove: function (newX, newY) {
-		var msgObject = {};
-		// Add the display node ID to the message
-		msgObject.node   = clientID;
-		msgObject.id     = this.div.id;
-		msgObject.top  = newY;
-		msgObject.left = newX;
-		// Send the message to the server
-		wsio.emit('appMove', msgObject);
-	},
-	
-	sendInteractionMode: function (mode) {
-		this.interactionMode = mode;
-		var msgObject = {};
-		// Add the display node ID to the message
-		msgObject.node   = clientID;
-		msgObject.id     = this.div.id;
-		msgObject.mode  = mode;
 
-		// Send the message to the server
-		wsio.emit('appInteractionMode', msgObject);
-	},
-	
 	// Prints message to local browser console and send to server
 	//   accept a string as parameter: this.log("my message")
 	log: function(msg) {
