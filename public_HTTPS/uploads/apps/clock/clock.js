// SAGE2 is available for use under the SAGE2 Software License
//
// University of Illinois at Chicago's Electronic Visualization Laboratory (EVL)
// and University of Hawai'i at Manoa's Laboratory for Advanced Visualization and
// Applications (LAVA)
//
// See full text, terms and conditions in the LICENSE.txt included file
//
// Copyright (c) 2014

var clock = SAGE2_App.extend( {
	construct: function() {
		arguments.callee.superClass.construct.call(this);

		this.ctx = null;
		this.minDim = null;
<<<<<<< HEAD
		this.timer = null;
		this.redraw = null;
		this.enableControls = null;
		this.controls = null;
		this.appProperty = 0;
=======
>>>>>>> cd6ba719
		this.resizeEvents = "continuous";
		this.text = null;
	},
	
	init: function(id, width, height, resrc, date) {
		// call super-class 'init'
		arguments.callee.superClass.init.call(this, id, "canvas", width, height, resrc, date);
		
		// application specific 'init'
<<<<<<< HEAD
		this.ctx = this.element.getContext("2d");
		this.minDim = Math.min(this.element.width, this.element.height);
		this.timer = 0.0;
		this.redraw = true;
		this.enableControls = true;
		
		this.ctx.fillStyle = "rgba(255, 255, 255, 1.0)";

		this.controls.addButton({type:"play-pause", action:function(appObj, date){
			appObj.ctx.fillStyle = "rgba(200, 155, 255, 1.0)";
		}});
		this.controls.addButton({type:"play-stop", action:function(appObj, date){
			appObj.ctx.fillStyle = "rgba(120, 155, 200, 1.0)";
		}});

		this.controls.addTextInput({width:300, action:function(appObj, text){
			appObj.text = text;
		}});

		this.controls.addButton({type:"prev", action:function(appObj, date){
			appObj.ctx.fillStyle = "rgba(200, 180, 100, 1.0)";
			if (appObj.appProperty <= 0) return;
			appObj.appProperty = appObj.appProperty - 1;
		}});
		this.controls.addButton({type:"next", action:function(appObj, date){
			appObj.ctx.fillStyle = "rgba(160, 200, 255, 1.0)";
			if (appObj.appProperty >= 20) return;
			appObj.appProperty = appObj.appProperty + 1;
		}});
		this.controls.addSlider({begin:0,end:20,increments:1,appObj:this, property:"appProperty", action:function(appObj, date){
			appObj.ctx.fillStyle = "rgba(160, 200, 255, 1.0)";
		}});
=======
		this.ctx     = this.element.getContext("2d");
		this.minDim  = Math.min(this.element.width, this.element.height);
		this.maxFPS = 1.0;
>>>>>>> cd6ba719
	},
	
	load: function(state, date) {
	},
	
	draw: function(date) {
<<<<<<< HEAD
		// application specific 'draw'
		// only redraw if more than 1 sec has passed
		this.timer = this.timer + this.dt;
		if(this.timer >= 1.0) {
			this.timer = 0.0;
			this.redraw = true;
		}
		
		if(this.redraw) {
			// clear canvas		
			this.ctx.clearRect(0,0, this.element.width, this.element.height);
		
			this.ctx.fillRect(0,0, this.element.width, this.element.height)
		
			var radius = 0.95 * this.minDim / 2;
			var centerX = this.element.width / 2;
			var centerY = this.element.height / 2;
		
			// outside of clock
			this.ctx.lineWidth = (3.0/100.0) * this.minDim;
			this.ctx.strokeStyle = "rgba(85, 100, 120, 1.0)";
			this.ctx.beginPath();
			this.ctx.arc(centerX, centerY, radius, 0, Math.PI*2);
			this.ctx.closePath();
			this.ctx.stroke();
		
			// tick marks
			var theta = 0;
			var distance = radius * 0.90; // 90% from the center
			var x = 0;
			var y = 0;
		
			// second dots
			this.ctx.lineWidth = (0.5/100.0) * this.minDim;
			this.ctx.strokeStyle = "rgba(20, 50, 120, 1.0)";
		
			for(var i=0; i<60; i++){
				// calculate theta
				theta = theta + (6 * Math.PI/180);
				// calculate x,y
				x = centerX + distance * Math.cos(theta);
				y = centerY + distance * Math.sin(theta);
			
				this.ctx.beginPath();
				this.ctx.arc(x, y, (1.0/100.0) * this.minDim, 0, Math.PI*2);
				this.ctx.closePath();
				this.ctx.stroke();
			}
		
			// hour dots
			this.ctx.lineWidth = (2.5/100.0) * this.minDim;
			this.ctx.strokeStyle = "rgba(20, 50, 120, 1.0)";
		
			for(var i=0; i<12; i++){
				// calculate theta
				theta = theta + (30 * Math.PI/180);
				// calculate x,y
				x = centerX + distance * Math.cos(theta);
				y = centerY + distance * Math.sin(theta);
			
				this.ctx.beginPath();
				this.ctx.arc(x, y, (1.0/100.0) * this.minDim, 0, Math.PI*2, true);
				this.ctx.closePath();
				this.ctx.stroke();
			}
		
			// second hand
			var handSize = radius * 0.80; // 80% of the radius
			var sec = date.getSeconds();
		
			theta = (6 * Math.PI / 180);
			x = centerX + handSize * Math.cos(sec*theta - Math.PI/2);
			y = centerY + handSize * Math.sin(sec*theta - Math.PI/2);
		
			this.ctx.lineWidth = (1.0/100.0) * this.minDim;
			this.ctx.strokeStyle = "rgba(70, 35, 50, 1.0)";
			this.ctx.lineCap = "round";
			
			this.ctx.beginPath();
			this.ctx.moveTo(x, y);
			this.ctx.lineTo(centerX, centerY);
			this.ctx.moveTo(x, y);
			this.ctx.closePath();
			this.ctx.stroke();
		
			// minute hand
			handSize = radius * 0.60; // 60% of the radius
			var min = date.getMinutes() + sec/60;
		
			theta = (6 * Math.PI / 180);
			x = centerX + handSize * Math.cos(min*theta - Math.PI/2);
			y = centerY + handSize * Math.sin(min*theta - Math.PI/2);
=======
		// clear canvas		
		this.ctx.clearRect(0,0, this.element.width, this.element.height);
	
		this.ctx.fillStyle = "rgba(255, 255, 255, 1.0)"
		this.ctx.fillRect(0,0, this.element.width, this.element.height)
	
		var radius = 0.95 * this.minDim / 2;
		var centerX = this.element.width / 2;
		var centerY = this.element.height / 2;
	
		// outside of clock
		this.ctx.lineWidth = (3.0/100.0) * this.minDim;
		this.ctx.strokeStyle = "rgba(85, 100, 120, 1.0)";
		this.ctx.beginPath();
		this.ctx.arc(centerX, centerY, radius, 0, Math.PI*2);
		this.ctx.closePath();
		this.ctx.stroke();
	
		// tick marks
		var theta = 0;
		var distance = radius * 0.90; // 90% from the center
		var x = 0;
		var y = 0;
	
		// second dots
		this.ctx.lineWidth = (0.5/100.0) * this.minDim;
		this.ctx.strokeStyle = "rgba(20, 50, 120, 1.0)";
	
		for(var i=0; i<60; i++){
			// calculate theta
			theta = theta + (6 * Math.PI/180);
			// calculate x,y
			x = centerX + distance * Math.cos(theta);
			y = centerY + distance * Math.sin(theta);
>>>>>>> cd6ba719
		
			this.ctx.beginPath();
			this.ctx.arc(x, y, (1.0/100.0) * this.minDim, 0, Math.PI*2);
			this.ctx.closePath();
			this.ctx.stroke();
		}
	
		// hour dots
		this.ctx.lineWidth = (2.5/100.0) * this.minDim;
		this.ctx.strokeStyle = "rgba(20, 50, 120, 1.0)";
	
		for(var i=0; i<12; i++){
			// calculate theta
			theta = theta + (30 * Math.PI/180);
			// calculate x,y
			x = centerX + distance * Math.cos(theta);
			y = centerY + distance * Math.sin(theta);
		
			this.ctx.beginPath();
			this.ctx.arc(x, y, (1.0/100.0) * this.minDim, 0, Math.PI*2, true);
			this.ctx.closePath();
			this.ctx.stroke();
<<<<<<< HEAD

			if(this.text){
				var t = this.ctx.fillStyle;
				this.ctx.fillStyle = "rgba(20, 60, 30, 1.0)";
				this.ctx.fillText(this.text,centerX, centerY-30);
				this.ctx.fillStyle = t;
			}
			this.redraw = false;
        }
=======
		}
	
		// second hand
		var handSize = radius * 0.80; // 80% of the radius
		var sec = date.getSeconds();
	
		theta = (6 * Math.PI / 180);
		x = centerX + handSize * Math.cos(sec*theta - Math.PI/2);
		y = centerY + handSize * Math.sin(sec*theta - Math.PI/2);
	
		this.ctx.lineWidth = (1.0/100.0) * this.minDim;
		this.ctx.strokeStyle = "rgba(70, 35, 50, 1.0)";
		this.ctx.lineCap = "round";
		
		this.ctx.beginPath();
		this.ctx.moveTo(x, y);
		this.ctx.lineTo(centerX, centerY);
		this.ctx.moveTo(x, y);
		this.ctx.closePath();
		this.ctx.stroke();
	
		// minute hand
		handSize = radius * 0.60; // 60% of the radius
		var min = date.getMinutes() + sec/60;
	
		theta = (6 * Math.PI / 180);
		x = centerX + handSize * Math.cos(min*theta - Math.PI/2);
		y = centerY + handSize * Math.sin(min*theta - Math.PI/2);
	
		this.ctx.lineWidth = (1.5/100.0) * this.minDim;
		this.ctx.strokeStyle = "rgba(70, 35, 50, 1.0)";
		this.ctx.lineCap = "round";
		
		this.ctx.beginPath();
		this.ctx.moveTo(x, y);
		this.ctx.lineTo(centerX, centerY);
		this.ctx.moveTo(x, y);
		this.ctx.closePath();
		this.ctx.stroke();
	
		// hour hand
		handSize = radius * 0.40; // 40% of the radius
		var hour = date.getHours() + min/60;
	
		theta = (30 * Math.PI / 180);
		x = centerX + handSize * Math.cos(hour * theta - Math.PI/2);
		y = centerY + handSize * Math.sin(hour * theta - Math.PI/2);
	
		this.ctx.lineWidth = (2.0/100.0) * this.minDim;
		this.ctx.strokeStyle = "rgba(70, 35, 50, 1.0)";
		this.ctx.lineCap = "round";
		
		this.ctx.beginPath();
		this.ctx.moveTo(x, y);
		this.ctx.lineTo(centerX, centerY);
		this.ctx.moveTo(x, y);
		this.ctx.closePath();
		this.ctx.stroke();
>>>>>>> cd6ba719
	},
	
	resize: function(date) {
		this.minDim = Math.min(this.element.width, this.element.height);		
		this.refresh(date);
	},
	
	event: function(eventType, userId, x, y, data, date) {
		//this.refresh(date);
	}
});
<|MERGE_RESOLUTION|>--- conflicted
+++ resolved
@@ -14,14 +14,11 @@
 
 		this.ctx = null;
 		this.minDim = null;
-<<<<<<< HEAD
 		this.timer = null;
 		this.redraw = null;
 		this.enableControls = null;
 		this.controls = null;
 		this.appProperty = 0;
-=======
->>>>>>> cd6ba719
 		this.resizeEvents = "continuous";
 		this.text = null;
 	},
@@ -31,9 +28,10 @@
 		arguments.callee.superClass.init.call(this, id, "canvas", width, height, resrc, date);
 		
 		// application specific 'init'
-<<<<<<< HEAD
+
 		this.ctx = this.element.getContext("2d");
 		this.minDim = Math.min(this.element.width, this.element.height);
+		this.maxFPS = 1.0;
 		this.timer = 0.0;
 		this.redraw = true;
 		this.enableControls = true;
@@ -64,18 +62,12 @@
 		this.controls.addSlider({begin:0,end:20,increments:1,appObj:this, property:"appProperty", action:function(appObj, date){
 			appObj.ctx.fillStyle = "rgba(160, 200, 255, 1.0)";
 		}});
-=======
-		this.ctx     = this.element.getContext("2d");
-		this.minDim  = Math.min(this.element.width, this.element.height);
-		this.maxFPS = 1.0;
->>>>>>> cd6ba719
 	},
 	
 	load: function(state, date) {
 	},
 	
 	draw: function(date) {
-<<<<<<< HEAD
 		// application specific 'draw'
 		// only redraw if more than 1 sec has passed
 		this.timer = this.timer + this.dt;
@@ -141,92 +133,6 @@
 				this.ctx.closePath();
 				this.ctx.stroke();
 			}
-		
-			// second hand
-			var handSize = radius * 0.80; // 80% of the radius
-			var sec = date.getSeconds();
-		
-			theta = (6 * Math.PI / 180);
-			x = centerX + handSize * Math.cos(sec*theta - Math.PI/2);
-			y = centerY + handSize * Math.sin(sec*theta - Math.PI/2);
-		
-			this.ctx.lineWidth = (1.0/100.0) * this.minDim;
-			this.ctx.strokeStyle = "rgba(70, 35, 50, 1.0)";
-			this.ctx.lineCap = "round";
-			
-			this.ctx.beginPath();
-			this.ctx.moveTo(x, y);
-			this.ctx.lineTo(centerX, centerY);
-			this.ctx.moveTo(x, y);
-			this.ctx.closePath();
-			this.ctx.stroke();
-		
-			// minute hand
-			handSize = radius * 0.60; // 60% of the radius
-			var min = date.getMinutes() + sec/60;
-		
-			theta = (6 * Math.PI / 180);
-			x = centerX + handSize * Math.cos(min*theta - Math.PI/2);
-			y = centerY + handSize * Math.sin(min*theta - Math.PI/2);
-=======
-		// clear canvas		
-		this.ctx.clearRect(0,0, this.element.width, this.element.height);
-	
-		this.ctx.fillStyle = "rgba(255, 255, 255, 1.0)"
-		this.ctx.fillRect(0,0, this.element.width, this.element.height)
-	
-		var radius = 0.95 * this.minDim / 2;
-		var centerX = this.element.width / 2;
-		var centerY = this.element.height / 2;
-	
-		// outside of clock
-		this.ctx.lineWidth = (3.0/100.0) * this.minDim;
-		this.ctx.strokeStyle = "rgba(85, 100, 120, 1.0)";
-		this.ctx.beginPath();
-		this.ctx.arc(centerX, centerY, radius, 0, Math.PI*2);
-		this.ctx.closePath();
-		this.ctx.stroke();
-	
-		// tick marks
-		var theta = 0;
-		var distance = radius * 0.90; // 90% from the center
-		var x = 0;
-		var y = 0;
-	
-		// second dots
-		this.ctx.lineWidth = (0.5/100.0) * this.minDim;
-		this.ctx.strokeStyle = "rgba(20, 50, 120, 1.0)";
-	
-		for(var i=0; i<60; i++){
-			// calculate theta
-			theta = theta + (6 * Math.PI/180);
-			// calculate x,y
-			x = centerX + distance * Math.cos(theta);
-			y = centerY + distance * Math.sin(theta);
->>>>>>> cd6ba719
-		
-			this.ctx.beginPath();
-			this.ctx.arc(x, y, (1.0/100.0) * this.minDim, 0, Math.PI*2);
-			this.ctx.closePath();
-			this.ctx.stroke();
-		}
-	
-		// hour dots
-		this.ctx.lineWidth = (2.5/100.0) * this.minDim;
-		this.ctx.strokeStyle = "rgba(20, 50, 120, 1.0)";
-	
-		for(var i=0; i<12; i++){
-			// calculate theta
-			theta = theta + (30 * Math.PI/180);
-			// calculate x,y
-			x = centerX + distance * Math.cos(theta);
-			y = centerY + distance * Math.sin(theta);
-		
-			this.ctx.beginPath();
-			this.ctx.arc(x, y, (1.0/100.0) * this.minDim, 0, Math.PI*2, true);
-			this.ctx.closePath();
-			this.ctx.stroke();
-<<<<<<< HEAD
 
 			if(this.text){
 				var t = this.ctx.fillStyle;
@@ -234,68 +140,64 @@
 				this.ctx.fillText(this.text,centerX, centerY-30);
 				this.ctx.fillStyle = t;
 			}
-			this.redraw = false;
-        }
-=======
+		
+			// second hand
+			var handSize = radius * 0.80; // 80% of the radius
+			var sec = date.getSeconds();
+		
+			theta = (6 * Math.PI / 180);
+			x = centerX + handSize * Math.cos(sec*theta - Math.PI/2);
+			y = centerY + handSize * Math.sin(sec*theta - Math.PI/2);
+		
+			this.ctx.lineWidth = (1.0/100.0) * this.minDim;
+			this.ctx.strokeStyle = "rgba(70, 35, 50, 1.0)";
+			this.ctx.lineCap = "round";
+			
+			this.ctx.beginPath();
+			this.ctx.moveTo(x, y);
+			this.ctx.lineTo(centerX, centerY);
+			this.ctx.moveTo(x, y);
+			this.ctx.closePath();
+			this.ctx.stroke();
+		
+			// minute hand
+			handSize = radius * 0.60; // 60% of the radius
+			var min = date.getMinutes() + sec/60;
+		
+			theta = (6 * Math.PI / 180);
+			x = centerX + handSize * Math.cos(min*theta - Math.PI/2);
+			y = centerY + handSize * Math.sin(min*theta - Math.PI/2);
+		
+			this.ctx.lineWidth = (1.5/100.0) * this.minDim;
+			this.ctx.strokeStyle = "rgba(70, 35, 50, 1.0)";
+			this.ctx.lineCap = "round";
+			
+			this.ctx.beginPath();
+			this.ctx.moveTo(x, y);
+			this.ctx.lineTo(centerX, centerY);
+			this.ctx.moveTo(x, y);
+			this.ctx.closePath();
+			this.ctx.stroke();
+
+			// hour hand
+			handSize = radius * 0.40; // 40% of the radius
+			var hour = date.getHours() + min/60;
+		
+			theta = (30 * Math.PI / 180);
+			x = centerX + handSize * Math.cos(hour * theta - Math.PI/2);
+			y = centerY + handSize * Math.sin(hour * theta - Math.PI/2);
+		
+			this.ctx.lineWidth = (2.0/100.0) * this.minDim;
+			this.ctx.strokeStyle = "rgba(70, 35, 50, 1.0)";
+			this.ctx.lineCap = "round";
+			
+			this.ctx.beginPath();
+			this.ctx.moveTo(x, y);
+			this.ctx.lineTo(centerX, centerY);
+			this.ctx.moveTo(x, y);
+			this.ctx.closePath();
+			this.ctx.stroke();
 		}
-	
-		// second hand
-		var handSize = radius * 0.80; // 80% of the radius
-		var sec = date.getSeconds();
-	
-		theta = (6 * Math.PI / 180);
-		x = centerX + handSize * Math.cos(sec*theta - Math.PI/2);
-		y = centerY + handSize * Math.sin(sec*theta - Math.PI/2);
-	
-		this.ctx.lineWidth = (1.0/100.0) * this.minDim;
-		this.ctx.strokeStyle = "rgba(70, 35, 50, 1.0)";
-		this.ctx.lineCap = "round";
-		
-		this.ctx.beginPath();
-		this.ctx.moveTo(x, y);
-		this.ctx.lineTo(centerX, centerY);
-		this.ctx.moveTo(x, y);
-		this.ctx.closePath();
-		this.ctx.stroke();
-	
-		// minute hand
-		handSize = radius * 0.60; // 60% of the radius
-		var min = date.getMinutes() + sec/60;
-	
-		theta = (6 * Math.PI / 180);
-		x = centerX + handSize * Math.cos(min*theta - Math.PI/2);
-		y = centerY + handSize * Math.sin(min*theta - Math.PI/2);
-	
-		this.ctx.lineWidth = (1.5/100.0) * this.minDim;
-		this.ctx.strokeStyle = "rgba(70, 35, 50, 1.0)";
-		this.ctx.lineCap = "round";
-		
-		this.ctx.beginPath();
-		this.ctx.moveTo(x, y);
-		this.ctx.lineTo(centerX, centerY);
-		this.ctx.moveTo(x, y);
-		this.ctx.closePath();
-		this.ctx.stroke();
-	
-		// hour hand
-		handSize = radius * 0.40; // 40% of the radius
-		var hour = date.getHours() + min/60;
-	
-		theta = (30 * Math.PI / 180);
-		x = centerX + handSize * Math.cos(hour * theta - Math.PI/2);
-		y = centerY + handSize * Math.sin(hour * theta - Math.PI/2);
-	
-		this.ctx.lineWidth = (2.0/100.0) * this.minDim;
-		this.ctx.strokeStyle = "rgba(70, 35, 50, 1.0)";
-		this.ctx.lineCap = "round";
-		
-		this.ctx.beginPath();
-		this.ctx.moveTo(x, y);
-		this.ctx.lineTo(centerX, centerY);
-		this.ctx.moveTo(x, y);
-		this.ctx.closePath();
-		this.ctx.stroke();
->>>>>>> cd6ba719
 	},
 	
 	resize: function(date) {
