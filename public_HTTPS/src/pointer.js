--- conflicted
+++ resolved
@@ -22,16 +22,6 @@
 	this.color              = null;
 	this.mode               = null;
 	
-<<<<<<< HEAD
-	this.init = function(id, label, color) {
-		this.element = document.getElementById(id); // gets because pointer is assumed to be created with initial connection (else createElement( canvas tag)
-		this.ctx     = this.element.getContext("2d");
-		this.label   = label;
-
-		this.givenColor    = "rgba(" + color[0].toString() + "," + color[1].toString() + "," + color[2].toString() + ",1.0)"; 
-		this.pointerOffset = [0.0, 0.0];
-		this.drawMode = 0; 
-=======
 	this.init = function(id, label, color, width, height) {
 		this.div = document.getElementById(id);
 		this.snap = Snap(width, height);
@@ -130,7 +120,6 @@
 		});
 		
 		this.labelBG.attr({width: this.labelText.node.clientWidth + labelBGHeight});
->>>>>>> 9b26200a
 	};
 	
 	this.setColor = function(color) {
