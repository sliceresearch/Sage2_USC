--- conflicted
+++ resolved
@@ -186,11 +186,8 @@
 			}
 		});
 
-<<<<<<< HEAD
-=======
 		// Set the URL and starts loading
 		this.element.src = view_url;
->>>>>>> 3b8628c2
 	},
 
 
