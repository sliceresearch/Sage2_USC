--- conflicted
+++ resolved
@@ -176,66 +176,7 @@
 			}
 		});
 
-
-
-
-
-
-
-
-
-// ------------------------------------------------------------------------------------------------------------
-// ------------------------------------------------------------------------------------------------------------
-// ------------------------------------------------------------------------------------------------------------
-
-
-		// erase me, this is mainly for testing, but if it works out, maybe not necessary
-		// testing data send back.
-		this.element.addEventListener("ipc-message", function(event) {
-
-			if (event.channel.type == "gmapSearchLocations") {
-				console.log("gmap has returned search results:");
-				console.dir(event.channel.locationArray);
-
-
-				wsio.emit("csdMessage", {
-					type: "setValue",
-					nameOfValue: "gmapLocations",
-					value:       event.channel.locationArray,
-					description: "Sends whole array of strings?"
-				});
-
-				console.log("Should have sent to server");
-			} else if (event.channel.type == "gmapViewCenterLocation") {
-
-				wsio.emit("csdMessage", {
-					type: "setValue",
-					nameOfValue: "gmapViewCenter",
-					value:       event.channel.location,
-					description: "Send location of camera"
-				});
-
-			} else {
-				console.log(event);
-				if (typeof event === "object") {
-					console.log("Detected an object");
-					console.dir(event);
-				}
-			}
-		});
-
-	},
-
-
-
-// ------------------------------------------------------------------------------------------------------------
-// ------------------------------------------------------------------------------------------------------------
-// ------------------------------------------------------------------------------------------------------------
-
-
-
-
-
+	},
 
 
 	/**
@@ -341,39 +282,7 @@
 	},
 
 	/*
-<<<<<<< HEAD
-		Checks if already collected data from file.
-		If not,
-			Uses xhr to access file
-	*/
-	getInjectCodeIfNecessaryThenInject: function() {
-		if (this.codeToInject === undefined || this.codeToInject === null) {
-			var _this = this;
-			var xhr = new XMLHttpRequest();
-			xhr.open("GET", this.resrcPath + "SAGE2_script_supplement.js", true);
-			xhr.onreadystatechange = function() {
-				if (xhr.readyState === 4 && xhr.status === 200) { // done and done
-					_this.codeToInject = xhr.responseText;
-					if (_this.codeToInject.indexOf("//") !== -1) {
-						// after testing this seems to work
-						// console.log("Webview> Warning, script supplement contains // comment which may break it");
-					}
-					_this.codeInject();
-				}
-			};
-			xhr.send();
-			return;
-		} else {
-			this.codeInject();
-		}
-	},
-
-	/*
-		This should be called from getInjectCodeIfNecessaryThenInject().
-		It will be called in line if the code was already retrieved.
-=======
 		Called after each page load, currentl prevents the lock from input focus.
->>>>>>> 1d180bee
 	*/
 	codeInject: function() {
 		// Disabling text selection in page because it blocks the view sometimes
