// SAGE2 is available for use under the SAGE2 Software License
//
// University of Illinois at Chicago's Electronic Visualization Laboratory (EVL)
// and University of Hawai'i at Manoa's Laboratory for Advanced Visualization and
// Applications (LAVA)
//
// See full text, terms and conditions in the LICENSE.txt included file
//
// Copyright (c) 2014-17

/*
Supplement to get some additional input functionality.
	In particular backspace and sending keypresses to nodes with out value property.

*/


// ------------------------------------------------------------------------------------------------------------------
// 1

var s2InjectForKeys = {};

/*
Unsure why but after testing, page doesn't get keydowns, so this conversion function needs to be injected.

Quote from MDN:
	The keypress event is fired when a key is pressed down, and that key normally produces a character value (use input instead).

Nodes without value should NOT be checking for keypress.
And checks for keydown will not be normally activated. This has been confirmed Youtube and spacebar for pausing video.
*/
document.addEventListener("keypress", function(e) {
	var kue = new CustomEvent("keydown", {bubbles:true});
	kue.target = e.target;
	kue.view = e.view;
	kue.detail = e.detail;
	kue.char = e.char;
	kue.key = e.key;
	kue.charCode = e.charCode;
	kue.keyCode = e.keyCode;
	kue.which = e.which;
	kue.location = e.location;
	kue.repeat = e.repeat;
	kue.locale = e.locale;
	kue.ctrlKey = e.ctrlKey;
	kue.shiftKey = e.shiftKey;
	kue.altKey = e.altKey;
	kue.metaKey = e.metaKey;
	// if a keypress is received and the target isn't an input node
	if (e.target.value === undefined) {
			// set the lastClickedElement to the target of event (since it needs to get there)
			s2InjectForKeys.lastClickedElement = e.target;
			s2InjectForKeys.lastClickedElement.dispatchEvent(kue);
			// should this be prevented? what if something check for keypress?
			e.preventDefault();
	}
});

// after any click, track the node clicked to send further events to it.
document.addEventListener("click", function(e) {
	s2InjectForKeys.lastClickedElement = document.elementFromPoint(e.clientX, e.clientY);
});
/*
Delete from value using keyup.
Keydown not activated due to squelch in keypress->keydown conversion to prevent double event if value field exists.
Normal keypress doesn't cause the backspace action either. Is this because backspace is not an input value?
*/
document.addEventListener("keyup", function(e) {
	if (e.keyCode == 8) {
		s2InjectForKeys.lastClickedElement.value = s2InjectForKeys.lastClickedElement.value.substring(0, s2InjectForKeys.lastClickedElement.value.length - 1);
	}
});

<<<<<<< HEAD
document.addEventListener("keyup", function(e) {
	if (e.keyCode == 0x10) {
		s2InjectForKeys.shift = false;
	}
	if (e.keyCode == 8) {
		s2InjectForKeys.lastClickedElement.value = s2InjectForKeys.lastClickedElement.value.substring(0, s2InjectForKeys.lastClickedElement.value.length - 1);
	}
});




// ---------------------------------------------------------------------------------------------------------
// ---------------------------------------------------------------------------------------------------------
// ---------------------------------------------------------------------------------------------------------
// ---------------------------------------------------------------------------------------------------------
// Testing code inject for data sharing
const {ipcRenderer} = require('electron');

ipcRenderer.on('getDataFromWebview', function(event, data){
	var tagsOfType = document.body.getElementsByTagName(data); 
    ipcRenderer.sendToHost("The Webview has " + tagsOfType.length + " elements of tag " + data);
});

ipcRenderer.on("whereAmI",function(event,data){
	console.log("Data:" + (typeof data) + ":" + data);
	console.log("  " + data.name + "," + data.s + "," + data.n);
    ipcRenderer.sendToHost("Location:" + window.location);
});

ipcRenderer.on("objectRetrievalTest",function(event,data){
	var obj = {};
	obj.location = window.location;
	obj.divCount = document.body.getElementsByTagName(data).length;
	obj.a = "alpha";
	obj.b = "beta";
	obj.c = "charlie";
    ipcRenderer.sendToHost(obj);
});

// actually making into generic focus, not changing name to
ipcRenderer.on("googleMapFocusOnLocation",function(event,data){

	map.setCenter(data);
	/*
	Other places:
	21.2979392 -157.8181122

	*/

	if (window.infowindow === undefined || window.infowindow === null) {
		window.infowindow = new google.maps.InfoWindow();
	}

});

ipcRenderer.on("gmapMakeMarker",function(event,data){

	console.log("Data contains: " + data);
	console.log("Data lat lng name: " + data.lat + "," + data.lng + "," + data.name)

	var marker = new google.maps.Marker({
		position: data,
		map: map
	});
	markers.push(marker);

	console.log("Attempting to associate infowindow("+infowindow+") to show name on click");

	google.maps.event.addListener(marker, 'click', function() {
		infowindow.setContent(data.name);
		infowindow.open(map, this);
	});

	console.log("Attempting to associate info window to show name on click");
});

ipcRenderer.on("gmapSearchType",function(event,data){

	console.log("Type to find: " + data);

    var sageSearch = new google.maps.places.PlacesService(map);
    sageSearch.nearbySearch({
      location: map.getCenter(), // might need .toJSON()
      radius: 500,
      type: [data]
    }, gmapSearchResultCb);
});

function gmapSearchResultCb(results, status) {
	if (status === google.maps.places.PlacesServiceStatus.OK) {
		console.log("Result length:" + results.length);
		var rmark;
		var giveBackArray = [];
		for (var i = 0; i < results.length; i++) {
			rmark = new google.maps.Marker({
				map: map,
				position: results[i].geometry.location
			});
			google.maps.event.addListener(rmark, 'click', function() {
				infowindow.setContent("" + results[i].name);
				infowindow.open(map, this);
			});
			// results[i].geometry.location.name = results[i].name;
			// giveBackArray.push(results[i].geometry.location);
			giveBackArray.push(results[i].geometry.location.lat() + " " + results[i].geometry.location.lng() + " " + results[i].name);
		}
		var obj = {
			type: "gmapSearchLocations",
			locationArray: giveBackArray
		};
    	ipcRenderer.sendToHost(obj);
	} else {
		console.log("Error with gmapSearchResultCb");
	}
}



ipcRenderer.on("gmapSendViewLocation",function(event,data){

	console.log("Will begin sending cam center coordinates");

	setInterval(function() {
		var obj = {
			type: "gmapViewCenterLocation",
			location: {
				lat:map.getCenter().lat(),
				lng:map.getCenter().lng()
			}
		};
	    ipcRenderer.sendToHost(obj);
	}, 1000);
});

=======
>>>>>>> 1d180bee

<|MERGE_RESOLUTION|>--- conflicted
+++ resolved
@@ -70,143 +70,3 @@
 		s2InjectForKeys.lastClickedElement.value = s2InjectForKeys.lastClickedElement.value.substring(0, s2InjectForKeys.lastClickedElement.value.length - 1);
 	}
 });
-
-<<<<<<< HEAD
-document.addEventListener("keyup", function(e) {
-	if (e.keyCode == 0x10) {
-		s2InjectForKeys.shift = false;
-	}
-	if (e.keyCode == 8) {
-		s2InjectForKeys.lastClickedElement.value = s2InjectForKeys.lastClickedElement.value.substring(0, s2InjectForKeys.lastClickedElement.value.length - 1);
-	}
-});
-
-
-
-
-// ---------------------------------------------------------------------------------------------------------
-// ---------------------------------------------------------------------------------------------------------
-// ---------------------------------------------------------------------------------------------------------
-// ---------------------------------------------------------------------------------------------------------
-// Testing code inject for data sharing
-const {ipcRenderer} = require('electron');
-
-ipcRenderer.on('getDataFromWebview', function(event, data){
-	var tagsOfType = document.body.getElementsByTagName(data); 
-    ipcRenderer.sendToHost("The Webview has " + tagsOfType.length + " elements of tag " + data);
-});
-
-ipcRenderer.on("whereAmI",function(event,data){
-	console.log("Data:" + (typeof data) + ":" + data);
-	console.log("  " + data.name + "," + data.s + "," + data.n);
-    ipcRenderer.sendToHost("Location:" + window.location);
-});
-
-ipcRenderer.on("objectRetrievalTest",function(event,data){
-	var obj = {};
-	obj.location = window.location;
-	obj.divCount = document.body.getElementsByTagName(data).length;
-	obj.a = "alpha";
-	obj.b = "beta";
-	obj.c = "charlie";
-    ipcRenderer.sendToHost(obj);
-});
-
-// actually making into generic focus, not changing name to
-ipcRenderer.on("googleMapFocusOnLocation",function(event,data){
-
-	map.setCenter(data);
-	/*
-	Other places:
-	21.2979392 -157.8181122
-
-	*/
-
-	if (window.infowindow === undefined || window.infowindow === null) {
-		window.infowindow = new google.maps.InfoWindow();
-	}
-
-});
-
-ipcRenderer.on("gmapMakeMarker",function(event,data){
-
-	console.log("Data contains: " + data);
-	console.log("Data lat lng name: " + data.lat + "," + data.lng + "," + data.name)
-
-	var marker = new google.maps.Marker({
-		position: data,
-		map: map
-	});
-	markers.push(marker);
-
-	console.log("Attempting to associate infowindow("+infowindow+") to show name on click");
-
-	google.maps.event.addListener(marker, 'click', function() {
-		infowindow.setContent(data.name);
-		infowindow.open(map, this);
-	});
-
-	console.log("Attempting to associate info window to show name on click");
-});
-
-ipcRenderer.on("gmapSearchType",function(event,data){
-
-	console.log("Type to find: " + data);
-
-    var sageSearch = new google.maps.places.PlacesService(map);
-    sageSearch.nearbySearch({
-      location: map.getCenter(), // might need .toJSON()
-      radius: 500,
-      type: [data]
-    }, gmapSearchResultCb);
-});
-
-function gmapSearchResultCb(results, status) {
-	if (status === google.maps.places.PlacesServiceStatus.OK) {
-		console.log("Result length:" + results.length);
-		var rmark;
-		var giveBackArray = [];
-		for (var i = 0; i < results.length; i++) {
-			rmark = new google.maps.Marker({
-				map: map,
-				position: results[i].geometry.location
-			});
-			google.maps.event.addListener(rmark, 'click', function() {
-				infowindow.setContent("" + results[i].name);
-				infowindow.open(map, this);
-			});
-			// results[i].geometry.location.name = results[i].name;
-			// giveBackArray.push(results[i].geometry.location);
-			giveBackArray.push(results[i].geometry.location.lat() + " " + results[i].geometry.location.lng() + " " + results[i].name);
-		}
-		var obj = {
-			type: "gmapSearchLocations",
-			locationArray: giveBackArray
-		};
-    	ipcRenderer.sendToHost(obj);
-	} else {
-		console.log("Error with gmapSearchResultCb");
-	}
-}
-
-
-
-ipcRenderer.on("gmapSendViewLocation",function(event,data){
-
-	console.log("Will begin sending cam center coordinates");
-
-	setInterval(function() {
-		var obj = {
-			type: "gmapViewCenterLocation",
-			location: {
-				lat:map.getCenter().lat(),
-				lng:map.getCenter().lng()
-			}
-		};
-	    ipcRenderer.sendToHost(obj);
-	}, 1000);
-});
-
-=======
->>>>>>> 1d180bee
-
