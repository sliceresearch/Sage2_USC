--- conflicted
+++ resolved
@@ -51,10 +51,8 @@
 		}
 
 		var today = new Date(new Date().getTime() + 24 * timeMachine * 60 * 60 * 1000);
-<<<<<<< HEAD
+
 		// var todayPrint;
-=======
->>>>>>> f17908af
 
 		var todayDay     = today.getDate().toString();			// days are 1 - 31
 		var todayMonth   = (today.getMonth() + 1).toString();	// months are 0 - 11
@@ -225,19 +223,11 @@
 
 	update: function() {
 		// get new image
-<<<<<<< HEAD
 		var newurl = this.createURL(this.state.timeDiff, this.state.whichComic);
 		//if (newurl !== this.URL) {
 		this.URL = newurl;
 		this.updateSlim();
 		//}
-=======
-		var newurl = this.createURL(this.state.timeDiff);
-		// if (newurl !== this.URL) {
-		this.URL = newurl;
-		this.updateSlim();
-		// }
->>>>>>> f17908af
 	},
 
 	updateSlim: function() {
