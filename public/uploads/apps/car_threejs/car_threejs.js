--- conflicted
+++ resolved
@@ -59,23 +59,13 @@
 			});
 		});
 
-<<<<<<< HEAD
-		this.controls.addButton({type:"prev",position:1, identifier:"Left"});
-		this.controls.addButton({type:"next",position:7, identifier:"Right"});
-		this.controls.addButton({type:"up-arrow",position:4, identifier:"Up"});
-		this.controls.addButton({type:"down-arrow",position:10, identifier:"Down"});
-		this.controls.addButton({type:"zoom-in",position:12, identifier:"ZoomIn"});
-		this.controls.addButton({type:"zoom-out",position:11, identifier:"ZoomOut"});
-		this.controls.addButton({type:"loop",position:2, identifier:"Loop"});
-=======
-		this.controls.addButton({type: "prev", sequenceNo: 7, id: "Left"});
-		this.controls.addButton({type: "next", sequenceNo: 1, id: "Right"});
-		this.controls.addButton({type: "up-arrow", sequenceNo: 4, id: "Up"});
-		this.controls.addButton({type: "down-arrow", sequenceNo: 10, id: "Down"});
-		this.controls.addButton({type: "zoom-in", sequenceNo: 8, id: "ZoomIn"});
-		this.controls.addButton({type: "zoom-out", sequenceNo: 9, id: "ZoomOut"});
-		this.controls.addButton({type: "loop", sequenceNo: 6, id: "Loop"});
->>>>>>> 54a9123b
+		this.controls.addButton({type: "prev", position: 1, identifier: "Left"});
+		this.controls.addButton({type: "next", position: 7, identifier: "Right"});
+		this.controls.addButton({type: "up-arrow", position: 4, identifier: "Up"});
+		this.controls.addButton({type: "down-arrow", position: 10, identifier: "Down"});
+		this.controls.addButton({type: "zoom-in", position: 12, identifier: "ZoomIn"});
+		this.controls.addButton({type: "zoom-out", position: 11, identifier: "ZoomOut"});
+		this.controls.addButton({type: "loop", position: 2, identifier: "Loop"});
 		this.controls.finishedAddingControls();
 	},
 
@@ -275,16 +265,10 @@
 					this.orbitControls.pan(0, -this.orbitControls.keyPanSpeed);
 					this.orbitControls.update();
 					this.refresh(date);
-<<<<<<< HEAD
-				}				
+				}
 			}
 			else if (eventType === "widgetEvent"){
 				switch(data.identifier){
-=======
-				}
-			} else if (eventType === "widgetEvent") {
-				switch (data.ctrlId) {
->>>>>>> 54a9123b
 					case "Up":
 						// up
 						this.orbitControls.pan(0, this.orbitControls.keyPanSpeed);
