// SAGE2 is available for use under the SAGE2 Software License
//
// University of Illinois at Chicago's Electronic Visualization Laboratory (EVL)
// and University of Hawai'i at Manoa's Laboratory for Advanced Visualization and
// Applications (LAVA)
//
// See full text, terms and conditions in the LICENSE.txt included file
//
// Copyright (c) 2014


var whiteboard = SAGE2_App.extend( {
	construct: function() {
		arguments.callee.superClass.construct.call(this);

		this.resizeEvents = "onfinish";
		this.stage  = null;
		this.layer  = null;
		this.width  = null;
		this.height = null;

		this.allLayers = null;
	},
	
	init: function(data) {
		// call super-class 'init'
		arguments.callee.superClass.init.call(this, "div", data);
		
		this.element.id = "div" + data.id;
		this.element.style.backgroundColor    = "rgba(0,0,0,1)";
		this.element.style.backgroundPosition = "top left";
		// this.element.style.backgroundColor    = 'rgba(42,42,42,1)';
		// this.element.style.backgroundImage    = "url(" + this.resrcPath + "images/dbgrid.webp)";
		// this.element.style.backgroundRepeat   = "repeat-x repeat-y";

		this.width  = this.element.clientWidth;
		this.height = this.element.clientHeight;

		// application specific 'init'
		this.maxFPS = 20.0;
		this.stage  = new Kinetic.Stage({container: this.element.id, width: this.width, height: this.height});
		this.layer  = new Kinetic.Layer();
		this.stage.add(this.layer);
		this.allLayers = [this.layer];
<<<<<<< HEAD
		this.controls.finishedAddingControls();

=======
>>>>>>> af1395ed
	},

	load: function(state, date) {
	},
	
	draw: function(date) {
		this.stage.draw();
	},
	
	startResize: function(date) {
	
	},
	
	resize: function(date) {
        this.stage.setSize({
			width  : this.element.clientWidth,
   			height : this.element.clientHeight
		});
        var val = this.element.clientWidth/this.width;
		this.stage.setScale({x:val, y:val});
		this.refresh(date);
	},

	event: function(type, position, user, data, date) {
		if (type === 'pointerDraw') {
			if (data.command === 'draw') {
				var lineWidth = data.pressure;
				if (lineWidth===0)
					lineWidth = 3;
				else
					lineWidth = lineWidth*8.0;
				var aSpline = new Kinetic.Line({
					points: data.points,
					stroke: data.color,
					strokeWidth: lineWidth,
					lineCap: 'round',
					tension: 0.5
				});
				this.layer.add(aSpline);
			}
			if (data.command === 'newlayer') {
				var nlayer = new Kinetic.Layer();
				// hide all the layers
				for (var i=0;i<this.allLayers.length;i++)
					this.allLayers[i].hide();
				// put the new layer on display
				this.stage.add(nlayer);
				nlayer.show();
				// add it to the array of layers
				this.allLayers.push(nlayer);
				// make it the active layer
				this.layer = nlayer;
			}
			if (data.command === 'activelayer') {
				// hide all the layers
				for (var i=0;i<this.allLayers.length;i++)
					this.allLayers[i].hide();
				// make it the active layer
				this.layer = this.allLayers[data.value];
				this.layer.show();
			}
		}
		this.refresh(date);
	}
});<|MERGE_RESOLUTION|>--- conflicted
+++ resolved
@@ -42,11 +42,7 @@
 		this.layer  = new Kinetic.Layer();
 		this.stage.add(this.layer);
 		this.allLayers = [this.layer];
-<<<<<<< HEAD
 		this.controls.finishedAddingControls();
-
-=======
->>>>>>> af1395ed
 	},
 
 	load: function(state, date) {
