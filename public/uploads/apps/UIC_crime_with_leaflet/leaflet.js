// SAGE2 is available for use under the SAGE2 Software License
//
// University of Illinois at Chicago's Electronic Visualization Laboratory (EVL)
// and University of Hawai'i at Manoa's Laboratory for Advanced Visualization and
// Applications (LAVA)
//
// See full text, terms and conditions in the LICENSE.txt included file
//
// Copyright (c) 2014

"use strict";

// sample app using leaflet to grab and maniuplate map layers
// with an overlay of chicago crime data for the last year near UIC campus
//
// written by Andy Johnson 2014
// adapted from http://bl.ocks.org/d3noob/9267535
//
// currently:
//     app has two map sources - could have more
//     app only reads in data at launch - could re-load every 12 hours
//     app shows all crimes in past year the same - could make current less transparent

/* global d3, SAGE2_policeDistricts, L */

function addCSS(url, callback) {
	var fileref = document.createElement("link");

	if (callback) {
		fileref.onload = callback;
	}

	fileref.setAttribute("rel", "stylesheet");
	fileref.setAttribute("type", "text/css");
	fileref.setAttribute("href", url);
	document.head.appendChild(fileref);
}

var leaflet = SAGE2_App.extend({
	getNewData: function(meSelf, beat, date) {

		if (isMaster) {

			var query = "http://data.cityofchicago.org/resource/x2n5-8w5q.json?beat=".concat(beat);

			d3.json(query, function(collection) {
				meSelf.currentBeats++;

				if (meSelf.currentBeats === 1) {
					meSelf.bigCollection = collection;
				} else {
					meSelf.bigCollection = meSelf.bigCollection.concat(collection);
				}

				// when I have all the data start parsing it
				if (meSelf.currentBeats === meSelf.numBeats) {
					meSelf.dealWithData(meSelf.bigCollection, date);
				}
			});
		}

	},

	init: function(data) {
		this.SAGE2Init("div", data);

		this.resizeEvents = "continuous"; // "onfinish";
		this.svg = null;

<<<<<<< HEAD
=======
		// Need to set this to true in order to tell SAGE2 that you will be needing widget controls for this app
		this.enableControls = true;

>>>>>>> 54a9123b
		// for SAGE2 interaction
		this.lastZoom = null;
		this.dragging = null;
		this.position = null;

		this.map = null;
		this.map1 = null;
		this.map2 = null;

		this.whichMap = 1;

		this.bigCollection = {};

		this.numBeats = SAGE2_policeDistricts.length;
		this.currentBeats = 0;

		this.g = null;

		this.allLoaded = 0;

		// Get width height from the supporting div
		var myWidth  = this.element.clientWidth;
		var myHeight = this.element.clientHeight;

		this.element.id = "div" + data.id;
		var mySelf = this;

		this.maxFPS = 0.000023; // once every 12 hours

		// for SAGE2
		this.lastZoom = data.date;
		this.dragging = false;
		this.position = {x: 0, y: 0};

		var mapURL1 = 'http://server.arcgisonline.com/ArcGIS/rest/services/World_Imagery/MapServer/tile/{z}/{y}/{x}';
		var mapCopyright1 = 'Tiles &copy; Esri &mdash; Source: Esri, i-cubed, USDA, USGS,' +
			' AEX, GeoEye, Getmapping, Aerogrid, IGN, IGP, UPR-EGP, and the GIS User Community';

		var mapURL2 = 'http://{s}.www.toolserver.org/tiles/bw-mapnik/{z}/{x}/{y}.png';
		var mapCopyright2 = '&copy; <a href="http://openstreetmap.org">OpenStreetMap</a> contributors,' +
			' <a href="http://creativecommons.org/licenses/by-sa/2.0/">CC-BY-SA</a>';

		// Load the CSS file for leaflet.js
		addCSS(mySelf.resrcPath + "scripts/leaflet.css", function() {

			mySelf.map1 = L.tileLayer(mapURL1, {attribution: mapCopyright1});
			mySelf.map2 = L.tileLayer(mapURL2, {attribution: mapCopyright2});


			// want to do this same thing when we reset the location
			if (mySelf.whichMap === 1) {
				mySelf.map = L.map(mySelf.element.id, {layers: [mySelf.map1], zoomControl: false}).setView([41.869910, -87.65], 17);
			} else {
				mySelf.map = L.map(mySelf.element.id, {layers: [mySelf.map2], zoomControl: false}).setView([41.869910, -87.65], 17);
			}

			/* Initialize the SVG layer */
			mySelf.map._initPathRoot();

			/* We simply pick up the SVG from the map object */
			mySelf.svg = d3.select(mySelf.map.getPanes().overlayPane).select("svg");
			mySelf.g = mySelf.svg.append("g");

			for (var loopIdx = 0; loopIdx < SAGE2_policeDistricts.length; loopIdx++) {
				mySelf.getNewData(mySelf, SAGE2_policeDistricts[loopIdx], data.date);
			}

			// attach the SVG into the this.element node provided to us
			var box = "0,0," + myWidth + "," + myHeight;
			mySelf.svg = d3.select(mySelf.element).append("svg")
				.attr("width",   myWidth)
				.attr("height",  myHeight)
				.attr("viewBox", box);
		});

<<<<<<< HEAD
        this.controls.addButton({label:"home",position:6, identifier:"Home"});
        this.controls.addButton({label:"view",position:4, identifier:"View"});
        this.controls.addButton({type:"zoom-in",position:12, identifier:"ZoomIn"});
        this.controls.addButton({type:"zoom-out",position:11, identifier:"ZoomOut"});
        this.controls.finishedAddingControls(); // Important
=======
		var viewButton = {
			textual: true,
			label: "view",
			fill: "rgba(250,250,250,1.0)",
			animation: false
		};
		var homeButton = {
			textual: true,
			label: "home",
			fill: "rgba(250,250,250,1.0)",
			animation: false
		};
		this.controls.addButton({type: homeButton, sequenceNo: 2, id: "Home"});
		this.controls.addButton({type: viewButton, sequenceNo: 4, id: "View"});
		this.controls.addButton({type: "fastforward", sequenceNo: 6, id: "ZoomIn"});
		this.controls.addButton({type: "rewind", sequenceNo: 7, id: "ZoomOut"});
		this.controls.finishedAddingControls(); // Important
>>>>>>> 54a9123b
	},

	resetMap: function() {
		this.map.setView([41.869910, -87.65], 17);
	},

	changeMap: function() {
		var selectedOnes = null;

		if (this.whichMap === 1) {
			this.whichMap = 2;
			this.map.removeLayer(this.map1);
			this.map2.addTo(this.map);

			selectedOnes = this.g.selectAll("text");
			selectedOnes.style("fill", "black");
		} else {
			this.whichMap = 1;
			this.map.removeLayer(this.map2);
			this.map1.addTo(this.map);

			selectedOnes = this.g.selectAll("text");
			selectedOnes.style("fill", "white");
		}
	},

	zoomIn: function(date) {
		var z = this.map.getZoom();
		if (z <= 19) {
			this.map.setZoom(z + 1, {animate: false});
		}
		this.lastZoom = date;
	},

	zoomOut: function(date) {
		var z = this.map.getZoom();
		if (z >= 3) {
			this.map.setZoom(z - 1, {animate: false});
		}
		this.lastZoom = date;
	},

	dealWithData: function(collection, today) {
		this.broadcast("dealWithDataNode", {collection: collection, today: today});
	},

	dealWithDataNode: function(data) {

		var collection = data.collection;
		// var today = data.today;

		var parseDate = d3.time.format("%Y-%m-%dT%H:%M:%S").parse;

		// the today that comes along through the function is not in the same format
		// this one will be today in javascript date format

		var today = new Date();

		collection.forEach(function(d) {

			if (d.latitude && d.longitude) {
				if (isNaN(d.latitude)) {
					console.log("latitude is not a number");
				}
				if (isNaN(d.longitude)) {
					console.log("longitude is not a number");
				}
				d.LatLng = new L.LatLng(+d.latitude, +d.longitude);


				// date_of_occurrence : "2013-07-03T09:00:00",
				// date difference is in milliseconds
				d.myDate = parseDate(d.date_of_occurrence);
				d.daysAgo = (today - d.myDate) / 1000 / 60 / 60 / 24; // 7-373

				if (d.daysAgo < 31) {
					d.inLastMonth = 1;
				} else {
					d.inLastMonth = 0;
				}


				d.description = d._primary_decsription;

				switch (d._primary_decsription) {
					case "THEFT":
					case "BURGLARY":
					case "MOTOR VEHICLE THEFT":
					case "ROBBERY":
						d.color = "green";
						break;

					case "ASSAULT":
					case "HOMICIDE":
					case "CRIM SEXUAL ASSAULT":
					case "BATTERY":
						d.color = "red";
						break;

					case "CRIMINAL DAMAGE":
					case "CRIMINAL TRESPASS":
						d.color = "purple";
						break;

					case "NARCOTICS":
						d.color = "pink";
						break;

					case "DECEPTIVE PRACTICE":
						d.color = "orange";
						break;

					default:
						d.color = "grey";
						break;
				}
			} else {
				d.LatLng = new L.LatLng(0, 0);
			}

		});

		var me = this;

		// jscs:disable
		var feature = this.g.selectAll("circle")
			.data(collection)
			.enter()
			.append("svg:circle")
			.style("stroke", function(d) { if (d.inLastMonth) { return "black"; } else { return "white"; } })
			.style("stroke-width", function(d) { if  (d.inLastMonth) { return 6; } else { return 2; } })
			.style("opacity", function(d) { if (d.inLastMonth) { return 1.0; } else { return 0.4; } })
			.style("fill", function(d) { return d.color; })
			.attr("r", 15);
		// jscs:enable

		var feature2 = this.g.selectAll("text")
			.data(collection)
			.enter()
			.append("svg:text")
			.style("fill", "white")
			.style("stroke", function(d) { return d.color; })
			.style("stroke-width", "1")
			.style("font-size", "30px")
			.style("font-family", "Arial")
			.style("text-anchor", "start")
			.style("font-weight", "bold")
			.text(function(d) {
				if (d.inLastMonth) {
					return d._primary_decsription.toLowerCase();
				}
			});

		this.map.on("viewreset", update);
		update();

		function update() {
			feature.attr("transform",
				function(d) {
					return "translate(" +
						me.map.latLngToLayerPoint(d.LatLng).x + "," +
						me.map.latLngToLayerPoint(d.LatLng).y + ")";
				}
			);

			feature2.attr("transform",
				function(d) {
					return "translate(" +
						(me.map.latLngToLayerPoint(d.LatLng).x + 20.0) + "," +
						(me.map.latLngToLayerPoint(d.LatLng).y + 5.0) + ")";
				}
			);
		}

		this.allLoaded = 1;
	},


	load: function(date) {
	},

	draw_d3: function(date) {

	},

	draw: function(date) {
		var mySelf = this;

		if (this.allLoaded === 1) {
			this.currentBeats = 0;

			for (var loopIdx = 0; loopIdx < SAGE2_policeDistricts.length; loopIdx++) {
				mySelf.getNewData(mySelf, SAGE2_policeDistricts[loopIdx], date);
			}
		}
	},

	resize: function(date) {
		this.svg.attr('width',  this.element.clientWidth +  "px");
		this.svg.attr('height', this.element.clientHeight + "px");

		this.map.invalidateSize();

		this.refresh(date);
	},

	event: function(eventType, pos, user, data, date) {
		if (eventType === "pointerPress" && (data.button === "left")) {
			this.dragging = true;
			this.position.x = pos.x;
			this.position.y = pos.y;
		} else if (eventType === "pointerMove" && this.dragging) {
			// need to turn animation off here or the pan stutters
			this.map.panBy([this.position.x - pos.x, this.position.y - pos.y], {animate: false});
			this.position.x = pos.x;
			this.position.y = pos.y;
		} else if (eventType === "pointerRelease" && (data.button === "left")) {
			this.dragging = false;
			this.position.x = pos.x;
			this.position.y = pos.y;
		} else if (eventType === "pointerScroll") {
			var amount = data.wheelDelta;
			var diff = date - this.lastZoom;

			if (amount >= 3 && (diff > 300)) {
				// zoom in
				this.zoomIn(date);
			} else if (amount <= -3 && (diff > 300)) {
				// zoom out
				this.zoomOut(date);
			}
		} else if (eventType === "keyboard" && data.character === "m") {
			// m key down
			// change map type
			this.changeMap();
<<<<<<< HEAD
		}
		else if (eventType === "widgetEvent"){
			switch(data.identifier){
=======
		} else if (eventType === "widgetEvent") {
			switch (data.ctrlId){
>>>>>>> 54a9123b
				case "Home":
					this.resetMap();
					break;
				case "View":
					this.changeMap();
					break;
				case "ZoomIn":
					this.zoomIn(date);
					break;
				case "ZoomOut":
					this.zoomOut(date);
					break;
				default:
					console.log("No handler for:", data.identifier);
					return;
			}
		}

		this.refresh(date);
	}

});<|MERGE_RESOLUTION|>--- conflicted
+++ resolved
@@ -67,12 +67,6 @@
 		this.resizeEvents = "continuous"; // "onfinish";
 		this.svg = null;
 
-<<<<<<< HEAD
-=======
-		// Need to set this to true in order to tell SAGE2 that you will be needing widget controls for this app
-		this.enableControls = true;
-
->>>>>>> 54a9123b
 		// for SAGE2 interaction
 		this.lastZoom = null;
 		this.dragging = null;
@@ -148,31 +142,11 @@
 				.attr("viewBox", box);
 		});
 
-<<<<<<< HEAD
-        this.controls.addButton({label:"home",position:6, identifier:"Home"});
-        this.controls.addButton({label:"view",position:4, identifier:"View"});
-        this.controls.addButton({type:"zoom-in",position:12, identifier:"ZoomIn"});
-        this.controls.addButton({type:"zoom-out",position:11, identifier:"ZoomOut"});
+        this.controls.addButton({label: "home", position: 6, identifier: "Home"});
+        this.controls.addButton({label: "view", position: 4, identifier: "View"});
+        this.controls.addButton({type: "zoom-in", position: 12, identifier: "ZoomIn"});
+        this.controls.addButton({type: "zoom-out", position: 11, identifier: "ZoomOut"});
         this.controls.finishedAddingControls(); // Important
-=======
-		var viewButton = {
-			textual: true,
-			label: "view",
-			fill: "rgba(250,250,250,1.0)",
-			animation: false
-		};
-		var homeButton = {
-			textual: true,
-			label: "home",
-			fill: "rgba(250,250,250,1.0)",
-			animation: false
-		};
-		this.controls.addButton({type: homeButton, sequenceNo: 2, id: "Home"});
-		this.controls.addButton({type: viewButton, sequenceNo: 4, id: "View"});
-		this.controls.addButton({type: "fastforward", sequenceNo: 6, id: "ZoomIn"});
-		this.controls.addButton({type: "rewind", sequenceNo: 7, id: "ZoomOut"});
-		this.controls.finishedAddingControls(); // Important
->>>>>>> 54a9123b
 	},
 
 	resetMap: function() {
@@ -408,14 +382,9 @@
 			// m key down
 			// change map type
 			this.changeMap();
-<<<<<<< HEAD
 		}
 		else if (eventType === "widgetEvent"){
 			switch(data.identifier){
-=======
-		} else if (eventType === "widgetEvent") {
-			switch (data.ctrlId){
->>>>>>> 54a9123b
 				case "Home":
 					this.resetMap();
 					break;
