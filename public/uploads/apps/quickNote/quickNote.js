--- conflicted
+++ resolved
@@ -285,15 +285,6 @@
 	},
 
 	duplicate: function(responseObject) {
-<<<<<<< HEAD
-		// appName, params, funcToPassParams, x, y
-		var params = {
-			clientName: responseObject.clientName,
-			clientInput: this.state.clientInput,
-			colorChoice: this.state.clientInput
-		};
-		this.csdLaunchAppWithValues("quickNote", params, "setMessage", this.sage2_x + 100, this.sage2_y);
-=======
 		if (isMaster) {
 			var data = {};
 			data.appName    = "quickNote";
@@ -305,7 +296,6 @@
 			data.customLaunchParams.colorChoice = this.state.colorChoice;
 			wsio.emit("launchAppWithValues", data);
 		}
->>>>>>> 9c38ce04
 	},
 
 	/**
