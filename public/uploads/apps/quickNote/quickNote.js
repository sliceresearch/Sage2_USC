// SAGE2 is available for use under the SAGE2 Software License
//
// University of Illinois at Chicago's Electronic Visualization Laboratory (EVL)
// and University of Hawai'i at Manoa's Laboratory for Advanced Visualization and
// Applications (LAVA)
//
// See full text, terms and conditions in the LICENSE.txt included file
//
// Copyright (c) 2016

"use strict";

var quickNote = SAGE2_App.extend({
	init: function(data) {
		this.SAGE2Init("div", data);

		this.resizeEvents = "continuous"; // "onfinish";

		this.element.id = "div" + data.id;
		this.element.style.background = "lightyellow";
		this.element.style.fontSize   = ui.titleTextSize + "px";
		// Using SAGE2 default font
		this.element.style.fontFamily = "Courier New, Consolas, Menlo, monospace";
		// Default starting attributes
		this.backgroundChoice = "lightyellow";

		/*
		basing text size on title size is throwing off the sizing based on site location.
		need to have a base size and then scale.
		starting with size 20 and scaling up provides 25 characters of space
		at 300px wide, this is 15px per character.
		each character is roughly 26.8px tall
		*/
		this.startingFontSize       = 19.9;
		this.startingAppWidth       = 300; // Hardcode necessary(?) to keep scale on resize/restart/reload
		this.startingAppHeight      = 134; // 5 lines is 26.8 * 5 = 134;
		this.startingFontHeight     = 26.8;
		this.startingTextZoneWidth  = 25;
		this.startingTextZoneHeight = 5;
		this.needTextZoneHeight     = 5;
		this.sizeModification       = 1; // 1 is normal <1 is small >1 is larger

		// Keep a copy of the title
		this.noteTitle = "";

		// Tracker for full page editors
		this.saEditorIds = [];

		// If loaded from session, this.state will have meaningful values.
		this.setMessage(this.state);


		var _this = this;
		// If it got file contents from the sever, then extract.
		if (data.state.contentsOfNoteFile) {
			this.parseDataFromServer(data.state.contentsOfNoteFile);
		} else if (this.state.contentsOfNoteFile) {
			this.parseDataFromServer(this.state.contentsOfNoteFile);
		} else if (data.customLaunchParams) { // if it was passed additional init values
			data.customLaunchParams.serverDate = new Date(Date.now());
			_this.setMessage(data.customLaunchParams);
		}
	},

	/**
	Currently assumes that file from server will contain three lines.
	1st: creator and timestamp
	2nd: color for note
	3rd: content for note

	*/
	parseDataFromServer: function(fileContentsFromServer) {
		var fileData  = {};
		var fileLines = fileContentsFromServer.split("\n");
		fileData.fileDefined = true;
		fileData.clientName  = fileLines[0];
		fileData.colorChoice = fileLines[1];
		fileData.clientInput = fileLines[2];
		this.setMessage(fileData);
	},

	/**
	msgParams.clientName	Client input pointer name
	msgParams.clientInput	What they typed for the note.
	*/
	setMessage: function(msgParams) {
		// First clean the input, if there is i nput
		if (msgParams.clientInput) {
			this.state.clientInput = msgParams.clientInput; // keep original
			let words = msgParams.clientInput.split(" "); // separate out words
			let hasModifiedWord = false;
			// determine the number of lines needed
			let lines = msgParams.clientInput.split("\n");
			this.needTextZoneHeight = lines.length + 1; // have extra line to show no missing text
			for (let i = 0; i < lines.length; i++) {
				if (lines[i].length > this.startingTextZoneWidth) {
					this.needTextZoneHeight += parseInt(lines[i].length / this.startingTextZoneWidth);
				}
			}

			for (let i = 0; i < words.length; i++) {
				// if a word is larget than the zone width
				if (words[i].length > this.startingTextZoneWidth) {
					hasModifiedWord = true;
					let pieces = "";
					// split it into pieces that will fit within one line
					while (words[i].length > this.startingTextZoneWidth) {
						pieces += words[i].substring(0, this.startingTextZoneWidth);
						pieces += " ";
						words[i] = words[i].substring(this.startingTextZoneWidth);
						this.needTextZoneHeight++; // inflates lines usage by 1
					}
					pieces += words[i];
					words[i] = pieces; // put back into location
				}
			} // if there was word modification to shrink into view, then need to rejoin
			if (hasModifiedWord) {
				msgParams.clientInput = words.join(" ");
			}
			msgParams.clientInput = msgParams.clientInput.replace(/\n/g, "<br>");
		}
		// If defined by a file, use those values
		if (msgParams.fileDefined === true) {
			this.backgroundChoice   = msgParams.colorChoice;
			this.state.colorChoice  = this.backgroundChoice;
			this.state.creationTime = msgParams.clientName;
			this.element.style.background = msgParams.colorChoice;
			this.element.innerHTML        = msgParams.clientInput;
			this.formatAndSetTitle(this.state.creationTime);
			this.saveNote(msgParams.creationTime);
		} else { // else defined by load or user input
			// Otherwise set the values using probably user input.
			if (msgParams.clientName === undefined || msgParams.clientName === null || msgParams.clientName == "") {
				msgParams.clientName = "";
			}
			// If the color choice was defined, use the given color. RMB choices do not provide a color (currently)
			if (msgParams.colorChoice !== undefined && msgParams.colorChoice !== null && msgParams.colorChoice !== "") {
				this.backgroundChoice = msgParams.colorChoice;
				this.element.style.background = msgParams.colorChoice;
			}

			// set the text, currently innerHTML matters to render <br> and allow for html tags
			this.element.innerHTML = msgParams.clientInput;
			// client input state set as part of the clean
			this.state.clientName  = msgParams.clientName;
			this.state.colorChoice = this.backgroundChoice;

			// if the creationTime has not been set, then fill it out.
			if (this.state.creationTime === null
				&& msgParams.serverDate !== undefined
				&& msgParams.serverDate !== null) {
				this.state.creationTime = new Date(msgParams.serverDate);
				// build the title string.
				var titleString = msgParams.clientName + "-QN-" + this.state.creationTime.getFullYear();
				if (this.state.creationTime.getMonth() < 9) {
					titleString += "0";
				}
				titleString += (this.state.creationTime.getMonth() + 1) + ""; // month +1 because starts at 0
				if (this.state.creationTime.getDate() < 10) {
					titleString += "0";
				}
				titleString += this.state.creationTime.getDate() + "-";
				if (this.state.creationTime.getHours() < 10) {
					titleString += "0";
				}
				titleString += this.state.creationTime.getHours();
				if (this.state.creationTime.getMinutes() < 10) {
					titleString += "0";
				}
				titleString += this.state.creationTime.getMinutes();
				if (this.state.creationTime.getSeconds() < 10) {
					titleString += "0";
				}
				titleString += this.state.creationTime.getSeconds();
				if (this.state.creationTime.getMilliseconds() < 10) {
					titleString += "0";
				}
				if (this.state.creationTime.getMilliseconds() < 100) {
					titleString += "0";
				}
				titleString += this.state.creationTime.getMilliseconds();
				// store it for later and update the tile.
				this.state.creationTime = titleString;
				this.formatAndSetTitle(this.state.creationTime);
			}
			// if loaded will include the creationTime
			if (msgParams.creationTime !== undefined && msgParams.creationTime !== null) {
				this.formatAndSetTitle(msgParams.creationTime);
			}
		}

		// adjust height to show all text. minimum 5 lines enforce(?)
		this.needTextZoneHeight = (this.needTextZoneHeight < 5) ? 5 : this.needTextZoneHeight;
		this.sizeModification = parseInt(this.element.clientWidth) / this.startingAppWidth;
		this.sendResize(this.sage2_width,
			this.needTextZoneHeight * this.startingFontHeight * this.sizeModification);

<<<<<<< HEAD
		this.saveNote(msgParams.creationTime);
		this.updateEditors(msgParams.clientId);
	},

	updateEditors: function(excludeClientId) {
		var dataForClient = {
			appId:      this.id,
			clientDest: null, // will be filled in loop
			func:       'currentQuickNoteContent',
			content:    this.element.innerHTML,
			color:      this.backgroundChoice
		};

		for (var i = 0; i < this.saEditorIds.length; i++) {
			if (this.saEditorIds[i] !== excludeClientId) {
				dataForClient.clientDest = this.saEditorIds[i];
				wsio.emit('sendDataToClient', dataForClient);
			}
=======
		// save if didn't come from file
		if (msgParams.fileDefined !== true) {
			this.saveNote(msgParams.creationTime);
>>>>>>> f6e80c2c
		}
	},

	setColor: function(responseObject) {
		this.backgroundChoice         = responseObject.color;
		this.state.colorChoice        = this.backgroundChoice;
		this.element.style.background = responseObject.color;
		this.saveNote(responseObject.creationTime);
		this.updateEditors();
	},

	formatAndSetTitle: function(wholeName) {
		// Breaking apart whole name and using moment.js to make easier to read.
		var parts  = wholeName.split("-"); // 0 name - 1 qn - 2 YYYYMMDD - 3 HHMMSSmmm
		var author = parts[0];
		var month  = parseInt(parts[2].substring(4, 6)); // YYYY[MM]
		var day    = parseInt(parts[2].substring(6, 8)); // YYYYMM[DD]
		var hour   = parseInt(parts[3].substring(0, 2)); // [HH]
		var min    = parseInt(parts[3].substring(2, 4)); // HH[MM]
		// Moment conversion
		var momentTime = {
			month: month - 1,
			day: day,
			hour: hour,
			minute: min
		};
		momentTime = moment(momentTime);
		// If the author is supposed to be Anonymouse, then omit author inclusion and marker.
		if (author === "Anonymous") {
			this.noteTitle = momentTime.format("MMM Do, hh:mm A");
		} else { // Otherwise have the name followed by @
			this.noteTitle = author + " @ " + momentTime.format("MMM Do, hh:mm A");
		}
		this.updateTitle(this.noteTitle);
	},

	load: function(date) {
		if (this.state.clientInput !== undefined && this.state.clientInput !== null) {
			this.setMessage({
				clientName:   this.state.clientName,
				clientInput:  this.state.clientInput,
				colorChoice:  this.state.colorChoice,
				creationTime: this.state.creationTime
			});
		}
		this.resize(date);
	},

	saveNote: function(date) {
		if (this.state.creationTime === null || this.state.creationTime === undefined) {
			return;
		}
		// This is what saves the state between sessions as far as can be determined.
		this.SAGE2UpdateAppOptionsFromState();
		this.SAGE2Sync(true);
		this.resize();
		// Tell server to save the file.
		var fileData = {};
		fileData.fileType = "note"; // Extension
		fileData.fileName = this.state.creationTime + ".note"; // Fullname with extension
		// What to save in the file
		fileData.fileContent = this.state.creationTime
			+ "\n"
			+ this.state.colorChoice
			+ "\n"
			+ this.state.clientInput;
		wsio.emit("saveDataOnServer", fileData);
		// save the state value
		this.state.contentsOfNoteFile = fileData.fileContent;

		// update the context menu with the current content
		this.getFullContextMenuAndUpdate();
	},

	draw: function(date) {
		// left intentionally blank
	},

	resize: function(date) {
		this.element.style.background = this.backgroundChoice;
		this.sizeModification = parseInt(this.element.clientWidth) / this.startingAppWidth;
		this.element.style.fontSize = (this.startingFontSize * this.sizeModification) + "px";
	},

	event: function(eventType, position, user_id, data, date) {
		// left intentionally blank
	},

	duplicate: function(responseObject) {
		if (isMaster) {
			// function(appName, x, y, params, funcToPassParams) {
			this.launchAppWithValues("quickNote", {
				clientName: responseObject.clientName,
				clientInput: this.state.clientInput,
				colorChoice: this.state.colorChoice
			},
			this.sage2_x + 100, this.sage2_y);
		}
	},

	/**
	* To enable right click context menu support this function needs to be present.
	*
	* Must return an array of entries. An entry is an object with three properties:
	*	description: what is to be displayed to the viewer.
	*	callback: String containing the name of the function to activate in the app. It must exist.
	*	parameters: an object with specified datafields to be given to the function.
	*		The following attributes will be automatically added by server.
	*			serverDate, on the return back, server will fill this with time object.
	*			clientId, unique identifier (ip and port) for the client that selected entry.
	*			clientName, the name input for their pointer. Note: users are not required to do so.
	*			clientInput, if entry is marked as input, the value will be in this property. See pdf_viewer.js for example.
	*		Further parameters can be added. See pdf_view.js for example.
	*/
	getContextEntries: function() {
		var entries = [];
		var entry;


		entry = {};
		entry.description = "Edit";
		entry.callback    = "SAGE2_openPage";
		entry.parameters  = {
			url: this.resrcPath + "quickNoteControls.html"
		};
		entries.push(entry);

		entry = {};
		entry.description = "separator";
		entries.push(entry);

		entry = {};
		entry.description = "Duplicate";
		entry.callback    = "duplicate";
		entry.parameters  = {};
		entries.push(entry);

		entry = {};
		entry.description = "Blue";
		entry.callback    = "setColor";
		entry.parameters  = { color: "lightblue"};
		entry.entryColor  = "lightblue";
		entries.push(entry);

		entry = {};
		entry.description = "Yellow";
		entry.callback    = "setColor";
		entry.parameters  = { color: "lightyellow"};
		entry.entryColor  = "lightyellow";
		entries.push(entry);

		entry = {};
		entry.description = "Pink";
		entry.callback    = "setColor";
		entry.parameters  = { color: "lightpink"};
		entry.entryColor  = "lightpink";
		entries.push(entry);

		entry = {};
		entry.description = "Green";
		entry.callback    = "setColor";
		entry.parameters  = { color: "lightgreen"};
		entry.entryColor  = "lightgreen";
		entries.push(entry);

		entry = {};
		entry.description = "White";
		entry.callback    = "setColor";
		entry.parameters  = { color: "white"};
		entry.entryColor  = "white";
		entries.push(entry);

		entry = {};
		entry.description = "Orange";
		entry.callback    = "setColor";
		entry.parameters  = { color: "lightsalmon"};
		entry.entryColor  = "lightsalmon";
		entries.push(entry);

		entry = {};
		entry.description = "Change Note:";
		entry.callback    = "setMessage";
		entry.parameters  = {};
		entry.inputField  = true;
		entry.inputFieldSize = 20;
		entries.push(entry);

		entries.push({description: "separator"});

		entries.push({
			description: "Copy content to clipboard",
			callback: "SAGE2_copyURL",
			parameters: {
				url: this.noteTitle + "\n" + this.state.clientInput + "\n"
			}
		});
		return entries;
	},

	requestCurrentContent: function(obj) {
		var dataForClient = {
			appId:      this.id,
			clientDest: obj.clientId,
			func:       'currentQuickNoteContent',
			content:    this.element.innerHTML,
			color:      this.backgroundChoice
		};

		if (!this.saEditorIds.includes(obj.clientId)) {
			this.saEditorIds.push(obj.clientId);
		}
		wsio.emit('sendDataToClient', dataForClient);
	},

	removeSaEditor: function(obj) {
		let index = this.saEditorIds.indexOf(obj.clientId);
		if (index !== -1) {
			this.saEditorIds.splice(index, 1);
		}
	},

	quit: function() {
		// no additional calls needed.
	}

});<|MERGE_RESOLUTION|>--- conflicted
+++ resolved
@@ -195,8 +195,10 @@
 		this.sendResize(this.sage2_width,
 			this.needTextZoneHeight * this.startingFontHeight * this.sizeModification);
 
-<<<<<<< HEAD
-		this.saveNote(msgParams.creationTime);
+		// save if didn't come from file
+		if (msgParams.fileDefined !== true) {
+			this.saveNote(msgParams.creationTime);
+		}
 		this.updateEditors(msgParams.clientId);
 	},
 
@@ -214,11 +216,6 @@
 				dataForClient.clientDest = this.saEditorIds[i];
 				wsio.emit('sendDataToClient', dataForClient);
 			}
-=======
-		// save if didn't come from file
-		if (msgParams.fileDefined !== true) {
-			this.saveNote(msgParams.creationTime);
->>>>>>> f6e80c2c
 		}
 	},
 
