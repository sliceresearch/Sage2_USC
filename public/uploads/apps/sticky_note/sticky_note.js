--- conflicted
+++ resolved
@@ -72,15 +72,9 @@
 		}
 
 		var text = "Enter note"; // use this.state for saving text entry
-<<<<<<< HEAD
-		this.controls.addTextInput({value: text, identifier:"TextInput"});
-		this.controls.addButton({type:"duplicate",position:5, identifier:"DuplicateNote"});
-		this.controls.addButton({type:"new",position:3, identifier:"NewNote"});
-=======
-		this.controls.addTextInput({defaultText: text, id: "TextInput", action: this.wrapText.bind(this)});
-		this.controls.addButton({type: "duplicate", sequenceNo: 3, id: "DuplicateNote"});
-		this.controls.addButton({type: "new", sequenceNo: 5, id: "NewNote"});
->>>>>>> 54a9123b
+		this.controls.addTextInput({value: text, identifier: "TextInput"});
+		this.controls.addButton({type: "duplicate", position: 5, identifier: "DuplicateNote"});
+		this.controls.addButton({type: "new", position: 3, identifier: "NewNote"});
 		this.controls.finishedAddingControls();
 	},
 
@@ -123,24 +117,6 @@
 	},
 
 	load: function(date) {
-		var text = "Enter note";
-<<<<<<< HEAD
-		/*
-		if (state){
-			state.loadData = state.loadData || "";
-			if (state.loadData.length > 0){
-				this.wrapText(state.loadData);
-				text = state.loadData;
-			}
-				
-		}
-		*/
-=======
-		this.controls.addTextInput({defaultText: text, id: "TextInput", action: this.wrapText.bind(this)});
-		this.controls.addButton({type: "duplicate", sequenceNo: 3, id: "DuplicateNote"});
-		this.controls.addButton({type: "new", sequenceNo: 5, id: "NewNote"});
-		this.controls.finishedAddingControls();
->>>>>>> 54a9123b
 	},
 
 	draw: function(date) {
@@ -155,20 +131,23 @@
 	event: function(eventType, position, user_id, data, date) {
 
 		if (eventType === "pointerPress" && (data.button === "left")) {
-<<<<<<< HEAD
 			// Move the circle when I click
 			//this.obj.attr({ cx: Math.round(Math.random()*100), cy:Math.round(Math.random()*100)});
 		}
 		else if (eventType === "pointerRelease" && (data.button === "left")) {
+			//Release action code
 		}
 
 		else if (eventType === "keyboard") {
 			if(data.character === "m") {
+				//m
 			}
 			else if (data.character === "t") {
+				//t
 			}
 			else if (data.character === "w") {
-			}			
+				//w
+			}
 		}
 
 		else if (eventType === "specialKey") {
@@ -179,19 +158,10 @@
 			else if (data.code === 39 && data.state === "down") { // right arrow
 			}
 			else if (data.code === 40 && data.state === "down") { // down arrow
-			}			
+			}
 		}
 		else if (eventType === "widgetEvent"){
 			switch(data.identifier){
-=======
-			// pointer press
-		} else if (eventType === "pointerRelease" && (data.button === "left")) {
-			// pointer release
-		} else if (eventType === "keyboard") {
-			// keyboard events
-		} else if (eventType === "widgetEvent") {
-			switch (data.ctrlId){
->>>>>>> 54a9123b
 				case "DuplicateNote":
 					this.requestForClone = true;
 					this.cloneData = this.text;
