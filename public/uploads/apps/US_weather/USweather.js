--- conflicted
+++ resolved
@@ -582,94 +582,6 @@
 		// Load in GeoJSON data
 		d3.json(this.resrcPath + "./us-states.json", this.jsonCallbackFunc);
 
-<<<<<<< HEAD
-        this.gwin.numIconsLoaded = 0;
-
-        this.makeCallbackFunc = this.makeCallback.bind(this);
-        this.jsonCallbackFunc = this.jsonCallback.bind(this);
-
-        this.gwin.projection = d3.geo.albersUsa()
-               .translate([this.gwin.canvasWidth/2, this.gwin.canvasHeight/2])
-               .scale([1500]);// default 1000
-
-
-        //Load in GeoJSON data
-        d3.json(this.resrcPath +"./us-states.json", this.jsonCallbackFunc);
-
-        this.gwin.appID = this.div.id;
-
-        this.maxFPS = 0.1;
-
-        this.loadInIcons();
-
-        // Get width height from the supporting div     
-        var divWidth  = this.element.clientWidth;
-        var divHeight = this.element.clientHeight;
-
-        this.element.id = "div" + data.id;
-
-        // backup of the context
-        var self = this;
-
-        // attach the SVG into the this.element node provided to us
-        var box="0,0,"+this.gwin.canvasWidth+","+this.gwin.canvasHeight;
-        this.svg = d3.select(this.element).append("svg:svg")
-            .attr("width",   divWidth)
-            .attr("height",  divHeight)
-            .attr("viewBox", box)
-            .attr("preserveAspectRatio", "xMinYMin meet");
-        this.gwin.sampleSVG = this.svg;
-
-        this.drawBox(0, 0, this.gwin.canvasHeight, this.gwin.canvasWidth, "black", 1);
-
-        this.draw_d3(data.date);
-
-        
-        // create the widgets
-        console.log("creating controls");
-
-        
-        this.controls.addButton({label:"Temp",position:4, identifier:"Temperature"});
-        this.controls.addButton({label:"Icon",position:2, identifier:"Icon"});
-        this.controls.addButton({label:"Color",position:12, identifier:"Color"});
-        this.controls.finishedAddingControls(); // Important
-    },
-
-    load: function(date) {
-        this.refresh(date);
-    },
-
-    draw_d3: function(date) {
-
-        this.updateOutsideTemp();
-        this.updateWindow();
-    },
-    
-    draw: function(date) {
-        this.updateOutsideTemp();
-    },
-
-    resize: function(date) {
-        this.svg.attr('width' ,  parseInt(this.element.clientWidth,10) +"px");
-        this.svg.attr('height' , parseInt(this.element.clientHeight,10)  +"px");
-
-        this.updateWindow();
-        this.refresh(date);
-    },
-
-    event: function(eventType, pos, user, data, date) {
-    //event: function(eventType, userId, x, y, data, date) {
-        if (eventType === "pointerPress" && (data.button === "left") ) {
-        }
-        else if (eventType === "pointerMove" ) {
-        }
-        else if (eventType === "pointerRelease" && (data.button === "left") ) {
-            this.nextMode();
-            this.refresh(date);
-        }
-        else if (eventType === "widgetEvent"){
-			switch(data.identifier){
-=======
 		this.gwin.appID = this.div.id;
 
 		this.maxFPS = 0.1;
@@ -695,36 +607,10 @@
 
 		this.draw_d3(data.date);
 
-		var tempButton = {
-			textual: true,
-			label: "Temp",
-			fill: "rgba(250,250,250,1.0)",
-			animation: false
-		};
-		var iconButton = {
-			textual: true,
-			label: "Icon",
-			fill: "rgba(250,250,250,1.0)",
-			animation: false
-		};
-		var colorButton = {
-			textual: true,
-			label: "Color",
-			fill: "rgba(250,250,250,1.0)",
-			animation: false
-		};
-
-		// create the widgets
-		console.log("creating controls");
-
-		this.controls.addButtonType("temp", tempButton);
-		this.controls.addButtonType("icon", iconButton);
-		this.controls.addButtonType("color", colorButton);
-
-		this.controls.addButton({type: tempButton, sequenceNo: 4, id: "Temperature"});
-		this.controls.addButton({type: iconButton, sequenceNo: 6, id: "Icon"});
-		this.controls.addButton({type: colorButton, sequenceNo: 8, id: "Color"});
-		this.controls.finishedAddingControls(); // Important
+		this.controls.addButton({label: "Temp", position: 4, identifier: "Temperature"});
+        this.controls.addButton({label: "Icon", position: 2, identifier: "Icon"});
+        this.controls.addButton({label: "Color", position: 12, identifier: "Color"});
+        this.controls.finishedAddingControls(); // Important
 	},
 
 	load: function(date) {
@@ -758,8 +644,7 @@
 			this.nextMode();
 			this.refresh(date);
 		} else if (eventType === "widgetEvent") {
-			switch (data.ctrlId){
->>>>>>> 54a9123b
+			switch (data.identifier){
 				case "Temperature":
 					this.state.mode = 0;
 					this.convertToTemp();
