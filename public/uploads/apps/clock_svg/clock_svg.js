--- conflicted
+++ resolved
@@ -122,18 +122,8 @@
 
 		// Draw once per second
 		this.maxFPS = 2.0;
-		var flipButton = {
-			textual: true,
-			label: "Flip",
-			fill: "rgba(250,250,250,1.0)",
-			animation: false
-		};
-		// Instead of a string, the type field can be used to specify the button type data itself
-<<<<<<< HEAD
-		this.controls.addButton({type:flipButton, position:7, identifier:"Flip"});
-=======
-		this.controls.addButton({type: flipButton, sequenceNo: 4, id: "Flip"});
->>>>>>> 54a9123b
+
+		this.controls.addButton({label: "Flip", position: 7, identifier: "Flip"});
 		this.controls.finishedAddingControls();
 	},
 
@@ -262,7 +252,6 @@
 				if (data.character === " ") {
 					this.flip(date);
 				}
-<<<<<<< HEAD
 			}
 			else if (eventType === "widgetEvent"){
 				if (data.identifier === "Flip"){
@@ -270,13 +259,6 @@
 				}
 				else{
 					console.log("No handler for:", data.identifier);
-=======
-			} else if (eventType === "widgetEvent") {
-				if (data.ctrlId === "Flip") {
-					this.flip(date);
-				} else {
-					console.log("No handler for:", data.ctrlId);
->>>>>>> 54a9123b
 				}
 			}
 		}
