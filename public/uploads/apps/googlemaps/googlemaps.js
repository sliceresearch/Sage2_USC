// SAGE2 is available for use under the SAGE2 Software License
//
// University of Illinois at Chicago's Electronic Visualization Laboratory (EVL)
// and University of Hawai'i at Manoa's Laboratory for Advanced Visualization and
// Applications (LAVA)
//
// See full text, terms and conditions in the LICENSE.txt included file
//
// Copyright (c) 2014

"use strict";

/* global google */

var googlemaps = SAGE2_App.extend({
	init: function(data) {
		this.SAGE2Init("div", data);
		this.element.id = "div" + this.id;

		this.resizeEvents = "continuous"; // "onfinish";

		this.map          = null;
		this.dragging     = false;
		this.position     = {x: 0, y: 0};
		this.scrollAmount = 0;
		this.trafficTimer = null;

		// Create a callback function for traffic updates
		this.trafficCB = this.reloadTiles.bind(this);
		// Create a callback func for checking if Google Maps API is loaded yet
		this.initializeOnceMapsLoadedFunc = this.initializeOnceMapsLoaded.bind(this);

		this.initializeWidgets();
		this.initializeOnceMapsLoaded();
	},

	initializeWidgets: function() {
<<<<<<< HEAD
		//var mapLabel     = {textual: true, label: "Map", fill: "rgba(250,250,250,1.0)", animation: false};
		//var trafficLabel = {textual: true, label: "T",   fill: "rgba(250,250,250,1.0)", animation: false};
		//var weatherLabel = {textual: true, label: "W",   fill: "rgba(250,250,250,1.0)", animation: false};

		this.controls.addButton({label: "Map",     	position: 4, identifier: "Map"});
		this.controls.addButton({type: "traffic", 	position: 3, identifier: "Traffic"});
		this.controls.addButton({type: "weather", 	position: 5, identifier: "Weather"});
		this.controls.addButton({type: "zoom-in",   position: 12, identifier: "ZoomIn"});
		this.controls.addButton({type: "zoom-out",  position: 11, identifier: "ZoomOut"});
		this.controls.addTextInput({value: "", label:"Addr", identifier:"Address"});
=======
		var mapLabel     = {textual: true, label: "Map", fill: "rgba(250,250,250,1.0)", animation: false};
		var trafficLabel = {textual: true, label: "T",   fill: "rgba(250,250,250,1.0)", animation: false};
		var weatherLabel = {textual: true, label: "W",   fill: "rgba(250,250,250,1.0)", animation: false};

		this.controls.addButton({type: mapLabel,     sequenceNo: 4, id: "Map"});
		this.controls.addButton({type: trafficLabel, sequenceNo: 5, id: "Traffic"});
		this.controls.addButton({type: weatherLabel, sequenceNo: 3, id: "Weather"});
		this.controls.addButton({type: "zoom-in",    sequenceNo: 8, id: "ZoomIn"});
		this.controls.addButton({type: "zoom-out",   sequenceNo: 9, id: "ZoomOut"});
		this.controls.addTextInput({defaultText: "", caption: "Addr", id: "Address"});
>>>>>>> 54a9123b
		this.controls.addSlider({
			identifier: "Zoom",
			minimum: 0,
			maximum: 20,
			increments: 1,
			property: "this.state.zoomLevel",
			label: "Zoom",
			labelFormatFunction: function(value, end) {
				return ((value < 10) ? "0" : "") + value + "/" + end;
			}
		});

		this.controls.finishedAddingControls();
	},

	initializeOnceMapsLoaded: function() {
		if (window.google === undefined || google.maps === undefined || google.maps.Map === undefined) {
			setTimeout(this.initializeOnceMapsLoadedFunc, 40);
		} else {
			this.initialize();
		}
	},

	initialize: function() {
		google.maps.visualRefresh = true;
		this.geocoder = new google.maps.Geocoder();
		var city = new google.maps.LatLng(this.state.center.lat, this.state.center.lng);
		var mapOptions = {
			center: city,
			zoom: this.state.zoomLevel,
			mapTypeId: this.state.mapType,
			disableDefaultUI: true,
			zoomControl: false,
			scaleControl: false,
			scrollwheel: false
		};
		this.map = new google.maps.Map(this.element, mapOptions);
		this.map.setTilt(45);

		// Extra layers
		this.trafficLayer = new google.maps.TrafficLayer();
		this.weatherLayer = new google.maps.weather.WeatherLayer({
			temperatureUnits: google.maps.weather.TemperatureUnit.FAHRENHEIT
		});

		if (this.state.layer.w === true) {
			this.weatherLayer.setMap(this.map);
		}
		if (this.state.layer.t === true) {
			this.trafficLayer.setMap(this.map);
			// add a timer updating the traffic tiles: 60sec
			this.trafficTimer = setInterval(this.trafficCB, 60 * 1000);
		}
	},

	updateMapFromState: function() {
		var city = new google.maps.LatLng(this.state.center.lat, this.state.center.lng);
		var mapOptions = {
			center: city,
			zoom: this.state.zoomLevel,
			mapTypeId: this.state.mapType,
			disableDefaultUI: true,
			zoomControl: false,
			scaleControl: false,
			scrollwheel: false
		};
		this.map.setOptions(mapOptions);

		// weather layer
		if (this.state.layer.w === true) {
			this.weatherLayer.setMap(this.map);
		} else {
			this.weatherLayer.setMap(null);
		}

		// traffic layer
		if (this.state.layer.t === true) {
			this.trafficLayer.setMap(this.map);
			// add a timer updating the traffic tiles: 60sec
			this.trafficTimer = setInterval(this.trafficCB, 60 * 1000);
		} else {
			this.trafficLayer.setMap(null);
			// remove the timer updating the traffic tiles
			clearInterval(this.trafficTimer);
		}

		this.updateLayers();
	},

	load: function(date) {
		this.updateMapFromState();
		this.refresh(date);
	},

	draw: function(date) {
	},

	resize: function(date) {
		google.maps.event.trigger(this.map, 'resize');
		this.refresh(date);
	},

	updateCenter: function() {
		var c = this.map.getCenter();
		this.state.center = {lat: c.lat(), lng: c.lng()};
	},

	updateLayers: function() {
		// to trigger an 'oberve' event, need to rebuild the layer field
		this.state.layer = {w: this.weatherLayer.getMap() != null,
							t: this.trafficLayer.getMap() != null};
	},

	reloadTiles: function() {
		// Get the image tiles in the maps
		var tiles = this.element.getElementsByTagName('img');
		for (var i = 0; i < tiles.length; i++) {
			// get the URL
			var src = tiles[i].src;
			if (/googleapis.com\/vt\?pb=/.test(src)) {
				// add a date inthe URL will trigger a reload
				var new_src = src.split("&ts")[0] + '&ts=' + (new Date()).getTime();
				tiles[i].src = new_src;
			}
		}
	},

	quit: function() {
		// Make sure to delete the timer when quitting the app
		if (this.trafficTimer) {
			clearInterval(this.trafficTimer);
		}
	},

	event: function(eventType, position, user_id, data, date) {
		var z;

		if (eventType === "pointerPress" && (data.button === "left")) {
			this.dragging = true;
			this.position.x = position.x;
			this.position.y = position.y;

			this.refresh(date);
		} else if (eventType === "pointerMove" && this.dragging) {
			this.map.panBy(this.position.x - position.x, this.position.y - position.y);
			this.updateCenter();
			this.position.x = position.x;
			this.position.y = position.y;

			this.refresh(date);
		} else if (eventType === "pointerRelease" && (data.button === "left")) {
			this.dragging = false;
			this.position.x = position.x;
			this.position.y = position.y;

			this.refresh(date);
		} else if (eventType === "pointerScroll") {
			// Scroll events for zoom
			this.scrollAmount += data.wheelDelta;

			if (this.scrollAmount >= 128) {
				// zoom out
				z = this.map.getZoom();
				this.map.setZoom(z - 1);
				this.state.zoomLevel = this.map.getZoom();
				this.lastZoom = date;

				this.scrollAmount -= 128;
			} else if (this.scrollAmount <= -128) {
				// zoom in
				z = this.map.getZoom();
				this.map.setZoom(z + 1);
				this.state.zoomLevel = this.map.getZoom();
				this.lastZoom = date;

				this.scrollAmount += 128;
			}

			this.refresh(date);
<<<<<<< HEAD
		}
		else if (eventType === "widgetEvent"){
			switch(data.identifier){
=======
		} else if (eventType === "widgetEvent") {
			switch (data.ctrlId){
>>>>>>> 54a9123b
				case "Map":
					this.changeMapType();
					break;
				case "Weather":
					console.log("reaching action for weather!!");
					this.toggleWeather();
					break;
				case "Traffic":
					this.toggleTraffic();
					break;
				case "ZoomIn":
					this.relativeZoom(1);
					break;
				case "ZoomOut":
					this.relativeZoom(-1);
					break;
				case "Zoom":
					switch (data.action){
						case "sliderLock":
							break;
						case "sliderUpdate":
							break;
						case "sliderRelease":
							this.map.setZoom(this.state.zoomLevel);
							break;
						default:
							console.log("No handler for: " + data.ctrlId + "->" + data.action);
							break;
					}
					break;
				case "Address":
					this.codeAddress(data.text);
					this.updateCenter();
					this.map.setZoom(15);
					this.state.zoomLevel = this.map.getZoom();
					break;
				default:
					console.log("No handler for:", data.ctrlId);
			}
		} else if (eventType === "keyboard") {
			if (data.character === "m") {
				// change map type
				this.changeMapType();
			} else if (data.character === "t") {
				this.toggleTraffic();
			} else if (data.character === "w") {
				// add/remove weather layer
				this.toggleWeather();
			}

			this.refresh(date);
		} else if (eventType === "specialKey") {
			if (data.code === 18 && data.state === "down") {      // alt
				// zoom in
				this.relativeZoom(1);
			} else if (data.code === 17 && data.state === "down") { // control
				// zoom out
				this.relativeZoom(-1);
			} else if (data.code === 37 && data.state === "down") { // left
				this.map.panBy(-100, 0);
				this.updateCenter();
			} else if (data.code === 38 && data.state === "down") { // up
				this.map.panBy(0, -100);
				this.updateCenter();
			} else if (data.code === 39 && data.state === "down") { // right
				this.map.panBy(100, 0);
				this.updateCenter();
			} else if (data.code === 40 && data.state === "down") { // down
				this.map.panBy(0, 100);
				this.updateCenter();
			}

			this.refresh(date);
		}
	},
	changeMapType: function() {
		if (this.state.mapType === google.maps.MapTypeId.TERRAIN) {
			this.state.mapType = google.maps.MapTypeId.ROADMAP;
		} else if (this.state.mapType === google.maps.MapTypeId.ROADMAP) {
			this.state.mapType = google.maps.MapTypeId.SATELLITE;
		} else if (this.state.mapType === google.maps.MapTypeId.SATELLITE) {
			this.state.mapType = google.maps.MapTypeId.HYBRID;
		} else if (this.state.mapType === google.maps.MapTypeId.HYBRID) {
			this.state.mapType = google.maps.MapTypeId.TERRAIN;
		} else {
			this.state.mapType = google.maps.MapTypeId.HYBRID;
		}
		this.map.setMapTypeId(this.state.mapType);
	},
	toggleWeather: function() {
		if (this.weatherLayer.getMap() == null) {
			this.weatherLayer.setMap(this.map);
		} else {
			this.weatherLayer.setMap(null);
		}
		this.updateLayers();
	},
	toggleTraffic: function() {
		// add/remove traffic layer
		if (this.trafficLayer.getMap() == null) {
			this.trafficLayer.setMap(this.map);
			// add a timer updating the traffic tiles: 60sec
			this.trafficTimer = setInterval(this.trafficCB, 60 * 1000);
		} else {
			this.trafficLayer.setMap(null);
			// remove the timer updating the traffic tiles
			clearInterval(this.trafficTimer);
		}
		this.updateLayers();
	},
	relativeZoom: function(delta) {
		delta = parseInt(delta);
		delta = (delta > -1) ? 1 : -1;
		var z = this.map.getZoom();
		this.map.setZoom(z + delta);
		this.state.zoomLevel = this.map.getZoom();
	},
	codeAddress: function(text) {
		this.geocoder.geocode({address: text}, function(results, status) {
			if (status === google.maps.GeocoderStatus.OK) {
				this.map.setCenter(results[0].geometry.location);
			} else {
				console.log('Geocode was not successful for the following reason: ' + status);
			}
		}.bind(this));
	}

});<|MERGE_RESOLUTION|>--- conflicted
+++ resolved
@@ -35,29 +35,13 @@
 	},
 
 	initializeWidgets: function() {
-<<<<<<< HEAD
-		//var mapLabel     = {textual: true, label: "Map", fill: "rgba(250,250,250,1.0)", animation: false};
-		//var trafficLabel = {textual: true, label: "T",   fill: "rgba(250,250,250,1.0)", animation: false};
-		//var weatherLabel = {textual: true, label: "W",   fill: "rgba(250,250,250,1.0)", animation: false};
-
 		this.controls.addButton({label: "Map",     	position: 4, identifier: "Map"});
 		this.controls.addButton({type: "traffic", 	position: 3, identifier: "Traffic"});
 		this.controls.addButton({type: "weather", 	position: 5, identifier: "Weather"});
 		this.controls.addButton({type: "zoom-in",   position: 12, identifier: "ZoomIn"});
 		this.controls.addButton({type: "zoom-out",  position: 11, identifier: "ZoomOut"});
-		this.controls.addTextInput({value: "", label:"Addr", identifier:"Address"});
-=======
-		var mapLabel     = {textual: true, label: "Map", fill: "rgba(250,250,250,1.0)", animation: false};
-		var trafficLabel = {textual: true, label: "T",   fill: "rgba(250,250,250,1.0)", animation: false};
-		var weatherLabel = {textual: true, label: "W",   fill: "rgba(250,250,250,1.0)", animation: false};
-
-		this.controls.addButton({type: mapLabel,     sequenceNo: 4, id: "Map"});
-		this.controls.addButton({type: trafficLabel, sequenceNo: 5, id: "Traffic"});
-		this.controls.addButton({type: weatherLabel, sequenceNo: 3, id: "Weather"});
-		this.controls.addButton({type: "zoom-in",    sequenceNo: 8, id: "ZoomIn"});
-		this.controls.addButton({type: "zoom-out",   sequenceNo: 9, id: "ZoomOut"});
-		this.controls.addTextInput({defaultText: "", caption: "Addr", id: "Address"});
->>>>>>> 54a9123b
+		this.controls.addTextInput({value: "", label: "Addr", identifier: "Address"});
+
 		this.controls.addSlider({
 			identifier: "Zoom",
 			minimum: 0,
@@ -237,14 +221,9 @@
 			}
 
 			this.refresh(date);
-<<<<<<< HEAD
 		}
 		else if (eventType === "widgetEvent"){
 			switch(data.identifier){
-=======
-		} else if (eventType === "widgetEvent") {
-			switch (data.ctrlId){
->>>>>>> 54a9123b
 				case "Map":
 					this.changeMapType();
 					break;
@@ -271,7 +250,7 @@
 							this.map.setZoom(this.state.zoomLevel);
 							break;
 						default:
-							console.log("No handler for: " + data.ctrlId + "->" + data.action);
+							console.log("No handler for: " + data.identifier + "->" + data.action);
 							break;
 					}
 					break;
@@ -282,7 +261,7 @@
 					this.state.zoomLevel = this.map.getZoom();
 					break;
 				default:
-					console.log("No handler for:", data.ctrlId);
+					console.log("No handler for:", data.identifier);
 			}
 		} else if (eventType === "keyboard") {
 			if (data.character === "m") {
