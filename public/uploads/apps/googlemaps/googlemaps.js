--- conflicted
+++ resolved
@@ -430,7 +430,6 @@
 		entries.push(entry);
 
 		entry = {};
-<<<<<<< HEAD
 		entry.description = "Zoom:";
 		entry.callback = "setZoom";
 		entry.value = this.state.zoomLevel.toString();
@@ -468,10 +467,7 @@
 		entries.push(entry);
 
 		entry = {};
-		entry.description = "Save current location";
-=======
 		entry.description = "Save Current Location";
->>>>>>> 16fd3749
 		entry.callback = "setDefault";
 		entry.parameters = {};
 		entries.push(entry);
