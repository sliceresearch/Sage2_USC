// SAGE2 is available for use under the SAGE2 Software License
//
// University of Illinois at Chicago's Electronic Visualization Laboratory (EVL)
// and University of Hawai'i at Manoa's Laboratory for Advanced Visualization and
// Applications (LAVA)
//
// See full text, terms and conditions in the LICENSE.txt included file
//
// Copyright (c) 2014

/*global google */

var googlemaps = SAGE2_App.extend( {
	init: function(data) {
		this.SAGE2Init("div", data);
		this.element.id = "div" + this.id;

		this.resizeEvents = "continuous"; // "onfinish";
		
		this.map          = null;
		this.dragging     = false;
		this.position     = {x: 0, y: 0};
		this.scrollAmount = 0;
		this.trafficTimer = null;

		// Create a callback function for traffic updates
		this.trafficCB = this.reloadTiles.bind(this);
		// Create a callback func for checking if Google Maps API is loaded yet
		this.initializeOnceMapsLoadedFunc = this.initializeOnceMapsLoaded.bind(this);

		this.initializeWidgets();
		this.initializeOnceMapsLoaded();
	},

	initializeWidgets: function() {
		this.controls.addSlider({
			id: "Zoom",
			begin: 0,
			end: 20,
			increments: 1,
			appHandle: this,
			property: "state.zoomLevel",
			caption: "Zoom",
			labelFormatFunction: function(value, end) {
				return ((value<10)?"0":"") + value + "/" + end;
			}
		});

		var mapLabel =  { "textual":true, "label":"Map", "fill":"rgba(250,250,250,1.0)", "animation":false};
<<<<<<< HEAD
		this.controls.addButton({type:mapLabel, sequenceNo:7, action:function(date) {
			this.SAGE2UserModification = true;

			if (this.state.mapType === google.maps.MapTypeId.TERRAIN)
				this.state.mapType = google.maps.MapTypeId.ROADMAP;
			else if (this.state.mapType === google.maps.MapTypeId.ROADMAP)
				this.state.mapType = google.maps.MapTypeId.SATELLITE;
			else if (this.state.mapType === google.maps.MapTypeId.SATELLITE)
				this.state.mapType = google.maps.MapTypeId.HYBRID;
			else if (this.state.mapType === google.maps.MapTypeId.HYBRID)
				this.state.mapType = google.maps.MapTypeId.TERRAIN;
			else
				this.state.mapType = google.maps.MapTypeId.HYBRID;
			this.map.setMapTypeId(this.state.mapType);

			this.refresh(date);
			this.SAGE2UserModification = false;
		}.bind(this)});
		
		var trafficLabel = { "textual":true, "label":"T", "fill":"rgba(250,250,250,1.0)", "animation":false};
		this.controls.addButton({type:trafficLabel, sequenceNo:9, action:function(date){
			this.SAGE2UserModification = true;

			// add/remove traffic layer
			if (this.trafficLayer.getMap() == null) {
				this.trafficLayer.setMap(this.map);
				// add a timer updating the traffic tiles: 60sec
				this.trafficTimer = setInterval(this.trafficCB, 60*1000);
			}
			else {
				this.trafficLayer.setMap(null);
				// remove the timer updating the traffic tiles
				clearInterval(this.trafficTimer);
			}
			this.updateLayers();

			this.refresh(date);
			this.SAGE2UserModification = false;
		}.bind(this)});
		
		var weatherLabel = { "textual":true, "label":"W", "fill":"rgba(250,250,250,1.0)", "animation":false};
		this.controls.addButton({type:weatherLabel, sequenceNo:11, action:function(date) {
			this.SAGE2UserModification = true;

			// add/remove weather layer
			if (this.weatherLayer.getMap() == null)
				this.weatherLayer.setMap(this.map);
			else
				this.weatherLayer.setMap(null);
			this.updateLayers();

			this.refresh(date);
			this.SAGE2UserModification = false;
		}.bind(this)});

		this.controls.addButton({type:"zoom-in", sequenceNo:3, action:function(date) {
			this.SAGE2UserModification = true;

			this.map.setZoom(this.state.zoomLevel + 1);
			this.state.zoomLevel = this.map.getZoom();
		}.bind(this)});

		this.controls.addButton({type:"zoom-out", sequenceNo:5, action:function(date) {
			this.SAGE2UserModification = true;

			this.map.setZoom(this.state.zoomLevel - 1);
			this.state.zoomLevel = this.map.getZoom();

			this.refresh(date);
			this.SAGE2UserModification = false;
		}.bind(this)});

		this.controls.addTextInput({defaultText: "", caption:"Addr", action:function(text) {
			this.SAGE2UserModification = true;

			this.codeAddress(text);
			this.updateCenter();
			this.map.setZoom(15);
			this.state.zoomLevel = this.map.getZoom();

			this.refresh(date);
			this.SAGE2UserModification = false;
		}.bind(this)});

=======
		this.controls.addButton({type:mapLabel, sequenceNo:4, id:"Map"});
		var trafficLabel = { "textual":true, "label":"T", "fill":"rgba(250,250,250,1.0)", "animation":false};
		this.controls.addButton({type:trafficLabel, sequenceNo:5, id:"Traffic"});
		var weatherLabel = { "textual":true, "label":"W", "fill":"rgba(250,250,250,1.0)", "animation":false};
		this.controls.addButton({type:weatherLabel, sequenceNo:3, id: "Weather"});
		this.controls.addButton({type:"zoom-in", sequenceNo:8, id:"ZoomIn"});
		this.controls.addButton({type:"zoom-out", sequenceNo:9, id:"ZoomOut"});
		this.controls.addTextInput({defaultText: "", caption:"Addr", id:"Address"});
>>>>>>> 0fb21ff9
		this.controls.finishedAddingControls();
	},

	initializeOnceMapsLoaded: function() {
		if (window.google === undefined || google.maps === undefined || google.maps.Map === undefined) {
			setTimeout(this.initializeOnceMapsLoadedFunc, 40);
		}
		else {
			this.initialize();
		}
	},

	initialize: function() {
		google.maps.visualRefresh = true;
		this.geocoder = new google.maps.Geocoder();
		var city = new google.maps.LatLng(this.state.center.lat, this.state.center.lng);
		var mapOptions = {
			center: city,
			zoom: this.state.zoomLevel,
			mapTypeId: this.state.mapType,
			disableDefaultUI: true,
			zoomControl: false,
			scaleControl: false,
			scrollwheel: false
		};
		this.map = new google.maps.Map(this.element, mapOptions);
		this.map.setTilt(45);

		// Extra layers
		this.trafficLayer = new google.maps.TrafficLayer();
		this.weatherLayer = new google.maps.weather.WeatherLayer({
			temperatureUnits: google.maps.weather.TemperatureUnit.FAHRENHEIT
		});

		if (this.state.layer.w === true) {
			this.weatherLayer.setMap(this.map);
		}
		if (this.state.layer.t === true) {
			this.trafficLayer.setMap(this.map);
			// add a timer updating the traffic tiles: 60sec
			this.trafficTimer = setInterval(this.trafficCB, 60*1000);
		}
	},

	updateMapFromState: function() {
		var city = new google.maps.LatLng(this.state.center.lat, this.state.center.lng);
		var mapOptions = {
			center: city,
			zoom: this.state.zoomLevel,
			mapTypeId: this.state.mapType,
			disableDefaultUI: true,
			zoomControl: false,
			scaleControl: false,
			scrollwheel: false
		};
		this.map.setOptions(mapOptions);

		// weather layer
		if (this.state.layer.w === true)
			this.weatherLayer.setMap(this.map);
		else
			this.weatherLayer.setMap(null);

		// traffic layer
		if (this.state.layer.t === true) {
			this.trafficLayer.setMap(this.map);
			// add a timer updating the traffic tiles: 60sec
			this.trafficTimer = setInterval(this.trafficCB, 60*1000);
		}
		else {
			this.trafficLayer.setMap(null);
			// remove the timer updating the traffic tiles
			clearInterval(this.trafficTimer);
		}

		this.updateLayers();
	},

	load: function(date) {
		this.updateMapFromState();
		this.refresh(date);
	},

	draw: function(date) {
	},

	resize: function(date) {
		google.maps.event.trigger(this.map, 'resize');
		this.refresh(date);
	},

	updateCenter: function () {
		var c = this.map.getCenter();
		this.state.center = {lat:c.lat(), lng:c.lng()};
	},

	updateLayers: function () {
		// to trigger an 'oberve' event, need to rebuild the layer field
		this.state.layer = {w: this.weatherLayer.getMap() != null,
							t: this.trafficLayer.getMap() != null};
	},

	reloadTiles: function() {
		// Get the image tiles in the maps
		var tiles = this.element.getElementsByTagName('img');
		for (var i = 0; i < tiles.length; i++) {
			// get the URL
			var src = tiles[i].src;
			if (/googleapis.com\/vt\?pb=/.test(src)) {
				// add a date inthe URL will trigger a reload
				var new_src = src.split("&ts")[0] + '&ts=' + (new Date()).getTime();
				tiles[i].src = new_src;
			}
		}
	},

	quit: function() {
		// Make sure to delete the timer when quitting the app
		if (this.trafficTimer) clearInterval(this.trafficTimer);
	},

	event: function(eventType, position, user_id, data, date) {
		//console.log("Googlemaps event", eventType, position, user_id, data, date);
		var z;

		if (eventType === "pointerPress" && (data.button === "left")) {
			this.dragging = true;
			this.position.x = position.x;
			this.position.y = position.y;

			this.refresh(date);
		}
		else if (eventType === "pointerMove" && this.dragging) {
			this.map.panBy(this.position.x-position.x, this.position.y-position.y);
			this.updateCenter();
			this.position.x = position.x;
			this.position.y = position.y;

			this.refresh(date);
		}
		else if (eventType === "pointerRelease" && (data.button === "left")) {
			this.dragging = false;
			this.position.x = position.x;
			this.position.y = position.y;

			this.refresh(date);
		}

		// Scroll events for zoom
		else if (eventType === "pointerScroll") {
			this.scrollAmount += data.wheelDelta;

			if (this.scrollAmount >= 128) {
				// zoom out
				z = this.map.getZoom();
				this.map.setZoom(z-1);
				this.state.zoomLevel = this.map.getZoom();
				this.lastZoom = date;

				this.scrollAmount -= 128;
			}
			else if (this.scrollAmount <= -128) {
				// zoom in
				z = this.map.getZoom();
				this.map.setZoom(z+1);
				this.state.zoomLevel = this.map.getZoom();
				this.lastZoom = date;

				this.scrollAmount += 128;
			}

			this.refresh(date);
		}
		else if (eventType === "widgetEvent"){
			switch(data.ctrlId){
				case "Map":
					this.changeMapType();
					break;
				case "Weather":
					this.toggleWeather();
					break;
				case "Traffic":
					this.toggleTraffic();
					break;
				case "ZoomIn":
					this.relativeZoom(1);
					break;
				case "ZoomOut":
					this.relativeZoom(-1);
					break;
				case "Zoom":
					switch (data.action){
						case "sliderLock":
							break;
						case "sliderUpdate":
							break;
						case "sliderRelease":
							this.map.setZoom(this.state.zoomLevel);
							break;
						default:
							console.log("No handler for: "+ data.ctrlId + "->" + data.action);
							break;
					}
					break;
				case "Address":
					this.codeAddress(data.text);
					this.updateCenter();
					this.map.setZoom(15);
					this.state.zoomLevel = this.map.getZoom();
					break;
				default:
					console.log("No handler for:", data.ctrlId);
			}
		}
		else if (eventType === "keyboard") {
			if(data.character === "m") {
				// change map type
				this.changeMapType();
			}
			else if (data.character === "t") {
				this.toggleTraffic();
			}
			else if (data.character === "w") {
				// add/remove weather layer
				this.toggleWeather();
			}

			this.refresh(date);
		}

		else if (eventType === "specialKey") {
			if (data.code === 18 && data.state === "down") {      // alt
				// zoom in
				this.relativeZoom(1);
			}
			else if (data.code === 17 && data.state === "down") { // control
				// zoom out
				this.relativeZoom(-1);
			}
			else if (data.code === 37 && data.state === "down") { // left
				this.map.panBy(-100, 0);
				this.updateCenter();
			}
			else if (data.code === 38 && data.state === "down") { // up
				this.map.panBy(0, -100);
				this.updateCenter();
			}
			else if (data.code === 39 && data.state === "down") { // right
				this.map.panBy(100, 0);
				this.updateCenter();
			}
			else if (data.code === 40 && data.state === "down") { // down
				this.map.panBy(0, 100);
				this.updateCenter();
			}

			this.refresh(date);
		}
	},
	changeMapType: function(){
		if (this.state.mapType === google.maps.MapTypeId.TERRAIN)
			this.state.mapType = google.maps.MapTypeId.ROADMAP;
		else if (this.state.mapType === google.maps.MapTypeId.ROADMAP)
			this.state.mapType = google.maps.MapTypeId.SATELLITE;
		else if (this.state.mapType === google.maps.MapTypeId.SATELLITE)
			this.state.mapType = google.maps.MapTypeId.HYBRID;
		else if (this.state.mapType === google.maps.MapTypeId.HYBRID)
			this.state.mapType = google.maps.MapTypeId.TERRAIN;
		else
			this.state.mapType = google.maps.MapTypeId.HYBRID;
		this.map.setMapTypeId(this.state.mapType);
	},
	toggleWeather: function() {
		if (this.weatherLayer.getMap() == null)
			this.weatherLayer.setMap(this.map);
		else
			this.weatherLayer.setMap(null);
		this.updateLayers();
	},
	toggleTraffic: function() {
		// add/remove traffic layer
		if (this.trafficLayer.getMap() == null) {
			this.trafficLayer.setMap(this.map);
			// add a timer updating the traffic tiles: 60sec
			this.trafficTimer = setInterval(this.trafficCB, 60*1000);
		}
		else {
			this.trafficLayer.setMap(null);
			// remove the timer updating the traffic tiles
			clearInterval(this.trafficTimer);
		}
		this.updateLayers();
	},
	relativeZoom: function(delta){
		delta = parseInt(delta);
		delta = (delta > -1)? 1 : -1;
		var z = this.map.getZoom();
		this.map.setZoom(z+delta);
		this.state.zoomLevel = this.map.getZoom();
	},
	codeAddress: function(text) {
		this.geocoder.geocode( { 'address': text}, function(results, status) {
			if (status === google.maps.GeocoderStatus.OK) {
				this.map.setCenter(results[0].geometry.location);
				/*var marker = new google.maps.Marker({
				map: this.map,
				position: results[0].geometry.location
				});*/
			} else {
				console.log('Geocode was not successful for the following reason: ' + status);
			}
		}.bind(this));
	}

});<|MERGE_RESOLUTION|>--- conflicted
+++ resolved
@@ -33,6 +33,16 @@
 	},
 
 	initializeWidgets: function() {
+		var mapLabel     = {textual: true, label: "Map", fill: "rgba(250,250,250,1.0)", animation: false};
+		var trafficLabel = {textual: true, label: "T",   fill: "rgba(250,250,250,1.0)", animation: false};
+		var weatherLabel = {textual: true, label: "W",   fill: "rgba(250,250,250,1.0)", animation: false};
+
+		this.controls.addButton({type: mapLabel,     sequenceNo: 4, id: "Map"});
+		this.controls.addButton({type: trafficLabel, sequenceNo: 5, id: "Traffic"});
+		this.controls.addButton({type: weatherLabel, sequenceNo: 3, id: "Weather"});
+		this.controls.addButton({type: "zoom-in",    sequenceNo: 8, id: "ZoomIn"});
+		this.controls.addButton({type: "zoom-out",   sequenceNo: 9, id: "ZoomOut"});
+		this.controls.addTextInput({defaultText: "", caption:"Addr", id:"Address"});
 		this.controls.addSlider({
 			id: "Zoom",
 			begin: 0,
@@ -46,102 +56,6 @@
 			}
 		});
 
-		var mapLabel =  { "textual":true, "label":"Map", "fill":"rgba(250,250,250,1.0)", "animation":false};
-<<<<<<< HEAD
-		this.controls.addButton({type:mapLabel, sequenceNo:7, action:function(date) {
-			this.SAGE2UserModification = true;
-
-			if (this.state.mapType === google.maps.MapTypeId.TERRAIN)
-				this.state.mapType = google.maps.MapTypeId.ROADMAP;
-			else if (this.state.mapType === google.maps.MapTypeId.ROADMAP)
-				this.state.mapType = google.maps.MapTypeId.SATELLITE;
-			else if (this.state.mapType === google.maps.MapTypeId.SATELLITE)
-				this.state.mapType = google.maps.MapTypeId.HYBRID;
-			else if (this.state.mapType === google.maps.MapTypeId.HYBRID)
-				this.state.mapType = google.maps.MapTypeId.TERRAIN;
-			else
-				this.state.mapType = google.maps.MapTypeId.HYBRID;
-			this.map.setMapTypeId(this.state.mapType);
-
-			this.refresh(date);
-			this.SAGE2UserModification = false;
-		}.bind(this)});
-		
-		var trafficLabel = { "textual":true, "label":"T", "fill":"rgba(250,250,250,1.0)", "animation":false};
-		this.controls.addButton({type:trafficLabel, sequenceNo:9, action:function(date){
-			this.SAGE2UserModification = true;
-
-			// add/remove traffic layer
-			if (this.trafficLayer.getMap() == null) {
-				this.trafficLayer.setMap(this.map);
-				// add a timer updating the traffic tiles: 60sec
-				this.trafficTimer = setInterval(this.trafficCB, 60*1000);
-			}
-			else {
-				this.trafficLayer.setMap(null);
-				// remove the timer updating the traffic tiles
-				clearInterval(this.trafficTimer);
-			}
-			this.updateLayers();
-
-			this.refresh(date);
-			this.SAGE2UserModification = false;
-		}.bind(this)});
-		
-		var weatherLabel = { "textual":true, "label":"W", "fill":"rgba(250,250,250,1.0)", "animation":false};
-		this.controls.addButton({type:weatherLabel, sequenceNo:11, action:function(date) {
-			this.SAGE2UserModification = true;
-
-			// add/remove weather layer
-			if (this.weatherLayer.getMap() == null)
-				this.weatherLayer.setMap(this.map);
-			else
-				this.weatherLayer.setMap(null);
-			this.updateLayers();
-
-			this.refresh(date);
-			this.SAGE2UserModification = false;
-		}.bind(this)});
-
-		this.controls.addButton({type:"zoom-in", sequenceNo:3, action:function(date) {
-			this.SAGE2UserModification = true;
-
-			this.map.setZoom(this.state.zoomLevel + 1);
-			this.state.zoomLevel = this.map.getZoom();
-		}.bind(this)});
-
-		this.controls.addButton({type:"zoom-out", sequenceNo:5, action:function(date) {
-			this.SAGE2UserModification = true;
-
-			this.map.setZoom(this.state.zoomLevel - 1);
-			this.state.zoomLevel = this.map.getZoom();
-
-			this.refresh(date);
-			this.SAGE2UserModification = false;
-		}.bind(this)});
-
-		this.controls.addTextInput({defaultText: "", caption:"Addr", action:function(text) {
-			this.SAGE2UserModification = true;
-
-			this.codeAddress(text);
-			this.updateCenter();
-			this.map.setZoom(15);
-			this.state.zoomLevel = this.map.getZoom();
-
-			this.refresh(date);
-			this.SAGE2UserModification = false;
-		}.bind(this)});
-
-=======
-		this.controls.addButton({type:mapLabel, sequenceNo:4, id:"Map"});
-		var trafficLabel = { "textual":true, "label":"T", "fill":"rgba(250,250,250,1.0)", "animation":false};
-		this.controls.addButton({type:trafficLabel, sequenceNo:5, id:"Traffic"});
-		var weatherLabel = { "textual":true, "label":"W", "fill":"rgba(250,250,250,1.0)", "animation":false};
-		this.controls.addButton({type:weatherLabel, sequenceNo:3, id: "Weather"});
-		this.controls.addButton({type:"zoom-in", sequenceNo:8, id:"ZoomIn"});
-		this.controls.addButton({type:"zoom-out", sequenceNo:9, id:"ZoomOut"});
-		this.controls.addTextInput({defaultText: "", caption:"Addr", id:"Address"});
->>>>>>> 0fb21ff9
 		this.controls.finishedAddingControls();
 	},
 
