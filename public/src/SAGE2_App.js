--- conflicted
+++ resolved
@@ -8,12 +8,8 @@
 //
 // Copyright (c) 2014-2015
 
-<<<<<<< HEAD
-/* global ignoreFields, SAGE2WidgetControl, SAGE2MEP, SAGE2RemoteSitePointer */
-=======
-
-/* global ignoreFields, SAGE2WidgetControl, SAGE2PointerToNativeMouseEvent, SAGE2SharedServerData */
->>>>>>> 4c8162da
+
+/* global ignoreFields, SAGE2WidgetControl, SAGE2PointerToNativeMouseEvent, SAGE2SharedServerData, SAGE2RemoteSitePointer */
 /* global addStoredFileListEventHandler, removeStoredFileListEventHandler */
 
 /**
@@ -782,13 +778,10 @@
 		if (isMaster && this.hasFileBuffer === true) {
 			wsio.emit('closeFileBuffer', {id: this.div.id});
 		}
-<<<<<<< HEAD
 		// hide remote pointers if any
 		SAGE2RemoteSitePointer.appQuitHidePointers(this);
-=======
 		// remove values placed on server
 		this.serverDataRemoveAllValuesGivenToServer();
->>>>>>> 4c8162da
 	},
 
 	/**
