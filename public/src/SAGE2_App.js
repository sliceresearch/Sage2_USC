--- conflicted
+++ resolved
@@ -71,12 +71,11 @@
 
 		// Track if in User Event loop
 		this.SAGE2UserModification = false;
-<<<<<<< HEAD
 		this.snmpResponseCallbackList = {};
-=======
+
 		// Modify state sync options
 		this.SAGE2StateSyncOptions = {visible: false, hover: null, press: {name: null, value: null}, scroll: 0};
->>>>>>> 3bc97027
+
 	},
 
 	/**
