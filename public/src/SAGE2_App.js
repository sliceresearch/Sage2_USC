// SAGE2 is available for use under the SAGE2 Software License
//
// University of Illinois at Chicago's Electronic Visualization Laboratory (EVL)
// and University of Hawai'i at Manoa's Laboratory for Advanced Visualization and
// Applications (LAVA)
//
// See full text, terms and conditions in the LICENSE.txt included file
//
// Copyright (c) 2014-2015

/* global ignoreFields, SAGE2WidgetControl, SAGE2MEP */
/* global addStoredFileListEventHandler, removeStoredFileListEventHandler */

/**
 * @module client
 * @submodule SAGE2_App
 */

/**
 * Base class for SAGE2 applications
 *
 * @class SAGE2_App
 */
var SAGE2_App = Class.extend({

	/**
	* Constructor for SAGE2 applications
	*
	* @class SAGE2_App
	* @constructor
	*/
	construct: function() {
		arguments.callee.superClass.construct.call(this);

		this.div          = null;
		this.element      = null;
		this.resrcPath    = null;
		this.moveEvents   = "never";
		this.resizeEvents = "never";
		this.state        = {};

		this.startDate = null;
		this.prevDate  = null;

		this.t     = null;
		this.dt    = null;
		this.frame = null;
		this.fps   = null;

		this.timer  = null;
		this.maxFPS = null;
		this.sticky = null;
		this.config = null;
		this.controls  = null;
		this.cloneable = null;
		// If the clone is not a fresh copy, this variable holds data to be loaded into the clone
		this.cloneData = null;
		this.enableControls  = null;
		this.requestForClone = null;

		// "was visible" state
		this.vis = null;

		// File Handling
		this.id = null;
		this.filePath = null;
		this.fileDataBuffer = null;
		this.fileRead = null;
		this.fileWrite = null;
		this.fileReceived = null;

		// Track if in User Event loop
		this.SAGE2UserModification = false;
		// Modify state sync options
		this.SAGE2StateSyncOptions = {visible: false, hover: null, press: {name: null, value: null}, scroll: 0};

		// Enabling this will attempt to convert SAGE2 pointer as mouse events as much as possible.
		this.passSAGE2PointerAsMouseEvents = false;
	},

	/**
	* SAGE2Init method called right after the constructor
	*
	* @method SAGE2Init
	* @param type {String} type of DOM element to be created (div, canvas, ...)
	* @param data {Object} contains initialization values (id, width, height, state, ...)
	*/
	SAGE2Init: function(type, data) {
		// Application ID
		this.id = data.id;

		this.div = document.getElementById(data.id);
		this.element = document.createElement(type);
		this.element.className = "sageItem";
		this.element.style.zIndex = "0";
		if (type === "div") {
			this.element.style.width  = data.width  + "px";
			this.element.style.height = data.height + "px";
		} else {
			this.element.width  = data.width;
			this.element.height = data.height;
		}
		this.div.appendChild(this.element);

		this.resrcPath = data.resrc + "/";
		this.startDate = data.date;

		// visible
		this.vis = true;

		var parentTransform = getTransform(this.div.parentNode);
		var border = parseInt(this.div.parentNode.style.borderWidth || 0, 10);
		this.sage2_x      = (data.x + border + 1) * parentTransform.scale.x + parentTransform.translate.x;
		this.sage2_y      = (data.y + border) * parentTransform.scale.y + parentTransform.translate.y;
		this.sage2_width  = data.width * parentTransform.scale.x;
		this.sage2_height = data.height * parentTransform.scale.y;

		this.sage2_x      = data.x;
		this.sage2_y      = data.y;
		this.sage2_width  = data.width;
		this.sage2_height = data.height;

		this.controls = new SAGE2WidgetControl(data.id);

		this.prevDate  = data.date;
		this.frame     = 0;

		// Measurement variables
		this.frame_sec = 0;
		this.sec       = 0;
		this.fps       = 0.0;

		// Frame rate control
		this.timer     = 0;
		this.maxFPS    = 30.0; // Default to 30fps for performance reasons

		// keep a copy of the wall configuration
		this.config    = ui.json_cfg;

		// Top layer
		this.layer     = null;

		// File Handling
		this.fileName       = "";
		this.fileDataBuffer = null;
		this.fileRead       = false;
		this.fileWrite      = false;
		this.fileReceived   = false;

		this.SAGE2CopyState(data.state);
		this.SAGE2InitializeAppOptionsFromState();
	},

	SAGE2Load: function(state, date) {
		this.SAGE2CopyState(state);
		this.SAGE2UpdateAppOptionsFromState();

		this.load(date);
	},

	SAGE2LoadOptions: function(optionFlags) {
		this.SAGE2LoadOptionsHelper(this.SAGE2StateOptions, optionFlags);
		this.SAGE2UpdateOptionsAfterLoad(this.SAGE2StateOptions);
	},

	SAGE2LoadOptionsHelper: function(options, optionFlags) {
		var key;
		for (key in optionFlags) {
			if (key === "_sync") {
				options._sync = optionFlags._sync;
			} else {
				this.SAGE2LoadOptionsHelper(options[key], optionFlags[key]);
			}
		}
	},

	SAGE2UpdateOptionsAfterLoad: function(parent) {
		var key;
		for (key in parent) {
			if (parent.hasOwnProperty(key) && key[0] !== "_") {
				if (parent[key]._sync) {
					parent[key]._name.setAttribute("state", "idle");
					parent[key]._name.setAttribute("synced", true);
					parent[key]._value.setAttribute("synced", true);
					this.SAGE2UpdateOptionsAfterLoad(parent[key]);
				} else {
					parent[key]._name.setAttribute("state", "unsynced");
					parent[key]._name.setAttribute("synced", false);
					parent[key]._value.setAttribute("synced", false);
					this.SAGE2UpdateOptionsAfterLoad(parent[key]);
				}
			}
		}
	},

	SAGE2Event: function(eventType, position, user_id, data, date) {
		if (this.SAGE2StateSyncOptions.visible === true &&
				(eventType === "pointerPress" || eventType === "pointerMove" ||
				eventType === "pointerRelease" || eventType === "pointerScroll" ||
				eventType === "keyboard" || eventType === "specialKey")) {
			var itemIdx = parseInt((position.y - this.SAGE2StateSyncOptions.scroll) /
				Math.round(1.5 * this.config.ui.titleTextSize), 10);
			var children = document.getElementById(this.id + "_statecontainer").childNodes;
			var hoverChild = null;
			var syncedPrev;
			var synced;
			if (itemIdx < children.length) {
				hoverChild = children[itemIdx];
			}
			switch (eventType) {
				case "pointerPress":
					if (hoverChild !== null) {
						this.SAGE2StateSyncOptions.press.name = hoverChild;
						this.SAGE2StateSyncOptions.press.value = hoverChild.childNodes[1];
					} else {
						this.SAGE2StateSyncOptions.press.name = null;
						this.SAGE2StateSyncOptions.press.value = null;
					}
					break;
				case "pointerMove":
					if (hoverChild !== null) {
						if (this.SAGE2StateSyncOptions.hover !== hoverChild) {
							if (this.SAGE2StateSyncOptions.hover !== null) {
								syncedPrev = this.SAGE2StateSyncOptions.hover.getAttribute("synced");
								synced = (syncedPrev === true || syncedPrev === "true") ? true : false;
								if (synced === true) {
									this.SAGE2StateSyncOptions.hover.setAttribute("state", "idle");
								} else {
									this.SAGE2StateSyncOptions.hover.setAttribute("state", "unsynced");
								}
							}
							hoverChild.setAttribute("state", "hover");
							this.SAGE2StateSyncOptions.hover = hoverChild;
						}
					} else if (this.SAGE2StateSyncOptions.hover !== null) {
						syncedPrev = this.SAGE2StateSyncOptions.hover.getAttribute("synced");
						synced = (syncedPrev === true || syncedPrev === "true") ? true : false;
						if (synced === true) {
							this.SAGE2StateSyncOptions.hover.setAttribute("state", "idle");
						} else {
							this.SAGE2StateSyncOptions.hover.setAttribute("state", "unsynced");
						}
						this.SAGE2StateSyncOptions.hover = null;
					}
					break;
				case "pointerRelease":
					if (hoverChild === this.SAGE2StateSyncOptions.press.name) {
						syncedPrev = this.SAGE2StateSyncOptions.press.name.getAttribute("synced");
						synced = (syncedPrev === true || syncedPrev === "true") ? false : true;
						this.SAGE2StateSyncOptions.press.name.setAttribute("synced", synced);
						if (synced === true) {
							this.SAGE2StateSyncOptions.press.name.setAttribute("state", "idle");
							this.SAGE2StateSyncOptions.press.value.setAttribute("synced", true);
							this.SAGE2StateSyncParent(this.SAGE2StateSyncOptions.press.name, this.SAGE2StateOptions);
							this.SAGE2StateSyncChildren(this.SAGE2StateSyncOptions.press.name, this.SAGE2StateOptions, true);
						} else {
							this.SAGE2StateSyncOptions.press.name.setAttribute("state", "unsynced");
							this.SAGE2StateSyncOptions.press.value.setAttribute("synced", false);
							this.SAGE2StateSyncChildren(this.SAGE2StateSyncOptions.press.name, this.SAGE2StateOptions, false);
						}

						if (isMaster) {
							var stateOp = ignoreFields(this.SAGE2StateOptions, ["_name", "_value"]);
							wsio.emit('updateStateOptions', {id: this.id, options: stateOp});
						}
					}
					this.SAGE2StateSyncOptions.press.name = null;
					this.SAGE2StateSyncOptions.press.value = null;
					break;
				case "pointerScroll":
					var windowStateContatiner = document.getElementById(this.id + "_statecontainer");
					this.SAGE2StateSyncOptions.scroll -= data.wheelDelta;
					var minY = Math.min(this.sage2_height - windowStateContatiner.clientHeight, 0);
					if (this.SAGE2StateSyncOptions.scroll < minY) {
						this.SAGE2StateSyncOptions.scroll = minY;
					}
					if (this.SAGE2StateSyncOptions.scroll > 0) {
						this.SAGE2StateSyncOptions.scroll = 0;
					}

					var newTransform = "translate(0px," + this.SAGE2StateSyncOptions.scroll + "px)";
					windowStateContatiner.style.webkitTransform = newTransform;
					windowStateContatiner.style.mozTransform = newTransform;
					windowStateContatiner.style.transform = newTransform;
					break;
				case "keyboard":
					break;
				case "specialKey":
					break;
				default:
					break;
			}
		} else {
			this.SAGE2UserModification = true;
			this.event(eventType, position, user_id, data, date);

			if (this.passSAGE2PointerAsMouseEvents) {
				SAGE2MEP.processAndPassEvents(this.element.id, eventType, position,
					user_id, data, date);
			}
			this.SAGE2UserModification = false;
		}
	},

	/**
	* SAGE2CopyState method called on init or load to copy state of app instance
	*
	* @method SAGE2CopyState
	* @param state {Object} contains state of app instance
	*/
	SAGE2CopyState: function(state) {
		var key;
		for (key in state) {
			this.state[key] = state[key];
		}
	},

	SAGE2InitializeAppOptionsFromState: function() {
		this.SAGE2StateOptions = {};

		var key;
		for (key in this.state) {
			this.SAGE2AddAppOption(key, this.state, 0, this.SAGE2StateOptions);
		}
	},

	SAGE2AddAppOption: function(name, parent, level, save) {
		var windowStateContatiner = document.getElementById(this.id + "_statecontainer");

		var p = document.createElement('p');
		p.style.whiteSpace = "noWrap";
		p.style.fontSize = Math.round(this.config.ui.titleTextSize) + "px";
		p.style.fontFamily = "\"Lucida Console\", Monaco, monospace";
		p.style.marginLeft = Math.round(2 * (level + 1) * this.config.ui.titleTextSize - this.config.ui.titleTextSize) + "px";
		p.className = "stateObject";
		p.setAttribute("synced", true);
		p.setAttribute("state", "idle");
		p.textContent = name + ": ";

		var s = document.createElement('span');
		s.style.fontSize = Math.round(this.config.ui.titleTextSize) + "px";
		s.style.fontFamily = "\"Lucida Console\", Monaco, monospace";

		p.appendChild(s);
		windowStateContatiner.appendChild(p);

		save[name] = {_name: p, _value: s, _sync: true};

		if (typeof parent[name] === "number") {
			s.className = "stateNumber";
			s.setAttribute("synced", true);
			s.textContent = parent[name].toString();
		} else if (typeof parent[name] === "boolean") {
			s.className = "stateBoolean";
			s.setAttribute("synced", true);
			s.textContent = parent[name].toString();
		} else if (typeof parent[name] === "string") {
			s.className = "stateString";
			s.setAttribute("synced", true);
			if (parent[name].length <= 260) {
				s.textContent = parent[name];
			} else {
				s.textContent = parent[name].substring(0, 257) + "...";
			}
		} else if (parent[name] === null) {
			s.className = "stateNull";
			s.setAttribute("synced", true);
			s.textContent = "null";
		} else if (parent[name] instanceof Array) {
			s.className = "stateArray";
			s.setAttribute("synced", true);
			var joined = parent[name].join(", ");
			if (joined.length <= 258) {
				s.textContent = "[" + joined + "]";
			} else {
				s.textContent = "[" + joined.substring(0, 255) + "...]";
			}
		} else if (typeof parent[name] === "object") {
			var key;
			for (key in parent[name]) {
				this.SAGE2AddAppOption(key, parent[name], level + 1, save[name]);
			}
		}
	},

	SAGE2UpdateAppOptionsFromState: function() {
		var key;
		for (key in this.state) {
			this.SAGE2UpdateAppOption(key, this.state, this.SAGE2StateOptions);
		}
	},

	SAGE2UpdateAppOption: function(name, parent, save) {
<<<<<<< HEAD
                if (!(name in save)) {
                       save[name] = {_name: name, _value: {textContent: ""}, _sync: true};
                }
=======
		if (!(name in save)) {
			save[name] = {_name: name, _value: {textContent: ""}, _sync: true};
		}
>>>>>>> b09ba5b8
		if (typeof parent[name] === "number") {
			save[name]._value.textContent = parent[name].toString();
		} else if (typeof parent[name] === "boolean") {
			save[name]._value.textContent = parent[name].toString();
		} else if (typeof parent[name] === "string") {
			if (parent[name].length <= 260) {
				save[name]._value.textContent = parent[name];
			} else {
				save[name]._value.textContent = parent[name].substring(0, 257) + "...";
			}
		} else if (parent[name] === null) {
			save[name]._value.textContent = "null";
		} else if (parent[name] instanceof Array) {
			var joined = parent[name].join(", ");
			if (joined.length <= 258) {
				save[name]._value.textContent = "[" + joined + "]";
			} else {
				save[name]._value.textContent = "[" + joined.substring(0, 255) + "...]";
			}
		} else if (typeof parent[name] === "object") {
			var key;
			for (key in parent[name]) {
				this.SAGE2UpdateAppOption(key, parent[name], save[name]);
			}
		}
	},

	SAGE2StateSyncParent: function(node, parent) {
		var key;
		for (key in parent) {
			if (parent.hasOwnProperty(key) && key[0] !== "_") {
				if (parent[key]._name === node) {
					parent[key]._sync = true;
					if (parent !== this.SAGE2StateOptions) {
						parent._name.setAttribute("state", "idle");
						parent._name.setAttribute("synced", true);
						parent._value.setAttribute("synced", true);
						parent._sync = true;
						this.SAGE2StateSyncParent(parent._name, this.SAGE2StateOptions);
					}
					break;
				} else {
					this.SAGE2StateSyncParent(node, parent[key]);
				}
			}
		}
	},

	SAGE2StateSyncChildren: function(node, parent, flag) {
		var key;
		for (key in parent) {
			if (parent.hasOwnProperty(key) && key[0] !== "_") {
				if (parent[key]._name === node) {
					parent[key]._sync = flag;
					this.SAGE2StateSyncChildrenHelper(parent[key], flag);
					break;
				} else {
					this.SAGE2StateSyncChildren(node, parent[key], flag);
				}
			}
		}
	},

	SAGE2StateSyncChildrenHelper: function(parent, flag) {
		if (flag === true) {
			parent._name.setAttribute("state", "idle");
		} else {
			parent._name.setAttribute("state", "unsynced");
		}
		parent._name.setAttribute("synced", flag);
		parent._value.setAttribute("synced", flag);
		parent._sync = flag;

		var key;
		for (key in parent) {
			if (parent.hasOwnProperty(key) && key[0] !== "_") {
				this.SAGE2StateSyncChildrenHelper(parent[key], flag);
			}
		}
	},

	SAGE2Sync: function(updateRemote) {
		this.SAGE2UpdateAppOptionsFromState();

		if (isMaster) {
			var syncedState = this.SAGE2CopySyncedState(this.state, this.SAGE2StateOptions);
			wsio.emit('updateAppState', {
				id: this.id,
				localState: this.state,
				remoteState: syncedState,
				updateRemote: updateRemote
			});
		}
	},

	SAGE2CopySyncedState: function(state, syncOptions) {
		var key;
		var copy = {};
		for (key in state) {
			if (syncOptions[key]._sync === true) {
				if (state[key] === null || state[key] instanceof Array || typeof state[key] !== "object") {
					copy[key] = state[key];
				} else {
					copy[key] = this.SAGE2CopySyncedState(state[key], syncOptions[key]);
				}
			}
		}
		if (isEmpty(copy)) {
			return undefined;
		}
		return copy;
	},

	/**
	* Method to create a layered div ontop the application
	*
	* @method createLayer
	* @param backgroundColor {String} color in DOM-syntax for the div
	*/
	createLayer: function(backgroundColor) {
		this.layer = document.createElement('div');
		this.layer.style.backgroundColor  = backgroundColor;
		this.layer.style.position = "absolute";
		this.layer.style.padding  = "0px";
		this.layer.style.margin   = "0px";
		this.layer.style.left     = "0px";
		this.layer.style.top      = "0px";
		this.layer.style.width    = "100%";
		this.layer.style.color    = "#FFFFFF";
		this.layer.style.display  = "none";
		this.layer.style.overflow = "visible";
		this.layer.style.zIndex   = parseInt(this.div.zIndex) + 1;
		this.layer.style.fontSize = Math.round(this.config.ui.titleTextSize) + "px";

		this.div.appendChild(this.layer);

		return this.layer;
	},

	/**
	* Method to display the layer
	*
	* @method showLayer
	*/
	showLayer: function() {
		if (this.layer) {
			// before showing, make sure to update the size
			this.layer.style.width  = this.div.clientWidth  + 'px';
			this.layer.style.height = this.div.clientHeight + 'px';
			// Reset its top position, just in case
			this.layer.style.top = "0px";
			this.layer.style.display = "block";
		}
	},

	/**
	* Method to hide the layer
	*
	* @method hideLayer
	*/
	hideLayer: function() {
		if (this.layer) {
			this.layer.style.display = "none";
		}
	},

	/**
	* Method to flip the visibility of the layer
	*
	* @method showHideLayer
	*/
	showHideLayer: function() {
		if (this.layer) {
			if (this.isLayerHidden()) {
				this.showLayer();
			} else {
				this.hideLayer();
			}
		}
	},

	/**
	* Method returning the visibility of the layer
	*
	* @method isLayerHidden
	* @return {Bool} true if layer is hidden
	*/
	isLayerHidden: function() {
		if (this.layer) {
			return (this.layer.style.display === "none");
		}
		return false;
	},

	/**
	* Calculate if the application is hidden in this display
	*
	* @method isHidden
	* @return {Boolean} Returns true if out of screen
	*/
	isHidden: function() {
		var checkWidth  = this.config.resolution.width;
		var checkHeight = this.config.resolution.height;
		// Overview client covers all
		if (clientID === -1) {
			// set the resolution to be the whole display wall
			checkWidth  *= this.config.layout.columns;
			checkHeight *= this.config.layout.rows;
		} else {
			// multiply by the size of the tile
			checkWidth  *= (this.config.displays[clientID].width  || 1);
			checkHeight *= (this.config.displays[clientID].height || 1);
		}
		return (this.sage2_x > (ui.offsetX + checkWidth)  ||
				(this.sage2_x + this.sage2_width) < ui.offsetX ||
				this.sage2_y > (ui.offsetY + checkHeight) ||
				(this.sage2_y + this.sage2_height) < ui.offsetY);
	},

	/**
	* Calculate if the application is visible in this display
	*
	* @method isVisible
	* @return {Boolean} Returns true if visible
	*/
	isVisible: function() {
		return !this.isHidden();
	},

	/**
	* Method called before the draw function, calculates timing and frame rate
	*
	* @method preDraw
	* @param date {Date} current time from the server
	*/
	preDraw: function(date) {
		// total time since start of program (sec)
		this.t  = (date.getTime() - this.startDate.getTime()) / 1000;
		// delta time since last frame (sec)
		this.dt = (date.getTime() -  this.prevDate.getTime()) / 1000;

		// Frame rate control
		this.timer += this.dt;
		if (this.timer > (1.0 / this.maxFPS)) {
			this.timer  = 0.0;
		}

		// Check for visibility
		var visible = this.isVisible();
		if (!visible && this.vis) {
			// trigger the app visibility callback, if there's one
			if (this.onVisible) {
				this.onVisible(false);
			}
			// app became hidden
			this.vis = false;
		}
		if (visible && !this.vis) {
			// trigger the visibility callback, if there's one
			if (this.onVisible) {
				this.onVisible(true);
			}
			// app became visible
			this.vis = true;
		}

		// Increase time
		this.sec += this.dt;
	},

	/**
	* Method called after the draw function
	*
	* @method postDraw
	* @param date {Date} current time from the server
	*/
	postDraw: function(date) {
		this.prevDate = date;
		this.frame++;
	},

	/**
	* Change the title of the application window
	*
	* @method updateTitle
	* @param title {String} new title string
	*/
	updateTitle: function(title) {
		var titleText = document.getElementById(this.id + "_text");
		if (titleText) {
			titleText.textContent = title;
		}
	},

	/**
	* Internal method for an actual draw loop (predraw, draw, postdraw).
	*  draw is called as needed
	*
	* @method refresh
	* @param date {Date} current time from the server
	*/
	refresh: function(date) {
		if (this.SAGE2UserModification === true) {
			this.SAGE2Sync(true);
		}

		var _this = this;
		requestAnimationFrame(function () {
			// update time
			_this.preDraw(date);
			// measure actual frame rate
			if (_this.sec >= 1.0) {
				_this.fps       = this.frame_sec / this.sec;
				_this.frame_sec = 0;
				_this.sec       = 0;
			}
			// actual application draw
			_this.draw(date);
			_this.frame_sec++;
			// update time and misc
			_this.postDraw(date);
		});
	},

	/**
	* Method called by SAGE2, and calls the application 'quit' method
	*
	* @method terminate
	*/
	terminate: function() {
		if (typeof this.quit === 'function') {
			this.quit();
		}
	},

	/**
	* Close the application itself
	*
	* @method close
	*/
	close: function() {
		// send the message to server
		wsio.emit('deleteApplication', {appId: this.id});
	},

	/**
	* Application request for a new size
	*
	* @method sendResize
	* @param newWidth {Number} desired width
	* @param newHeight {Number} desired height
	*/
	sendResize: function(newWidth, newHeight) {
		var msgObject = {};
		// Add the display node ID to the message
		msgObject.node   = clientID;
		msgObject.id     = this.id;
		msgObject.width  = newWidth;
		msgObject.height = newHeight;
		msgObject.keepRatio = false;
		// Send the message to the server
		wsio.emit('appResize', msgObject);
	},

	/**
	* Request fullscreen
	*
	* @method sendFullscreen
	*/
	sendFullscreen: function() {
		var msgObject = {};
		// Add the display node ID to the message
		msgObject.node = clientID;
		msgObject.id   = this.id;
		// send the message to server
		wsio.emit('appFullscreen', msgObject);
	},

	/**
	* RPC to every application client (client-side)
	*
	* @method broadcast
	* @param funcName {String} name of the function to be called in each client
	* @param data {Object} parameters to the function call
	*/
	broadcast: function(funcName, data) {
		broadcast({app: this.div.id, func: funcName, data: data});
	},

	/**
	* Support for the RPC call to the server
	*
	* @method applicationRPC
	* @param query {Object} parameter for RPC function on server
	* @param funcName {String} return function name for broadcast or emit
	* @param broadcast {Boolean} wether or not doing a return broadcast or emit
	*/
	applicationRPC: function(query, funcName, broadcast) {
		wsio.emit('applicationRPC', {app: this.div.id, func: funcName, query: query, broadcast: broadcast});
	},

	/**
	* Entry point for a RPC callback into the app. Needed to keep state consistant
	*
	* @method callback
	* @param func {Function} actual method to call
	* @param data {Object} parameters sent from server
	*/
	callback: function(func, data) {
		// Make to allow state modification
		this.SAGE2UserModification = true;
		// if app calls 'refresh', state will be updated
		this[func](data);
		// End tracking
		this.SAGE2UserModification = false;
	},

	/**
	* Register a callback to be called when receiving a updated file list from server
	*
	* @method registerFileListHandler
	* @param mth {Method} method on object to be called back
	*/
	registerFileListHandler: function(mth) {
		addStoredFileListEventHandler(mth.bind(this));
	},

	/**
	* Unregister a callback to be called when receiving a updated file list from server
	*
	* @method unregisterFileListHandler
	* @param mth {Method} method on object to be called back
	*/
	unregisterFileListHandler: function(mth) {
		removeStoredFileListEventHandler(mth.bind(this));
	},

	/**
	* Prints message to local browser console and send to server.
	*  Accept a string as parameter or multiple parameters
	*
	* @method log
	* @param msg {Object} list of arguments to be printed
	*/
	log: function(msg) {
		if (arguments.length === 0) {
			return;
		}
		var args;
		if (arguments.length > 1) {
			args = Array.prototype.slice.call(arguments);
		} else {
			args = msg;
		}
		sage2Log({app: this.div.id, message: args});
	}

});<|MERGE_RESOLUTION|>--- conflicted
+++ resolved
@@ -391,15 +391,9 @@
 	},
 
 	SAGE2UpdateAppOption: function(name, parent, save) {
-<<<<<<< HEAD
-                if (!(name in save)) {
-                       save[name] = {_name: name, _value: {textContent: ""}, _sync: true};
-                }
-=======
 		if (!(name in save)) {
 			save[name] = {_name: name, _value: {textContent: ""}, _sync: true};
 		}
->>>>>>> b09ba5b8
 		if (typeof parent[name] === "number") {
 			save[name]._value.textContent = parent[name].toString();
 		} else if (typeof parent[name] === "boolean") {
