// SAGE2 is available for use under the SAGE2 Software License
//
// University of Illinois at Chicago's Electronic Visualization Laboratory (EVL)
// and University of Hawai'i at Manoa's Laboratory for Advanced Visualization and
// Applications (LAVA)
//
// See full text, terms and conditions in the LICENSE.txt included file
//
// Copyright (c) 2014-15

/* global ignoreFields, hostAlias, SAGE2WidgetControlInstance */
/* global makeSvgBackgroundForWidgetConnectors, addStyleElementForTitleColor */
/* global removeStyleElementForTitleColor */
/* global clearConnectorColor, moveWidgetToAppConnector */
/* global showWidgetToAppConnectors, getWidgetControlInstanceById */
/* global mapMoveToSlider, getPropertyHandle */
/* global insertTextIntoTextInputWidget, removeWidgetToAppConnector */
/* global hideWidgetToAppConnectors */
/* global createWidgetToAppConnector, getTextFromTextInputWidget */
/* global SAGE2_Partition, require */

/* global require */

"use strict";

/**
 * SAGE2 Display, client side rendering
 *
 * @module client
 * @submodule SAGE2_Display
 * @class SAGE2_Display
 */

window.URL = (window.URL || window.webkitURL || window.msURL || window.oURL);

var clientID;
var wsio;

var isMaster;
var hostAlias = {};

var itemCount = 20;
var controlItems   = {};
var controlObjects = {};
var lockedControlElements = {};
var widgetConnectorRequestList = {};

var applications = {};
var partitions = {};
var dependencies = {};
var dataSharingPortals = {};

// Maintain the file list available on the server
var storedFileList = null;
var storedFileListEventHandlers = [];

// UI object to build the element on the wall
var ui;
var uiTimer = null;
var uiTimerDelay;
var electronRequireObject = null;

// Global variables for screenshot functionality
var electronRequireObject  = null;
var makingScreenShotDialog = null;

// Explicitely close web socket when web browser is closed
window.onbeforeunload = function() {
	if (wsio !== undefined) {
		wsio.close();
	}
};

/**
 * When the page loads, SAGE2 starts
 *
 */
window.addEventListener('load', function(event) {
	SAGE2_init();
});

// Get Browser-Specifc Prefix
function getBrowserPrefix() {
	// Check for the unprefixed property.
	if ('hidden' in document) {
		return null;
	}
	// All the possible prefixes.
	var browserPrefixes = ['moz', 'ms', 'o', 'webkit'];

	for (var i = 0; i < browserPrefixes.length; i++) {
		var prefix = browserPrefixes[i] + 'Hidden';
		if (prefix in document) {
			return browserPrefixes[i];
		}
	}
	// The API is not supported in browser.
	return null;
}

// Get Browser Specific Hidden Property
function hiddenProperty(prefix) {
	if (prefix) {
		return prefix + 'Hidden';
	}
	return 'hidden';
}

// Get Browser Specific Visibility State
function visibilityState(prefix) {
	if (prefix) {
		return prefix + 'VisibilityState';
	}
	return 'visibilityState';
}

// Get Browser Specific Event
function visibilityEvent(prefix) {
	if (prefix) {
		return prefix + 'visibilitychange';
	}
	return 'visibilitychange';
}

/**
 * setupFocusHandlers
 *
 * @method setupFocusHandlers
 */
function setupFocusHandlers() {
	window.addEventListener("focus", function(evt) {
		if (window.__SAGE2__ && __SAGE2__.browser.isMobile) {
			location.reload();
		}
	}, false);
	window.addEventListener("blur", function(evt) {
		if (window.__SAGE2__ && __SAGE2__.browser.isMobile) {
			if (wsio !== undefined) {
				setTimeout(function() {
					wsio.close();
				}, 200);
				document.getElementById('background').style.display = 'none';
			}
		}
	}, false);

	// Get Browser Prefix
	var prefix   = getBrowserPrefix();
	var hidden   = hiddenProperty(prefix);
	// var visState = visibilityState(prefix);
	var visEvent = visibilityEvent(prefix);

	document.addEventListener(visEvent, function(event) {
		if (window.__SAGE2__ && __SAGE2__.browser.isMobile) {
			if (document[hidden]) {
				setTimeout(function() {
					wsio.close();
				}, 200);
				document.getElementById('background').style.display = 'none';
			} else {
				location.reload();
			}
		}
	});

	if (__SAGE2__.browser.isElectron) {
		// Display warning messages from the 'Main' Electron process
		require('electron').ipcRenderer.on('warning', function(event, message) {
			var problemDialog = ui.buildMessageBox('problemDialog', message);
			ui.main.appendChild(problemDialog);
			document.getElementById('problemDialog').style.display = "block";
			// close the warning after 2.5 second
			setTimeout(function() {
				deleteElement('problemDialog');
			}, 2500);
		});
	}
}

/**
 * Add a stored file list event handler
 *
 * @method addStoredFileListEventHandler
 */
function addStoredFileListEventHandler(callback) {
	// Register the event handler and call it if we already have a stored file list available
	storedFileListEventHandlers.push(callback);
	if (storedFileList) {
		callback(storedFileList);
	}
}

/**
 * Remove a stored file list event handler
 *
 * @method removeStoredFileListEventHandler
 */
function removeStoredFileListEventHandler(callback) {
	var index = storedFileListEventHandlers.indexOf(callback);
	if (index > -1) {
		storedFileListEventHandlers.splice(index, 1);
	}
}


/**
 * Idle function, show and hide the UI, triggered at uiTimerDelay sec delay
 *
 * @method resetIdle
 */
function resetIdle() {
	if (uiTimer) {
		clearTimeout(uiTimer);
		ui.showInterface();
		uiTimer = setTimeout(function() {
			ui.hideInterface();
		}, uiTimerDelay * 1000);
	}
}

/**
 * Entry point of the application
 *
 * @method SAGE2_init
 */
function SAGE2_init() {
	clientID = parseInt(getParameterByName("clientID")) || 0;
	console.log("clientID: " + clientID);

	wsio = new WebsocketIO();
	console.log("Connected to server: ", window.location.origin);

	// Detect the current browser
	SAGE2_browser();

	// Setup focus events
	setupFocusHandlers();

	isMaster = false;

	wsio.open(function() {
		console.log("Websocket opened");

		setupListeners();

		// Get the cookie for the session, if there's one
		var session = getCookie("session");

		var capableOfScreenShot = false;
		if (__SAGE2__.browser.isElectron) {
			try {
<<<<<<< HEAD
				if (electronRequireObject == null) {
					electronRequireObject = require('electron'); // ensure electron object has been initialized before using
				}
				capableOfScreenShot = true;
			} catch (e) {
				console.log("Error? Browser is detected as Electron but cannot perform require('electron')");
=======
				if (electronRequireObject === null) {
					// ensure electron object has been initialized before using
					electronRequireObject = require('electron');
				}
				capableOfScreenShot = true;
			} catch (e) {
				console.log("Error> Browser is detected as Electron but cannot perform require('electron')");
>>>>>>> 405260b6
			}
		}

		var clientDescription = {
			clientType: "display",
			clientID: clientID,
			requests: {
				config: true,
				version: true,
				time: true,
				console: false
			},
			isMobile: __SAGE2__.browser.isMobile,
			capableOfScreenShot: capableOfScreenShot,
			session: session
		};
		wsio.emit('addClient', clientDescription);
	});

	// Socket close event (ie server crashed)
	wsio.on('close', function(evt) {
		if (ui) {
			ui.showError();
		}
		var refresh = setInterval(function() {
			// make a dummy request to test the server every 2 sec
			var xhr = new XMLHttpRequest();
			xhr.open("GET", "/", true);
			xhr.onreadystatechange = function() {
				if (xhr.readyState === 4 && xhr.status === 200) {
					console.log("server ready");
					// when server ready, clear the interval callback
					clearInterval(refresh);
					// and reload the page
					window.location.reload();
				}
			};
			xhr.send();
		}, 2000);
	});
}

function setupListeners() {
	wsio.on('initialize', function(data) {
		var startTime  = new Date(data.start);

		// Global initialization
		SAGE2_initialize(startTime);

		// Request list of assets
		wsio.emit('requestStoredFiles');
	});

	wsio.on('setAsMasterDisplay', function() {
		isMaster = true;
	});

	wsio.on('broadcast', function(data) {
		var app = applications[data.app];
		if (app === undefined) {
			// should have better way to determine if app is loaded
			//   or already killed
			setTimeout(function() {
				if (app && app[data.func]) {
					// Send the call to the application
					app.callback(data.func, data.data);
				}
			}, 500);
		} else {
			// Send the call to the application
			app.callback(data.func, data.data);
		}
	});

	wsio.on('addScript', function(script_data) {
		var js = document.createElement('script');
		js.type = "text/javascript";
		js.src = script_data.source;
		document.head.appendChild(js);
	});



	wsio.on('setupDisplayConfiguration', function(json_cfg) {
		var i;
		var http_port;
		var https_port;

		http_port = json_cfg.port === 80 ? "" : ":" + json_cfg.port;
		https_port = json_cfg.secure_port === 443 ? "" : ":" + json_cfg.secure_port;
		hostAlias["http://"  + json_cfg.host + http_port]  = window.location.origin;
		hostAlias["https://" + json_cfg.host + https_port] = window.location.origin;
		for (i = 0; i < json_cfg.alternate_hosts.length; i++) {
			hostAlias["http://"  + json_cfg.alternate_hosts[i] + http_port]  = window.location.origin;
			hostAlias["https://" + json_cfg.alternate_hosts[i] + https_port] = window.location.origin;
		}

		// Build the elements visible on the wall
		ui = new UIBuilder(json_cfg, clientID);
		ui.build();
		ui.background();
		if (json_cfg.ui.auto_hide_ui) {
			// default delay is 30s if not specified
			uiTimerDelay = json_cfg.ui.auto_hide_delay ? parseInt(json_cfg.ui.auto_hide_delay, 10) : 30;
			uiTimer = setTimeout(function() {
				ui.hideInterface();
			}, uiTimerDelay * 1000);
		}
		makeSvgBackgroundForWidgetConnectors(ui.main.style.width, ui.main.style.height);
	});

	wsio.on('hideui', function(param) {
		if (param) {
			clearTimeout(uiTimer);
			ui.showInterface();
			uiTimerDelay = param.delay;
			uiTimer = setTimeout(function() {
				ui.hideInterface();
			}, uiTimerDelay * 1000);
		} else {
			if (ui.uiHidden === true) {
				clearTimeout(uiTimer);
				uiTimer = null;
				ui.showInterface();
			} else {
				ui.hideInterface();
			}
		}
	});

	wsio.on('setupSAGE2Version', function(version) {
		ui.updateVersionText(version);
	});

	wsio.on('setSystemTime', function(data) {
		var m = moment(data.date);
		var local = new Date();
		var offset = local.getTimezoneOffset() - data.offset;
		m.add(offset, 'minutes');
		ui.setTime(m);
	});

	wsio.on('addRemoteSite', function(data) {
		ui.addRemoteSite(data);
	});

	wsio.on('toggleHelp', function(data) {
		ui.toggleHelp();
	});

	wsio.on('connectedToRemoteSite', function(data) {
		if (window.ui) {
			ui.connectedToRemoteSite(data);
		} else {
			setTimeout(function() {
				ui.connectedToRemoteSite(data);
			}, 1000);
		}
	});

	wsio.on('drawingInit', function(data) {
		ui.drawingInit(data);
	});

	wsio.on('drawingUpdate', function(data) {
		ui.updateObject(data);
	});

	wsio.on('drawingRemove', function(data) {
		ui.removeObject(data);
	});

	wsio.on('createSagePointer', function(pointer_data) {
		if (window.ui) {
			ui.createSagePointer(pointer_data);
		} else {
			setTimeout(function() {
				ui.createSagePointer(pointer_data);
			}, 1000);
		}
	});

	wsio.on('showSagePointer', function(pointer_data) {
		ui.showSagePointer(pointer_data);
		resetIdle();
		var uniqueID = pointer_data.id.slice(0, pointer_data.id.lastIndexOf("_"));
		var re = /\.|\:/g;
		var stlyeCaption = uniqueID.split(re).join("");
		addStyleElementForTitleColor(stlyeCaption, pointer_data.color);
	});

	wsio.on('hideSagePointer', function(pointer_data) {
		ui.hideSagePointer(pointer_data);
		var uniqueID = pointer_data.id.slice(0, pointer_data.id.lastIndexOf("_"));
		var re = /\.|\:/g;
		var stlyeCaption = uniqueID.split(re).join("");
		removeStyleElementForTitleColor(stlyeCaption, pointer_data.color);
	});

	wsio.on('updateSagePointerPosition', function(pointer_data) {
		if (ui) {
			ui.updateSagePointerPosition(pointer_data);
		}
		resetIdle();
	});

	wsio.on('changeSagePointerMode', function(pointer_data) {
		ui.changeSagePointerMode(pointer_data);
		resetIdle();
	});

	wsio.on('createRadialMenu', function(menu_data) {
		ui.createRadialMenu(menu_data);
	});

	wsio.on('updateRadialMenu', function(menu_data) {
		ui.updateRadialMenu(menu_data);
	});

	wsio.on('updateRadialMenuPosition', function(menu_data) {
		ui.updateRadialMenuPosition(menu_data);
	});

	wsio.on('radialMenuEvent', function(menu_data) {
		ui.radialMenuEvent(menu_data);
		resetIdle();
	});

	wsio.on('updateRadialMenuDocs', function(menu_data) {
		ui.updateRadialMenuDocs(menu_data);
		resetIdle();
	});

	wsio.on('updateRadialMenuApps', function(menu_data) {
		ui.updateRadialMenuApps(menu_data);
		resetIdle();
	});

	wsio.on('loadApplicationState', function(data) {
		var app = applications[data.id];
		if (app !== undefined && app !== null) {
			app.SAGE2Load(data.state, new Date(data.date));
		}
	});

	wsio.on('loadApplicationOptions', function(data) {
		var fullSync = true;
		var windowTitle = document.getElementById(data.id + "_title");
		var windowIconSync = document.getElementById(data.id + "_iconSync");
		var windowIconUnSync = document.getElementById(data.id + "_iconUnSync");
		var app = applications[data.id];
		if (app !== undefined && app !== null) {
			app.SAGE2LoadOptions(data.options);

			if (fullSync === true) {
				if (data.options[Object.keys(data.options)[0]]._sync === true) {
					windowTitle.style.backgroundColor = "#39C4A6";
					windowIconSync.style.display = "block";
					windowIconUnSync.style.display = "none";
				} else {
					windowTitle.style.backgroundColor = "#666666";
					windowIconSync.style.display = "none";
					windowIconUnSync.style.display = "block";
				}
			}
		}
	});

	wsio.on('storedFileList', function(data) {
		// Save the cached stored file list and update all the listeners
		storedFileList = data;
		for (var i = 0; i < storedFileListEventHandlers.length; i++) {
			storedFileListEventHandlers[i](storedFileList);
		}
	});

	wsio.on('updateMediaStreamFrame', function(data) {
		wsio.emit('receivedMediaStreamFrame', {id: data.id});

		var app = applications[data.id];
		if (app !== undefined && app !== null) {
			app.SAGE2Load(data.state, new Date(data.date));
		}

		// update clones in data-sharing portals
		var key;
		for (key in dataSharingPortals) {
			app = applications[data.id + "_" + key];
			if (app !== undefined && app !== null) {
				app.SAGE2Load(data.state, new Date(data.date));
			}
		}
	});

	wsio.on('updateMediaBlockStreamFrame', function(data) {
		var appId     = byteBufferToString(data);
		var blockIdx  = byteBufferToInt(data.subarray(appId.length + 1, appId.length + 3));
		var date      = byteBufferToInt(data.subarray(appId.length + 3, appId.length + 11));
		var yuvBuffer = data.subarray(appId.length + 11, data.length);

		if (applications[appId] !== undefined && applications[appId] !== null) {
			applications[appId].textureData(blockIdx, yuvBuffer);
			if (applications[appId].receivedBlocks.every(isTrue) === true) {
				applications[appId].refresh(new Date(date));
				applications[appId].setValidBlocksFalse();
				wsio.emit('receivedMediaBlockStreamFrame', {id: appId});
			}
		}
	});

	wsio.on('updateVideoFrame', function(data) {
		var appId     = byteBufferToString(data);
		var blockIdx  = byteBufferToInt(data.subarray(appId.length + 1, appId.length + 3));
		var date      = byteBufferToInt(data.subarray(appId.length + 7, appId.length + 15));
		var yuvBuffer = data.subarray(appId.length + 15, data.length);

		if (applications[appId] !== undefined && applications[appId] !== null) {
			applications[appId].textureData(blockIdx, yuvBuffer);
			if (applications[appId].receivedBlocks.every(isTrue) === true) {
				applications[appId].refresh(new Date(date));
				applications[appId].setValidBlocksFalse();
				wsio.emit('requestVideoFrame', {id: appId});
			}
		}
	});

	wsio.on('updateFrameIndex', function(data) {
		var app = applications[data.id];
		if (app !== undefined && app !== null) {
			app.setVideoFrame(data.frameIdx);
		}
	});

	wsio.on('videoEnded', function(data) {
		var app = applications[data.id];
		if (app !== undefined && app !== null) {
			app.videoEnded();
		}
	});

	wsio.on('updateValidStreamBlocks', function(data) {
		if (applications[data.id] !== undefined && applications[data.id] !== null) {
			applications[data.id].validBlocks = data.blockList;
			applications[data.id].setValidBlocksFalse();
		}
	});

	wsio.on('updateWebpageStreamFrame', function(data) {
		wsio.emit('receivedWebpageStreamFrame', {id: data.id, client: clientID});

		var webpage = document.getElementById(data.id + "_webpage");
		webpage.src = "data:image/jpeg;base64," + data.src;
	});

	wsio.on('createAppWindow', function(data) {
		createAppWindow(data, ui.main.id, ui.titleBarHeight, ui.titleTextSize, ui.offsetX, ui.offsetY);
	});


	/* Partition wsio calls */
	wsio.on('createPartitionWindow', function(data) {
		partitions[data.id] = new SAGE2_Partition(data);
	});
	wsio.on('deletePartitionWindow', function(data) {
		partitions[data.id].deletePartition();
		delete partitions[data.id];
	});
	wsio.on('partitionMoveAndResizeFinished', function(data) {
		partitions[data.id].updatePositionAndSize(data);
	});
	wsio.on('partitionWindowTitleUpdate', function(data) {
		partitions[data.id].updateTitle(data.title);
	});
	wsio.on('updatePartitionBorders', function(data) {
		if (!data) {
			for (var p in partitions) {
				// console.log(p);
				partitions[p].updateSelected(false);
			}
		} else {
			if (partitions.hasOwnProperty(data.id)) {
				partitions[data.id].updateSelected(data.highlight);
			}
		}
	});

	wsio.on('createAppWindowInDataSharingPortal', function(data) {
		var portal = dataSharingPortals[data.portal];

		createAppWindow(data.application, portal.id, portal.titleBarHeight, portal.titleTextSize, 0, 0);
	});

	wsio.on('deleteElement', function(elem_data) {
		resetIdle();

		// Tell the application it is over
		var app = applications[elem_data.elemId];
		app.terminate();

		// Remove the app from the list
		delete applications[elem_data.elemId];

		// Clean up the DOM
		var deleteElemTitle = document.getElementById(elem_data.elemId + "_title");
		var deleteElem = document.getElementById(elem_data.elemId);

		// Set the CSS for fading out
		deleteElem.classList.add('windowDisappear');

		// Delete the titlebar
		deleteElemTitle.parentNode.removeChild(deleteElemTitle);

		// When fade over, really delete the element
		setTimeout(function() {
			deleteElem.parentNode.removeChild(deleteElem);
		}, 400);

		// Clean up the UI DOM
		if (elem_data.elemId in controlObjects) {
			for (var item in controlItems) {
				if (item.indexOf(elem_data.elemId) > -1) {
					controlItems[item].divHandle.parentNode.removeChild(controlItems[item].divHandle);
					removeWidgetToAppConnector(item);
					delete controlItems[item];
				}

			}
			delete controlObjects[elem_data.elemId];
		}
	});

	wsio.on('hideControl', function(ctrl_data) {
		if (ctrl_data.id in controlItems && controlItems[ctrl_data.id].show === true) {
			controlItems[ctrl_data.id].divHandle.style.display = "none";
			controlItems[ctrl_data.id].show = false;
			clearConnectorColor(ctrl_data.id, ctrl_data.appId);
		}
	});

	wsio.on('showControl', function(ctrl_data) {
		if (ctrl_data.id in controlItems && controlItems[ctrl_data.id].show === false) {
			controlItems[ctrl_data.id].divHandle.style.display = "block";
			controlItems[ctrl_data.id].show = true;
		}
	});

	wsio.on('updateItemOrder', function(order) {
		resetIdle();
		var key;
		for (key in order) {
			var selectedElemTitle = document.getElementById(key + "_title");
			var selectedElem = document.getElementById(key);
			var selectedElemOverlay = document.getElementById(key + "_overlay");

			if (selectedElemTitle) {
				selectedElemTitle.style.zIndex = order[key].toString();
			}
			if (selectedElem) {
				selectedElem.style.zIndex = order[key].toString();
			}
			if (selectedElemOverlay) {
				selectedElemOverlay.style.zIndex = order[key].toString();
			}
		}
	});

	wsio.on('hoverOverItemCorner', function(elem_data) {
		var selectedElem = document.getElementById(elem_data.elemId);
		if (selectedElem) {
			var dragCorner   = selectedElem.getElementsByClassName("dragCorner");
			if (elem_data.flag) {
				dragCorner[0].style.backgroundColor = "rgba(255,255,255,0.7)";
				dragCorner[0].style.border = "2px solid #333333";
			} else {
				dragCorner[0].style.backgroundColor = "rgba(255,255,255,0.0)";
				dragCorner[0].style.border = "none";
			}
		}
	});

	wsio.on('setItemPosition', function(position_data) {
		resetIdle();

		if (position_data.elemId.split("_")[0] === "portal") {
			dataSharingPortals[position_data.elemId].setPosition(position_data.elemLeft, position_data.elemTop);
			return;
		}

		var translate = "translate(" + position_data.elemLeft + "px," + position_data.elemTop + "px)";
		var selectedElemTitle = document.getElementById(position_data.elemId + "_title");
		selectedElemTitle.style.webkitTransform = translate;
		selectedElemTitle.style.mozTransform    = translate;
		selectedElemTitle.style.transform       = translate;

		var selectedElem = document.getElementById(position_data.elemId);
		selectedElem.style.webkitTransform = translate;
		selectedElem.style.mozTransform    = translate;
		selectedElem.style.transform       = translate;

		var app = applications[position_data.elemId];
		if (app !== undefined) {
			var parentTransform = getTransform(selectedElem.parentNode);
			var border = parseInt(selectedElem.parentNode.style.borderWidth || 0, 10);
			app.sage2_x = (position_data.elemLeft + border + 1) * parentTransform.scale.x + parentTransform.translate.x;
			app.sage2_x = Math.round(app.sage2_x);
			app.sage2_y = (position_data.elemTop + ui.titleBarHeight + border) * parentTransform.scale.y
				+ parentTransform.translate.y;
			app.sage2_y = Math.round(app.sage2_y);
			app.sage2_width  = parseInt(position_data.elemWidth, 10) * parentTransform.scale.x;
			app.sage2_height = parseInt(position_data.elemHeight, 10) * parentTransform.scale.y;

			var date  = new Date(position_data.date);
			if (position_data.force || app.moveEvents === "continuous") {
				app.move(date);
			}
		}
		if (position_data.elemId in controlObjects) {
			var hOffset = (ui.titleBarHeight + position_data.elemHeight) / 2;
			for (var item in controlItems) {
				if (controlItems.hasOwnProperty(item) && item.indexOf(position_data.elemId) > -1 && controlItems[item].show) {
					var control = controlItems[item].divHandle;
					var cLeft = parseInt(control.style.left);
					var cTop = parseInt(control.style.top);
					var cHeight = parseInt(control.style.height);
					moveWidgetToAppConnector(item, cLeft + cHeight / 2.0, cTop + cHeight / 2.0,
						position_data.elemLeft - ui.offsetX + position_data.elemWidth / 2.0,
						position_data.elemTop - ui.offsetY + hOffset, cHeight / 2.4);
				}
			}
		}

	});

	wsio.on('setControlPosition', function(position_data) {
		var eLeft = position_data.elemLeft - ui.offsetX;
		var eTop = position_data.elemTop - ui.offsetY;
		var selectedControl = document.getElementById(position_data.elemId);
		var appData = position_data.appData;
		if (selectedControl !== undefined && selectedControl !== null) {
			selectedControl.style.left = eLeft.toString() + "px";
			selectedControl.style.top = eTop.toString() + "px";
			var hOffset = (ui.titleBarHeight + appData.height) / 2;
			moveWidgetToAppConnector(position_data.elemId,
				eLeft + position_data.elemHeight / 2.0,
				eTop + position_data.elemHeight / 2.0,
				appData.left - ui.offsetX + appData.width / 2.0,
				appData.top - ui.offsetY + hOffset,
				position_data.elemHeight / 2.4);
		} else {
			console.log("cannot find control: " + position_data.elemId);
		}
	});

	wsio.on('showWidgetToAppConnector', function(data) {
		showWidgetToAppConnectors(data);
		if (data.user_color !== null) {
			if (!(data.id in widgetConnectorRequestList)) {
				widgetConnectorRequestList[data.id] = [];
			}
			widgetConnectorRequestList[data.id].push(data);
		}
	});


	wsio.on('hideWidgetToAppConnector', function(control_data) {
		if (control_data.id in widgetConnectorRequestList) {
			var lst = widgetConnectorRequestList[control_data.id];
			if (lst.length > 1) {
				var len = lst.length;
				for (var i = len - 1; i >= 0; i--) {
					if (control_data.user_id === lst[i].user_id) {
						lst.splice(i, 1);
						showWidgetToAppConnectors(lst[len - 2]);
						break;
					}
				}
			} else if (lst.length === 1) {
				delete widgetConnectorRequestList[control_data.id];
				hideWidgetToAppConnectors(control_data.id);
			}
		}

	});

	wsio.on('setItemPositionAndSize', function(position_data) {
		resetIdle();

		if (position_data.elemId.split("_")[0] === "portal") {
			dataSharingPortals[position_data.elemId].setPositionAndSize(position_data.elemLeft,
					position_data.elemTop, position_data.elemWidth, position_data.elemHeight);
			return;
		}
		var selectedElem = document.getElementById(position_data.elemId);
		var child        = selectedElem.getElementsByClassName("sageItem");
		// If application not ready, return
		if (child.length < 1) {
			return;
		}

		var translate = "translate(" + position_data.elemLeft + "px," + position_data.elemTop + "px)";
		var selectedElemTitle = document.getElementById(position_data.elemId + "_title");
		selectedElemTitle.style.webkitTransform = translate;
		selectedElemTitle.style.mozTransform    = translate;
		selectedElemTitle.style.transform       = translate;
		selectedElemTitle.style.width = Math.round(position_data.elemWidth).toString() + "px";

		var selectedElemState = document.getElementById(position_data.elemId + "_state");
		selectedElemState.style.width = Math.round(position_data.elemWidth).toString() + "px";
		selectedElemState.style.height = Math.round(position_data.elemHeight).toString() + "px";

		selectedElem.style.webkitTransform = translate;
		selectedElem.style.mozTransform    = translate;
		selectedElem.style.transform       = translate;

		var dragCorner = selectedElem.getElementsByClassName("dragCorner");
		var cornerSize = Math.min(position_data.elemWidth, position_data.elemHeight) / 5;
		dragCorner[0].style.width  = cornerSize.toString() + "px";
		dragCorner[0].style.height = cornerSize.toString() + "px";
		dragCorner[0].style.top    = (Math.round(position_data.elemHeight) - cornerSize).toString() + "px";
		dragCorner[0].style.left   = (Math.round(position_data.elemWidth) - cornerSize).toString()  + "px";

		// if the element is a div or iframe, resize should use the style object
		if (child[0].tagName.toLowerCase() === "div" ||
			child[0].tagName.toLowerCase() === "iframe" ||
			child[0].tagName.toLowerCase() === "webview") {
			child[0].style.width  = Math.round(position_data.elemWidth)  + "px";
			child[0].style.height = Math.round(position_data.elemHeight) + "px";
		} else {
			// if it's a canvas or else, just use width and height
			child[0].width  = Math.round(position_data.elemWidth);
			child[0].height = Math.round(position_data.elemHeight);
		}

		var app = applications[position_data.elemId];
		if (app !== undefined) {
			var parentTransform = getTransform(selectedElem.parentNode);
			var border = parseInt(selectedElem.parentNode.style.borderWidth || 0, 10);
			app.sage2_x = (position_data.elemLeft + border + 1) * parentTransform.scale.x + parentTransform.translate.x;
			app.sage2_x = Math.round(app.sage2_x);
			app.sage2_y = (position_data.elemTop + ui.titleBarHeight + border) * parentTransform.scale.y
				+ parentTransform.translate.y;
			app.sage2_y = Math.round(app.sage2_y);
			app.sage2_width  = parseInt(position_data.elemWidth, 10) * parentTransform.scale.x;
			app.sage2_height = parseInt(position_data.elemHeight, 10) * parentTransform.scale.y;

			var date = new Date(position_data.date);
			if (position_data.force || app.resizeEvents === "continuous") {
				if (app.resize) {
					app.resize(date);
				}
			}
			if (position_data.force || app.moveEvents === "continuous") {
				if (app.move) {
					app.move(date);
				}
			}
		}
		if (position_data.elemId in controlObjects) {
			var hOffset = (ui.titleBarHeight + position_data.elemHeight) / 2;
			for (var item in controlItems) {
				if (controlItems.hasOwnProperty(item) && item.indexOf(position_data.elemId) > -1 && controlItems[item].show) {
					var control = controlItems[item].divHandle;
					var cLeft = parseInt(control.style.left);
					var cTop = parseInt(control.style.top);
					var cHeight = parseInt(control.style.height);
					moveWidgetToAppConnector(item, cLeft + cHeight / 2.0,
						cTop + cHeight / 2.0,
						position_data.elemLeft - ui.offsetX + position_data.elemWidth / 2.0,
						position_data.elemTop - ui.offsetY + hOffset,
						cHeight / 2.4);
				}
			}
		}
	});

	wsio.on('startMove', function(data) {
		resetIdle();

		var app = applications[data.id];
		if (app !== undefined && app.moveEvents === "onfinish") {
			var date = new Date(data.date);
			if (app.startMove) {
				app.startMove(date);
			}
		}
	});

	wsio.on('finishedMove', function(data) {
		resetIdle();

		var app = applications[data.id];
		if (app !== undefined && app.moveEvents === "onfinish") {
			var date = new Date(data.date);
			if (app.move) {
				app.move(date);
			}
		}
	});

	wsio.on('startResize', function(data) {
		resetIdle();

		var app = applications[data.id];
		if (app !== undefined && app.resizeEvents === "onfinish") {
			var date = new Date(data.date);
			if (app.startResize) {
				app.startResize(date);
			}
		}
	});

	wsio.on('finishedResize', function(data) {
		resetIdle();
		var app = applications[data.id];
		if (app !== undefined && app.resizeEvents === "onfinish") {
			var date = new Date(data.date);
			if (app.resize) {
				app.resize(date);
			}
		}
	});

	wsio.on('animateCanvas', function(data) {
		var app = applications[data.id];
		if (app !== undefined && app !== null) {
			var date = new Date(data.date);
			app.refresh(date);
			wsio.emit('finishedRenderingAppFrame', {id: data.id, fps: app.maxFPS});
		}
	});

	wsio.on('eventInItem', function(event_data) {
		var app = applications[event_data.id];
		if (app) {
			var date = new Date(event_data.date);
			app.SAGE2Event(event_data.type, event_data.position, event_data.user, event_data.data, date);
		}
	});

	wsio.on('requestNewControl', function(data) {
		var dt = new Date(data.date);
		if (data.elemId !== undefined && data.elemId !== null) {
			if (controlObjects[data.elemId] !== undefined) {

				var spec = controlObjects[data.elemId].controls;
				if (spec.controlsReady() === true) {
					var size = spec.computeSize();
					wsio.emit('addNewControl', {
						id: data.elemId + data.user_id + "_controls",
						appId: data.elemId,
						left: data.x - size.height / 2,
						top: data.y - size.height / 2,
						width: size.width,
						height: size.height,
						barHeight: size.barHeight,
						hasSideBar: size.hasSideBar,
						show: true,
						date: dt
					});
				}

			}
		}
	});

	wsio.on('createControl', function(data) {
		if (controlItems[data.id] === null || controlItems[data.id] === undefined) {
			var ctrDiv =  document.createElement("div");
			ctrDiv.id = data.id;
			ctrDiv.className = "windowControls";
			ctrDiv.style.width = data.width.toString() + "px";
			ctrDiv.style.fill = "rgba(0,0,0,0.0)";
			ctrDiv.style.height = data.height.toString() + "px";
			ctrDiv.style.left = (data.left - ui.offsetX).toString() + "px";
			ctrDiv.style.top = (data.top - ui.offsetY).toString() + "px";
			ctrDiv.style.zIndex = "9990".toString();
			ctrDiv.style.display = data.show ? "block" : "none";
			if (ui.noDropShadow === true) {
				ctrDiv.style.boxShadow = "none";
			}

			var spec = controlObjects[data.appId].controls;
			if (spec.controlsReady() === true) {
				var handle = new SAGE2WidgetControlInstance(data.id, spec);
				ctrDiv.appendChild(handle);
				ui.main.appendChild(ctrDiv);
				controlItems[data.id] = {show: data.show, divHandle: ctrDiv};
				createWidgetToAppConnector(data.id);
			}

		}
	});
	wsio.on('removeControlsForUser', function(data) {
		for (var idx in controlItems) {
			if (idx.indexOf(data.user_id) > -1) {
				controlItems[idx].divHandle.parentNode.removeChild(controlItems[idx].divHandle);
				removeWidgetToAppConnector(idx);
				delete controlItems[idx];
			}
		}
	});

	wsio.on('executeControlFunction', function(data) {
		var ctrl = getWidgetControlInstanceById(data.ctrl);
		if (ctrl) {
			var ctrlId = ctrl.attr('id');
			var action = "buttonPress";
			var ctrlParent = ctrl.parent();
			var radioButtonSelected = null;
			if (/button/.test(ctrlId) === true && /radio/.test(ctrlId) === false) {
				ctrl = ctrlParent.select("svg");
				var animationInfo = ctrlParent.data("animationInfo");
				var state = animationInfo.state;
				if (ctrl !== null && ctrl !== undefined) {
					if (state === null || state === undefined) {
						ctrl = ctrlParent.select("circle") || ctrlParent.select("polygon");
						if (ctrl !== null && ctrl !== undefined) {
							var fillVal = ctrl.attr("fill");
							ctrl.animate({fill: "rgba(230,230,230,1.0)"}, 400, mina.bounce, function() {
								ctrl.animate({fill: fillVal}, 400, mina.bounce);
							});
						}
					}
				} else {
					ctrl = ctrlParent.select("path") || ctrlParent.select("text");
					if (animationInfo.textual === false && animationInfo.animation === true) {
						var delay = animationInfo.delay;
						var fromPath = animationInfo.from;
						var toPath = animationInfo.to;
						var fromFill = animationInfo.fill;
						var toFill = animationInfo.toFill;
						if (toFill === null || toFill === undefined) {
							toFill = fromFill;
						}
						if (state === null) {
							ctrl.animate({path: toPath, fill: toFill}, delay, mina.bounce, function() {
								ctrl.animate({path: fromPath, fill: fromFill}, delay, mina.bounce);
							});

						} else {
							animationInfo.state = 1 - animationInfo.state;
							ctrl.data("animationInfo", animationInfo);
							// ctrl.animate({"path":path, "fill":fill}, delay, mina.bounce);
						}
					}
				}
				ctrlId = ctrlParent.attr("id").replace("button", "");
			} else if (/radio/.test(ctrlId) === true) {
				var radioButtonId =  ctrlParent.attr("id");
				var radioState = ctrlParent.data("radioState");
				radioButtonSelected = ctrlId.replace(radioButtonId, "");
				radioState.value = radioButtonSelected;
				ctrlParent.data("radioState", radioState);
				action = "radioButtonPress";
				ctrlId = radioButtonId.replace("button_radio", "");
			} else {
				ctrlId = ctrlParent.attr("id").replace("slider", "");
				action = "sliderRelease";
			}

			var appId = data.ctrl.appId;
			var app   = applications[appId];
			switch (ctrlId) {
				case "CloseApp":
					if (isMaster) {
						wsio.emit('closeAppFromControl', {appId: appId});
					}
					break;
				case "CloseWidget":
					if (isMaster) {
						wsio.emit('hideWidgetFromControl', {instanceID: data.ctrl.instanceID});
					}
					break;
				case "ShareApp":
					break;
				default:
					var widgetEventData = {identifier: ctrlId, action: action};
					if (radioButtonSelected !== null) {
						widgetEventData.value = radioButtonSelected;
					}
					app.SAGE2Event("widgetEvent", null, data.user, widgetEventData, new Date(data.date));
					break;
			}

			// Check whether a request for clone was made.
			if (app.cloneable === true && app.requestForClone === true) {
				app.requestForClone = false;
				if (isMaster) {
					wsio.emit('createAppClone', {id: appId, cloneData: app.state});
				}
			}

		}

	});

	wsio.on('sliderKnobLockAction', function(data) {
		var ctrl   = getWidgetControlInstanceById(data.ctrl);
		var slider = ctrl.parent();
		var appId = data.ctrl.appId;
		var app = applications[appId];
		var ctrlId = slider.attr("id").replace("slider", "");
		app.SAGE2Event("widgetEvent", null, data.user, {identifier: ctrlId, action: "sliderLock"}, new Date(data.date));
		var ctrHandle    = document.getElementById(slider.data("instanceID"));
		var widgetOffset = ctrHandle ? parseInt(ctrHandle.style.left) : 0;
		var pos = data.x - ui.offsetX - widgetOffset;
		var sliderKnob = slider.select("rect");
		var knobWidthHalf = parseInt(sliderKnob.attr("width")) / 2;
		var knobCenterX   = parseInt(sliderKnob.attr("x")) + knobWidthHalf;
		if (Math.abs(pos - knobCenterX) > knobWidthHalf) {
			var updatedSliderInfo = mapMoveToSlider(sliderKnob, pos);
			var appObj = getPropertyHandle(applications[slider.data("appId")], slider.data("appProperty"));
			appObj.handle[appObj.property] = updatedSliderInfo.sliderValue;
			app.SAGE2Event("widgetEvent", null, data.user, {identifier: ctrlId, action: "sliderUpdate"}, new Date(data.date));
		}
	});

	wsio.on('moveSliderKnob', function(data) {
		// TODO: add `date` to `data` object
		//       DON'T USE `new Date()` CLIENT SIDE (apps will get out of sync)
		var ctrl = getWidgetControlInstanceById(data.ctrl);
		var slider = ctrl.parent();
		var ctrHandle = document.getElementById(slider.data("instanceID"));
		var widgetOffset = ctrHandle ? parseInt(ctrHandle.style.left) : 0;
		var pos = data.x - ui.offsetX - widgetOffset;
		var sliderKnob = slider.select("rect");
		var updatedSliderInfo = mapMoveToSlider(sliderKnob, pos);
		var appObj = getPropertyHandle(applications[slider.data("appId")], slider.data("appProperty"));
		appObj.handle[appObj.property] = updatedSliderInfo.sliderValue;
		var appId  = data.ctrl.appId;
		var app    = applications[appId];
		var ctrlId = slider.attr("id").replace("slider", "");
		app.SAGE2Event("widgetEvent", null, data.user, {identifier: ctrlId, action: "sliderUpdate"}, new Date(data.date));
	});

	wsio.on('keyInTextInputWidget', function(data) {
		// TODO: add `date` to `data` object
		//       DON'T USE `new Date()` CLIENT SIDE (apps will get out of sync)

		var ctrl = getWidgetControlInstanceById(data);
		if (ctrl) {
			var textInput = ctrl.parent();
			if (data.code !== 13) {
				insertTextIntoTextInputWidget(textInput, data.code, data.printable);
			} else {
				var ctrlId = textInput.attr("id").replace("textInput", "");
				var blinkControlHandle = textInput.data("blinkControlHandle");
				clearInterval(blinkControlHandle);
				var app = applications[data.appId];
				app.SAGE2Event("widgetEvent", null, data.user,
					{identifier: ctrlId, action: "textEnter", text: getTextFromTextInputWidget(textInput)}, new Date(data.date));
			}
		}
	});

	wsio.on('activateTextInputControl', function(data) {
		var ctrl = null;
		if (data.prevTextInput) {
			ctrl = getWidgetControlInstanceById(data.prevTextInput);
		}
		var textInput, blinkControlHandle;
		if (ctrl) {
			textInput = ctrl.parent();
			blinkControlHandle = textInput.data("blinkControlHandle");
			clearInterval(blinkControlHandle);
		}
		ctrl = getWidgetControlInstanceById(data.curTextInput);
		if (ctrl) {
			textInput = ctrl.parent();
			blinkControlHandle = setInterval(textInput.data("blinkCallback"), 1000);
			textInput.data("blinkControlHandle", blinkControlHandle);
		}
	});

	// Called when the user clicks outside the widget control while a lock exists on text input
	wsio.on('deactivateTextInputControl', function(data) {
		var ctrl = getWidgetControlInstanceById(data);
		if (ctrl) {
			var textInput = ctrl.parent();
			var blinkControlHandle = textInput.data("blinkControlHandle");
			clearInterval(blinkControlHandle);
		}
	});

	wsio.on('requestedDataSharingSession', function(data) {
		ui.showDataSharingRequestDialog(data);
	});

	wsio.on('closeRequestDataSharingDialog', function(data) {
		ui.hideDataSharingRequestDialog();
	});

	wsio.on('dataSharingConnectionWait', function(data) {
		ui.showDataSharingWaitingDialog(data);
	});

	wsio.on('closeDataSharingWaitDialog', function(data) {
		ui.hideDataSharingWaitingDialog();
	});

	wsio.on('initializeDataSharingSession', function(data) {
		dataSharingPortals[data.id] = new DataSharing(data);
	});

	wsio.on('setTitle', function(data) {
		if (data.id !== null && data.id !== undefined) {
			var titleDiv = document.getElementById(data.id + "_title");
			var pElement = titleDiv.getElementsByTagName("p");
			pElement[0].textContent = data.title;
		}
	});

	wsio.on('setAppSharingFlag', function(data) {
		var windowTitle = document.getElementById(data.id + "_title");
		var windowIconSync = document.getElementById(data.id + "_iconSync");

		if (data.sharing === true) {
			windowTitle.style.backgroundColor = "#39C4A6";
			windowIconSync.style.display = "block";
		} else {
			windowTitle.style.backgroundColor = "#666666";
			windowIconSync.display = "none";
		}
	});

	wsio.on('toggleSyncOptions', function(data) {
		var fullSync = true;
		var key;
		var windowTitle = document.getElementById(data.id + "_title");
		var windowIconSync = document.getElementById(data.id + "_iconSync");
		var windowIconUnSync = document.getElementById(data.id + "_iconUnSync");
		var windowState = document.getElementById(data.id + "_state");
		if (fullSync === true) {
			if (windowIconSync.style.display === "block") {
				windowTitle.style.backgroundColor = "#666666";
				windowIconSync.style.display = "none";
				windowIconUnSync.style.display = "block";

				for (key in applications[data.id].SAGE2StateOptions) {
					applications[data.id].SAGE2StateSyncChildren(applications[data.id].SAGE2StateOptions[key]._name,
						applications[data.id].SAGE2StateOptions, false);
				}
			} else {
				windowTitle.style.backgroundColor = "#39C4A6";
				windowIconSync.style.display = "block";
				windowIconUnSync.style.display = "none";

				for (key in applications[data.id].SAGE2StateOptions) {
					applications[data.id].SAGE2StateSyncChildren(applications[data.id].SAGE2StateOptions[key]._name,
						applications[data.id].SAGE2StateOptions, true);
				}
			}

			if (isMaster) {
				var stateOp = ignoreFields(applications[data.id].SAGE2StateOptions, ["_name", "_value"]);
				wsio.emit('updateStateOptions', {id: data.id, options: stateOp});
			}
		} else {
			if (applications[data.id].SAGE2StateSyncOptions.visible === false) {
				applications[data.id].SAGE2StateSyncOptions.visible = true;
				windowTitle.style.backgroundColor = "#666666";
				windowState.style.display = "block";
			} else {
				applications[data.id].SAGE2StateSyncOptions.visible = false;
				windowTitle.style.backgroundColor = "#39C4A6";
				windowState.style.display = "none";
			}
		}
	});

	wsio.on('sendServerWallScreenShot', function(data) {
		// first tell user that screenshot is happening, because screen will freeze
<<<<<<< HEAD
		var makingScreenShotDialog = ui.buildMessageBox('makingScreenShotDialog', 'Please wait, wall is taking a screenshot');
		ui.main.appendChild(makingScreenShotDialog);
		document.getElementById('makingScreenShotDialog').style.display = "block";
		// close the notification after about... 10 seconds?
		setTimeout(function() {
			deleteElement('makingScreenShotDialog');
		}, 10000);
=======
		makingScreenShotDialog = ui.buildMessageBox('makingScreenShotDialog',
			'Please wait, wall is taking a screenshot');
		// Add to the DOM
		ui.main.appendChild(makingScreenShotDialog);
		// Make the dialog visible
		makingScreenShotDialog.style.display = "block";
>>>>>>> 405260b6
		// now do check and perform capture if can
		if (!__SAGE2__.browser.isElectron) {
			wsio.emit("wallScreenShotFromDisplay", {capable: false});
		} else {
<<<<<<< HEAD
			if (electronRequireObject == null) {
				electronRequireObject = require('electron'); // ensure electron object has been initialized before using
			}
			electronRequireObject.remote.getCurrentWindow().capturePage(function(img) {
				wsio.emit("wallScreenShotFromDisplay", {capable: true, imageAsPngData: img.toPng()});
			});
		}
	});

	wsio.on('showStickyPin', function(data) {
		if (data.sticky !== true) {
			return;
		}
		var titleBarHeight = ui.titleBarHeight;
		var iconWidth = Math.round(titleBarHeight) * (300 / 235);
		var iconSpace = 0.1 * iconWidth;
		var titleText = document.getElementById(data.id + "_text");
		var windowIconPinned = document.getElementById(data.id + "_iconPinned");
		var windowIconPinout = document.getElementById(data.id + "_iconPinout");
		titleText.style.marginLeft = Math.round(iconWidth + 2 * iconSpace) + "px";
		if (data.pinned === true) {
			windowIconPinned.style.display = "block";
			windowIconPinout.style.display = "none";
		} else {
			windowIconPinned.style.display = "none";
			windowIconPinout.style.display = "block";
		}
	});

	wsio.on('hideStickyPin', function(data) {
		if (data.sticky !== true) {
			return;
		}
		var titleBarHeight = ui.titleBarHeight;
		var titleText = document.getElementById(data.id + "_text");
		var windowIconPinned = document.getElementById(data.id + "_iconPinned");
		var windowIconPinout = document.getElementById(data.id + "_iconPinout");
		titleText.style.marginLeft = Math.round(titleBarHeight / 4.0) + "px";
		windowIconPinned.style.display = "none";
		windowIconPinout.style.display = "none";
	});
=======
			if (electronRequireObject === null) {
				// ensure electron object has been initialized before using
				electronRequireObject = require('electron');
			}
			electronRequireObject.remote.getCurrentWindow().capturePage(function(img) {
				// Send the image back to the server
				wsio.emit("wallScreenShotFromDisplay", {
					capable: true,
					// imageAsPngData: img.toPng()
					imageAsPngData: img.toJPEG(80)
				});
				deleteElement('makingScreenShotDialog');
			});
		}
	});
>>>>>>> 405260b6
}

function createAppWindow(data, parentId, titleBarHeight, titleTextSize, offsetX, offsetY) {
	resetIdle();

	var parent = document.getElementById(parentId);

	var date = new Date(data.date);
	var translate = "translate(" + data.left + "px," + data.top + "px)";

	var windowTitle = document.createElement("div");
	windowTitle.id  = data.id + "_title";
	windowTitle.className    = "windowTitle";
	windowTitle.style.width  = data.width.toString() + "px";
	windowTitle.style.height = titleBarHeight.toString() + "px";
	windowTitle.style.left   = (-offsetX).toString() + "px";
	windowTitle.style.top    = (-offsetY).toString() + "px";
	windowTitle.style.webkitTransform = translate;
	windowTitle.style.mozTransform    = translate;
	windowTitle.style.transform       = translate;
	windowTitle.style.zIndex = itemCount.toString();
	if (ui.noDropShadow === true) {
		windowTitle.style.boxShadow = "none";
	}
	if (ui.uiHidden === true) {
		windowTitle.style.display   = "none";
	}

	var iconWidth = Math.round(titleBarHeight) * (300 / 235);
	var iconSpace = 0.1 * iconWidth;
	var windowIconSync = document.createElement("img");
	windowIconSync.id  = data.id + "_iconSync";
	windowIconSync.src = "images/window-sync.svg";
	windowIconSync.height = Math.round(titleBarHeight);
	windowIconSync.style.position = "absolute";
	windowIconSync.style.right    = Math.round(2 * (iconWidth + iconSpace)) + "px";
	windowIconSync.style.display  = "none";
	windowTitle.appendChild(windowIconSync);

	var windowIconUnSync = document.createElement("img");
	windowIconUnSync.id  = data.id + "_iconUnSync";
	windowIconUnSync.src = "images/window-unsync.svg";
	windowIconUnSync.height = Math.round(titleBarHeight);
	windowIconUnSync.style.position = "absolute";
	windowIconUnSync.style.right    = Math.round(2 * (iconWidth + iconSpace)) + "px";
	windowIconUnSync.style.display  = "none";
	windowTitle.appendChild(windowIconUnSync);

	var windowIconFullscreen = document.createElement("img");
	windowIconFullscreen.id  = data.id + "_iconFullscreen";
	windowIconFullscreen.src = "images/window-fullscreen.svg";
	windowIconFullscreen.height = Math.round(titleBarHeight);
	windowIconFullscreen.style.position = "absolute";
	windowIconFullscreen.style.right    = Math.round(1 * (iconWidth + iconSpace)) + "px";
	windowTitle.appendChild(windowIconFullscreen);

	var windowIconClose = document.createElement("img");
	windowIconClose.id  = data.id + "_iconClose";
	windowIconClose.src = "images/window-close3.svg";
	windowIconClose.height = Math.round(titleBarHeight);
	windowIconClose.style.position = "absolute";
	windowIconClose.style.right    = "0px";
	windowTitle.appendChild(windowIconClose);

	if (data.sticky === true) {
		var windowIconPinned = document.createElement("img");
		windowIconPinned.id  = data.id + "_iconPinned";
		windowIconPinned.src = "images/window-pinned.svg";
		windowIconPinned.height = Math.round(titleBarHeight);
		windowIconPinned.style.position = "absolute";
		windowIconPinned.style.left    = Math.round(iconSpace) + "px";
		windowIconPinned.style.display  = "none";
		windowTitle.appendChild(windowIconPinned);

		var windowIconPinout = document.createElement("img");
		windowIconPinout.id  = data.id + "_iconPinout";
		windowIconPinout.src = "images/window-pinout.svg";
		windowIconPinout.height = Math.round(titleBarHeight);
		windowIconPinout.style.position = "absolute";
		windowIconPinout.style.left    = Math.round(iconSpace) + "px";
		windowIconPinout.style.display  = "none";
		windowTitle.appendChild(windowIconPinout);
	}
	var titleText = document.createElement("p");
	titleText.id  = data.id + "_text";
	titleText.style.lineHeight = Math.round(titleBarHeight) + "px";
	titleText.style.fontSize   = Math.round(titleTextSize) + "px";
	titleText.style.color      = "#FFFFFF";
	titleText.style.marginLeft = Math.round(titleBarHeight / 4.0) + "px";
	titleText.textContent      = data.title;
	windowTitle.appendChild(titleText);

	var windowItem = document.createElement("div");
	windowItem.id = data.id;
	windowItem.className      = "windowItem";
	windowItem.style.left     = (-offsetX).toString() + "px";
	windowItem.style.top      = (titleBarHeight - offsetY).toString() + "px";
	windowItem.style.webkitTransform = translate;
	windowItem.style.mozTransform    = translate;
	windowItem.style.transform       = translate;
	windowItem.style.overflow = "hidden";
	windowItem.style.zIndex   = (itemCount + 1).toString();
	if (ui.noDropShadow === true) {
		windowItem.style.boxShadow = "none";
	}
	if (ui.uiHidden === true) {
		windowItem.classList.toggle("windowItemNoBorder");
	}

	var windowState = document.createElement("div");
	windowState.id = data.id + "_state";
	windowState.style.position = "absolute";
	windowState.style.width  = data.width.toString() + "px";
	windowState.style.height = data.height.toString() + "px";
	windowState.style.backgroundColor = "rgba(0,0,0,0.8)";
	windowState.style.lineHeight = Math.round(1.5 * titleTextSize) + "px";
	windowState.style.zIndex = "100";
	windowState.style.display = "none";

	var windowStateContatiner = document.createElement("div");
	windowStateContatiner.id = data.id + "_statecontainer";
	windowStateContatiner.style.position = "absolute";
	windowStateContatiner.style.top = "0px";
	windowStateContatiner.style.left = "0px";
	windowStateContatiner.style.webkitTransform = "translate(0px,0px)";
	windowStateContatiner.style.mozTransform = "translate(0px,0px)";
	windowStateContatiner.style.transform = "translate(0px,0px)";
	windowState.appendChild(windowStateContatiner);
	windowItem.appendChild(windowState);

	var cornerSize = Math.min(data.width, data.height) / 5;
	var dragCorner = document.createElement("div");
	dragCorner.className      = "dragCorner";
	dragCorner.style.position = "absolute";
	dragCorner.style.width    = cornerSize.toString() + "px";
	dragCorner.style.height   = cornerSize.toString() + "px";
	dragCorner.style.top      = (data.height - cornerSize).toString() + "px";
	dragCorner.style.left     = (data.width - cornerSize).toString() + "px";
	dragCorner.style.backgroundColor = "rgba(255,255,255,0.0)";
	dragCorner.style.border   = "none";
	dragCorner.style.zIndex   = "1";
	windowItem.appendChild(dragCorner);

	parent.appendChild(windowTitle);
	parent.appendChild(windowItem);

	// App launched in window
	if (data.application === "media_stream") {
		wsio.emit('receivedMediaStreamFrame', {id: data.id});
	}
	if (data.application === "media_block_stream") {
		wsio.emit('receivedMediaBlockStreamFrame', {id: data.id, newClient: true});
	}

	// convert url if hostname is alias for current origin
	var url = cleanURL(data.url);

	function loadApplication() {
		var init = {
			id: data.id,
			x: data.left,
			y: data.top + titleBarHeight,
			width: data.width,
			height: data.height,
			resrc: url,
			state: data.data,
			date: date,
			title: data.title,
			application: data.application
		};

		// load new app
		if (window[data.application] === undefined) {
			var js = document.createElement("script");
			js.addEventListener('error', function(event) {
				console.log("Error loading script: " + data.application + ".js");
			}, false);
			js.addEventListener('load', function(event) {
				var newapp = new window[data.application]();
				newapp.init(init);
				newapp.refresh(date);

				// Sending the context menu info to the server
				if (isMaster) {
					newapp.getFullContextMenuAndUpdate();
				}

				applications[data.id]   = newapp;
				controlObjects[data.id] = newapp;

				if (data.animation === true) {
					wsio.emit('finishedRenderingAppFrame', {id: data.id});
				}
			}, false);
			js.type  = "text/javascript";
			js.async = false;
			js.src = url + "/" + data.application + ".js";
			console.log("Loading>", data.id, url + "/" + data.application + ".js");
			document.head.appendChild(js);
		} else {
			// load existing app
			var app = new window[data.application]();
			app.init(init);
			app.refresh(date);

			// Sending the context menu info to the server
			if (isMaster) {
				app.getFullContextMenuAndUpdate();
			}

			applications[data.id] = app;
			controlObjects[data.id] = app;

			if (data.animation === true) {
				wsio.emit('finishedRenderingAppFrame', {id: data.id});
			}
			if (data.application === "movie_player") {
				setTimeout(function() {
					wsio.emit('requestVideoFrame', {id: data.id});
				}, 500);
			}
		}
	}

	// load all dependencies
	if (data.resrc === undefined || data.resrc === null || data.resrc.length === 0) {
		loadApplication();
	} else {
		var loadResource = function(idx) {
			var resourceUrl = data.resrc[idx];

			if (dependencies[resourceUrl] !== undefined) {
				if ((idx + 1) < data.resrc.length) {
					loadResource(idx + 1);
				} else {
					console.log("all resources loaded", data.id);
					loadApplication();
				}

				return;
			}

			// Not loaded yet
			dependencies[resourceUrl] = false;

			// Check the type
			var loaderType;
			if (resourceUrl.endsWith(".js")) {
				loaderType = "script";
			} else if (resourceUrl.endsWith(".css")) {
				loaderType = "link";
			} else {
				console.log('Dependencies> unknown file extension, assuming script', resourceUrl);
				loaderType = "script";
			}

			if (loaderType) {
				// Create the DOM element to laod the resource
				var loader = document.createElement(loaderType);

				// Place an error handler
				loader.addEventListener('error', function(event) {
					console.log("Dependencies> Error loading", resourceUrl);
				}, false);

				// When done, try next dependency in the list
				loader.addEventListener('load', function(event) {
					// Success, mark as loaded
					dependencies[data.resrc[idx]] = true;
					if ((idx + 1) < data.resrc.length) {
						// load the next one
						loadResource(idx + 1);
					} else {
						// We are done
						console.log("Dependencies> all resources loaded", data.id);
						loadApplication();
					}
				});

				// if not a full URL, add the local one
				if (resourceUrl.indexOf("http://")  !== 0 &&
					resourceUrl.indexOf("https://") !== 0 &&
					resourceUrl.indexOf("/") !== 0) {
					resourceUrl = url + "/" + resourceUrl;
				}

				// is it a JS file
				if (loaderType === "script") {
					loader.type  = "text/javascript";
					loader.async = false;
					loader.src   = resourceUrl;
				} else if (loaderType === "link") {
					// is it a CSS file
					loader.setAttribute("type", "text/css");
					loader.setAttribute("rel",  "stylesheet");
					loader.setAttribute("href", resourceUrl);
				} else {
					console.log('Dependencies> unknown file type', resourceUrl);
				}

				// Finally, add it to the document to trigger the laod
				document.head.appendChild(loader);
			}
		};
		// Start loading the first resource
		loadResource(0);
	}

	itemCount += 2;
}<|MERGE_RESOLUTION|>--- conflicted
+++ resolved
@@ -58,7 +58,6 @@
 var ui;
 var uiTimer = null;
 var uiTimerDelay;
-var electronRequireObject = null;
 
 // Global variables for screenshot functionality
 var electronRequireObject  = null;
@@ -249,14 +248,6 @@
 		var capableOfScreenShot = false;
 		if (__SAGE2__.browser.isElectron) {
 			try {
-<<<<<<< HEAD
-				if (electronRequireObject == null) {
-					electronRequireObject = require('electron'); // ensure electron object has been initialized before using
-				}
-				capableOfScreenShot = true;
-			} catch (e) {
-				console.log("Error? Browser is detected as Electron but cannot perform require('electron')");
-=======
 				if (electronRequireObject === null) {
 					// ensure electron object has been initialized before using
 					electronRequireObject = require('electron');
@@ -264,7 +255,6 @@
 				capableOfScreenShot = true;
 			} catch (e) {
 				console.log("Error> Browser is detected as Electron but cannot perform require('electron')");
->>>>>>> 405260b6
 			}
 		}
 
@@ -1337,32 +1327,28 @@
 
 	wsio.on('sendServerWallScreenShot', function(data) {
 		// first tell user that screenshot is happening, because screen will freeze
-<<<<<<< HEAD
-		var makingScreenShotDialog = ui.buildMessageBox('makingScreenShotDialog', 'Please wait, wall is taking a screenshot');
-		ui.main.appendChild(makingScreenShotDialog);
-		document.getElementById('makingScreenShotDialog').style.display = "block";
-		// close the notification after about... 10 seconds?
-		setTimeout(function() {
-			deleteElement('makingScreenShotDialog');
-		}, 10000);
-=======
 		makingScreenShotDialog = ui.buildMessageBox('makingScreenShotDialog',
 			'Please wait, wall is taking a screenshot');
 		// Add to the DOM
 		ui.main.appendChild(makingScreenShotDialog);
 		// Make the dialog visible
 		makingScreenShotDialog.style.display = "block";
->>>>>>> 405260b6
 		// now do check and perform capture if can
 		if (!__SAGE2__.browser.isElectron) {
 			wsio.emit("wallScreenShotFromDisplay", {capable: false});
 		} else {
-<<<<<<< HEAD
-			if (electronRequireObject == null) {
-				electronRequireObject = require('electron'); // ensure electron object has been initialized before using
+			if (electronRequireObject === null) {
+				// ensure electron object has been initialized before using
+				electronRequireObject = require('electron');
 			}
 			electronRequireObject.remote.getCurrentWindow().capturePage(function(img) {
-				wsio.emit("wallScreenShotFromDisplay", {capable: true, imageAsPngData: img.toPng()});
+				// Send the image back to the server
+				wsio.emit("wallScreenShotFromDisplay", {
+					capable: true,
+					// imageAsPngData: img.toPng()
+					imageAsPngData: img.toJPEG(80)
+				});
+				deleteElement('makingScreenShotDialog');
 			});
 		}
 	});
@@ -1399,23 +1385,6 @@
 		windowIconPinned.style.display = "none";
 		windowIconPinout.style.display = "none";
 	});
-=======
-			if (electronRequireObject === null) {
-				// ensure electron object has been initialized before using
-				electronRequireObject = require('electron');
-			}
-			electronRequireObject.remote.getCurrentWindow().capturePage(function(img) {
-				// Send the image back to the server
-				wsio.emit("wallScreenShotFromDisplay", {
-					capable: true,
-					// imageAsPngData: img.toPng()
-					imageAsPngData: img.toJPEG(80)
-				});
-				deleteElement('makingScreenShotDialog');
-			});
-		}
-	});
->>>>>>> 405260b6
 }
 
 function createAppWindow(data, parentId, titleBarHeight, titleTextSize, offsetX, offsetY) {
