--- conflicted
+++ resolved
@@ -388,7 +388,31 @@
 		}
 	});
 
-<<<<<<< HEAD
+	wsio.on('loadApplicationOptions', function(data) {
+		var fullSync = true;
+		var windowTitle = document.getElementById(data.id + "_title");
+		var windowIconSync = document.getElementById(data.id + "_iconSync");
+		var windowIconUnSync = document.getElementById(data.id + "_iconUnSync");
+		var app = applications[data.id];
+		if (app !== undefined && app !== null) {
+			app.SAGE2LoadOptions(data.options);
+
+			if (fullSync === true) {
+				if (data.options[Object.keys(data.options)[0]]._sync === true) {
+					windowTitle.style.backgroundColor = "#39C4A6";
+					windowIconSync.style.display = "block";
+					windowIconUnSync.style.display = "none";
+					console.log("sycned!");
+				} else {
+					windowTitle.style.backgroundColor = "#666666";
+					windowIconSync.style.display = "none";
+					windowIconUnSync.style.display = "block";
+					console.log("unsycned :(");
+				}
+			}
+		}
+	});
+
 	wsio.on('updateMediaStreamFrame', function(dataOrBuffer) {
                 // NB: Cloned code
                 var data;
@@ -409,34 +433,6 @@
                   data.state.src = btoa(String.fromCharCode.apply(null, buf4));
                 }
 
-=======
-	wsio.on('loadApplicationOptions', function(data) {
-		var fullSync = true;
-		var windowTitle = document.getElementById(data.id + "_title");
-		var windowIconSync = document.getElementById(data.id + "_iconSync");
-		var windowIconUnSync = document.getElementById(data.id + "_iconUnSync");
-		var app = applications[data.id];
-		if (app !== undefined && app !== null) {
-			app.SAGE2LoadOptions(data.options);
-
-			if (fullSync === true) {
-				if (data.options[Object.keys(data.options)[0]]._sync === true) {
-					windowTitle.style.backgroundColor = "#39C4A6";
-					windowIconSync.style.display = "block";
-					windowIconUnSync.style.display = "none";
-					console.log("sycned!");
-				} else {
-					windowTitle.style.backgroundColor = "#666666";
-					windowIconSync.style.display = "none";
-					windowIconUnSync.style.display = "block";
-					console.log("unsycned :(");
-				}
-			}
-		}
-	});
-
-	wsio.on('updateMediaStreamFrame', function(data) {
->>>>>>> 4ed5112b
 		wsio.emit('receivedMediaStreamFrame', {id: data.id});
 
 		var app = applications[data.id];
