// SAGE2 is available for use under the SAGE2 Software License
//
// University of Illinois at Chicago's Electronic Visualization Laboratory (EVL)
// and University of Hawai'i at Manoa's Laboratory for Advanced Visualization and
// Applications (LAVA)
//
// See full text, terms and conditions in the LICENSE.txt included file
//
// Copyright (c) 2014-15

/* global ignoreFields, hostAlias, SAGE2WidgetControlInstance */
/* global makeSvgBackgroundForWidgetConnectors, addStyleElementForTitleColor */
/* global removeStyleElementForTitleColor */
/* global clearConnectorColor, moveWidgetToAppConnector */
/* global showWidgetToAppConnectors, getWidgetControlInstanceById */
/* global mapMoveToSlider, getPropertyHandle */
/* global insertTextIntoTextInputWidget, removeWidgetToAppConnector */
/* global hideWidgetToAppConnectors */
/* global createWidgetToAppConnector, getTextFromTextInputWidget */
/* global SAGE2_Partition, require */

/* global require */

"use strict";

/**
 * SAGE2 Display, client side rendering
 *
 * @module client
 * @submodule SAGE2_Display
 * @class SAGE2_Display
 */

window.URL = (window.URL || window.webkitURL || window.msURL || window.oURL);

var clientID;
var wsio;

var isMaster;
var hostAlias = {};

var itemCount = 20;
var controlItems   = {};
var controlObjects = {};
var lockedControlElements = {};
var widgetConnectorRequestList = {};

var applications = {};
var partitions = {};
var dependencies = {};
var dataSharingPortals = {};

// Maintain the file list available on the server
var storedFileList = null;
var storedFileListEventHandlers = [];

// UI object to build the element on the wall
var ui;
var uiTimer = null;
var uiTimerDelay;

// Global variables for screenshot functionality
var makingScreenshotDialog = null;

// Explicitely close web socket when web browser is closed
window.onbeforeunload = function() {
	if (wsio !== undefined) {
		wsio.close();
	}
};

/**
 * When the page loads, SAGE2 starts
 *
 */
window.addEventListener('load', function(event) {
	SAGE2_init();
});

// Get Browser-Specifc Prefix
function getBrowserPrefix() {
	// Check for the unprefixed property.
	if ('hidden' in document) {
		return null;
	}
	// All the possible prefixes.
	var browserPrefixes = ['moz', 'ms', 'o', 'webkit'];

	for (var i = 0; i < browserPrefixes.length; i++) {
		var prefix = browserPrefixes[i] + 'Hidden';
		if (prefix in document) {
			return browserPrefixes[i];
		}
	}
	// The API is not supported in browser.
	return null;
}

// Get Browser Specific Hidden Property
function hiddenProperty(prefix) {
	if (prefix) {
		return prefix + 'Hidden';
	}
	return 'hidden';
}

// Get Browser Specific Visibility State
function visibilityState(prefix) {
	if (prefix) {
		return prefix + 'VisibilityState';
	}
	return 'visibilityState';
}

// Get Browser Specific Event
function visibilityEvent(prefix) {
	if (prefix) {
		return prefix + 'visibilitychange';
	}
	return 'visibilitychange';
}

/**
 * setupFocusHandlers
 *
 * @method setupFocusHandlers
 */
function setupFocusHandlers() {
	window.addEventListener("focus", function(evt) {
		if (window.__SAGE2__ && __SAGE2__.browser.isMobile) {
			location.reload();
		}
	}, false);
	window.addEventListener("blur", function(evt) {
		if (window.__SAGE2__ && __SAGE2__.browser.isMobile) {
			if (wsio !== undefined) {
				setTimeout(function() {
					wsio.close();
				}, 200);
				document.getElementById('background').style.display = 'none';
			}
		}
	}, false);

	// Get Browser Prefix
	var prefix   = getBrowserPrefix();
	var hidden   = hiddenProperty(prefix);
	// var visState = visibilityState(prefix);
	var visEvent = visibilityEvent(prefix);

	document.addEventListener(visEvent, function(event) {
		if (window.__SAGE2__ && __SAGE2__.browser.isMobile) {
			if (document[hidden]) {
				setTimeout(function() {
					wsio.close();
				}, 200);
				document.getElementById('background').style.display = 'none';
			} else {
				location.reload();
			}
		}
	});

	if (__SAGE2__.browser.isElectron) {
		// Display warning messages from the 'Main' Electron process
		require('electron').ipcRenderer.on('warning', function(event, message) {
			var problemDialog = ui.buildMessageBox('problemDialog', message);
			ui.main.appendChild(problemDialog);
			document.getElementById('problemDialog').style.display = "block";
			// close the warning after 2.5 second
			setTimeout(function() {
				deleteElement('problemDialog');
			}, 2500);
		});
	}
}

/**
 * Add a stored file list event handler
 *
 * @method addStoredFileListEventHandler
 */
function addStoredFileListEventHandler(callback) {
	// Register the event handler and call it if we already have a stored file list available
	storedFileListEventHandlers.push(callback);
	if (storedFileList) {
		callback(storedFileList);
	}
}

/**
 * Remove a stored file list event handler
 *
 * @method removeStoredFileListEventHandler
 */
function removeStoredFileListEventHandler(callback) {
	var index = storedFileListEventHandlers.indexOf(callback);
	if (index > -1) {
		storedFileListEventHandlers.splice(index, 1);
	}
}


/**
 * Idle function, show and hide the UI, triggered at uiTimerDelay sec delay
 *
 * @method resetIdle
 */
function resetIdle() {
	if (uiTimer) {
		clearTimeout(uiTimer);
		ui.showInterface();
		uiTimer = setTimeout(function() {
			ui.hideInterface();
		}, uiTimerDelay * 1000);
	}
}

/**
 * Entry point of the application
 *
 * @method SAGE2_init
 */
function SAGE2_init() {
	clientID = parseInt(getParameterByName("clientID")) || 0;
	console.log("clientID: " + clientID);

	wsio = new WebsocketIO();
	console.log("Connected to server: ", window.location.origin);

	// Detect the current browser
	SAGE2_browser();

	// Setup focus events
	setupFocusHandlers();

	isMaster = false;

	wsio.open(function() {
		console.log("Websocket opened");

		setupListeners();

		// Get the cookie for the session, if there's one
		var session = getCookie("session");

		var clientDescription = {
			clientType: "display",
			clientID: clientID,
			requests: {
				config: true,
				version: true,
				time: true,
				console: false
			},
			browser: __SAGE2__.browser,
			session: session
		};
		wsio.emit('addClient', clientDescription);
	});

	// Socket close event (ie server crashed)
	wsio.on('close', function(evt) {
		if (ui) {
			ui.showError();
		}
		var refresh = setInterval(function() {
			// make a dummy request to test the server every 2 sec
			var xhr = new XMLHttpRequest();
			xhr.open("GET", "/", true);
			xhr.onreadystatechange = function() {
				if (xhr.readyState === 4 && xhr.status === 200) {
					console.log("server ready");
					// when server ready, clear the interval callback
					clearInterval(refresh);
					// and reload the page
					window.location.reload();
				}
			};
			xhr.send();
		}, 2000);
	});
}

function setupListeners() {
	wsio.on('initialize', function(data) {
		var startTime  = new Date(data.start);

		// Global initialization
		SAGE2_initialize(startTime);

		// Request list of assets
		wsio.emit('requestStoredFiles');
	});

	wsio.on('setAsMasterDisplay', function() {
		isMaster = true;
	});

	wsio.on('broadcast', function(data) {
		var app = applications[data.app];
		if (app === undefined) {
			// should have better way to determine if app is loaded
			//   or already killed
			setTimeout(function() {
				if (app && app[data.func]) {
					// Send the call to the application
					app.callback(data.func, data.data);
				}
			}, 500);
		} else {
			// Send the call to the application
			app.callback(data.func, data.data);
		}
	});

	wsio.on('addScript', function(script_data) {
		var js = document.createElement('script');
		js.type = "text/javascript";
		js.src = script_data.source;
		document.head.appendChild(js);
	});



	wsio.on('setupDisplayConfiguration', function(json_cfg) {
		var i;
		var http_port;
		var https_port;

		http_port = json_cfg.port === 80 ? "" : ":" + json_cfg.port;
		https_port = json_cfg.secure_port === 443 ? "" : ":" + json_cfg.secure_port;
		hostAlias["http://"  + json_cfg.host + http_port]  = window.location.origin;
		hostAlias["https://" + json_cfg.host + https_port] = window.location.origin;
		for (i = 0; i < json_cfg.alternate_hosts.length; i++) {
			hostAlias["http://"  + json_cfg.alternate_hosts[i] + http_port]  = window.location.origin;
			hostAlias["https://" + json_cfg.alternate_hosts[i] + https_port] = window.location.origin;
		}

		// Build the elements visible on the wall
		ui = new UIBuilder(json_cfg, clientID);
		ui.build();
		ui.background();
		if (json_cfg.ui.auto_hide_ui) {
			// default delay is 30s if not specified
			uiTimerDelay = json_cfg.ui.auto_hide_delay ? parseInt(json_cfg.ui.auto_hide_delay, 10) : 30;
			uiTimer = setTimeout(function() {
				ui.hideInterface();
			}, uiTimerDelay * 1000);
		}
		makeSvgBackgroundForWidgetConnectors(ui.main.style.width, ui.main.style.height);
	});

	wsio.on('hideui', function(param) {
		if (param) {
			clearTimeout(uiTimer);
			ui.showInterface();
			uiTimerDelay = param.delay;
			uiTimer = setTimeout(function() {
				ui.hideInterface();
			}, uiTimerDelay * 1000);
		} else {
			if (ui.uiHidden === true) {
				clearTimeout(uiTimer);
				uiTimer = null;
				ui.showInterface();
			} else {
				ui.hideInterface();
			}
		}
	});

	wsio.on('setupSAGE2Version', function(version) {
		ui.updateVersionText(version);
	});

	wsio.on('setSystemTime', function(data) {
		var m = moment(data.date);
		var local = new Date();
		var offset = local.getTimezoneOffset() - data.offset;
		m.add(offset, 'minutes');
		ui.setTime(m);
	});

	wsio.on('addRemoteSite', function(data) {
		ui.addRemoteSite(data);
	});

	wsio.on('toggleHelp', function(data) {
		ui.toggleHelp();
	});

	wsio.on('connectedToRemoteSite', function(data) {
		if (window.ui) {
			ui.connectedToRemoteSite(data);
		} else {
			setTimeout(function() {
				ui.connectedToRemoteSite(data);
			}, 1000);
		}
	});

	wsio.on('drawingInit', function(data) {
		ui.drawingInit(data);
	});

	wsio.on('drawingUpdate', function(data) {
		ui.updateObject(data);
	});

	wsio.on('drawingRemove', function(data) {
		ui.removeObject(data);
	});

	wsio.on('createSagePointer', function(pointer_data) {
		if (window.ui) {
			ui.createSagePointer(pointer_data);
		} else {
			setTimeout(function() {
				ui.createSagePointer(pointer_data);
			}, 1000);
		}
	});

	wsio.on('showSagePointer', function(pointer_data) {
		ui.showSagePointer(pointer_data);
		resetIdle();
		var uniqueID = pointer_data.id.slice(0, pointer_data.id.lastIndexOf("_"));
		var re = /\.|\:/g;
		var stlyeCaption = uniqueID.split(re).join("");
		addStyleElementForTitleColor(stlyeCaption, pointer_data.color);
	});

	wsio.on('hideSagePointer', function(pointer_data) {
		ui.hideSagePointer(pointer_data);
		var uniqueID = pointer_data.id.slice(0, pointer_data.id.lastIndexOf("_"));
		var re = /\.|\:/g;
		var stlyeCaption = uniqueID.split(re).join("");
		removeStyleElementForTitleColor(stlyeCaption, pointer_data.color);
	});

	wsio.on('updateSagePointerPosition', function(pointer_data) {
		if (ui) {
			ui.updateSagePointerPosition(pointer_data);
		}
		resetIdle();
	});

	wsio.on('changeSagePointerMode', function(pointer_data) {
		ui.changeSagePointerMode(pointer_data);
		resetIdle();
	});

	wsio.on('createRadialMenu', function(menu_data) {
		ui.createRadialMenu(menu_data);
	});

	wsio.on('updateRadialMenu', function(menu_data) {
		ui.updateRadialMenu(menu_data);
	});

	wsio.on('updateRadialMenuPosition', function(menu_data) {
		ui.updateRadialMenuPosition(menu_data);
	});

	wsio.on('radialMenuEvent', function(menu_data) {
		ui.radialMenuEvent(menu_data);
		resetIdle();
	});

	wsio.on('updateRadialMenuDocs', function(menu_data) {
		ui.updateRadialMenuDocs(menu_data);
		resetIdle();
	});

	wsio.on('updateRadialMenuApps', function(menu_data) {
		ui.updateRadialMenuApps(menu_data);
		resetIdle();
	});

	wsio.on('loadApplicationState', function(data) {
		var app = applications[data.id];
		if (app !== undefined && app !== null) {
			app.SAGE2Load(data.state, new Date(data.date));
		}
	});

	wsio.on('loadApplicationOptions', function(data) {
		var fullSync = true;
		var windowTitle = document.getElementById(data.id + "_title");
		var windowIconSync = document.getElementById(data.id + "_iconSync");
		var windowIconUnSync = document.getElementById(data.id + "_iconUnSync");
		var app = applications[data.id];
		if (app !== undefined && app !== null) {
			app.SAGE2LoadOptions(data.options);

			if (fullSync === true) {
				if (data.options[Object.keys(data.options)[0]]._sync === true) {
					windowTitle.style.backgroundColor = "#39C4A6";
					windowIconSync.style.display = "block";
					windowIconUnSync.style.display = "none";
				} else {
					windowTitle.style.backgroundColor = "#666666";
					windowIconSync.style.display = "none";
					windowIconUnSync.style.display = "block";
				}
			}
		}
	});

	wsio.on('storedFileList', function(data) {
		// Save the cached stored file list and update all the listeners
		storedFileList = data;
		for (var i = 0; i < storedFileListEventHandlers.length; i++) {
			storedFileListEventHandlers[i](storedFileList);
		}
	});

	wsio.on('updateMediaStreamFrame', function(data) {
		wsio.emit('receivedMediaStreamFrame', {id: data.id});

		var app = applications[data.id];
		if (app !== undefined && app !== null) {
			app.SAGE2Load(data.state, new Date(data.date));
		}

		// update clones in data-sharing portals
		var key;
		for (key in dataSharingPortals) {
			app = applications[data.id + "_" + key];
			if (app !== undefined && app !== null) {
				app.SAGE2Load(data.state, new Date(data.date));
			}
		}
	});

	wsio.on('updateMediaBlockStreamFrame', function(data) {
		var appId     = byteBufferToString(data);
		var blockIdx  = byteBufferToInt(data.subarray(appId.length + 1, appId.length + 3));
		var date      = byteBufferToInt(data.subarray(appId.length + 3, appId.length + 11));
		var yuvBuffer = data.subarray(appId.length + 11, data.length);

		if (applications[appId] !== undefined && applications[appId] !== null) {
			applications[appId].textureData(blockIdx, yuvBuffer);
			if (applications[appId].receivedBlocks.every(isTrue) === true) {
				applications[appId].refresh(new Date(date));
				applications[appId].setValidBlocksFalse();
				wsio.emit('receivedMediaBlockStreamFrame', {id: appId});
			}
		}
	});

	wsio.on('updateVideoFrame', function(data) {
		var appId     = byteBufferToString(data);
		var blockIdx  = byteBufferToInt(data.subarray(appId.length + 1, appId.length + 3));
		var date      = byteBufferToInt(data.subarray(appId.length + 7, appId.length + 15));
		var yuvBuffer = data.subarray(appId.length + 15, data.length);

		if (applications[appId] !== undefined && applications[appId] !== null) {
			applications[appId].textureData(blockIdx, yuvBuffer);
			if (applications[appId].receivedBlocks.every(isTrue) === true) {
				applications[appId].refresh(new Date(date));
				applications[appId].setValidBlocksFalse();
				wsio.emit('requestVideoFrame', {id: appId});
			}
		}
	});

	wsio.on('updateFrameIndex', function(data) {
		var app = applications[data.id];
		if (app !== undefined && app !== null) {
			app.setVideoFrame(data.frameIdx);
		}
	});

	wsio.on('videoEnded', function(data) {
		var app = applications[data.id];
		if (app !== undefined && app !== null) {
			app.videoEnded();
		}
	});

	wsio.on('updateValidStreamBlocks', function(data) {
		if (applications[data.id] !== undefined && applications[data.id] !== null) {
			applications[data.id].validBlocks = data.blockList;
			applications[data.id].setValidBlocksFalse();
		}
	});

	wsio.on('updateWebpageStreamFrame', function(data) {
		wsio.emit('receivedWebpageStreamFrame', {id: data.id, client: clientID});

		var webpage = document.getElementById(data.id + "_webpage");
		webpage.src = "data:image/jpeg;base64," + data.src;
	});

	wsio.on('createAppWindow', function(data) {
		createAppWindow(data, ui.main.id, ui.titleBarHeight, ui.titleTextSize, ui.offsetX, ui.offsetY);
	});


	/* Partition wsio calls */
	wsio.on('createPartitionWindow', function(data) {
		partitions[data.id] = new SAGE2_Partition(data);
	});
	wsio.on('deletePartitionWindow', function(data) {
		partitions[data.id].deletePartition();
		delete partitions[data.id];
	});
	wsio.on('partitionMoveAndResizeFinished', function(data) {
		partitions[data.id].updatePositionAndSize(data);
	});
	wsio.on('partitionWindowTitleUpdate', function(data) {
		partitions[data.id].updateTitle(data.title);
	});
	wsio.on('updatePartitionBorders', function(data) {
		if (data && partitions.hasOwnProperty(data.id)) {
			partitions[data.id].updateSelected(data.highlight);
		} else {
			for (var p in partitions) {
				// console.log(p);
				partitions[p].updateSelected(false);
			}
		}
	});

	wsio.on('createAppWindowInDataSharingPortal', function(data) {
		var portal = dataSharingPortals[data.portal];

		createAppWindow(data.application, portal.id, portal.titleBarHeight, portal.titleTextSize, 0, 0);
	});

	wsio.on('deleteElement', function(elem_data) {
		resetIdle();

		// Tell the application it is over
		var app = applications[elem_data.elemId];
		app.terminate();

		// Remove the app from the list
		delete applications[elem_data.elemId];

		// Clean up the DOM
		var deleteElemTitle = document.getElementById(elem_data.elemId + "_title");
		var deleteElem = document.getElementById(elem_data.elemId);

		// Set the CSS for fading out
		deleteElem.classList.add('windowDisappear');

		// Delete the titlebar
		deleteElemTitle.parentNode.removeChild(deleteElemTitle);

		// When fade over, really delete the element
		setTimeout(function() {
			deleteElem.parentNode.removeChild(deleteElem);
		}, 400);

		// Clean up the UI DOM
		if (elem_data.elemId in controlObjects) {
			for (var item in controlItems) {
				if (item.indexOf(elem_data.elemId) > -1) {
					controlItems[item].divHandle.parentNode.removeChild(controlItems[item].divHandle);
					removeWidgetToAppConnector(item);
					delete controlItems[item];
				}

			}
			delete controlObjects[elem_data.elemId];
		}
	});

	wsio.on('hideControl', function(ctrl_data) {
		if (ctrl_data.id in controlItems && controlItems[ctrl_data.id].show === true) {
			controlItems[ctrl_data.id].divHandle.style.display = "none";
			controlItems[ctrl_data.id].show = false;
			clearConnectorColor(ctrl_data.id, ctrl_data.appId);
		}
	});

	wsio.on('showControl', function(ctrl_data) {
		if (ctrl_data.id in controlItems && controlItems[ctrl_data.id].show === false) {
			controlItems[ctrl_data.id].divHandle.style.display = "block";
			controlItems[ctrl_data.id].show = true;
		}
	});

	wsio.on('updateItemOrder', function(order) {
		resetIdle();
		var key;
		for (key in order) {
			var selectedElemTitle = document.getElementById(key + "_title");
			var selectedElem = document.getElementById(key);
			var selectedElemOverlay = document.getElementById(key + "_overlay");

			if (selectedElemTitle) {
				selectedElemTitle.style.zIndex = order[key].toString();
			}
			if (selectedElem) {
				selectedElem.style.zIndex = order[key].toString();
			}
			if (selectedElemOverlay) {
				selectedElemOverlay.style.zIndex = order[key].toString();
			}
		}
	});

	wsio.on('hoverOverItemCorner', function(elem_data) {
		var selectedElem = document.getElementById(elem_data.elemId);
		if (selectedElem) {
			var dragCorner   = selectedElem.getElementsByClassName("dragCorner");
			if (elem_data.flag) {
				dragCorner[0].style.backgroundColor = "rgba(255,255,255,0.7)";
				dragCorner[0].style.border = "2px solid #333333";
			} else {
				dragCorner[0].style.backgroundColor = "rgba(255,255,255,0.0)";
				dragCorner[0].style.border = "none";
			}
		}
	});

	wsio.on('setItemPosition', function(position_data) {
		resetIdle();

		if (position_data.elemId.split("_")[0] === "portal") {
			dataSharingPortals[position_data.elemId].setPosition(position_data.elemLeft, position_data.elemTop);
			return;
		}

		if (position_data.elemAnimate) {
			moveItemWithAnimation(position_data);
		} else {
			var translate = "translate(" + position_data.elemLeft + "px," + position_data.elemTop + "px)";
			var selectedElemTitle = document.getElementById(position_data.elemId + "_title");
			selectedElemTitle.style.webkitTransform = translate;
			selectedElemTitle.style.mozTransform    = translate;
			selectedElemTitle.style.transform       = translate;

			var selectedElem = document.getElementById(position_data.elemId);
			selectedElem.style.webkitTransform = translate;
			selectedElem.style.mozTransform    = translate;
			selectedElem.style.transform       = translate;
		}


		var app = applications[position_data.elemId];
		if (app !== undefined) {
			var parentTransform = getTransform(selectedElem.parentNode);
			var border = parseInt(selectedElem.parentNode.style.borderWidth || 0, 10);
			app.sage2_x = (position_data.elemLeft + border + 1) * parentTransform.scale.x + parentTransform.translate.x;
			app.sage2_x = Math.round(app.sage2_x);
			app.sage2_y = (position_data.elemTop + ui.titleBarHeight + border) * parentTransform.scale.y
				+ parentTransform.translate.y;
			app.sage2_y = Math.round(app.sage2_y);
			app.sage2_width  = parseInt(position_data.elemWidth, 10) * parentTransform.scale.x;
			app.sage2_height = parseInt(position_data.elemHeight, 10) * parentTransform.scale.y;

			var date  = new Date(position_data.date);
			if (position_data.force || app.moveEvents === "continuous") {
				app.move(date);
			}
		}
		if (position_data.elemId in controlObjects) {
			var hOffset = (ui.titleBarHeight + position_data.elemHeight) / 2;
			for (var item in controlItems) {
				if (controlItems.hasOwnProperty(item) && item.indexOf(position_data.elemId) > -1 && controlItems[item].show) {
					var control = controlItems[item].divHandle;
					var cLeft = parseInt(control.style.left);
					var cTop = parseInt(control.style.top);
					var cHeight = parseInt(control.style.height);
					moveWidgetToAppConnector(item, cLeft + cHeight / 2.0, cTop + cHeight / 2.0,
						position_data.elemLeft - ui.offsetX + position_data.elemWidth / 2.0,
						position_data.elemTop - ui.offsetY + hOffset, cHeight / 2.4);
				}
			}
		}

	});

	wsio.on('setControlPosition', function(position_data) {
		var eLeft = position_data.elemLeft - ui.offsetX;
		var eTop = position_data.elemTop - ui.offsetY;
		var selectedControl = document.getElementById(position_data.elemId);
		var appData = position_data.appData;
		if (selectedControl !== undefined && selectedControl !== null) {
			selectedControl.style.left = eLeft.toString() + "px";
			selectedControl.style.top = eTop.toString() + "px";
			var hOffset = (ui.titleBarHeight + appData.height) / 2;
			moveWidgetToAppConnector(position_data.elemId,
				eLeft + position_data.elemHeight / 2.0,
				eTop + position_data.elemHeight / 2.0,
				appData.left - ui.offsetX + appData.width / 2.0,
				appData.top - ui.offsetY + hOffset,
				position_data.elemHeight / 2.4);
		} else {
			console.log("cannot find control: " + position_data.elemId);
		}
	});

	wsio.on('showWidgetToAppConnector', function(data) {
		showWidgetToAppConnectors(data);
		if (data.user_color !== null) {
			if (!(data.id in widgetConnectorRequestList)) {
				widgetConnectorRequestList[data.id] = [];
			}
			widgetConnectorRequestList[data.id].push(data);
		}
	});


	wsio.on('hideWidgetToAppConnector', function(control_data) {
		if (control_data.id in widgetConnectorRequestList) {
			var lst = widgetConnectorRequestList[control_data.id];
			if (lst.length > 1) {
				var len = lst.length;
				for (var i = len - 1; i >= 0; i--) {
					if (control_data.user_id === lst[i].user_id) {
						lst.splice(i, 1);
						showWidgetToAppConnectors(lst[len - 2]);
						break;
					}
				}
			} else if (lst.length === 1) {
				delete widgetConnectorRequestList[control_data.id];
				hideWidgetToAppConnectors(control_data.id);
			}
		}

	});

	wsio.on('setItemPositionAndSize', function(position_data) {
		resetIdle();

		if (position_data.elemId.split("_")[0] === "portal") {
			dataSharingPortals[position_data.elemId].setPositionAndSize(position_data.elemLeft,
					position_data.elemTop, position_data.elemWidth, position_data.elemHeight);
			return;
		}
		var selectedElem = document.getElementById(position_data.elemId);
		var child        = selectedElem.getElementsByClassName("sageItem");
		// If application not ready, return
		if (child.length < 1) {
			return;
		}

		var translate = "translate(" + position_data.elemLeft + "px," + position_data.elemTop + "px)";
		var selectedElemTitle = document.getElementById(position_data.elemId + "_title");
		selectedElemTitle.style.width = Math.round(position_data.elemWidth).toString() + "px";

		if (position_data.elemId.split("_")[0] === "portal") {
			dataSharingPortals[position_data.elemId].setPosition(position_data.elemLeft, position_data.elemTop);
			return;
		}

		if (position_data.elemAnimate) {
			moveItemWithAnimation(position_data);
		} else {
			selectedElemTitle.style.webkitTransform = translate;
			selectedElemTitle.style.mozTransform    = translate;
			selectedElemTitle.style.transform       = translate;

			selectedElem.style.webkitTransform = translate;
			selectedElem.style.mozTransform    = translate;
			selectedElem.style.transform       = translate;

		}

		selectedElemTitle.style.width = Math.round(position_data.elemWidth).toString() + "px";

		var selectedElemState = document.getElementById(position_data.elemId + "_state");
		selectedElemState.style.width = Math.round(position_data.elemWidth).toString() + "px";
		selectedElemState.style.height = Math.round(position_data.elemHeight).toString() + "px";

		var dragCorner = selectedElem.getElementsByClassName("dragCorner");
		var cornerSize = Math.min(position_data.elemWidth, position_data.elemHeight) / 5;
		dragCorner[0].style.width  = cornerSize.toString() + "px";
		dragCorner[0].style.height = cornerSize.toString() + "px";
		dragCorner[0].style.top    = (Math.round(position_data.elemHeight) - cornerSize).toString() + "px";
		dragCorner[0].style.left   = (Math.round(position_data.elemWidth) - cornerSize).toString()  + "px";

		// if the element is a div or iframe, resize should use the style object
		if (child[0].tagName.toLowerCase() === "div" ||
			child[0].tagName.toLowerCase() === "iframe" ||
			child[0].tagName.toLowerCase() === "webview") {
			child[0].style.width  = Math.round(position_data.elemWidth)  + "px";
			child[0].style.height = Math.round(position_data.elemHeight) + "px";
		} else {
			// if it's a canvas or else, just use width and height
			child[0].width  = Math.round(position_data.elemWidth);
			child[0].height = Math.round(position_data.elemHeight);
		}

		var app = applications[position_data.elemId];
		if (app !== undefined) {
			var parentTransform = getTransform(selectedElem.parentNode);
			var border = parseInt(selectedElem.parentNode.style.borderWidth || 0, 10);
			app.sage2_x = (position_data.elemLeft + border + 1) * parentTransform.scale.x + parentTransform.translate.x;
			app.sage2_x = Math.round(app.sage2_x);
			app.sage2_y = (position_data.elemTop + ui.titleBarHeight + border) * parentTransform.scale.y
				+ parentTransform.translate.y;
			app.sage2_y = Math.round(app.sage2_y);
			app.sage2_width  = parseInt(position_data.elemWidth, 10) * parentTransform.scale.x;
			app.sage2_height = parseInt(position_data.elemHeight, 10) * parentTransform.scale.y;

			var date = new Date(position_data.date);
			if (position_data.force || app.resizeEvents === "continuous") {
				if (app.resize) {
					app.resize(date);
				}
			}
			if (position_data.force || app.moveEvents === "continuous") {
				if (app.move) {
					app.move(date);
				}
			}
		}
		if (position_data.elemId in controlObjects) {
			var hOffset = (ui.titleBarHeight + position_data.elemHeight) / 2;
			for (var item in controlItems) {
				if (controlItems.hasOwnProperty(item) && item.indexOf(position_data.elemId) > -1 && controlItems[item].show) {
					var control = controlItems[item].divHandle;
					var cLeft = parseInt(control.style.left);
					var cTop = parseInt(control.style.top);
					var cHeight = parseInt(control.style.height);
					moveWidgetToAppConnector(item, cLeft + cHeight / 2.0,
						cTop + cHeight / 2.0,
						position_data.elemLeft - ui.offsetX + position_data.elemWidth / 2.0,
						position_data.elemTop - ui.offsetY + hOffset,
						cHeight / 2.4);
				}
			}
		}
	});

	wsio.on('startMove', function(data) {
		resetIdle();

		var app = applications[data.id];
		if (app !== undefined && app.moveEvents === "onfinish") {
			var date = new Date(data.date);
			if (app.startMove) {
				app.startMove(date);
			}
		}
	});

	wsio.on('finishedMove', function(data) {
		resetIdle();

		var app = applications[data.id];
		if (app !== undefined && app.moveEvents === "onfinish") {
			var date = new Date(data.date);
			if (app.move) {
				app.move(date);
			}
		}
	});

	wsio.on('startResize', function(data) {
		resetIdle();

		var app = applications[data.id];
		if (app !== undefined && app.resizeEvents === "onfinish") {
			var date = new Date(data.date);
			if (app.startResize) {
				app.startResize(date);
			}
		}
	});

	wsio.on('finishedResize', function(data) {
		resetIdle();
		var app = applications[data.id];
		if (app !== undefined && app.resizeEvents === "onfinish") {
			var date = new Date(data.date);
			if (app.resize) {
				app.resize(date);
			}
		}
	});

	wsio.on('animateCanvas', function(data) {
		var app = applications[data.id];
		if (app !== undefined && app !== null) {
			var date = new Date(data.date);
			app.refresh(date);
			wsio.emit('finishedRenderingAppFrame', {id: data.id, fps: app.maxFPS});
		}
	});

	wsio.on('eventInItem', function(event_data) {
		var app = applications[event_data.id];
		if (app) {
			var date = new Date(event_data.date);
			app.SAGE2Event(event_data.type, event_data.position, event_data.user, event_data.data, date);
		}
	});

	wsio.on('requestNewControl', function(data) {
		var dt = new Date(data.date);
		if (data.elemId !== undefined && data.elemId !== null) {
			if (controlObjects[data.elemId] !== undefined) {

				var spec = controlObjects[data.elemId].controls;
				if (spec.controlsReady() === true) {
					var size = spec.computeSize();
					wsio.emit('addNewControl', {
						id: data.elemId + data.user_id + "_controls",
						appId: data.elemId,
						left: data.x - size.height / 2,
						top: data.y - size.height / 2,
						width: size.width,
						height: size.height,
						barHeight: size.barHeight,
						hasSideBar: size.hasSideBar,
						show: true,
						date: dt
					});
				}

			}
		}
	});

	wsio.on('createControl', function(data) {
		if (controlItems[data.id] === null || controlItems[data.id] === undefined) {
			var ctrDiv =  document.createElement("div");
			ctrDiv.id = data.id;
			ctrDiv.className = "windowControls";
			ctrDiv.style.width = data.width.toString() + "px";
			ctrDiv.style.fill = "rgba(0,0,0,0.0)";
			ctrDiv.style.height = data.height.toString() + "px";
			ctrDiv.style.left = (data.left - ui.offsetX).toString() + "px";
			ctrDiv.style.top = (data.top - ui.offsetY).toString() + "px";
			ctrDiv.style.zIndex = "9990".toString();
			ctrDiv.style.display = data.show ? "block" : "none";
			if (ui.noDropShadow === true) {
				ctrDiv.style.boxShadow = "none";
			}

			var spec = controlObjects[data.appId].controls;
			if (spec.controlsReady() === true) {
				var handle = new SAGE2WidgetControlInstance(data.id, spec);
				ctrDiv.appendChild(handle);
				ui.main.appendChild(ctrDiv);
				controlItems[data.id] = {show: data.show, divHandle: ctrDiv};
				createWidgetToAppConnector(data.id);
			}

		}
	});
	wsio.on('removeControlsForUser', function(data) {
		for (var idx in controlItems) {
			if (idx.indexOf(data.user_id) > -1) {
				controlItems[idx].divHandle.parentNode.removeChild(controlItems[idx].divHandle);
				removeWidgetToAppConnector(idx);
				delete controlItems[idx];
			}
		}
	});

	wsio.on('executeControlFunction', function(data) {
		var ctrl = getWidgetControlInstanceById(data.ctrl);
		if (ctrl) {
			var ctrlId = ctrl.attr('id');
			var action = "buttonPress";
			var ctrlParent = ctrl.parent();
			var radioButtonSelected = null;
			if (/button/.test(ctrlId) === true && /radio/.test(ctrlId) === false) {
				ctrl = ctrlParent.select("svg");
				var animationInfo = ctrlParent.data("animationInfo");
				var state = animationInfo.state;
				if (ctrl !== null && ctrl !== undefined) {
					if (state === null || state === undefined) {
						ctrl = ctrlParent.select("circle") || ctrlParent.select("polygon");
						if (ctrl !== null && ctrl !== undefined) {
							var fillVal = ctrl.attr("fill");
							ctrl.animate({fill: "rgba(230,230,230,1.0)"}, 400, mina.bounce, function() {
								ctrl.animate({fill: fillVal}, 400, mina.bounce);
							});
						}
					}
				} else {
					ctrl = ctrlParent.select("path") || ctrlParent.select("text");
					if (animationInfo.textual === false && animationInfo.animation === true) {
						var delay = animationInfo.delay;
						var fromPath = animationInfo.from;
						var toPath = animationInfo.to;
						var fromFill = animationInfo.fill;
						var toFill = animationInfo.toFill;
						if (toFill === null || toFill === undefined) {
							toFill = fromFill;
						}
						if (state === null) {
							ctrl.animate({path: toPath, fill: toFill}, delay, mina.bounce, function() {
								ctrl.animate({path: fromPath, fill: fromFill}, delay, mina.bounce);
							});

						} else {
							animationInfo.state = 1 - animationInfo.state;
							ctrl.data("animationInfo", animationInfo);
							// ctrl.animate({"path":path, "fill":fill}, delay, mina.bounce);
						}
					}
				}
				ctrlId = ctrlParent.attr("id").replace("button", "");
			} else if (/radio/.test(ctrlId) === true) {
				var radioButtonId =  ctrlParent.attr("id");
				var radioState = ctrlParent.data("radioState");
				radioButtonSelected = ctrlId.replace(radioButtonId, "");
				radioState.value = radioButtonSelected;
				ctrlParent.data("radioState", radioState);
				action = "radioButtonPress";
				ctrlId = radioButtonId.replace("button_radio", "");
			} else {
				ctrlId = ctrlParent.attr("id").replace("slider", "");
				action = "sliderRelease";
			}

			var appId = data.ctrl.appId;
			var app   = applications[appId];
			switch (ctrlId) {
				case "CloseApp":
					if (isMaster) {
						wsio.emit('closeAppFromControl', {appId: appId});
					}
					break;
				case "CloseWidget":
					if (isMaster) {
						wsio.emit('hideWidgetFromControl', {instanceID: data.ctrl.instanceID});
					}
					break;
				case "ShareApp":
					break;
				default:
					var widgetEventData = {identifier: ctrlId, action: action};
					if (radioButtonSelected !== null) {
						widgetEventData.value = radioButtonSelected;
					}
					app.SAGE2Event("widgetEvent", null, data.user, widgetEventData, new Date(data.date));
					break;
			}

			// Check whether a request for clone was made.
			if (app.cloneable === true && app.requestForClone === true) {
				app.requestForClone = false;
				if (isMaster) {
					wsio.emit('createAppClone', {id: appId, cloneData: app.state});
				}
			}

		}

	});

	wsio.on('sliderKnobLockAction', function(data) {
		var ctrl   = getWidgetControlInstanceById(data.ctrl);
		var slider = ctrl.parent();
		var appId = data.ctrl.appId;
		var app = applications[appId];
		var ctrlId = slider.attr("id").replace("slider", "");
		app.SAGE2Event("widgetEvent", null, data.user, {identifier: ctrlId, action: "sliderLock"}, new Date(data.date));
		var ctrHandle    = document.getElementById(slider.data("instanceID"));
		var widgetOffset = ctrHandle ? parseInt(ctrHandle.style.left) : 0;
		var pos = data.x - ui.offsetX - widgetOffset;
		var sliderKnob = slider.select("rect");
		var knobWidthHalf = parseInt(sliderKnob.attr("width")) / 2;
		var knobCenterX   = parseInt(sliderKnob.attr("x")) + knobWidthHalf;
		if (Math.abs(pos - knobCenterX) > knobWidthHalf) {
			var updatedSliderInfo = mapMoveToSlider(sliderKnob, pos);
			var appObj = getPropertyHandle(applications[slider.data("appId")], slider.data("appProperty"));
			appObj.handle[appObj.property] = updatedSliderInfo.sliderValue;
			app.SAGE2Event("widgetEvent", null, data.user, {identifier: ctrlId, action: "sliderUpdate"}, new Date(data.date));
		}
	});

	wsio.on('moveSliderKnob', function(data) {
		// TODO: add `date` to `data` object
		//       DON'T USE `new Date()` CLIENT SIDE (apps will get out of sync)
		var ctrl = getWidgetControlInstanceById(data.ctrl);
		var slider = ctrl.parent();
		var ctrHandle = document.getElementById(slider.data("instanceID"));
		var widgetOffset = ctrHandle ? parseInt(ctrHandle.style.left) : 0;
		var pos = data.x - ui.offsetX - widgetOffset;
		var sliderKnob = slider.select("rect");
		var updatedSliderInfo = mapMoveToSlider(sliderKnob, pos);
		var appObj = getPropertyHandle(applications[slider.data("appId")], slider.data("appProperty"));
		appObj.handle[appObj.property] = updatedSliderInfo.sliderValue;
		var appId  = data.ctrl.appId;
		var app    = applications[appId];
		var ctrlId = slider.attr("id").replace("slider", "");
		app.SAGE2Event("widgetEvent", null, data.user, {identifier: ctrlId, action: "sliderUpdate"}, new Date(data.date));
	});

	wsio.on('keyInTextInputWidget', function(data) {
		// TODO: add `date` to `data` object
		//       DON'T USE `new Date()` CLIENT SIDE (apps will get out of sync)

		var ctrl = getWidgetControlInstanceById(data);
		if (ctrl) {
			var textInput = ctrl.parent();
			if (data.code !== 13) {
				insertTextIntoTextInputWidget(textInput, data.code, data.printable);
			} else {
				var ctrlId = textInput.attr("id").replace("textInput", "");
				var blinkControlHandle = textInput.data("blinkControlHandle");
				clearInterval(blinkControlHandle);
				var app = applications[data.appId];
				app.SAGE2Event("widgetEvent", null, data.user,
					{identifier: ctrlId, action: "textEnter", text: getTextFromTextInputWidget(textInput)}, new Date(data.date));
			}
		}
	});

	wsio.on('activateTextInputControl', function(data) {
		var ctrl = null;
		if (data.prevTextInput) {
			ctrl = getWidgetControlInstanceById(data.prevTextInput);
		}
		var textInput, blinkControlHandle;
		if (ctrl) {
			textInput = ctrl.parent();
			blinkControlHandle = textInput.data("blinkControlHandle");
			clearInterval(blinkControlHandle);
		}
		ctrl = getWidgetControlInstanceById(data.curTextInput);
		if (ctrl) {
			textInput = ctrl.parent();
			blinkControlHandle = setInterval(textInput.data("blinkCallback"), 1000);
			textInput.data("blinkControlHandle", blinkControlHandle);
		}
	});

	// Called when the user clicks outside the widget control while a lock exists on text input
	wsio.on('deactivateTextInputControl', function(data) {
		var ctrl = getWidgetControlInstanceById(data);
		if (ctrl) {
			var textInput = ctrl.parent();
			var blinkControlHandle = textInput.data("blinkControlHandle");
			clearInterval(blinkControlHandle);
		}
	});

	wsio.on('requestedDataSharingSession', function(data) {
		ui.showDataSharingRequestDialog(data);
	});

	wsio.on('closeRequestDataSharingDialog', function(data) {
		ui.hideDataSharingRequestDialog();
	});

	wsio.on('dataSharingConnectionWait', function(data) {
		ui.showDataSharingWaitingDialog(data);
	});

	wsio.on('closeDataSharingWaitDialog', function(data) {
		ui.hideDataSharingWaitingDialog();
	});

	wsio.on('initializeDataSharingSession', function(data) {
		dataSharingPortals[data.id] = new DataSharing(data);
	});

	wsio.on('setTitle', function(data) {
		if (data.id !== null && data.id !== undefined) {
			var titleDiv = document.getElementById(data.id + "_title");
			var pElement = titleDiv.getElementsByTagName("p");
			pElement[0].textContent = data.title;
		}
	});

	wsio.on('setAppSharingFlag', function(data) {
		var windowTitle = document.getElementById(data.id + "_title");
		var windowIconSync = document.getElementById(data.id + "_iconSync");

		if (data.sharing === true) {
			windowTitle.style.backgroundColor = "#39C4A6";
			windowIconSync.style.display = "block";
		} else {
			windowTitle.style.backgroundColor = "#666666";
			windowIconSync.display = "none";
		}
	});

	wsio.on('toggleSyncOptions', function(data) {
		var fullSync = true;
		var key;
		var windowTitle = document.getElementById(data.id + "_title");
		var windowIconSync = document.getElementById(data.id + "_iconSync");
		var windowIconUnSync = document.getElementById(data.id + "_iconUnSync");
		var windowState = document.getElementById(data.id + "_state");
		if (fullSync === true) {
			if (windowIconSync.style.display === "block") {
				windowTitle.style.backgroundColor = "#666666";
				windowIconSync.style.display = "none";
				windowIconUnSync.style.display = "block";

				for (key in applications[data.id].SAGE2StateOptions) {
					applications[data.id].SAGE2StateSyncChildren(applications[data.id].SAGE2StateOptions[key]._name,
						applications[data.id].SAGE2StateOptions, false);
				}
			} else {
				windowTitle.style.backgroundColor = "#39C4A6";
				windowIconSync.style.display = "block";
				windowIconUnSync.style.display = "none";

				for (key in applications[data.id].SAGE2StateOptions) {
					applications[data.id].SAGE2StateSyncChildren(applications[data.id].SAGE2StateOptions[key]._name,
						applications[data.id].SAGE2StateOptions, true);
				}
			}

			if (isMaster) {
				var stateOp = ignoreFields(applications[data.id].SAGE2StateOptions, ["_name", "_value"]);
				wsio.emit('updateStateOptions', {id: data.id, options: stateOp});
			}
		} else {
			if (applications[data.id].SAGE2StateSyncOptions.visible === false) {
				applications[data.id].SAGE2StateSyncOptions.visible = true;
				windowTitle.style.backgroundColor = "#666666";
				windowState.style.display = "block";
			} else {
				applications[data.id].SAGE2StateSyncOptions.visible = false;
				windowTitle.style.backgroundColor = "#39C4A6";
				windowState.style.display = "none";
			}
		}
	});

<<<<<<< HEAD
	wsio.on('perfDataResponse', function(data){
		var app = applications[data.id];
		if (app !== undefined && app !== null) {
			app.processPerfDataResponse(data);
		}
	});
=======
	wsio.on('sendServerWallScreenshot', function(data) {
		// first tell user that screenshot is happening, because screen will freeze
		makingScreenshotDialog = ui.buildMessageBox('makingScreenshotDialog',
			'Please wait, wall is taking a screenshot');
		// Add to the DOM
		ui.main.appendChild(makingScreenshotDialog);
		// Make the dialog visible
		makingScreenshotDialog.style.display = "block";
		// now do check and perform capture if can
		if (!__SAGE2__.browser.isElectron) {
			wsio.emit("wallScreenshotFromDisplay", {capable: false});
		} else {
			// set a rectangle of the client size
			var captureRect = { x: 0, y: 0, width: ui.main.clientWidth, height: ui.main.clientHeight };
			require('electron').remote.getCurrentWindow().capturePage(captureRect, function(img) {
				var imageData, resized;
				// get the size of the screenshot image
				var shot = img.getSize();
				if (shot.width !== captureRect.width) {
					// in retina mode, need to downscale the image
					resized = img.resize({width: captureRect.width, quality: 'better'});
					// use JPEG with quality 90%
					imageData = resized.toJPEG(90);
				} else {
					imageData = img.toJPEG(90);
				}
				// Send the image back to the server as JPEG
				wsio.emit("wallScreenshotFromDisplay", {
					capable: true,
					imageData: imageData
				});
				// Close the dialog
				deleteElement('makingScreenshotDialog');
			});
		}
	});

	wsio.on('showStickyPin', function(data) {
		if (data.sticky !== true) {
			return;
		}
		var titleBarHeight = ui.titleBarHeight;
		var iconWidth = Math.round(titleBarHeight) * (300 / 235);
		var iconSpace = 0.1 * iconWidth;
		var titleText = document.getElementById(data.id + "_text");
		var windowIconPinned = document.getElementById(data.id + "_iconPinned");
		var windowIconPinout = document.getElementById(data.id + "_iconPinout");
		titleText.style.marginLeft = Math.round(iconWidth + 2 * iconSpace) + "px";
		if (data.pinned === true) {
			windowIconPinned.style.display = "block";
			windowIconPinout.style.display = "none";
		} else {
			windowIconPinned.style.display = "none";
			windowIconPinout.style.display = "block";
		}
	});

	wsio.on('hideStickyPin', function(data) {
		if (data.sticky !== true) {
			return;
		}
		var titleBarHeight = ui.titleBarHeight;
		var titleText = document.getElementById(data.id + "_text");
		var windowIconPinned = document.getElementById(data.id + "_iconPinned");
		var windowIconPinout = document.getElementById(data.id + "_iconPinout");
		titleText.style.marginLeft = Math.round(titleBarHeight / 4.0) + "px";
		windowIconPinned.style.display = "none";
		windowIconPinout.style.display = "none";
	});
>>>>>>> 0e4ac50f
}

function createAppWindow(data, parentId, titleBarHeight, titleTextSize, offsetX, offsetY) {
	resetIdle();

	var parent = document.getElementById(parentId);

	var date = new Date(data.date);
	var translate = "translate(" + data.left + "px," + data.top + "px)";

	var windowTitle = document.createElement("div");
	windowTitle.id  = data.id + "_title";
	windowTitle.className    = "windowTitle";
	windowTitle.style.width  = data.width.toString() + "px";
	windowTitle.style.height = titleBarHeight.toString() + "px";
	windowTitle.style.left   = (-offsetX).toString() + "px";
	windowTitle.style.top    = (-offsetY).toString() + "px";
	windowTitle.style.webkitTransform = translate;
	windowTitle.style.mozTransform    = translate;
	windowTitle.style.transform       = translate;
	windowTitle.style.zIndex = itemCount.toString();
	if (ui.noDropShadow === true) {
		windowTitle.style.boxShadow = "none";
	}
	if (ui.uiHidden === true) {
		windowTitle.style.display   = "none";
	}

	var iconWidth = Math.round(titleBarHeight) * (300 / 235);
	var iconSpace = 0.1 * iconWidth;
	var windowIconSync = document.createElement("img");
	windowIconSync.id  = data.id + "_iconSync";
	windowIconSync.src = "images/window-sync.svg";
	windowIconSync.height = Math.round(titleBarHeight);
	windowIconSync.style.position = "absolute";
	windowIconSync.style.right    = Math.round(2 * (iconWidth + iconSpace)) + "px";
	windowIconSync.style.display  = "none";
	windowTitle.appendChild(windowIconSync);

	var windowIconUnSync = document.createElement("img");
	windowIconUnSync.id  = data.id + "_iconUnSync";
	windowIconUnSync.src = "images/window-unsync.svg";
	windowIconUnSync.height = Math.round(titleBarHeight);
	windowIconUnSync.style.position = "absolute";
	windowIconUnSync.style.right    = Math.round(2 * (iconWidth + iconSpace)) + "px";
	windowIconUnSync.style.display  = "none";
	windowTitle.appendChild(windowIconUnSync);

	var windowIconFullscreen = document.createElement("img");
	windowIconFullscreen.id  = data.id + "_iconFullscreen";
	windowIconFullscreen.src = "images/window-fullscreen.svg";
	windowIconFullscreen.height = Math.round(titleBarHeight);
	windowIconFullscreen.style.position = "absolute";
	windowIconFullscreen.style.right    = Math.round(1 * (iconWidth + iconSpace)) + "px";
	windowTitle.appendChild(windowIconFullscreen);

	var windowIconClose = document.createElement("img");
	windowIconClose.id  = data.id + "_iconClose";
	windowIconClose.src = "images/window-close3.svg";
	windowIconClose.height = Math.round(titleBarHeight);
	windowIconClose.style.position = "absolute";
	windowIconClose.style.right    = "0px";
	windowTitle.appendChild(windowIconClose);

	if (data.sticky === true) {
		var windowIconPinned = document.createElement("img");
		windowIconPinned.id  = data.id + "_iconPinned";
		windowIconPinned.src = "images/window-pinned.svg";
		windowIconPinned.height = Math.round(titleBarHeight);
		windowIconPinned.style.position = "absolute";
		windowIconPinned.style.left    = Math.round(iconSpace) + "px";
		windowIconPinned.style.display  = "none";
		windowTitle.appendChild(windowIconPinned);

		var windowIconPinout = document.createElement("img");
		windowIconPinout.id  = data.id + "_iconPinout";
		windowIconPinout.src = "images/window-pinout.svg";
		windowIconPinout.height = Math.round(titleBarHeight);
		windowIconPinout.style.position = "absolute";
		windowIconPinout.style.left    = Math.round(iconSpace) + "px";
		windowIconPinout.style.display  = "none";
		windowTitle.appendChild(windowIconPinout);
	}
	var titleText = document.createElement("p");
	titleText.id  = data.id + "_text";
	titleText.style.lineHeight = Math.round(titleBarHeight) + "px";
	titleText.style.fontSize   = Math.round(titleTextSize) + "px";
	titleText.style.color      = "#FFFFFF";
	titleText.style.marginLeft = Math.round(titleBarHeight / 4.0) + "px";
	titleText.textContent      = data.title;
	windowTitle.appendChild(titleText);

	var windowItem = document.createElement("div");
	windowItem.id = data.id;
	windowItem.className      = "windowItem";
	windowItem.style.left     = (-offsetX).toString() + "px";
	windowItem.style.top      = (titleBarHeight - offsetY).toString() + "px";
	windowItem.style.webkitTransform = translate;
	windowItem.style.mozTransform    = translate;
	windowItem.style.transform       = translate;
	windowItem.style.overflow = "hidden";
	windowItem.style.zIndex   = (itemCount + 1).toString();
	if (ui.noDropShadow === true) {
		windowItem.style.boxShadow = "none";
	}
	if (ui.uiHidden === true) {
		windowItem.classList.toggle("windowItemNoBorder");
	}

	var windowState = document.createElement("div");
	windowState.id = data.id + "_state";
	windowState.style.position = "absolute";
	windowState.style.width  = data.width.toString() + "px";
	windowState.style.height = data.height.toString() + "px";
	windowState.style.backgroundColor = "rgba(0,0,0,0.8)";
	windowState.style.lineHeight = Math.round(1.5 * titleTextSize) + "px";
	windowState.style.zIndex = "100";
	windowState.style.display = "none";

	var windowStateContatiner = document.createElement("div");
	windowStateContatiner.id = data.id + "_statecontainer";
	windowStateContatiner.style.position = "absolute";
	windowStateContatiner.style.top = "0px";
	windowStateContatiner.style.left = "0px";
	windowStateContatiner.style.webkitTransform = "translate(0px,0px)";
	windowStateContatiner.style.mozTransform = "translate(0px,0px)";
	windowStateContatiner.style.transform = "translate(0px,0px)";
	windowState.appendChild(windowStateContatiner);
	windowItem.appendChild(windowState);

	var cornerSize = Math.min(data.width, data.height) / 5;
	var dragCorner = document.createElement("div");
	dragCorner.className      = "dragCorner";
	dragCorner.style.position = "absolute";
	dragCorner.style.width    = cornerSize.toString() + "px";
	dragCorner.style.height   = cornerSize.toString() + "px";
	dragCorner.style.top      = (data.height - cornerSize).toString() + "px";
	dragCorner.style.left     = (data.width - cornerSize).toString() + "px";
	dragCorner.style.backgroundColor = "rgba(255,255,255,0.0)";
	dragCorner.style.border   = "none";
	dragCorner.style.zIndex   = "1";
	windowItem.appendChild(dragCorner);

	parent.appendChild(windowTitle);
	parent.appendChild(windowItem);

	// App launched in window
	if (data.application === "media_stream") {
		wsio.emit('receivedMediaStreamFrame', {id: data.id});
	}
	if (data.application === "media_block_stream") {
		wsio.emit('receivedMediaBlockStreamFrame', {id: data.id, newClient: true});
	}

	// convert url if hostname is alias for current origin
	var url = cleanURL(data.url);

	function loadApplication() {
		var init = {
			id: data.id,
			x: data.left,
			y: data.top + titleBarHeight,
			width: data.width,
			height: data.height,
			resrc: url,
			state: data.data,
			date: date,
			title: data.title,
			application: data.application
		};

		// load new app
		if (window[data.application] === undefined) {
			var js = document.createElement("script");
			js.addEventListener('error', function(event) {
				console.log("Error loading script: " + data.application + ".js");
			}, false);
			js.addEventListener('load', function(event) {
				var newapp = new window[data.application]();
				newapp.init(init);
				newapp.refresh(date);

				// Sending the context menu info to the server
				if (isMaster) {
					newapp.getFullContextMenuAndUpdate();
				}

				applications[data.id]   = newapp;
				controlObjects[data.id] = newapp;

				if (data.animation === true) {
					wsio.emit('finishedRenderingAppFrame', {id: data.id});
				}
			}, false);
			js.type  = "text/javascript";
			js.async = false;
			js.src = url + "/" + data.application + ".js";
			console.log("Loading>", data.id, url + "/" + data.application + ".js");
			document.head.appendChild(js);
		} else {
			// load existing app
			var app = new window[data.application]();
			app.init(init);
			app.refresh(date);

			// Sending the context menu info to the server
			if (isMaster) {
				app.getFullContextMenuAndUpdate();
			}

			applications[data.id] = app;
			controlObjects[data.id] = app;

			if (data.animation === true) {
				wsio.emit('finishedRenderingAppFrame', {id: data.id});
			}
			if (data.application === "movie_player") {
				setTimeout(function() {
					wsio.emit('requestVideoFrame', {id: data.id});
				}, 500);
			}
		}
	}

	// load all dependencies
	if (data.resrc === undefined || data.resrc === null || data.resrc.length === 0) {
		loadApplication();
	} else {
		var loadResource = function(idx) {
			var resourceUrl = data.resrc[idx];

			if (dependencies[resourceUrl] !== undefined) {
				if ((idx + 1) < data.resrc.length) {
					loadResource(idx + 1);
				} else {
					console.log("all resources loaded", data.id);
					loadApplication();
				}

				return;
			}

			// Not loaded yet
			dependencies[resourceUrl] = false;

			// Check the type
			var loaderType;
			if (resourceUrl.endsWith(".js")) {
				loaderType = "script";
			} else if (resourceUrl.endsWith(".css")) {
				loaderType = "link";
			} else {
				console.log('Dependencies> unknown file extension, assuming script', resourceUrl);
				loaderType = "script";
			}

			if (loaderType) {
				// Create the DOM element to laod the resource
				var loader = document.createElement(loaderType);

				// Place an error handler
				loader.addEventListener('error', function(event) {
					console.log("Dependencies> Error loading", resourceUrl);
				}, false);

				// When done, try next dependency in the list
				loader.addEventListener('load', function(event) {
					// Success, mark as loaded
					dependencies[data.resrc[idx]] = true;
					if ((idx + 1) < data.resrc.length) {
						// load the next one
						loadResource(idx + 1);
					} else {
						// We are done
						console.log("Dependencies> all resources loaded", data.id);
						loadApplication();
					}
				});

				// if not a full URL, add the local one
				if (resourceUrl.indexOf("http://")  !== 0 &&
					resourceUrl.indexOf("https://") !== 0 &&
					resourceUrl.indexOf("/") !== 0) {
					resourceUrl = url + "/" + resourceUrl;
				}

				// is it a JS file
				if (loaderType === "script") {
					loader.type  = "text/javascript";
					loader.async = false;
					loader.src   = resourceUrl;
				} else if (loaderType === "link") {
					// is it a CSS file
					loader.setAttribute("type", "text/css");
					loader.setAttribute("rel",  "stylesheet");
					loader.setAttribute("href", resourceUrl);
				} else {
					console.log('Dependencies> unknown file type', resourceUrl);
				}

				// Finally, add it to the document to trigger the laod
				document.head.appendChild(loader);
			}
		};
		// Start loading the first resource
		loadResource(0);
	}

	itemCount += 2;
}

/* global d3 */

function moveItemWithAnimation(updatedApp) {
	var elemTitle = d3.select("#" + updatedApp.elemId + "_title");
	var elem = d3.select("#" + updatedApp.elemId);

	var translate = "translate(" + updatedApp.elemLeft + "px," + updatedApp.elemTop + "px)";

	// allow for transform transitions
	elemTitle
		.style("transition", " opacity 0.2s ease-in, transform 0.2s linear");

	elem
		.style("transition", " opacity 0.2s ease-in, transform 0.2s linear");

	// update transforms

	elemTitle
		.style("transform", translate);

	elem
		.style("transform", translate);

	// reset transition after transition time
	elemTitle.transition().delay(200)
		.style("transition", " opacity 0.2s ease-in");

	elem.transition().delay(200)
		.style("transition", " opacity 0.2s ease-in");
}<|MERGE_RESOLUTION|>--- conflicted
+++ resolved
@@ -1326,14 +1326,13 @@
 		}
 	});
 
-<<<<<<< HEAD
 	wsio.on('perfDataResponse', function(data){
 		var app = applications[data.id];
 		if (app !== undefined && app !== null) {
 			app.processPerfDataResponse(data);
 		}
 	});
-=======
+
 	wsio.on('sendServerWallScreenshot', function(data) {
 		// first tell user that screenshot is happening, because screen will freeze
 		makingScreenshotDialog = ui.buildMessageBox('makingScreenshotDialog',
@@ -1403,7 +1402,6 @@
 		windowIconPinned.style.display = "none";
 		windowIconPinout.style.display = "none";
 	});
->>>>>>> 0e4ac50f
 }
 
 function createAppWindow(data, parentId, titleBarHeight, titleTextSize, offsetX, offsetY) {
