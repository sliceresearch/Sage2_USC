// SAGE2 is available for use under the SAGE2 Software License
//
// University of Illinois at Chicago's Electronic Visualization Laboratory (EVL)
// and University of Hawai'i at Manoa's Laboratory for Advanced Visualization and
// Applications (LAVA)
//
// See full text, terms and conditions in the LICENSE.txt included file
//
// Copyright (c) 2014-15

"use strict";

/**
 * SAGE2 Display, client side rendering
 *
 * @module client
 * @submodule SAGE2_Display
 * @class SAGE2_Display
 */

window.URL = (window.URL || window.webkitURL || window.msURL || window.oURL);

var clientID;
var wsio;

var isMaster;
var hostAlias = {};

var itemCount = 0;
var controlItems   = {};
var controlObjects = {};
var lockedControlElements = {};
var widgetConnectorRequestList = {};

var applications = {};
var dependencies = {};
var dataSharingPortals = {};

// UI object to build the element on the wall
var ui;
var uiTimer = null;
var uiTimerDelay;

// Explicitely close web socket when web browser is closed
window.onbeforeunload = function() {
	if (wsio !== undefined) {
		wsio.close();
	}
};


// Get Browser-Specifc Prefix
function getBrowserPrefix() {
	// Check for the unprefixed property.
	if ('hidden' in document) {
		return null;
	}
	// All the possible prefixes.
	var browserPrefixes = ['moz', 'ms', 'o', 'webkit'];

	for (var i = 0; i < browserPrefixes.length; i++) {
		var prefix = browserPrefixes[i] + 'Hidden';
		if (prefix in document) {
			return browserPrefixes[i];
		}
	}
	// The API is not supported in browser.
	return null;
}

// Get Browser Specific Hidden Property
function hiddenProperty(prefix) {
	if (prefix) {
		return prefix + 'Hidden';
	} else {
		return 'hidden';
	}
}

// Get Browser Specific Visibility State
function visibilityState(prefix) {
	if (prefix) {
		return prefix + 'VisibilityState';
	} else {
		return 'visibilityState';
	}
}

// Get Browser Specific Event
function visibilityEvent(prefix) {
	if (prefix) {
		return prefix + 'visibilitychange';
	} else {
		return 'visibilitychange';
	}
}

/**
 * setupFocusHandlers
 *
 * @method setupFocusHandlers
 */
function setupFocusHandlers() {
	window.addEventListener("focus", function(evt) {
		if (window.__SAGE2__ && __SAGE2__.browser.isMobile) {
			location.reload();
		}
	}, false);
	window.addEventListener("blur", function(evt) {
		if (window.__SAGE2__ && __SAGE2__.browser.isMobile) {
			if (wsio !== undefined) {
				setTimeout(function() {
					wsio.close();
				}, 200);
				document.getElementById('background').style.display = 'none';
			}
		}
	}, false);

	// Get Browser Prefix
	var prefix   = getBrowserPrefix();
	var hidden   = hiddenProperty(prefix);
	// var visState = visibilityState(prefix);
	var visEvent = visibilityEvent(prefix);

	document.addEventListener(visEvent, function(event) {
		if (window.__SAGE2__ && __SAGE2__.browser.isMobile) {
			if (document[hidden]) {
				setTimeout(function() {
					wsio.close();
				}, 200);
				document.getElementById('background').style.display = 'none';
			} else {
				location.reload();
			}
		}
	});
}


/**
 * Idle function, show and hide the UI, triggered at uiTimerDelay sec delay
 *
 * @method resetIdle
 */
function resetIdle() {
	if (uiTimer) {
		clearTimeout(uiTimer);
		ui.showInterface();
		uiTimer = setTimeout(function() { ui.hideInterface(); }, uiTimerDelay * 1000);
	}
}

/**
 * Entry point of the application
 *
 * @method SAGE2_init
 */
function SAGE2_init() {
	clientID = parseInt(getParameterByName("clientID")) || 0;
	console.log("clientID: " + clientID);

	wsio = new WebsocketIO();
	console.log("Connected to server: ", window.location.origin);

	// Detect the current browser
	SAGE2_browser();

	// Setup focus events
	setupFocusHandlers();

	isMaster = false;

	wsio.open(function() {
		console.log("Websocket opened");

		setupListeners();

		var clientDescription = {
			clientType: "display",
			clientID: clientID,
			requests: {
				config: true,
				version: true,
				time: true,
				console: false
			},
			isMobile: __SAGE2__.browser.isMobile
		};
		wsio.emit('addClient', clientDescription);
		// log(JSON.stringify(__SAGE2__.browser));
	});

	// Socket close event (ie server crashed)
	wsio.on('close', function(evt) {
		if (ui) {
			ui.showError();
		}
		var refresh = setInterval(function() {
			// make a dummy request to test the server every 2 sec
			var xhr = new XMLHttpRequest();
			xhr.open("GET", "/", true);
			xhr.onreadystatechange = function() {
				if (xhr.readyState === 4 && xhr.status === 200) {
					console.log("server ready");
					// when server ready, clear the interval callback
					clearInterval(refresh);
					// and reload the page
					window.location.reload();
				}
			};
			xhr.send();
		}, 2000);
	});
}

function setupListeners() {
	wsio.on('initialize', function(data) {
		var startTime  = new Date(data.start);

		// Global initialization
		SAGE2_initialize(startTime);
	});

	wsio.on('setAsMasterDisplay', function() {
		isMaster = true;
	});

	wsio.on('broadcast', function(data) {
		if (applications[data.app] === undefined) {
			// should have better way to determine if app is loaded
			//   or already killed
			setTimeout(function() {
				if (applications[data.app] && applications[data.app][data.func]) {
					applications[data.app][data.func](data.data);
				}
			}, 500);
		} else {
			applications[data.app][data.func](data.data);
		}
	});

	wsio.on('addScript', function(script_data) {
		var js = document.createElement('script');
		js.type = "text/javascript";
		js.src = script_data.source;
		document.head.appendChild(js);
	});

	wsio.on('setupDisplayConfiguration', function(json_cfg) {
		var i;
		var http_port;
		var https_port;

		http_port = json_cfg.index_port === 80 ? "" : ":" + json_cfg.index_port;
		https_port = json_cfg.port === 443 ? "" : ":" + json_cfg.port;
		hostAlias["http://"  + json_cfg.host + http_port]  = window.location.origin;
		hostAlias["https://" + json_cfg.host + https_port] = window.location.origin;
		for (i = 0; i < json_cfg.alternate_hosts.length; i++) {
			hostAlias["http://"  + json_cfg.alternate_hosts[i] + http_port]  = window.location.origin;
			hostAlias["https://" + json_cfg.alternate_hosts[i] + https_port] = window.location.origin;
		}

		// Build the elements visible on the wall
		ui = new UIBuilder(json_cfg, clientID);
		ui.build();
		ui.background();
		if (json_cfg.ui.auto_hide_ui) {
			// default delay is 30s if not specified
			uiTimerDelay = json_cfg.ui.auto_hide_delay ? parseInt(json_cfg.ui.auto_hide_delay, 10) : 30;
			uiTimer      = setTimeout(function() { ui.hideInterface(); }, uiTimerDelay * 1000);
		}
		makeSvgBackgroundForWidgetConnectors(ui.main.style.width, ui.main.style.height);
	});

	wsio.on('hideui', function(param) {
		if (param) {
			clearTimeout(uiTimer);
			ui.showInterface();
			uiTimerDelay = param.delay;
			uiTimer      = setTimeout(function() { ui.hideInterface(); }, uiTimerDelay * 1000);
		} else
			if (ui.uiHidden === true) {
				clearTimeout(uiTimer);
				uiTimer = null;
				ui.showInterface();
			} else {
				ui.hideInterface();
			}
	});

	wsio.on('setupSAGE2Version', function(version) {
		ui.updateVersionText(version);
	});

	wsio.on('setSystemTime', function(data) {
		ui.setTime(new Date(data.date));
	});

	wsio.on('addRemoteSite', function(data) {
		ui.addRemoteSite(data);
	});

	wsio.on('connectedToRemoteSite', function(data) {
		if (window.ui) {
			ui.connectedToRemoteSite(data);
		} else {
			setTimeout(function() {
				ui.connectedToRemoteSite(data);
			}, 1000);
		}
	});

	wsio.on('createSagePointer', function(pointer_data) {
		if (window.ui) {
			ui.createSagePointer(pointer_data);
		} else {
			setTimeout(function() {
				ui.createSagePointer(pointer_data);
			}, 1000);
		}
	});

	wsio.on('showSagePointer', function(pointer_data) {
		ui.showSagePointer(pointer_data);
		resetIdle();
		var uniqueID = pointer_data.id.slice(0, pointer_data.id.lastIndexOf("_"));
		var re = /\.|\:/g;
		var stlyeCaption = uniqueID.split(re).join("");
		addStyleElementForTitleColor(stlyeCaption, pointer_data.color);
	});

	wsio.on('hideSagePointer', function(pointer_data) {
		ui.hideSagePointer(pointer_data);
		var uniqueID = pointer_data.id.slice(0, pointer_data.id.lastIndexOf("_"));
		var re = /\.|\:/g;
		var stlyeCaption = uniqueID.split(re).join("");
		removeStyleElementForTitleColor(stlyeCaption, pointer_data.color);
	});

	wsio.on('updateSagePointerPosition', function(pointer_data) {
		if (ui) {
			ui.updateSagePointerPosition(pointer_data);
		}
		resetIdle();
	});

	wsio.on('changeSagePointerMode', function(pointer_data) {
		ui.changeSagePointerMode(pointer_data);
		resetIdle();
	});

	wsio.on('createRadialMenu', function(menu_data) {
		ui.createRadialMenu(menu_data);
	});

	wsio.on('updateRadialMenu', function(menu_data) {
		ui.updateRadialMenu(menu_data);
	});

	wsio.on('radialMenuEvent', function(menu_data) {
		ui.radialMenuEvent(menu_data);
		resetIdle();
	});

	wsio.on('updateRadialMenuDocs', function(menu_data) {
		ui.updateRadialMenuDocs(menu_data);
		resetIdle();
	});

	wsio.on('updateRadialMenuApps', function(menu_data) {
		ui.updateRadialMenuApps(menu_data);
		resetIdle();
	});

	wsio.on('loadApplicationState', function(data) {
		var app = applications[data.id];
		if (app !== undefined && app !== null) {
			app.SAGE2Load(data.state, new Date(data.date));
		}
	});

	wsio.on('loadApplicationOptions', function(data) {
		var fullSync = true;
		var windowTitle = document.getElementById(data.id + "_title");
		var windowIconSync = document.getElementById(data.id + "_iconSync");
		var windowIconUnSync = document.getElementById(data.id + "_iconUnSync");
		var app = applications[data.id];
		if (app !== undefined && app !== null) {
			app.SAGE2LoadOptions(data.options);

			if (fullSync === true) {
				if (data.options[Object.keys(data.options)[0]]._sync === true) {
					windowTitle.style.backgroundColor = "#39C4A6";
					windowIconSync.style.display = "block";
					windowIconUnSync.style.display = "none";
					console.log("sycned!");
				}
				else {
					windowTitle.style.backgroundColor = "#666666";
					windowIconSync.style.display = "none";
					windowIconUnSync.style.display = "block";
					console.log("unsycned :(");
				}
			}
		}
	});

	wsio.on('updateMediaStreamFrame', function(data) {
		wsio.emit('receivedMediaStreamFrame', {id: data.id});

		var app = applications[data.id];
		if (app !== undefined && app !== null) {
			app.SAGE2Load(data.state, new Date(data.date));
		}

		// update clones in data-sharing portals
		var key;
		for (key in dataSharingPortals) {
			app = applications[data.id + "_" + key];
			if (app !== undefined && app !== null) {
				app.SAGE2Load(data.state, new Date(data.date));
			}
		}
	});

	wsio.on('updateMediaBlockStreamFrame', function(data) {
		var appId     = byteBufferToString(data);
		var blockIdx  = byteBufferToInt(data.subarray(appId.length + 1, appId.length + 3));
		var date      = byteBufferToInt(data.subarray(appId.length + 3, appId.length + 11));
		var yuvBuffer = data.subarray(appId.length + 11, data.length);

		if (applications[appId] !== undefined && applications[appId] !== null) {
			applications[appId].textureData(blockIdx, yuvBuffer);
			if (applications[appId].receivedBlocks.every(isTrue) === true) {
				applications[appId].refresh(new Date(date));
				applications[appId].setValidBlocksFalse();
				wsio.emit('receivedMediaBlockStreamFrame', {id: appId});
			}
		}
	});

	wsio.on('updateVideoFrame', function(data) {
		var appId     = byteBufferToString(data);
		var blockIdx  = byteBufferToInt(data.subarray(appId.length + 1, appId.length + 3));
		var date      = byteBufferToInt(data.subarray(appId.length + 7, appId.length + 15));
		var yuvBuffer = data.subarray(appId.length + 15, data.length);

		if (applications[appId] !== undefined && applications[appId] !== null) {
			applications[appId].textureData(blockIdx, yuvBuffer);
			if (applications[appId].receivedBlocks.every(isTrue) === true) {
				applications[appId].refresh(new Date(date));
				applications[appId].setValidBlocksFalse();
				wsio.emit('requestVideoFrame', {id: appId});
			}
		}
	});

	wsio.on('updateFrameIndex', function(data) {
		var app = applications[data.id];
		if (app !== undefined && app !== null) {
			app.setVideoFrame(data.frameIdx);
		}
	});

	wsio.on('videoEnded', function(data) {
		var app = applications[data.id];
		if (app !== undefined && app !== null) {
			app.videoEnded();
		}
	});

	wsio.on('updateValidStreamBlocks', function(data) {
		if (applications[data.id] !== undefined && applications[data.id] !== null) {
			applications[data.id].validBlocks = data.blockList;
			applications[data.id].setValidBlocksFalse();
		}
	});

	wsio.on('updateWebpageStreamFrame', function(data) {
		wsio.emit('receivedWebpageStreamFrame', {id: data.id, client: clientID});

		var webpage = document.getElementById(data.id + "_webpage");
		webpage.src = "data:image/jpeg;base64," + data.src;
	});

	wsio.on('createAppWindow', function(data) {
		createAppWindow(data, ui.main.id, ui.titleBarHeight, ui.titleTextSize, ui.offsetX, ui.offsetY);
	});

	wsio.on('createAppWindowInDataSharingPortal', function(data) {
		var portal = dataSharingPortals[data.portal];

		createAppWindow(data.application, portal.id, portal.titleBarHeight, portal.titleTextSize, 0, 0);
	});

	wsio.on('deleteElement', function(elem_data) {
		resetIdle();

		// Tell the application it is over
		var app = applications[elem_data.elemId];
		app.terminate();
		// Remove the app from the list
		delete applications[elem_data.elemId];

		// Clean up the DOM
		var deleteElemTitle = document.getElementById(elem_data.elemId + "_title");
		deleteElemTitle.parentNode.removeChild(deleteElemTitle);

		var deleteElem = document.getElementById(elem_data.elemId);
		deleteElem.parentNode.removeChild(deleteElem);

		// Clean up the UI DOM
		if (elem_data.elemId in controlObjects) {
			for (var item in controlItems) {
				if (item.indexOf(elem_data.elemId) > -1) {
					controlItems[item].divHandle.parentNode.removeChild(controlItems[item].divHandle);
					removeWidgetToAppConnector(item);
					delete controlItems[item];
				}

			}
			delete controlObjects[elem_data.elemId];
		}
	});

	wsio.on('hideControl', function(ctrl_data) {
		if (ctrl_data.id in controlItems && controlItems[ctrl_data.id].show === true) {
			controlItems[ctrl_data.id].divHandle.style.display = "none";
			controlItems[ctrl_data.id].show = false;
			clearConnectorColor(ctrl_data.id, ctrl_data.appId);
		}
	});

	wsio.on('showControl', function(ctrl_data) {
		if (ctrl_data.id in controlItems && controlItems[ctrl_data.id].show === false) {
			controlItems[ctrl_data.id].divHandle.style.display = "block";
			controlItems[ctrl_data.id].show = true;
		}
	});

	wsio.on('updateItemOrder', function(order) {
		resetIdle();

		var key;
		for (key in order) {
			var selectedElemTitle = document.getElementById(key + "_title");
			var selectedElem = document.getElementById(key);
			var selectedElemOverlay = document.getElementById(key + "_overlay");

			if (selectedElemTitle) {
				selectedElemTitle.style.zIndex = order[key].toString();
			}
			if (selectedElem) {
				selectedElem.style.zIndex = order[key].toString();
			}
			if (selectedElemOverlay) {
				selectedElemOverlay.style.zIndex = order[key].toString();
			}
		}
	});

	wsio.on('hoverOverItemCorner', function(elem_data) {
		var selectedElem = document.getElementById(elem_data.elemId);
		if (selectedElem) {
			var dragCorner   = selectedElem.getElementsByClassName("dragCorner");
			if (elem_data.flag) {
				dragCorner[0].style.backgroundColor = "rgba(255,255,255,0.7)";
				dragCorner[0].style.border = "2px solid #333333";
			} else {
				dragCorner[0].style.backgroundColor = "rgba(255,255,255,0.0)";
				dragCorner[0].style.border = "none";
			}
		}
	});

	wsio.on('setItemPosition', function(position_data) {
		resetIdle();

		if (position_data.elemId.split("_")[0] === "portal") {
			dataSharingPortals[position_data.elemId].setPosition(position_data.elemLeft, position_data.elemTop);
			return;
		}

		var translate = "translate(" + position_data.elemLeft + "px," + position_data.elemTop + "px)";
		var selectedElemTitle = document.getElementById(position_data.elemId + "_title");
		selectedElemTitle.style.webkitTransform = translate;
		selectedElemTitle.style.mozTransform    = translate;
		selectedElemTitle.style.transform       = translate;

		var selectedElem = document.getElementById(position_data.elemId);
		selectedElem.style.webkitTransform = translate;
		selectedElem.style.mozTransform    = translate;
		selectedElem.style.transform       = translate;

		var app = applications[position_data.elemId];
		if (app !== undefined) {
			var parentTransform = getTransform(selectedElem.parentNode);
			var border = parseInt(selectedElem.parentNode.style.borderWidth || 0, 10);
			app.sage2_x = (position_data.elemLeft + border + 1) * parentTransform.scale.x + parentTransform.translate.x;
			app.sage2_y = (position_data.elemTop + ui.titleBarHeight + border) * parentTransform.scale.y + parentTransform.translate.y;
			app.sage2_width  = parseInt(position_data.elemWidth, 10) * parentTransform.scale.x;
			app.sage2_height = parseInt(position_data.elemHeight, 10) * parentTransform.scale.y;

			var date  = new Date(position_data.date);
			if (position_data.force || app.moveEvents === "continuous") {
				app.move(date);
			}
		}
		if (position_data.elemId in controlObjects) {
			var hOffset = (ui.titleBarHeight + position_data.elemHeight) / 2;
			for (var item in controlItems) {
				if (controlItems.hasOwnProperty(item) && item.indexOf(position_data.elemId) > -1 && controlItems[item].show) {
					var control = controlItems[item].divHandle;
					var cLeft = parseInt(control.style.left);
					var cTop = parseInt(control.style.top);
					var cHeight = parseInt(control.style.height);
					moveWidgetToAppConnector(item, cLeft + cHeight / 2.0, cTop + cHeight / 2.0,
						position_data.elemLeft - ui.offsetX + position_data.elemWidth / 2.0,
						position_data.elemTop - ui.offsetY + hOffset, cHeight / 2.4);
				}
			}
		}

	});

	wsio.on('setControlPosition', function(position_data) {
		var eLeft = position_data.elemLeft - ui.offsetX;
		var eTop = position_data.elemTop - ui.offsetY;
		var selectedControl = document.getElementById(position_data.elemId);
		var appData = position_data.appData;
		if (selectedControl !== undefined && selectedControl !== null) {
			selectedControl.style.left = eLeft.toString() + "px";
			selectedControl.style.top = eTop.toString() + "px";
			var hOffset = (ui.titleBarHeight + appData.height) / 2;
			moveWidgetToAppConnector(position_data.elemId,
				eLeft + position_data.elemHeight / 2.0,
				eTop + position_data.elemHeight / 2.0,
				appData.left - ui.offsetX + appData.width / 2.0,
				appData.top - ui.offsetY + hOffset,
				position_data.elemHeight / 2.4);
		} else {
			console.log("cannot find control: " + position_data.elemId);
		}
	});

	wsio.on('showWidgetToAppConnector', function(data) {
		showWidgetToAppConnectors(data);
		if (data.user_color !== null) {
			if (!(data.id in widgetConnectorRequestList)) {
				widgetConnectorRequestList[data.id] = [];
			}
			widgetConnectorRequestList[data.id].push(data);
		}
	});


	wsio.on('hideWidgetToAppConnector', function(control_data) {
		if (control_data.id in widgetConnectorRequestList) {
			var lst = widgetConnectorRequestList[control_data.id];
			if (lst.length > 1) {
				var len = lst.length;
				for (var i = len - 1; i >= 0; i--) {
					if (control_data.user_id === lst[i].user_id) {
						lst.splice(i, 1);
						showWidgetToAppConnectors(lst[len - 2]);
						break;
					}
				}
			} else if (lst.length === 1) {
				delete widgetConnectorRequestList[control_data.id];
				hideWidgetToAppConnectors(control_data.id);
			}
		}

	});

	wsio.on('setItemPositionAndSize', function(position_data) {
		resetIdle();

		if (position_data.elemId.split("_")[0] === "portal") {
			dataSharingPortals[position_data.elemId].setPositionAndSize(position_data.elemLeft,
					position_data.elemTop, position_data.elemWidth, position_data.elemHeight);
			return;
		}
		var selectedElem = document.getElementById(position_data.elemId);
		var child        = selectedElem.getElementsByClassName("sageItem");
		// If application not ready, return
		if (child.length < 1) {
			return;
		}

		var translate = "translate(" + position_data.elemLeft + "px," + position_data.elemTop + "px)";
		var selectedElemTitle = document.getElementById(position_data.elemId + "_title");
		selectedElemTitle.style.webkitTransform = translate;
		selectedElemTitle.style.mozTransform    = translate;
		selectedElemTitle.style.transform       = translate;
		selectedElemTitle.style.width = Math.round(position_data.elemWidth).toString() + "px";

		var selectedElemState = document.getElementById(position_data.elemId + "_state");
		selectedElemState.style.width = Math.round(position_data.elemWidth).toString() + "px";
		selectedElemState.style.height = Math.round(position_data.elemHeight).toString() + "px";

		var selectedElem = document.getElementById(position_data.elemId);

		selectedElem.style.webkitTransform = translate;
		selectedElem.style.mozTransform    = translate;
		selectedElem.style.transform       = translate;

		var dragCorner = selectedElem.getElementsByClassName("dragCorner");
		var cornerSize = Math.min(position_data.elemWidth, position_data.elemHeight) / 5;
		dragCorner[0].style.width  = cornerSize.toString() + "px";
		dragCorner[0].style.height = cornerSize.toString() + "px";
		dragCorner[0].style.top    = (Math.round(position_data.elemHeight) - cornerSize).toString() + "px";
		dragCorner[0].style.left   = (Math.round(position_data.elemWidth) - cornerSize).toString()  + "px";

		// if the element is a div or iframe, resize should use the style object
		if (child[0].tagName.toLowerCase() === "div" || child[0].tagName.toLowerCase() === "iframe") {
			child[0].style.width  = Math.round(position_data.elemWidth)  + "px";
			child[0].style.height = Math.round(position_data.elemHeight) + "px";
		} else {
			// if it's a canvas or else, just use width and height
			child[0].width  = Math.round(position_data.elemWidth);
			child[0].height = Math.round(position_data.elemHeight);
		}

		var app = applications[position_data.elemId];
		if (app !== undefined) {
			var parentTransform = getTransform(selectedElem.parentNode);
			var border = parseInt(selectedElem.parentNode.style.borderWidth || 0, 10);
			app.sage2_x = (position_data.elemLeft + border + 1) * parentTransform.scale.x + parentTransform.translate.x;
			app.sage2_y = (position_data.elemTop + ui.titleBarHeight + border) * parentTransform.scale.y + parentTransform.translate.y;
			app.sage2_width  = parseInt(position_data.elemWidth, 10) * parentTransform.scale.x;
			app.sage2_height = parseInt(position_data.elemHeight, 10) * parentTransform.scale.y;

			var date = new Date(position_data.date);
			if (position_data.force || app.resizeEvents === "continuous") {
				if (app.resize) {
					app.resize(date);
				}
			}
			if (position_data.force || app.moveEvents === "continuous") {
				if (app.move) {
					app.move(date);
				}
			}
		}
		if (position_data.elemId in controlObjects) {
			var hOffset = (ui.titleBarHeight + position_data.elemHeight) / 2;
			for (var item in controlItems) {
				if (controlItems.hasOwnProperty(item) && item.indexOf(position_data.elemId) > -1 && controlItems[item].show) {
					var control = controlItems[item].divHandle;
					var cLeft = parseInt(control.style.left);
					var cTop = parseInt(control.style.top);
					var cHeight = parseInt(control.style.height);
					moveWidgetToAppConnector(item, cLeft + cHeight / 2.0,
						cTop + cHeight / 2.0,
						position_data.elemLeft - ui.offsetX + position_data.elemWidth / 2.0,
						position_data.elemTop - ui.offsetY + hOffset,
						cHeight / 2.4);
				}
			}
		}
	});

	wsio.on('startMove', function(data) {
		resetIdle();

		var app = applications[data.id];
		if (app !== undefined && app.moveEvents === "onfinish") {
			var date = new Date(data.date);
			if (app.startMove) {
				app.startMove(date);
			}
		}
	});

	wsio.on('finishedMove', function(data) {
		resetIdle();

		var app = applications[data.id];
		if (app !== undefined && app.moveEvents === "onfinish") {
			var date = new Date(data.date);
			if (app.move) {
				app.move(date);
			}
		}
	});

	wsio.on('startResize', function(data) {
		resetIdle();

		var app = applications[data.id];
		if (app !== undefined && app.resizeEvents === "onfinish") {
			var date = new Date(data.date);
			if (app.startResize) {
				app.startResize(date);
			}
		}
	});

	wsio.on('finishedResize', function(data) {
		resetIdle();
		var app = applications[data.id];
		if (app !== undefined && app.resizeEvents === "onfinish") {
			var date = new Date(data.date);
			if (app.resize) {
				app.resize(date);
			}
		}
	});

	wsio.on('animateCanvas', function(data) {
		var app = applications[data.id];
		if (app !== undefined && app !== null) {
			var date = new Date(data.date);
			app.refresh(date);
			wsio.emit('finishedRenderingAppFrame', {id: data.id, fps: app.maxFPS});
		}
	});

	wsio.on('eventInItem', function(event_data) {
		var date = new Date(event_data.date);
		var app  = applications[event_data.id];

		app.SAGE2Event(event_data.type, event_data.position, event_data.user, event_data.data, date);
	});

	wsio.on('requestNewControl', function(data) {
		var dt = new Date(data.date);
		if (data.elemId !== undefined && data.elemId !== null) {
			if (controlObjects[data.elemId] !== undefined) {

				var spec = controlObjects[data.elemId].controls;
				if (spec.controlsReady() === true) {
					var size = spec.computeSize();
					wsio.emit('addNewControl', {
						id: data.elemId + data.user_id + "_controls",
						appId: data.elemId,
						left: data.x - size.height / 2,
						top: data.y - size.height / 2,
						width: size.width,
						height: size.height,
						barHeight: size.barHeight,
						hasSideBar: size.hasSideBar,
						show: true,
						date: dt
					});
				}

			}
		}
	});

	wsio.on('createControl', function(data) {
		if (controlItems[data.id] === null || controlItems[data.id] === undefined) {
			var ctrDiv =  document.createElement("div");
			ctrDiv.id = data.id;
			ctrDiv.className = "windowControls";
			ctrDiv.style.width = data.width.toString() + "px";
			ctrDiv.style.fill = "rgba(0,0,0,0.0)";
			ctrDiv.style.height = data.height.toString() + "px";
			ctrDiv.style.left = (data.left - ui.offsetX).toString() + "px";
			ctrDiv.style.top = (data.top - ui.offsetY).toString() + "px";
			ctrDiv.style.zIndex = "9990".toString();
			ctrDiv.style.display = data.show ? "block" : "none";
			if (ui.noDropShadow === true) {
				ctrDiv.style.boxShadow = "none";
			}

			var spec = controlObjects[data.appId].controls;
			if (spec.controlsReady() === true) {
				var handle = new SAGE2WidgetControlInstance(data.id, spec);
				ctrDiv.appendChild(handle);
				ui.main.appendChild(ctrDiv);
				controlItems[data.id] = {show: data.show, divHandle: ctrDiv};
				createWidgetToAppConnector(data.id);
			}

		}
	});
	wsio.on('removeControlsForUser', function(data) {
		for (var idx in controlItems) {
			if (idx.indexOf(data.user_id) > -1) {
				controlItems[idx].divHandle.parentNode.removeChild(controlItems[idx].divHandle);
				removeWidgetToAppConnector(idx);
				delete controlItems[idx];
			}
		}
	});

	wsio.on('executeControlFunction', function(data) {
		var ctrl = getWidgetControlInstanceById(data.ctrl);
		if (ctrl) {
			var ctrlId = ctrl.attr('id');
			var action = "buttonPress";
			var ctrlParent = ctrl.parent();
			if (/button/.test(ctrlId)) {
				ctrl = ctrlParent.select("svg");
				var animationInfo = ctrlParent.data("animationInfo");
				var state = animationInfo.state;
				if (ctrl !== null && ctrl !== undefined) {
					if (state === null || state === undefined) {
						ctrl = ctrlParent.select("circle") || ctrlParent.select("polygon");
						if (ctrl !== null && ctrl !== undefined) {
							var fillVal = ctrl.attr("fill");
							ctrl.animate({fill: "rgba(230,230,230,1.0)"}, 400, mina.bounce, function() {
								ctrl.animate({fill: fillVal}, 400, mina.bounce);
							});
						}
					}/* else if (state === 1) {
						ctrlParent.select("#cover2").attr("visibility", "visible");
						ctrlParent.select("#cover").attr("visibility", "hidden");
						animationInfo.state = 0;
					} else {
						ctrlParent.select("#cover").attr("visibility", "visible");
						ctrlParent.select("#cover2").attr("visibility", "hidden");
						animationInfo.state = 1;
					}*/
				} else {
					ctrl = ctrlParent.select("path") || ctrlParent.select("text");

					if (animationInfo.textual === false && animationInfo.animation === true) {
						var delay = animationInfo.delay;
						var fromPath = animationInfo.from;
						var toPath = animationInfo.to;
						var fromFill = animationInfo.fill;
						var toFill = animationInfo.toFill;
						if (toFill === null || toFill === undefined) {
							toFill = fromFill;
						}
						if (state === null) {
							ctrl.animate({path: toPath, fill: toFill}, delay, mina.bounce, function() {
								ctrl.animate({path: fromPath, fill: fromFill}, delay, mina.bounce);
							});

						} else {
							animationInfo.state = 1 - animationInfo.state;
							ctrl.data("animationInfo", animationInfo);
							// ctrl.animate({"path":path, "fill":fill}, delay, mina.bounce);
						}
					}
				}
				ctrlId = ctrlParent.attr("id").replace("button", "");
			} else {
				ctrlId = ctrlParent.attr("id").replace("slider", "");
				action = "sliderRelease";
			}

			var appId = data.ctrl.appId;
			var app   = applications[appId];
			switch (ctrlId) {
				case "CloseApp":
					if (isMaster) {
						wsio.emit('closeAppFromControl', {appId: appId});
					}
					break;
				case "CloseWidget":
					if (isMaster) {
						wsio.emit('hideWidgetFromControl', {instanceID: data.ctrl.instanceID});
					}
					break;
				case "ShareApp":
					console.log("SHARE APP");
					break;
				default:
					app.SAGE2Event("widgetEvent", null, data.user, {identifier: ctrlId, action: action}, new Date(data.date));
					break;
			}

			// Check whether a request for clone was made.
			if (app.cloneable === true && app.requestForClone === true) {
				app.requestForClone = false;
				console.log("cloning app:" + appId);
				if (isMaster) {
					wsio.emit('createAppClone', {id: appId, cloneData: app.cloneData});
				}
			}

		}

	});

	wsio.on('sliderKnobLockAction', function(data) {
		var ctrl   = getWidgetControlInstanceById(data.ctrl);
		var slider = ctrl.parent();
		var appId = data.ctrl.appId;
		var app = applications[appId];
		var ctrlId = slider.attr("id").replace("slider", "");
		app.SAGE2Event("widgetEvent", null, data.user, {identifier: ctrlId, action: "sliderLock"}, new Date(data.date));
		var ctrHandle    = document.getElementById(slider.data("instanceID"));
		var widgetOffset = ctrHandle ? parseInt(ctrHandle.style.left) : 0;
		var pos = data.x - ui.offsetX - widgetOffset;
		var sliderKnob = slider.select("rect");
		var knobWidthHalf = parseInt(sliderKnob.attr("width")) / 2;
		var knobCenterX   = parseInt(sliderKnob.attr("x")) + knobWidthHalf;
		if (Math.abs(pos - knobCenterX) > knobWidthHalf) {
			var updatedSliderInfo = mapMoveToSlider(sliderKnob, pos);
			var appObj = getPropertyHandle(applications[slider.data("appId")], slider.data("appProperty"));
			appObj.handle[appObj.property] = updatedSliderInfo.sliderValue;
			app.SAGE2Event("widgetEvent", null, data.user, {identifier: ctrlId, action: "sliderUpdate"}, new Date(data.date));
		}
	});

	wsio.on('moveSliderKnob', function(data) {
		// TODO: add `date` to `data` object
		//       DON'T USE `new Date()` CLIENT SIDE (apps will get out of sync)

		var ctrl = getWidgetControlInstanceById(data.ctrl);
		var slider = ctrl.parent();
		var ctrHandle = document.getElementById(slider.data("instanceID"));
		var widgetOffset = ctrHandle ? parseInt(ctrHandle.style.left) : 0;
		var pos = data.x - ui.offsetX - widgetOffset;
		var sliderKnob = slider.select("rect");
		var updatedSliderInfo = mapMoveToSlider(sliderKnob, pos);
		var appObj = getPropertyHandle(applications[slider.data("appId")], slider.data("appProperty"));
		appObj.handle[appObj.property] = updatedSliderInfo.sliderValue;
		var appId  = data.ctrl.appId;
		var app    = applications[appId];
		var ctrlId = slider.attr("id").replace("slider", "");
		app.SAGE2Event("widgetEvent", null, data.user, {identifier: ctrlId, action: "sliderUpdate"}, new Date(data.date));
	});

	wsio.on('keyInTextInputWidget', function(data) {
		// TODO: add `date` to `data` object
		//       DON'T USE `new Date()` CLIENT SIDE (apps will get out of sync)

		var ctrl = getWidgetControlInstanceById(data);
		if (ctrl) {
			var textInput = ctrl.parent();
			if (data.code !== 13) {
				insertTextIntoTextInputWidget(textInput, data.code, data.printable);
			} else {
				var ctrlId = textInput.attr("id").replace("textInput", "");
				var blinkControlHandle = textInput.data("blinkControlHandle");
				clearInterval(blinkControlHandle);
				var app = applications[data.appId];
				app.SAGE2Event("widgetEvent", null, data.user,
					{identifier: ctrlId, action: "textEnter", text: getTextFromTextInputWidget(textInput)}, Date.now());
			}
		}
	});

	wsio.on('activateTextInputControl', function(data) {
		var ctrl = null;
		console.log("in activateTextInputContControl->", data);
		if (data.prevTextInput) {
			ctrl = getWidgetControlInstanceById(data.prevTextInput);
		}
		var textInput, blinkControlHandle;
		if (ctrl) {
			textInput = ctrl.parent();
			blinkControlHandle = textInput.data("blinkControlHandle");
			clearInterval(blinkControlHandle);
		}
		ctrl = getWidgetControlInstanceById(data.curTextInput);
		if (ctrl) {
			textInput = ctrl.parent();
			blinkControlHandle = setInterval(textInput.data("blinkCallback"), 1000);
			textInput.data("blinkControlHandle", blinkControlHandle);
		}
	});

	// Called when the user clicks outside the widget control while a lock exists on text input
	wsio.on('deactivateTextInputControl', function(data) {
		console.log("in deactivateTextInputContControl->", data);
		var ctrl = getWidgetControlInstanceById(data);
		if (ctrl) {
			var textInput = ctrl.parent();
			var blinkControlHandle = textInput.data("blinkControlHandle");
			clearInterval(blinkControlHandle);
		}
	});

	wsio.on('requestedDataSharingSession', function(data) {
		ui.showDataSharingRequestDialog(data);
	});

	wsio.on('closeRequestDataSharingDialog', function(data) {
		ui.hideDataSharingRequestDialog();
	});

	wsio.on('dataSharingConnectionWait', function(data) {
		ui.showDataSharingWaitingDialog(data);
	});

	wsio.on('closeDataSharingWaitDialog', function(data) {
		ui.hideDataSharingWaitingDialog();
	});

	wsio.on('initializeDataSharingSession', function(data) {
		console.log(data);
		dataSharingPortals[data.id] = new DataSharing(data);
	});

	wsio.on('setAppSharingFlag', function(data) {
		var windowTitle = document.getElementById(data.id + "_title");
		var windowIconSync = document.getElementById(data.id + "_iconSync");

		if (data.sharing === true) {
			windowTitle.style.backgroundColor = "#39C4A6";
			windowIconSync.style.display = "block";
		}
		else {
			windowTitle.style.backgroundColor = "#666666";
			windowIconSync.display = "none";
		}
	});

	wsio.on('toggleSyncOptions', function(data) {
		var fullSync = true;
		var key;
		var windowTitle = document.getElementById(data.id + "_title");
		var windowIconSync = document.getElementById(data.id + "_iconSync");
		var windowIconUnSync = document.getElementById(data.id + "_iconUnSync");
		var windowState = document.getElementById(data.id + "_state");
		if (fullSync === true) {
			if (windowIconSync.style.display === "block") {
				windowTitle.style.backgroundColor = "#666666";
				windowIconSync.style.display = "none";
				windowIconUnSync.style.display = "block";

				for (key in applications[data.id].SAGE2StateOptions) {
					applications[data.id].SAGE2StateSyncChildren(applications[data.id].SAGE2StateOptions[key]._name, applications[data.id].SAGE2StateOptions, false);
				}
			}
			else {
				windowTitle.style.backgroundColor = "#39C4A6";
				windowIconSync.style.display = "block";
				windowIconUnSync.style.display = "none";

				for (key in applications[data.id].SAGE2StateOptions) {
					applications[data.id].SAGE2StateSyncChildren(applications[data.id].SAGE2StateOptions[key]._name, applications[data.id].SAGE2StateOptions, true);
				}
			}

			if (isMaster) {
				var stateOp = ignoreFields(applications[data.id].SAGE2StateOptions, ["_name", "_value"]);
				wsio.emit('updateStateOptions', {id: data.id, options: stateOp});
			}
		}
		else {
			if (applications[data.id].SAGE2StateSyncOptions.visible === false) {
				applications[data.id].SAGE2StateSyncOptions.visible = true;
				windowTitle.style.backgroundColor = "#666666";
				windowState.style.display = "block";
			}
			else {
				applications[data.id].SAGE2StateSyncOptions.visible = false;
				windowTitle.style.backgroundColor = "#39C4A6";
				windowState.style.display = "none";
			}
		}
	});
}

function createAppWindow(data, parentId, titleBarHeight, titleTextSize, offsetX, offsetY) {
	resetIdle();

	var parent = document.getElementById(parentId);

	var date = new Date(data.date);
	var translate = "translate(" + data.left + "px," + data.top + "px)";

	var windowTitle = document.createElement("div");
	windowTitle.id  = data.id + "_title";
	windowTitle.className    = "windowTitle";
	windowTitle.style.width  = data.width.toString() + "px";
	windowTitle.style.height = titleBarHeight.toString() + "px";
	windowTitle.style.left   = (-offsetX).toString() + "px";
	windowTitle.style.top    = (-offsetY).toString() + "px";
	windowTitle.style.webkitTransform = translate;
	windowTitle.style.mozTransform    = translate;
	windowTitle.style.transform       = translate;
	windowTitle.style.zIndex = itemCount.toString();
	if (ui.noDropShadow === true) {
		windowTitle.style.boxShadow = "none";
	}
	if (ui.uiHidden === true) {
		windowTitle.style.display   = "none";
	}

<<<<<<< HEAD
	var windowIcons = document.createElement("img");
	windowIcons.src = "images/layout3.svg";
	windowIcons.height = Math.round(titleBarHeight);
	windowIcons.style.position = "absolute";
	windowIcons.style.right    = "0px";
	windowTitle.appendChild(windowIcons);
=======
	var iconWidth = Math.round(titleBarHeight) * (300/235);
	var iconSpace = 0.1*iconWidth;
	var windowIconSync = document.createElement("img");
	windowIconSync.id  = data.id + "_iconSync";
	windowIconSync.src = "images/window-sync.svg";
	windowIconSync.height = Math.round(titleBarHeight);
	windowIconSync.style.position = "absolute";
	windowIconSync.style.right    = Math.round(2*(iconWidth + iconSpace)) + "px";
	windowIconSync.style.display  = "none";
	windowTitle.appendChild(windowIconSync);

	var windowIconUnSync = document.createElement("img");
	windowIconUnSync.id  = data.id + "_iconUnSync";
	windowIconUnSync.src = "images/window-unsync.svg";
	windowIconUnSync.height = Math.round(titleBarHeight);
	windowIconUnSync.style.position = "absolute";
	windowIconUnSync.style.right    = Math.round(2*(iconWidth + iconSpace)) + "px";
	windowIconUnSync.style.display  = "none";
	windowTitle.appendChild(windowIconUnSync);

	var windowIconFullscreen = document.createElement("img");
	windowIconFullscreen.id  = data.id + "_iconFullscreen";
	windowIconFullscreen.src = "images/window-fullscreen.svg";
	windowIconFullscreen.height = Math.round(titleBarHeight);
	windowIconFullscreen.style.position = "absolute";
	windowIconFullscreen.style.right    = Math.round(1*(iconWidth + iconSpace)) + "px";
	windowTitle.appendChild(windowIconFullscreen);

	var windowIconClose = document.createElement("img");
	windowIconClose.id  = data.id + "_iconClose";
	windowIconClose.src = "images/window-close.svg";
	windowIconClose.height = Math.round(titleBarHeight);
	windowIconClose.style.position = "absolute";
	windowIconClose.style.right    = "0px";
	windowTitle.appendChild(windowIconClose);
>>>>>>> 741a1222

	var titleText = document.createElement("p");
	titleText.style.lineHeight = Math.round(titleBarHeight) + "px";
	titleText.style.fontSize   = Math.round(titleTextSize) + "px";
	titleText.style.color      = "#FFFFFF";
	titleText.style.marginLeft = Math.round(titleBarHeight / 4) + "px";
	titleText.textContent      = data.title;
	windowTitle.appendChild(titleText);

	var windowItem = document.createElement("div");
	windowItem.id = data.id;
	windowItem.className      = "windowItem";
	windowItem.style.left     = (-offsetX).toString() + "px";
	windowItem.style.top      = (titleBarHeight - offsetY).toString() + "px";
	windowItem.style.webkitTransform = translate;
	windowItem.style.mozTransform    = translate;
	windowItem.style.transform       = translate;
	windowItem.style.overflow = "hidden";
	windowItem.style.zIndex   = (itemCount + 1).toString();
	if (ui.noDropShadow === true) {
		windowItem.style.boxShadow = "none";
	}
	if (ui.uiHidden === true) {
		windowItem.classList.toggle("windowItemNoBorder");
	}

	var windowState = document.createElement("div");
	windowState.id = data.id + "_state";
	windowState.style.position = "absolute";
	windowState.style.width  = data.width.toString() + "px";
	windowState.style.height = data.height.toString() + "px";
	windowState.style.backgroundColor = "rgba(0,0,0,0.8)";
	windowState.style.lineHeight = Math.round(1.5*titleTextSize) + "px";
	windowState.style.zIndex = "100";
	windowState.style.display = "none";

	var windowStateContatiner = document.createElement("div");
	windowStateContatiner.id = data.id + "_statecontainer";
	windowStateContatiner.style.position = "absolute";
	windowStateContatiner.style.top = "0px";
	windowStateContatiner.style.left = "0px";
	windowStateContatiner.style.webkitTransform = "translate(0px,0px)";
	windowStateContatiner.style.mozTransform = "translate(0px,0px)";
	windowStateContatiner.style.transform = "translate(0px,0px)";
	windowState.appendChild(windowStateContatiner);
	windowItem.appendChild(windowState);

	var cornerSize = Math.min(data.width, data.height) / 5;
	var dragCorner = document.createElement("div");
	dragCorner.className      = "dragCorner";
	dragCorner.style.position = "absolute";
	dragCorner.style.width    = cornerSize.toString() + "px";
	dragCorner.style.height   = cornerSize.toString() + "px";
	dragCorner.style.top      = (data.height - cornerSize).toString() + "px";
	dragCorner.style.left     = (data.width - cornerSize).toString() + "px";
	dragCorner.style.backgroundColor = "rgba(255,255,255,0.0)";
	dragCorner.style.border   = "none";
	dragCorner.style.zIndex   = "1";
	windowItem.appendChild(dragCorner);

	parent.appendChild(windowTitle);
	parent.appendChild(windowItem);

	// App launched in window
	if (data.application === "media_stream") {
		wsio.emit('receivedMediaStreamFrame', {id: data.id});
	}
	if (data.application === "media_block_stream") {
		wsio.emit('receivedMediaBlockStreamFrame', {id: data.id, newClient: true});
	}

	// convert url if hostname is alias for current origin
	var url = cleanURL(data.url);

	function loadApplication() {
		var init = {
			id: data.id,
			x: data.left,
			y: data.top + titleBarHeight,
			width: data.width,
			height: data.height,
			resrc: url,
			state: data.data,
			date: date
		};

		// load new app
		if (window[data.application] === undefined) {
			var js = document.createElement("script");
			js.addEventListener('error', function(event) {
				console.log("Error loading script: " + data.application + ".js");
			}, false);
			js.addEventListener('load', function(event) {
				var newapp = new window[data.application]();
				newapp.init(init);
				newapp.refresh(date);

				applications[data.id]   = newapp;
				controlObjects[data.id] = newapp;

				if (data.animation === true) {
					wsio.emit('finishedRenderingAppFrame', {id: data.id});
				}
			}, false);
			js.type  = "text/javascript";
			js.async = false;
			js.src = url + "/" + data.application + ".js";
			console.log(data.id, url + "/" + data.application + ".js");
			document.head.appendChild(js);
		} else {
			// load existing app
			var app = new window[data.application]();
			app.init(init);
			//app.SAGE2Load(app.state, date);
			app.refresh(date);

			applications[data.id] = app;
			controlObjects[data.id] = app;

			if (data.animation === true) {
				wsio.emit('finishedRenderingAppFrame', {id: data.id});
			}
			if (data.application === "movie_player") {
				setTimeout(function() { wsio.emit('requestVideoFrame', {id: data.id}); }, 500);
			}
		}
	}

	// load all dependencies
	if (data.resrc === undefined || data.resrc === null || data.resrc.length === 0) {
		loadApplication();
	} else {
		var loadResource = function(idx) {
			if (dependencies[data.resrc[idx]] !== undefined) {
				if ((idx + 1) < data.resrc.length) {
					loadResource(idx + 1);
				} else {
					console.log("all resources loaded", data.id);
					loadApplication();
				}

				return;
			}

			dependencies[data.resrc[idx]] = false;

			var js = document.createElement("script");
			js.addEventListener('error', function(event) {
				console.log("Error loading script: " + data.resrc[idx]);
			}, false);

			js.addEventListener('load', function(event) {
				dependencies[data.resrc[idx]] = true;

				if ((idx + 1) < data.resrc.length) {
					loadResource(idx + 1);
				} else {
					console.log("all resources loaded", data.id);
					loadApplication();
				}
			});
			js.type  = "text/javascript";
			js.async = false;
			if (data.resrc[idx].indexOf("http://") === 0 || data.resrc[idx].indexOf("https://") === 0) {
				js.src = data.resrc[idx];
			} else {
				js.src = url + "/" + data.resrc[idx];
			}
			document.head.appendChild(js);
		};
		// Start loading the first resource
		loadResource(0);
	}

	itemCount += 2;
}

function getTransform(elem) {
	var transform = elem.style.transform;
	var translate = {x: 0, y: 0};
	var scale = {x: 1, y: 1};
	if (transform) {
		var tIdx = transform.indexOf("translate");
		if (tIdx >= 0) {
			var tStr = transform.substring(tIdx + 10, transform.length);
			tStr = tStr.substring(0, tStr.indexOf(")"));
			var tValue = tStr.split(",");
			translate.x = parseFloat(tValue[0]);
			translate.y = parseFloat(tValue[1]);
		}
		var sIdx = transform.indexOf("scale");
		if (sIdx >= 0) {
			var sStr = transform.substring(sIdx + 6, transform.length);
			sStr = sStr.substring(0, sStr.indexOf(")"));
			var sValue = sStr.split(",");
			scale.x = parseFloat(sValue[0]);
			scale.y = parseFloat(sValue[1]);
		}
	}
	return {translate: translate, scale: scale};
}<|MERGE_RESOLUTION|>--- conflicted
+++ resolved
@@ -395,8 +395,7 @@
 					windowIconSync.style.display = "block";
 					windowIconUnSync.style.display = "none";
 					console.log("sycned!");
-				}
-				else {
+				} else {
 					windowTitle.style.backgroundColor = "#666666";
 					windowIconSync.style.display = "none";
 					windowIconUnSync.style.display = "block";
@@ -1100,8 +1099,7 @@
 		if (data.sharing === true) {
 			windowTitle.style.backgroundColor = "#39C4A6";
 			windowIconSync.style.display = "block";
-		}
-		else {
+		} else {
 			windowTitle.style.backgroundColor = "#666666";
 			windowIconSync.display = "none";
 		}
@@ -1121,16 +1119,17 @@
 				windowIconUnSync.style.display = "block";
 
 				for (key in applications[data.id].SAGE2StateOptions) {
-					applications[data.id].SAGE2StateSyncChildren(applications[data.id].SAGE2StateOptions[key]._name, applications[data.id].SAGE2StateOptions, false);
-				}
-			}
-			else {
+					applications[data.id].SAGE2StateSyncChildren(applications[data.id].SAGE2StateOptions[key]._name,
+						applications[data.id].SAGE2StateOptions, false);
+				}
+			} else {
 				windowTitle.style.backgroundColor = "#39C4A6";
 				windowIconSync.style.display = "block";
 				windowIconUnSync.style.display = "none";
 
 				for (key in applications[data.id].SAGE2StateOptions) {
-					applications[data.id].SAGE2StateSyncChildren(applications[data.id].SAGE2StateOptions[key]._name, applications[data.id].SAGE2StateOptions, true);
+					applications[data.id].SAGE2StateSyncChildren(applications[data.id].SAGE2StateOptions[key]._name,
+						applications[data.id].SAGE2StateOptions, true);
 				}
 			}
 
@@ -1138,14 +1137,12 @@
 				var stateOp = ignoreFields(applications[data.id].SAGE2StateOptions, ["_name", "_value"]);
 				wsio.emit('updateStateOptions', {id: data.id, options: stateOp});
 			}
-		}
-		else {
+		} else {
 			if (applications[data.id].SAGE2StateSyncOptions.visible === false) {
 				applications[data.id].SAGE2StateSyncOptions.visible = true;
 				windowTitle.style.backgroundColor = "#666666";
 				windowState.style.display = "block";
-			}
-			else {
+			} else {
 				applications[data.id].SAGE2StateSyncOptions.visible = false;
 				windowTitle.style.backgroundColor = "#39C4A6";
 				windowState.style.display = "none";
@@ -1180,22 +1177,14 @@
 		windowTitle.style.display   = "none";
 	}
 
-<<<<<<< HEAD
-	var windowIcons = document.createElement("img");
-	windowIcons.src = "images/layout3.svg";
-	windowIcons.height = Math.round(titleBarHeight);
-	windowIcons.style.position = "absolute";
-	windowIcons.style.right    = "0px";
-	windowTitle.appendChild(windowIcons);
-=======
-	var iconWidth = Math.round(titleBarHeight) * (300/235);
-	var iconSpace = 0.1*iconWidth;
+	var iconWidth = Math.round(titleBarHeight) * (300 / 235);
+	var iconSpace = 0.1 * iconWidth;
 	var windowIconSync = document.createElement("img");
 	windowIconSync.id  = data.id + "_iconSync";
 	windowIconSync.src = "images/window-sync.svg";
 	windowIconSync.height = Math.round(titleBarHeight);
 	windowIconSync.style.position = "absolute";
-	windowIconSync.style.right    = Math.round(2*(iconWidth + iconSpace)) + "px";
+	windowIconSync.style.right    = Math.round(2 * (iconWidth + iconSpace)) + "px";
 	windowIconSync.style.display  = "none";
 	windowTitle.appendChild(windowIconSync);
 
@@ -1204,7 +1193,7 @@
 	windowIconUnSync.src = "images/window-unsync.svg";
 	windowIconUnSync.height = Math.round(titleBarHeight);
 	windowIconUnSync.style.position = "absolute";
-	windowIconUnSync.style.right    = Math.round(2*(iconWidth + iconSpace)) + "px";
+	windowIconUnSync.style.right    = Math.round(2 * (iconWidth + iconSpace)) + "px";
 	windowIconUnSync.style.display  = "none";
 	windowTitle.appendChild(windowIconUnSync);
 
@@ -1213,7 +1202,7 @@
 	windowIconFullscreen.src = "images/window-fullscreen.svg";
 	windowIconFullscreen.height = Math.round(titleBarHeight);
 	windowIconFullscreen.style.position = "absolute";
-	windowIconFullscreen.style.right    = Math.round(1*(iconWidth + iconSpace)) + "px";
+	windowIconFullscreen.style.right    = Math.round(1 * (iconWidth + iconSpace)) + "px";
 	windowTitle.appendChild(windowIconFullscreen);
 
 	var windowIconClose = document.createElement("img");
@@ -1223,7 +1212,6 @@
 	windowIconClose.style.position = "absolute";
 	windowIconClose.style.right    = "0px";
 	windowTitle.appendChild(windowIconClose);
->>>>>>> 741a1222
 
 	var titleText = document.createElement("p");
 	titleText.style.lineHeight = Math.round(titleBarHeight) + "px";
@@ -1256,7 +1244,7 @@
 	windowState.style.width  = data.width.toString() + "px";
 	windowState.style.height = data.height.toString() + "px";
 	windowState.style.backgroundColor = "rgba(0,0,0,0.8)";
-	windowState.style.lineHeight = Math.round(1.5*titleTextSize) + "px";
+	windowState.style.lineHeight = Math.round(1.5 * titleTextSize) + "px";
 	windowState.style.zIndex = "100";
 	windowState.style.display = "none";
 
@@ -1337,7 +1325,7 @@
 			// load existing app
 			var app = new window[data.application]();
 			app.init(init);
-			//app.SAGE2Load(app.state, date);
+			// app.SAGE2Load(app.state, date);
 			app.refresh(date);
 
 			applications[data.id] = app;
