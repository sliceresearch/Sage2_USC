--- conflicted
+++ resolved
@@ -227,16 +227,12 @@
 
 	wsio.open(function() {
 		console.log("Websocket opened");
-<<<<<<< HEAD
+
 		setupListeners(wsio);
-=======
-
-		setupListeners();
 
 		// Get the cookie for the session, if there's one
 		var session = getCookie("session");
 
->>>>>>> b09ba5b8
 		var clientDescription = {
 			clientType: "display",
 			clientID: clientID,
@@ -368,7 +364,6 @@
 		isMaster = true;
 	});
 
-<<<<<<< HEAD
 	// new media streaming slave registered
 	anWsio.on('displayAddSlaveServer', function(data) {
 		console.log("Possibly-new slave server ", data);
@@ -382,12 +377,8 @@
 	});
 
 	anWsio.on('broadcast', function(data) {
-		if (applications[data.app] === undefined) {
-=======
-	wsio.on('broadcast', function(data) {
 		var app = applications[data.app];
 		if (app === undefined) {
->>>>>>> b09ba5b8
 			// should have better way to determine if app is loaded
 			//   or already killed
 			setTimeout(function() {
@@ -460,17 +451,12 @@
 		ui.updateVersionText(version);
 	});
 
-<<<<<<< HEAD
 	anWsio.on('setSystemTime', function(data) {
-		ui.setTime(new Date(data.date));
-=======
-	wsio.on('setSystemTime', function(data) {
 		var m = moment(data.date);
 		var local = new Date();
 		var offset = local.getTimezoneOffset() - data.offset;
 		m.add(offset, 'minutes');
 		ui.setTime(m);
->>>>>>> b09ba5b8
 	});
 
 	anWsio.on('addRemoteSite', function(data) {
@@ -587,7 +573,14 @@
 		}
 	});
 
-<<<<<<< HEAD
+	anWsio.on('storedFileList', function(data) {
+		// Save the cached stored file list and update all the listeners
+		storedFileList = data;
+		for (var i = 0; i < storedFileListEventHandlers.length; i++) {
+			storedFileListEventHandlers[i](storedFileList);
+		}
+	});
+
 	anWsio.on('updateMediaStreamFrame', function(dataOrBuffer) {
                 // NB: Cloned code
                 var data;
@@ -608,19 +601,6 @@
                   data.state.src = btoa(String.fromCharCode.apply(null, buf4));
                 }
 		anWsio.emit('receivedMediaStreamFrame', {id: data.id});
-=======
-	wsio.on('storedFileList', function(data) {
-		// Save the cached stored file list and update all the listeners
-		storedFileList = data;
-		for (var i = 0; i < storedFileListEventHandlers.length; i++) {
-			storedFileListEventHandlers[i](storedFileList);
-		}
-	});
-
-	wsio.on('updateMediaStreamFrame', function(data) {
-		wsio.emit('receivedMediaStreamFrame', {id: data.id});
-
->>>>>>> b09ba5b8
 		var app = applications[data.id];
 		if (app !== undefined && app !== null) {
 			app.SAGE2Load(data.state, new Date(data.date));
@@ -1284,12 +1264,8 @@
 	});
 
 	// Called when the user clicks outside the widget control while a lock exists on text input
-<<<<<<< HEAD
 	anWsio.on('deactivateTextInputControl', function(data) {
 		console.log("in deactivateTextInputContControl->", data);
-=======
-	wsio.on('deactivateTextInputControl', function(data) {
->>>>>>> b09ba5b8
 		var ctrl = getWidgetControlInstanceById(data);
 		if (ctrl) {
 			var textInput = ctrl.parent();
@@ -1314,12 +1290,8 @@
 		ui.hideDataSharingWaitingDialog();
 	});
 
-<<<<<<< HEAD
 	anWsio.on('initializeDataSharingSession', function(data) {
 		console.log(data);
-=======
-	wsio.on('initializeDataSharingSession', function(data) {
->>>>>>> b09ba5b8
 		dataSharingPortals[data.id] = new DataSharing(data);
 	});
 
@@ -1605,13 +1577,9 @@
 				anWsio.emit('finishedRenderingAppFrame', {id: data.id});
 			}
 			if (data.application === "movie_player") {
-<<<<<<< HEAD
-				setTimeout(function() { anWsio.emit('requestVideoFrame', {id: data.id}); }, 500);
-=======
 				setTimeout(function() {
-					wsio.emit('requestVideoFrame', {id: data.id});
+					anWsio.emit('requestVideoFrame', {id: data.id});
 				}, 500);
->>>>>>> b09ba5b8
 			}
 		}
 	}
