--- conflicted
+++ resolved
@@ -1096,11 +1096,11 @@
 		dataSharingPortals[data.id] = new DataSharing(data);
 	});
 
-<<<<<<< HEAD
 	wsio.on('responseToSNMPRequest', function(data) {
 		var app = applications[data.appId];
 		app.processSNMPResponse(data);
-=======
+	});
+
 	wsio.on('setAppSharingFlag', function(data) {
 		var windowTitle = document.getElementById(data.id + "_title");
 		var windowIconSync = document.getElementById(data.id + "_iconSync");
@@ -1157,7 +1157,6 @@
 				windowState.style.display = "none";
 			}
 		}
->>>>>>> 3bc97027
 	});
 }
 
