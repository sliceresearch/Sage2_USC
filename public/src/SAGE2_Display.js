--- conflicted
+++ resolved
@@ -384,175 +384,8 @@
 
 	////////////////////////////////////////////////
 	wsio.on('createAppWindow', function(data) {
-<<<<<<< HEAD
 		createAppWindow(data, ui.main.id, ui.titleBarHeight, ui.titleTextSize, ui.offsetX, ui.offsetY);
 	});
-=======
-		resetIdle();
-
-		var date = new Date(data.date);
-
-		var translate = "translate(" + data.left + "px," + data.top + "px)";
-
-		var windowTitle = document.createElement("div");
-		windowTitle.id  = data.id + "_title";
-		windowTitle.className    = "windowTitle";
-		windowTitle.style.width  = data.width.toString() + "px";
-		windowTitle.style.height = ui.titleBarHeight.toString() + "px";
-		windowTitle.style.left   = (-ui.offsetX).toString() + "px";
-		windowTitle.style.top    = (-ui.offsetY).toString() + "px";
-		windowTitle.style.webkitTransform = translate;
-		windowTitle.style.mozTransform    = translate;
-		windowTitle.style.transform       = translate;
-		windowTitle.style.zIndex = itemCount.toString();
-		if (ui.noDropShadow===true) windowTitle.style.boxShadow = "none";
-		ui.main.appendChild(windowTitle);
-
-		var windowIcons = document.createElement("img");
-		if (__SAGE2__.browser.isChrome)
-			windowIcons.src = "images/layout3.webp";
-		else
-			windowIcons.src = "images/layout3.png";
-		windowIcons.height  = Math.round(ui.titleBarHeight);
-		windowIcons.style.position = "absolute";
-		windowIcons.style.right    = "0px";
-		windowTitle.appendChild(windowIcons);
-
-		var titleText = document.createElement("p");
-		titleText.style.lineHeight = Math.round(ui.titleBarHeight) + "px";
-		titleText.style.fontSize   = Math.round(ui.titleTextSize) + "px";
-		titleText.style.color      = "#FFFFFF";
-		titleText.style.marginLeft = Math.round(ui.titleBarHeight/4) + "px";
-		titleText.textContent      = data.title;
-		windowTitle.appendChild(titleText);
-
-		var windowItem = document.createElement("div");
-		windowItem.id  = data.id;
-		windowItem.className      = "windowItem";
-		windowItem.style.left     = (-ui.offsetX).toString() + "px";
-		windowItem.style.top      = (ui.titleBarHeight-ui.offsetY).toString() + "px";
-		windowItem.style.webkitTransform = translate;
-		windowItem.style.mozTransform    = translate;
-		windowItem.style.transform       = translate;
-		windowItem.style.overflow = "hidden";
-		windowItem.style.zIndex   = (itemCount+1).toString();
-		if (ui.noDropShadow === true) windowItem.style.boxShadow = "none";
-		ui.main.appendChild(windowItem);
-
-		// App launched in window
-		if(data.application === "media_stream") wsio.emit('receivedMediaStreamFrame', {id: data.id});
-        if(data.application === "media_block_stream") wsio.emit('receivedMediaBlockStreamFrame', {id: data.id, newClient: true});
-
-		// convert url if hostname is alias for current origin
-		var url = cleanURL(data.url);
-
-		function loadApplication() {
-			var init = {
-				id:     data.id,
-				x:      data.left,
-				y:      data.top+ui.titleBarHeight,
-				width:  data.width,
-				height: data.height,
-				resrc:  url,
-				date:   date
-			};
-
-			// load new app
-			if(window[data.application] === undefined) {
-				var js = document.createElement("script");
-				js.addEventListener('error', function(event) {
-					console.log("Error loading script: " + data.application + ".js");
-				}, false);
-				js.addEventListener('load', function(event) {
-					var newapp = new window[data.application]();
-					newapp.init(init);
-
-					if (newapp.state !== undefined) {
-						Object.observe(newapp.state, function (changes) {
-							if(isMaster) wsio.emit('updateAppState', {id: data.id, state: newapp.state});
-						}, ['update', 'add']);
-					}
-
-					newapp.load(data.data, date);
-					newapp.refresh(date);
-
-					applications[data.id]   = newapp;
-					controlObjects[data.id] = newapp;
-
-					if(data.animation === true) wsio.emit('finishedRenderingAppFrame', {id: data.id});
-				}, false);
-				js.type = "text/javascript";
-				js.src = url + "/" + data.application + ".js";
-				console.log(url + "/" + data.application + ".js");
-				document.head.appendChild(js);
-			}
-
-			// load existing app
-			else {
-				var app = new window[data.application]();
-				app.init(init);
-
-				if(app.state !== undefined){
-					Object.observe(app.state, function(changes) {
-						if(isMaster) wsio.emit('updateAppState', {id: data.id, state: app.state});
-					}, ['update', 'add']);
-				}
-
-				app.load(data.data, date);
-				app.refresh(date);
-
-				applications[data.id] = app;
-				controlObjects[data.id] = app;
-
-				if (data.animation === true) wsio.emit('finishedRenderingAppFrame', {id: data.id});
-				if (data.application === "movie_player") setTimeout(function() { wsio.emit('requestVideoFrame', {id: data.id}); }, 500);
-			}
-		}
-
-		// load all dependencies
-		if(data.resrc === undefined || data.resrc === null || data.resrc.length === 0){
-			loadApplication();
-		}
-		else {
-			var loadResource = function(idx) {
-				if (dependencies[data.resrc[idx]] === true) {
-					if((idx+1) < data.resrc.length) {
-						loadResource(idx+1);
-					}
-					else {
-						console.log("all resources loaded");
-						loadApplication();
-					}
-
-					return;
-				}
-
-				dependencies[data.resrc[idx]] = false;
-
-				var js = document.createElement("script");
-				js.addEventListener('error', function(event) {
-					console.log("Error loading script: " + data.resrc[idx]);
-				}, false);
-
-				js.addEventListener('load', function(event) {
-					dependencies[data.resrc[idx]] = true;
-
-					if((idx+1) < data.resrc.length) {
-						loadResource(idx+1);
-					}
-					else {
-						console.log("all resources loaded");
-						loadApplication();
-					}
-				});
-				js.type = "text/javascript";
-				js.src = url + "/" + data.resrc[idx];
-				document.head.appendChild(js);
-			};
-			// Start loading the first resource
-			loadResource(0);
-		}
->>>>>>> 0fb21ff9
 
 	wsio.on('createAppWindowInDataSharingPortal', function(data) {
 		var portal = dataSharingPortals[data.portal];
@@ -976,11 +809,7 @@
 		}
 	});*/
 
-<<<<<<< HEAD
-	wsio.on('releaseControlId', function(data) {
-=======
 	/*wsio.on('releaseControlId', function(data){
->>>>>>> 0fb21ff9
 		var ctrl  = getWidgetControlInstanceUnderPointer(data, ui.offsetX, ui.offsetY);
 		var regexSlider = /slider/;
 		var regexButton = /button/;
@@ -1012,18 +841,10 @@
 
 			}
 		}
-
-
-
-<<<<<<< HEAD
-	});
-	wsio.on('executeControlFunction', function(data) {
-		var ctrl = getWidgetControlInstanceById(data);
-=======
 	});*/
+
 	wsio.on('executeControlFunction', function(data){
 		var ctrl = getWidgetControlInstanceById(data.ctrl);
->>>>>>> 0fb21ff9
 		if(ctrl){
 			var ctrlId = ctrl.attr('id');
 			var action = "buttonPress";
@@ -1093,13 +914,8 @@
 
 	});
 
-<<<<<<< HEAD
-	wsio.on('sliderKnobLockAction', function(data) {
-		var ctrl = getWidgetControlInstanceById(data);
-=======
 	wsio.on('sliderKnobLockAction', function(data){
 		var ctrl   = getWidgetControlInstanceById(data.ctrl);
->>>>>>> 0fb21ff9
 		var slider = ctrl.parent();
 		var appId = data.ctrl.appId;
 		var app = applications[appId];
@@ -1174,13 +990,9 @@
 			}
 		}
 	});
-<<<<<<< HEAD
-
-	wsio.on('dropTextInputControl', function(data) { //Called when the user clicks outside the widget control while a lock exists on text input
-=======
+
 	/*wsio.on('dropTextInputControl', function(data){ //Called when the user clicks outside the widget control while a lock exists on text input
 		console.log("in dropTextInputControl->", data);
->>>>>>> 0fb21ff9
 		var ctrl = getWidgetControlInstanceById(data);
 		if (ctrl){
 			var textInput = ctrl.parent();
@@ -1188,6 +1000,7 @@
 			clearInterval(blinkControlHandle);
 		}
 	});*/
+
 	wsio.on('activateTextInputControl', function(data){
 		var ctrl = null;
 		console.log("in activateTextInputContControl->", data);
@@ -1207,6 +1020,7 @@
 			textInput.data("blinkControlHandle", blinkControlHandle);
 		}
 	});
+	
 	wsio.on('deactivateTextInputControl', function(data){ //Called when the user clicks outside the widget control while a lock exists on text input
 		console.log("in deactivateTextInputContControl->", data);
 		var ctrl = getWidgetControlInstanceById(data);
