--- conflicted
+++ resolved
@@ -1083,7 +1083,6 @@
 			clearInterval(blinkControlHandle);		
 		}
 	});
-<<<<<<< HEAD
 
 	wsio.on('setAnnotationWindowPosition', function(position_data) {
 		if (position_data.appId in annotationItems)
@@ -1116,6 +1115,4 @@
 		app.fileReceived = true;
 		console.log("file Data:",app.fileDataBuffer);
 	});*/
-=======
->>>>>>> e1ae1b05
 }