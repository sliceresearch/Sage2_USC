// SAGE2 is available for use under the SAGE2 Software License
//
// University of Illinois at Chicago's Electronic Visualization Laboratory (EVL)
// and University of Hawai'i at Manoa's Laboratory for Advanced Visualization and
// Applications (LAVA)
//
// See full text, terms and conditions in the LICENSE.txt included file
//
// Copyright (c) 2014-17

"use strict";

/* global FileManager, SAGE2_interaction, SAGE2DisplayUI, SAGE2_speech */
/* global removeAllChildren, SAGE2_copyToClipboard, parseBool */

/**
 * Web user interface
 *
 * @module client
 * @submodule SAGE2_UI
 * @class SAGE2_UI
 */

window.URL = (window.URL || window.webkitURL || window.msURL || window.oURL);
navigator.getUserMedia   = (navigator.getUserMedia  || navigator.webkitGetUserMedia ||
							navigator.mozGetUserMedia || navigator.msGetUserMedia);
document.exitPointerLock = document.exitPointerLock ||
							document.mozExitPointerLock  ||
							document.webkitExitPointerLock;

//
// Polyfill for 'bind' - needed for older version of iOS Safari mobile ;-(
//
/* eslint-disable */
if (!Function.prototype.bind) {
	Function.prototype.bind = function(oThis) {
		if (typeof this !== 'function') {
			// closest thing possible to the ECMAScript 5
			// internal IsCallable function
			throw new TypeError('Function.prototype.bind - what is trying to be bound is not callable');
		}
		var aArgs = Array.prototype.slice.call(arguments, 1);
		var _this = this;
		var FNOP    = function() {};
		var fBound  = function() {
			return _this.apply(this instanceof FNOP && oThis ? this : oThis,
						aArgs.concat(Array.prototype.slice.call(arguments)));
		};
		FNOP.prototype = this.prototype;
		fBound.prototype = new FNOP();
		return fBound;
	};
}


//
// Polyfill for 'startsWith'
//
if (!String.prototype.startsWith) {
	String.prototype.startsWith = function(searchString, position) {
		position = position || 0;
		return this.indexOf(searchString, position) === position;
	};
}
/* eslint-enable */
//

var wsio;
var displayUI;
var interactor;
var fileManager;
var keyEvents;
var touchMode;
var touchDist;
var touchTime;
var touchTap;
var touchTapTime;
var touchHold;
var touchStartX;
var touchStartY;

var openDialog;
var selectedAppEntry;
var selectedFileEntry;
var type2App;

var hasMouse;

var pointerDown;
var pointerX, pointerY;

var sage2Version;

var note;

var viewOnlyMode;

/**
 * Reload the page if a application cache update is available
 *
 */
if (window.applicationCache) {
	applicationCache.addEventListener('updateready', function() {
		window.location.reload();
	});
}

/**
 * Ask before closing the browser if desktop sharing in progress
 *
 */
window.addEventListener('beforeunload', function(event) {
	if (interactor && interactor.broadcasting) {
		// In fact, the message is unused for most browser as security measure
		var confirmationMessage = "SAGE2 Desktop sharing in progress";
		event.returnValue = confirmationMessage;  // Gecko, Trident, Chrome 34+
		return confirmationMessage;               // Gecko, WebKit, Chrome <34
	}
});

/**
 * Closing desktop sharing before the browser closes
 *
 */
window.addEventListener('unload', function(event) {
	if (interactor && interactor.broadcasting) {
		interactor.streamEnded();
		if (note) {
			note.close();
		}
	}
});

/**
 * When the page loads, SAGE2 starts
 *
 */
window.addEventListener('load', function(event) {
	SAGE2_init();
});

/**
 * When the page is resized
 *
 */
window.addEventListener('resize', function(event) {
	SAGE2_resize();
});



// Get Browser-Specifc Prefix
function getBrowserPrefix() {
	// Check for the unprefixed property.
	if ('hidden' in document) {
		return null;
	}
	// All the possible prefixes.
	var browserPrefixes = ['moz', 'ms', 'o', 'webkit'];

	for (var i = 0; i < browserPrefixes.length; i++) {
		var prefix = browserPrefixes[i] + 'Hidden';
		if (prefix in document) {
			return browserPrefixes[i];
		}
	}
	// The API is not supported in browser.
	return null;
}

// Get Browser Specific Hidden Property
function hiddenProperty(prefix) {
	if (prefix) {
		return prefix + 'Hidden';
	}
	return 'hidden';
}

// Get Browser Specific Visibility State
function visibilityState(prefix) {
	if (prefix) {
		return prefix + 'VisibilityState';
	}
	return 'visibilityState';
}

// Get Browser Specific Event
function visibilityEvent(prefix) {
	if (prefix) {
		return prefix + 'visibilitychange';
	}
	return 'visibilitychange';
}

function notifyMe(message) {
	// Let's check if the browser supports notifications
	if (!("Notification" in window)) {
		console.log("This browser does not support desktop notification");
		return null;
	} else if (Notification.permission === "granted") {
		// Let's check whether notification permissions have already been granted
		// If it's okay let's create a notification
		var notification = new Notification("SAGE2 Notification", {
			icon: "images/S2-logo.png",
			body: message
		});
		return notification;
	} else if (Notification.permission !== 'denied') {
		// Otherwise, we need to ask the user for permission
		Notification.requestPermission(function (permission) {
			// If the user accepts, let's create a notification
			if (permission === "granted") {
				var notification = new Notification("Hi there!");
				return notification;
			}
		});
	}
	return null;
}

/**
 * setupFocusHandlers
 *
 * @method setupFocusHandlers
 */
function setupFocusHandlers() {
	window.addEventListener("focus", function(evt) {
		// console.log('got focus');
	}, false);
	window.addEventListener("blur", function(evt) {
		// console.log('got blur');
	}, false);

	// Get Browser Prefix
	var prefix   = getBrowserPrefix();
	var hidden   = hiddenProperty(prefix);
	// var visState = visibilityState(prefix);
	var visEvent = visibilityEvent(prefix);

	document.addEventListener(visEvent, function(event) {
		if (document[hidden]) {
			if (interactor && interactor.broadcasting) {
				note = notifyMe("Keep browser tab with SAGE2 UI visible during screen sharing");
			}
		} else {
			if (note) {
				note.close();
			}
		}
	});
}


/**
 * Entry point of the user interface
 *
 * @method SAGE2_init
 */
function SAGE2_init() {
	// Redirection to HTTPS
	if (window.location.protocol === "http:") {
		var xhr = new XMLHttpRequest();
		xhr.open("GET", "config", true);
		xhr.onreadystatechange = function() {
			if (xhr.readyState === 4 && xhr.status === 200) {
				var json_cfg = JSON.parse(xhr.responseText);

				var https_port;
				if (json_cfg.rproxy_secure_port !== undefined) {
					https_port = ":" + json_cfg.rproxy_secure_port.toString();
				} else {
					https_port = ":" + json_cfg.secure_port.toString();
				}
				if (https_port === ":443") {
					https_port = "";
				}

				window.location.replace("https://" + window.location.hostname + https_port + window.location.pathname);
			}
		};
		xhr.send();
		return;
	}

	// Check if the viewonly flag is passed in the URL
	viewOnlyMode = parseBool(getParameterByName("viewonly"));

	// Detect which browser is being used
	SAGE2_browser();

	// Setup focus events
	if ("Notification" in window && !viewOnlyMode) {
		Notification.requestPermission(function (permission) {
			console.log('Request', permission);
		});
	}
	setupFocusHandlers();

	// Deal with the warning label in the UI if Chrome or not Chrome
	if (!__SAGE2__.browser.isMobile) {
		if (!__SAGE2__.browser.isChrome) {
			var chromeWarn = document.getElementById("usechrome");
			// Make it visible
			chromeWarn.style.display = "block";
		}
	}

	// Create a connection to the SAGE2 server
	wsio = new WebsocketIO();
	wsio.open(function() {
		console.log("Websocket opened");

		// Show and hide elements once connect to server
		document.getElementById('loadingUI').style.display     = "none";
		document.getElementById('displayUIDiv').style.display  = "block";
		if (viewOnlyMode) {
			// remove the button container
			document.getElementById('menuContainer').style.display = "none";
			// remove the top menu bar
			document.getElementById('mainMenuBar').style.display   = "none";
		} else {
			// show the button container
			document.getElementById('menuContainer').style.display = "block";
		}

		// Start an initial resize of the UI once we get a connection
		SAGE2_resize();

		setupListeners();

		// Get the cookie for the session, if there's one
		var session = getCookie("session");

		var clientDescription = {
			clientType: "sageUI",
			requests: {
				config:  true,
				version: true,
				time:    false,
				console: false
			},
			browser: __SAGE2__.browser,
			session: session
		};
		wsio.emit('addClient', clientDescription);

		// Interaction object: file upload, desktop sharing, ...
		interactor = new SAGE2_interaction(wsio);
		interactor.setFileUploadStartCallback(fileUploadStart);
		interactor.setFileUploadProgressCallback(fileUploadProgress);
		interactor.setFileUploadCompleteCallback(fileUploadComplete);

		// Send message to desktop capture Chrome extension
		window.postMessage('SAGE2_desktop_capture_enabled', "*");
	});

	// socket close event (i.e. server crashed)
	wsio.on('close', function(evt) {
		// show a popup
		showSAGE2Message("Server offline");
		// try to reload every few seconds
		var refresh = setInterval(function() {
			reloadIfServerRunning(function() {
				clearInterval(refresh);
			});
		}, 2000);
	});

	var sage2UI = document.getElementById('sage2UICanvas');

	sage2UI.addEventListener('dragover',  preventDefault, false);
	sage2UI.addEventListener('dragenter', fileDragEnter,  false);
	sage2UI.addEventListener('dragleave', fileDragLeave,  false);
	sage2UI.addEventListener('drop',      fileDrop,       false);

	// Force click for Safari, events:
	//   webkitmouseforcewillbegin webkitmouseforcechanged
	//   webkitmouseforcedown webkitmouseforceup
	sage2UI.addEventListener("webkitmouseforceup", forceClick, false);

	if (webix) {
		// disabling the webix touch managment for now
		webix.Touch.disable();
		// Fix webix layer system to be above SAGE2 UI
		webix.ui.zIndexBase = 2000;
	}

	document.addEventListener('mousemove',  mouseCheck,   false);
	document.addEventListener('touchstart', touchStart,   false);
	document.addEventListener('touchend',   touchEnd,     false);
	document.addEventListener('touchmove',  touchMove,    false);
	document.addEventListener('keyup',      escapeDialog, false);
	document.addEventListener('keydown',    noBackspace,  false);

	keyEvents = false;
	openDialog = null;
	selectedAppEntry = null;
	selectedFileEntry = null;
	touchTime = 0;
	touchTapTime = 0;
	touchHold = null;
	touchMode = "";

	type2App = {
		images:   "image_viewer",
		videos:   "movie_player",
		pdfs:     "pdf_viewer",
		sessions: "load_session"
	};

	hasMouse = false;
	console.log("Assuming mobile device");

	// Event listener to the Chrome EXTENSION for desktop capture
	window.addEventListener('message', function(event) {
		if (event.origin !== window.location.origin) {
			return;
		}
		if (event.data.cmd === "SAGE2_desktop_capture-Loaded") {
			if (interactor !== undefined && interactor !== null) {
				// Chrome extension is loaded
				console.log('SAGE2 Chrome extension is loaded');
				interactor.chromeDesktopCaptureEnabled = true;
			}
		}
		if (event.data.cmd === "window_selected") {
			interactor.captureDesktop(event.data.mediaSourceId);
		}
		// event coming from the extension icon ("send screenshot to..."")
		if (event.data.cmd === "screenshot") {
			// declare mime type to be "image/jpeg" for screenshots
			event.data.mime = "image/jpeg";
			wsio.emit('loadImageFromBuffer', event.data);
		}
		// event coming from the extension icon ("send webpage to..."")
		if (event.data.cmd === "openlink") {
			wsio.emit('openNewWebpage', {
				id: interactor.uniqueID,
				url: event.data.url
			});
		}
	});

	// This will startup the uiNote and uiDraw sections of the UI.
	setupAppContextMenuDiv();
	setupUiNoteMaker();
	setupUiDrawCanvas();
}

//
// Show error message
// if time given as parameter in seconds, close after delay
//
function showSAGE2Message(message, delay) {
	var aMessage = webix.alert({
		type:  "alert-warning",
		title: "SAGE2 Message",
		ok:    "OK",
		width: "40%",
		text:  "<span style='font-weight:bold;'>" + message + "</span>"
	});
	if (delay) {
		setTimeout(function() {
			if (aMessage) {
				webix.modalbox.hide(aMessage);
			}
		}, delay * 1000);
	}
}

function setupListeners() {
	wsio.on('initialize', function(data) {
		interactor.setInteractionId(data.UID);
		pointerDown = false;
		pointerX    = 0;
		pointerY    = 0;

		var sage2UI = document.getElementById('sage2UICanvas');

		// Build the file manager
		fileManager = new FileManager(wsio, "fileManager", interactor.uniqueID);
		webix.DragControl.addDrop("displayUIDiv", {
			$drop: function(source, target, event) {
				var dnd = webix.DragControl.getContext();
				// Calculate the position of the drop
				var x, y;
				if (hasMouse) {
					// Desktop
					x = event.layerX / event.target.clientWidth;
					y = event.layerY / event.target.clientHeight;
				} else {
					// Mobile: convert from touch screen coordinate to element
					var bbox = sage2UI.getBoundingClientRect();
					x = (fileManager.dragPosition.x - bbox.left) / sage2UI.clientWidth;
					y = (fileManager.dragPosition.y - bbox.top)  / sage2UI.clientHeight;
				}
				// Open the files
				for (var i = 0; i < dnd.source.length; i++) {
					fileManager.openItem(dnd.source[i], [x, y]);
				}
			}
		});

		// First request the files
		wsio.emit('requestStoredFiles');
	});

	// Open a popup on message sent from server
	wsio.on('errorMessage', function(data) {
		showSAGE2Message(data);
	});

	wsio.on('setupDisplayConfiguration', function(config) {
		displayUI = new SAGE2DisplayUI();
		displayUI.init(config, wsio);
		displayUI.resize();

		var sage2Min  = Math.min(config.totalWidth, config.totalHeight);
		var screenMin = Math.min(screen.width, screen.height);
		interactor.setPointerSensitivity(sage2Min / screenMin);

		// Update the file manager
		if (fileManager) {
			fileManager.serverConfiguration(config);
		}

		if (config.name && config.name !== "Windows" && config.name !== "localhost") {
			document.title = "SAGE2 - " + config.name;
		} else {
			document.title = "SAGE2 - " + config.host;
		}
	});

	wsio.on('createAppWindowPositionSizeOnly', function(data) {
		displayUI.addAppWindow(data);
	});

	wsio.on('showStickyPin', function(data) {
		displayUI.showStickyPin(data);
	});

	wsio.on('hideStickyPin', function(data) {
		displayUI.hideStickyPin(data);
	});

	wsio.on('deleteElement', function(data) {
		displayUI.deleteApp(data.elemId);
	});

	wsio.on('updateItemOrder', function(data) {
		displayUI.updateItemOrder(data);
	});

	wsio.on('setItemPosition', function(data) {
		displayUI.setItemPosition(data);
	});

	wsio.on('setItemPositionAndSize', function(data) {
		displayUI.setItemPositionAndSize(data);
	});

	// webUI partition wsio messages
	wsio.on('createPartitionBorder', function(data) {
		displayUI.addPartitionBorder(data);
	});

	wsio.on('deletePartitionWindow', function(data) {
		displayUI.deletePartition(data.id);
	});

	wsio.on('partitionMoveAndResizeFinished', function(data) {
		displayUI.setPartitionPositionAndSize(data);
	});

	wsio.on('updatePartitionBorders', function(data) {
		displayUI.updateHighlightedPartition(data);
	});

	wsio.on('updatePartitionColor', function (data) {
		displayUI.setPartitionColor(data);
	});

	// Receive a message when an application state is upated
	wsio.on('applicationState', function(data) {
		if (data.application === "Webview") {
			var icon = document.getElementById(data.id + "_icon");
			if (icon && data.state.favicon) {
				// Update the icon of the app window with the favicon of the site
				icon.src = data.state.favicon;
			}
		}
	});

	// Server sends the SAGE2 version
	wsio.on('setupSAGE2Version', function(data) {
		sage2Version = data;
		console.log('SAGE2: version', data.base, data.branch, data.commit, data.date);
	});

	wsio.on('availableApplications', function(data) {
		var appList = document.getElementById('appList');
		var appListContainer = document.getElementById('appListContainer');
		var size = parseInt(appListContainer.style.width, 10) / 6;

		removeAllChildren(appList);

		var i = 0;
		var appname;
		var fullpath;
		while (i < data.length) {
			var row = document.createElement('tr');
			var appsPerRow = Math.min(data.length - i, 6);
			for (var j = 0; j < appsPerRow; j++) {
				appname  = data[i + j].exif.FileName;
				fullpath = data[i + j].id;
				var col = document.createElement('td');
				col.id  = "available_app_row_" + appname;
				col.setAttribute("application", appname);
				col.setAttribute("appfullpath", fullpath);
				col.style.verticalAlign = "top";
				col.style.textAlign = "center";
				col.style.width = size + "px";
				col.style.paddingTop = "12px";
				col.style.paddingBottom = "12px";
				var appIcon = document.createElement('img');
				appIcon.id = "available_app_icon_" + appname;
				appIcon.setAttribute("application", appname);
				appIcon.setAttribute("appfullpath", fullpath);
				appIcon.src = data[i + j].exif.SAGE2thumbnail + "_256.jpg";
				appIcon.width = parseInt(size * 0.8, 10);
				appIcon.height = parseInt(size * 0.8, 10);
				var appName = document.createElement('p');
				appName.id = "available_app_name_" + appname;
				appName.setAttribute("application", appname);
				appName.setAttribute("appfullpath", fullpath);
				appName.textContent = data[i + j].exif.metadata.title;
				col.appendChild(appIcon);
				col.appendChild(appName);
				row.appendChild(col);
			}
			appList.appendChild(row);
			i += appsPerRow;
		}

		showDialog('appLauncherDialog');
	});

	wsio.on('storedFileList', function(data) {
		document.getElementById('images-dir').checked   = false;
		document.getElementById('pdfs-dir').checked     = false;
		document.getElementById('videos-dir').checked   = false;
		document.getElementById('sessions-dir').checked = false;

		var images   = document.getElementById('images');
		var videos   = document.getElementById('videos');
		var pdfs     = document.getElementById('pdfs');
		var sessions = document.getElementById('sessions');

		removeAllChildren(images);
		removeAllChildren(videos);
		removeAllChildren(pdfs);
		removeAllChildren(sessions);

		var longestImageName   = createFileList(data, "images",   images);
		var longestVideoName   = createFileList(data, "videos",   videos);
		var longestPdfName     = createFileList(data, "pdfs",     pdfs);
		var longestSessionName = createFileList(data, "sessions", sessions);

		var longest = Math.max(longestImageName, longestVideoName, longestPdfName, longestSessionName);
		document.getElementById('fileListElems').style.width = (longest + 60).toString() + "px";

		// showDialog('mediaBrowserDialog');
		if (fileManager) {
			// Update the filemanager with the new list
			fileManager.updateFiles(data);
		}
	});

	wsio.on('requestNextFrame', function(data) {
		interactor.requestMediaStreamFrame();
	});

	wsio.on('stopMediaCapture', function() {
		if (interactor.mediaStream !== null) {
			var track = interactor.mediaStream.getTracks()[0];
			track.stop();
			// close notification
			if (note) {
				note.close();
			}
		}
	});

	wsio.on('appContextMenuContents', function(data) {
		setAppContextMenuEntries(data);
	});

	wsio.on('sendDataToClient', function(data) {
		// Depending on the specified func does different things
		if (data.func === 'uiDrawSetCurrentStateAndShow') {
			uiDrawSetCurrentStateAndShow(data);
		} else if (data.func === 'uiDrawMakeLine') {
			uiDrawMakeLine(data);
		} else {
			console.log("Error, data for client contained invalid function:" + data.func);
		}
	});

	// Message from server reporting screenshot ability of display clients
	wsio.on('reportIfCanWallScreenshot', function(data) {
		if (data.capableOfScreenshot) {
			// Enable the menu item
			$$('topmenu').enableItem('wallScreenshot_menu');
		} else {
			// No luck (need to use Electron)
			console.log("Server> No screenshot capability");
		}
	});

	wsio.on('setVoiceNameMarker', function(data) {
		SAGE2_speech.setNameMarker(data.name);
	});
	wsio.on('playVoiceCommandSuccessSound', function(data) {
		// SAGE2_speech.successSound.play();
		SAGE2_speech.textToSpeech(data.message);
	});
	wsio.on('playVoiceCommandFailSound', function(data) {
		// SAGE2_speech.failSound.play();
		SAGE2_speech.textToSpeech(data.message);
	});
}

/**
 * Handler resizes
 *
 * @method SAGE2_resize
 * @param ratio {Number} scale factor
 */
function SAGE2_resize(ratio) {
	ratio = ratio || 1.0;

	var fm = document.getElementById('fileManager');
	if (fm.style.display === "block") {
		ratio = 0.5;
	}

	resizeMenuUI(ratio);
	resizeDialogs();

	if (displayUI) {
		displayUI.resize(ratio);

		var mainUI = document.getElementById('mainUI');
		var newHeight = window.innerHeight - mainUI.clientHeight;
		fileManager.main.config.height = newHeight - 10;
		fileManager.main.adjust();
	}
}

/**
 * Resize menus
 *
 * @method resizeMenuUI
 * @param ratio {Number} scale factor
 */
function resizeMenuUI(ratio) {
	if (!viewOnlyMode) {
		var menuContainer = document.getElementById('menuContainer');
		var menuUI        = document.getElementById('menuUI');

		// Extra scaling factor
		ratio = ratio || 1.0;

		var menuScale = 1.0;
		var freeWidth = window.innerWidth * ratio;
		if (freeWidth < 840) {
			// 9 buttons, 120 pixels per button
			// menuScale = freeWidth / 1080;
			// 10 buttons, 120 pixels per button
			// menuScale = freeWidth / 1200;
			// 8 buttons, 120 pixels per button
			// menuScale = freeWidth / 960;
			// 7 buttons, 120 pixels per button
			menuScale = freeWidth / 840;
		}

		menuUI.style.webkitTransform = "scale(" + menuScale + ")";
		menuUI.style.mozTransform = "scale(" + menuScale + ")";
		menuUI.style.transform = "scale(" + menuScale + ")";
		menuContainer.style.height = parseInt(86 * menuScale, 10) + "px";

		// Center the menu bar
		var mw = menuUI.getBoundingClientRect().width;
		menuContainer.style.marginLeft = Math.round((window.innerWidth - mw) / 2) + "px";
	}
}

/**
 * Get a CSS value from a style sheet
 *
 * @method getCSSProperty
 * @param cssFile {String} CSSS sheet
 * @param selector {String} item to search
 */
function getCSSProperty(cssFile, selector) {
	for (var i = 0; i < document.styleSheets.length; i++) {
		var sheet = document.styleSheets[i];
		if (sheet.href && sheet.href.indexOf(cssFile) >= 0) {
			var rules = sheet.cssRules ? sheet.cssRules : sheet.rules;
			if (!rules || rules.length === 0) {
				return null;
			}
			for (var j = 0; j < rules.length; j++) {
				if (rules[j].selectorText === selector) {
					return rules[j];
				}
			}
			break;
		}
	}
	return null;
}

/**
 * Resize window handling
 *
 * @method resizeDialogs
 */
function resizeDialogs() {
	var windowAspect = window.innerWidth / window.innerHeight;
	var appListContainer = document.getElementById('appListContainer');
	appListContainer.style.width  = (window.innerWidth * 0.7 - 24).toString() + "px";
	appListContainer.style.height = (window.innerHeight * 0.7 - 72).toString() + "px";
	var fileListContainer = document.getElementById('fileListContainer');
	fileListContainer.style.width  = (window.innerWidth / 2 * 0.6 - 24).toString() + "px";
	fileListContainer.style.height = (window.innerHeight / 2 - 72).toString() + "px";
	var metadata = document.getElementById('metadata');
	metadata.style.left   = (window.innerWidth / 2 * 0.6 - 13).toString() + "px";
	metadata.style.width  = (window.innerWidth / 2 * 0.4).toString() + "px";
	metadata.style.height = (window.innerHeight / 2 - 72).toString() + "px";
	var sage2pointerHelp  = document.getElementById('sage2pointerHelp');
	var sage2pointerHelpAspect  = 1264.25 / 982.255;
	if (sage2pointerHelpAspect <= windowAspect) {
		sage2pointerHelp.height = window.innerHeight * 0.7;
		sage2pointerHelp.width  = sage2pointerHelp.height * sage2pointerHelpAspect;
	} else {
		sage2pointerHelp.width  = window.innerWidth * 0.7;
		sage2pointerHelp.height = sage2pointerHelp.width / sage2pointerHelpAspect;
	}
}

/**
 * Create a list of element, returns the longest one
 *
 * @method createFileList
 * @param list {Event} list of files
 * @param type {Event} type of list
 * @param parent {Event} add elements to parent
 * @return {Number} return the longest elememt
 */
function createFileList(list, type, parent) {
	var textWidthTest = document.getElementById('textWidthTest');
	var longest = 0;
	for (var i = 0; i < list[type].length; i++) {
		var file = document.createElement('li');
		file.textContent = list[type][i].exif.FileName;
		file.id          = "file_" + list[type][i].exif.FileName;
		file.setAttribute("application", type2App[type]);

		// Use the file id that contains the complete path on the server
		file.setAttribute("file", list[type][i].id);

		file.setAttribute("thumbnail", list[type][i].exif.SAGE2thumbnail);
		parent.appendChild(file);

		textWidthTest.textContent = file.textContent;
		var textWidth = (textWidthTest.clientWidth + 1);
		if (textWidth > longest) {
			longest = textWidth;
		}
	}
	textWidthTest.textContent = "";
	return longest;
}

/**
 * Prevent default event processing on a event
 *
 * @method preventDefault
 * @param event {Event} event data
 */
function preventDefault(event) {
	if (event.preventDefault) {
		// required by FF + Safari
		event.preventDefault();
	}
	// tells the browser what drop effect is allowed here
	event.dataTransfer.dropEffect = 'copy';
	// required by IE
	return false;
}

/**
 * Start drag'n'drop
 *
 * @method fileDragEnter
 * @param event {Event} event data
 */
function fileDragEnter(event) {
	event.preventDefault();

	var sage2UI = document.getElementById('sage2UICanvas');
	sage2UI.style.borderStyle = "dashed";
	displayUI.fileDrop = true;
	displayUI.draw();
}

/**
 * Detect drag leave event
 *
 * @method fileDragLeave
 * @param event {Event} event data
 */
function fileDragLeave(event) {
	event.preventDefault();

	var sage2UI = document.getElementById('sage2UICanvas');
	sage2UI.style.borderStyle = "solid";
	displayUI.fileDrop = false;
	displayUI.draw();
}

/**
 * Handler for file drop
 *
 * @method fileDrop
 * @param event {Event} event data
 */
function fileDrop(event) {
	if (event.preventDefault) {
		event.preventDefault();
	}

	// Update the UI
	var sage2UI = document.getElementById('sage2UICanvas');
	sage2UI.style.borderStyle = "solid";
	displayUI.fileDrop = false;
	displayUI.draw();

	// trigger file upload
	var x = event.layerX / event.target.clientWidth;
	var y = event.layerY / event.target.clientHeight;
	if (event.dataTransfer.files.length > 0) {
		// upload a file
		// displayUI.fileUpload = true;
		displayUI.uploadPercent = 0;
		interactor.uploadFiles(event.dataTransfer.files, x, y);
	} else {
		// URLs and text and ...
		if (event.dataTransfer.types) {
			// types: text/uri-list  text/plain text/html ...
			var content;
			if (event.dataTransfer.types.indexOf('text/uri-list') >= 0) {
				// choose uri as first choice
				content = event.dataTransfer.getData('text/uri-list');
			} else {
				// default to text
				content = event.dataTransfer.getData('text/plain');
			}
			interactor.uploadURL(content, x, y);
			return false;
		}
		console.log("Your browser does not support the types property: drop aborted");
	}
	return false;
}

var msgOpen = false;
var uploadMessage, msgui;

/**
 * File upload start callback
 *
 * @method fileUploadStart
 * @param files {Object} array-like that containing the file infos
 */
function fileUploadStart(files) {
	// Template for a prograss bar form
	var aTemplate = '<div style="padding:0; margin: 0;"class="webix_el_box">' +
		'<div style="width:#proc#%" class="webix_accordionitem_header">&nbsp;</div></div>';
	webix.protoUI({
		name: "ProgressBar",
		defaults: {
			template: aTemplate,
			data: {	proc: 0	},
			borderles: true,
			height: 25
		},
		setValue: function(val) {
			if ((val < 0) || (val > 100)) {
				throw "Invalid val: " + val + " need in range 0..100";
			}
			this.data.proc = val;
			this.refresh();
		}
	}, webix.ui.template);

	// Build the form with file names
	var form = [];
	var aTitle;
	var panelHeight = 80;
	if (files.length === 1) {
		aTitle = "Uploading a file";
		form.push({view: "label", align: "center", label: files[0].name});
	} else {
		aTitle = "Uploading " + files.length + " files";
		panelHeight = 140;

		for (var i = 0; i < Math.min(files.length, 3); i++) {
			var aLabel = (i + 1).toString() + " - " + files[i].name;
			form.push({view: "label", align: "left", label: aLabel});
		}
		if (files.length > 3) {
			form.push({view: "label", align: "left", label: "..."});
		}
	}
	// Add the progress bar element from template
	form.push({id: 'progressBar', view: 'ProgressBar'});

	// Create a modal window wit empty div
	uploadMessage = webix.modalbox({
		title: aTitle,
		buttons: ["Cancel"],
		margin: 25,
		text: "<div id='box_content' style='width:100%; height:100%'></div>",
		width: "80%",
		position: "center",
		callback: function(result) {
			interactor.cancelUploads();
			msgOpen = false;
			webix.modalbox.hide(this);
		}
	});
	// Add the form into the div
	msgui = webix.ui({
		container: "box_content",
		height: panelHeight,
		rows: form
	});
	// The dialog is now open
	msgOpen = true;
}

/**
 * File upload progress callback
 *
 * @method fileUploadProgress
 * @param percent {Number} process
 */
function fileUploadProgress(percent) {
	// upadte the progress bar element
	var pgbar = $$('progressBar');
	var val   = percent * 100;
	if (val > 100) {
		val = 0;
	}
	pgbar.setValue(val);
}

/**
 * Triggered on file upload complete: redraw UI
 *
 * @method fileUploadComplete
 */
function fileUploadComplete() {
	// close the modal window if still open
	if (msgOpen) {
		webix.modalbox.hide(uploadMessage);
	}

	// Seems useful, sometimes (at the end of upload)
	setTimeout(function() {
		displayUI.fileUpload = false;
		displayUI.draw();
	}, 500);
}

/**
 * Upload a file from the UI (not drag-and-drop)
 *
 * @method fileUploadFromUI
 */
function fileUploadFromUI() {
	// Hide the dialog
	hideDialog('localfileDialog');

	// trigger file upload
	var thefile = document.getElementById('filenameForUpload');
	displayUI.fileUpload = true;
	displayUI.uploadPercent = 0;
	interactor.uploadFiles(thefile.files, 0, 0);
}


/**
 * Handler for mouse press
 *
 * @method pointerPress
 * @param event {Event} event data
 */
function pointerPress(event) {
	if (event.target.id === "sage2UICanvas") {
		// pointerDown used to detect the drag event
		pointerDown = true;
		displayUI.pointerMove(pointerX, pointerY);

		// Dont send the middle click (only when pointer captured)
		if (event.button !== 1) {
			// then send the click
			var btn = (event.button === 0) ? "left" : (event.button === 1) ? "middle" : "right";
			displayUI.pointerPress(btn);
		}
		hideAppContextMenuDiv();
		clearContextMenu();
		event.preventDefault();
	} else if (event.target.id === "mainUI") {
		hideAppContextMenuDiv();
		clearContextMenu();
	}
}

/**
 * Handler for mouse up
 *
 * @method pointerRelease
 * @param event {Event} event data
 */
function pointerRelease(event) {
	if (event.target.id === "sage2UICanvas") {
		// pointerDown used to detect the drag event
		pointerDown = false;
		displayUI.pointerMove(pointerX, pointerY);

		// Dont send the middle click (only when pointer captured)
		if (event.button !== 1) {
			// then send the pointer release
			var btn = (event.button === 0) ? "left" : (event.button === 1) ? "middle" : "right";
			displayUI.pointerRelease(btn);
		}

		event.preventDefault();
	}
}


/**
 * Handler for mouse move
 *
 * @method pointerMove
 * @param event {Event} event data
 */
function pointerMove(event) {
	// listen for keyboard events if mouse moved over sage2UI
	if (event.target.id === "sage2UICanvas" && keyEvents === false) {
		document.addEventListener('keydown',  keyDown,  false);
		document.addEventListener('keyup',    keyUp,    false);
		document.addEventListener('keypress', keyPress, false);
		keyEvents = true;
	} else if (event.target.id !== "sage2UICanvas" && keyEvents === true) {
		document.removeEventListener('keydown',  keyDown,  false);
		document.removeEventListener('keyup',    keyUp,    false);
		document.removeEventListener('keypress', keyPress, false);
		keyEvents = false;
	}

	if (event.target.id === "sage2UICanvas") {
		var rect   = event.target.getBoundingClientRect();
		var mouseX = event.clientX - rect.left;
		var mouseY = event.clientY - rect.top;
		pointerX   = mouseX;
		pointerY   = mouseY;

		if (pointerDown) {
			// Send pointer event only during drag events
			displayUI.pointerMove(pointerX, pointerY);
		} else {
			// Otherwise test for application hover
			displayUI.highlightApplication(pointerX, pointerY);
		}

	} else {
		// Loose focus
		pointerDown = false;
	}
}

/**
 * First handler for mouse event: fiding out if device has a mouse
 *
 * @method mouseCheck
 * @param event {Event} event data
 */
function mouseCheck(event) {
	var movementX = event.movementX || event.mozMovementX || event.webkitMovementX || 0;
	var movementY = event.movementY || event.mozMovementY || event.webkitMovementY || 0;
	if (!__SAGE2__.browser.isSafari && !__SAGE2__.browser.isIE && (movementX === 0 && movementY === 0 ||
			(Date.now() - touchTime) < 1000)) {
		return;
	}
	if (__SAGE2__.browser.isSafari && __SAGE2__.browser.isIOS) {
		return;
	}
	if (__SAGE2__.browser.isIE && __SAGE2__.browser.isWinPhone) {
		return;
	}
	hasMouse = true;
	console.log("Detected as desktop device");

	document.addEventListener('mousedown',  pointerPress,    false);
	document.addEventListener('mouseup',    pointerRelease,  false);
	document.addEventListener('mousemove',  pointerMove,     false);
	document.addEventListener('wheel',      pointerScroll,   false);
	document.addEventListener('click',      pointerClick,    false);
	document.addEventListener('dblclick',   pointerDblClick, false);

	document.removeEventListener('mousemove', mouseCheck, false);

	var uiButtonImg = getCSSProperty("style_ui.css", "#menuUI tr td:hover img");
	if (uiButtonImg !== null) {
		uiButtonImg.style.webkitTransform = "scale(1.2)";
		uiButtonImg.style.mozTransform    = "scale(1.2)";
		uiButtonImg.style.transform       = "scale(1.2)";
	}
	// Display/hide the labels under the UI buttons
	// var uiButtonP = getCSSProperty("style_ui.css", "#menuUI tr td p");
	// if (uiButtonP !== null) {
	// 	uiButtonP.style.opacity = "0.0";
	// }
}

/**
 * Handler for click event
 *
 * @method pointerClick
 * @param event {Event} event data
 */
function pointerClick(event) {
	handleClick(event.target);
}

/**
 * Processing click
 *
 * @method handleClick
 * @param element {Element} DOM element triggering the click
 */
function handleClick(element) {
	// Menu Buttons
	if (element.id === "sage2pointer"        || element.id === "sage2pointerContainer" || element.id === "sage2pointerLabel") {
		interactor.startSAGE2Pointer(element.id);
	} else if (element.id === "sharescreen"  || element.id === "sharescreenContainer"  || element.id === "sharescreenLabel") {
		interactor.startScreenShare();
	} else if (element.id === "applauncher"  || element.id === "applauncherContainer"  || element.id === "applauncherLabel") {
		wsio.emit('requestAvailableApplications');
	} else if (element.id === "mediabrowser" || element.id === "mediabrowserContainer" || element.id === "mediabrowserLabel") {
		if (!hasMouse) {
			//  && !__SAGE2__.browser.isIPad && !__SAGE2__.browser.isAndroidTablet) {
			// wsio.emit('requestStoredFiles');
			showDialog('mediaBrowserDialog');
		} else {
			// Open the new file manager
			var fm = document.getElementById('fileManager');
			if (fm.style.display === "none") {
				fm.style.display = "block";
				SAGE2_resize(0.6);
				fileManager.refresh();
			} else {
				fm.style.display = "none";
				SAGE2_resize(1.0);
			}
		}
	} else if (element.id === "arrangement" || element.id === "arrangementContainer" || element.id === "arrangementLabel") {
		showDialog('arrangementDialog');
	} else if (element.id === "browser") {
		// Build a webix dialog
		webix.ui({
			view: "window",
			id: "browser_form",
			position: "center",
			modal: true,
			zIndex: "1999",
			head: "Open a browser window",
			width: 400,
			body: {
				view: "form",
				borderless: false,
				elements: [
					// URL box
					{view: "text", value: "", id: "browser_url", label: "Please enter a URL:", name: "browser_url"},
					// Shortcut for some sites
					{view: "combo", id: "field_t", label: "Commonly used", value: "1",
						options: { body: {
							data: [
								{id: 1, value: "Google Docs - documents"},
								{id: 2, value: "Office 365 - office online"},
								{id: 3, value: "Appear.in - videoconference"},
								{id: 4, value: "Youtube - videos"},
								{id: 5, value: "Slack - team collaboration"},
								{id: 6, value: "NbViewer - jupyter notebooks"},
								{id: 7, value: "PubMed - biomedical literature"}
							],
							on: {
								onItemClick: function(id) {
									var urls = [
										"https://docs.google.com/",
										"https://login.microsoftonline.com/",
										"https://appear.in/",
										"https://www.youtube.com/",
										"https://slack.com/signin",
										"https://nbviewer.jupyter.org/",
										"https://www.ncbi.nlm.nih.gov/pubmed/"
									];
									$$('browser_url').setValue(urls[id - 1]);
								}
							}
						}
						}
					},
					// Google search
					{view: "text", value: "", id: "browser_search",
						label: "or search terms (with Google):", name: "browser_search"},
					{margin: 5, cols: [
						{view: "button", value: "Cancel", click: function() {
							this.getTopParentView().hide();
						}},
						{view: "button", value: "Open", type: "form", click: function() {
							// get the values from the form
							var values = this.getFormView().getValues();
							var url = "";
							// if it was a URL entry
							if (values.browser_url) {
								// check if it looks like a URL
								if ((values.browser_url.indexOf("://") === -1) &&
									!values.browser_url.startsWith("/")) {
									url = 'http://' + values.browser_url;
								} else {
									url = values.browser_url;
								}
							} else {
								// a search entry
								url = 'https://www.google.com/#q=' + values.browser_search;
							}
							// if we have something valid, open a webview
							if (url) {
								wsio.emit('openNewWebpage', {
									id: interactor.uniqueID,
									url: url
								});
							}
							// close the form
							this.getTopParentView().hide();
						}}
					]}
				],
				elementsConfig: {
					labelPosition: "top"
				}
			}
		}).show();

		// Attach handlers for keyboard
		$$("browser_url").attachEvent("onKeyPress", function(code, e) {
			// ESC closes
			if (code === 27 && !e.ctrlKey && !e.shiftKey && !e.altKey) {
				this.getTopParentView().hide();
				return false;
			}
			// ENTER activates
			if (code === 13 && !e.ctrlKey && !e.shiftKey && !e.altKey) {
				var values = this.getFormView().getValues();
				var url = "";
				// if it was a URL entry
				if (values.browser_url) {
					// check if it looks like a URL
					if ((values.browser_url.indexOf("://") === -1) &&
						!values.browser_url.startsWith("/")) {
						url = 'http://' + values.browser_url;
					} else {
						url = values.browser_url;
					}
				}
				// if we have something valid, open a webview
				if (url) {
					// wsio.emit('openNewWebpage', {
					// 	id: interactor.uniqueID,
					// 	url: url
					// });
					wsio.emit('addNewWebElement', {
						type: "application/url",
						url: url, position: [0, 0],
						id: interactor.uniqueID,
						SAGE2_ptrName:  localStorage.SAGE2_ptrName,
						SAGE2_ptrColor: localStorage.SAGE2_ptrColor
					});
				}
				// close the form
				this.getTopParentView().hide();
				return false;
			}
		});
		// Attach handlers for keyboard
		$$("browser_search").attachEvent("onKeyPress", function(code, e) {
			// ESC closes
			if (code === 27 && !e.ctrlKey && !e.shiftKey && !e.altKey) {
				this.getTopParentView().hide();
				return false;
			}
			// ENTER activates
			if (code === 13 && !e.ctrlKey && !e.shiftKey && !e.altKey) {
				var values = this.getFormView().getValues();
				var url = "";
				if (values.browser_search) {
					// a search entry
					url = 'https://www.google.com/#q=' + values.browser_search;
					// if we have something valid, open a webview
					wsio.emit('openNewWebpage', {
						id: interactor.uniqueID,
						url: url
					});
				}
				// close the form
				this.getTopParentView().hide();
				return false;
			}
		});
		// Focus the URL box
		$$('browser_url').focus();

	} else if (element.id === "info" || element.id === "infoContainer" || element.id === "infoLabel") {
		// Fill up some information from the server
		var infoData = document.getElementById('infoData');
		// Clean up the existing values
		while (infoData.firstChild) {
			infoData.removeChild(infoData.firstChild);
		}
		// Add new information
		var info2 = document.createElement('p');
		info2.innerHTML = "<span style='font-weight:bold;'>Host</span>: " + displayUI.config.host;
		var info3 = document.createElement('p');
		info3.innerHTML = "<span style='font-weight:bold;'>Resolution</span>: " +
			displayUI.config.totalWidth + " x " +  displayUI.config.totalHeight + " pixels";
		info3.innerHTML += " (" + displayUI.config.layout.columns + " by " + displayUI.config.layout.rows + " tiles";
		info3.innerHTML += "  - " + displayUI.config.resolution.width + " x " + displayUI.config.resolution.height + ")";
		infoData.appendChild(info2);
		infoData.appendChild(info3);
		if (sage2Version) {
			var info5 = document.createElement('p');
			info5.innerHTML  = "<span style='font-weight:bold;'>Version</span>: " +
				sage2Version.base + "-" + sage2Version.branch + "-"
				+ sage2Version.commit + " - " + sage2Version.date;
			infoData.appendChild(info5);
		}
		// Show the type of web browser
		var info4 = document.createElement('p');
		info4.innerHTML = "<span style='font-weight:bold;'>Browser</span>: " + __SAGE2__.browser.browserType +
			" " + __SAGE2__.browser.version;
		infoData.appendChild(info4);
		// Finally show the dialog
		showDialog('infoDialog');
	} else if (element.id === "ezNote" || element.id === "ezNoteContainer" || element.id === "ezNoteLabel") {
		setNoteToMakeMode();
		showDialog('uiNoteMaker');
	} else if (element.id === "ezDraw" || element.id === "ezDrawContainer" || element.id === "ezDrawLabel") {
		// clear drawzone
		uiDrawCanvasBackgroundFlush('white');
		var data = {};
		data.appName = "doodle";
		data.func = "addClientIdAsEditor";
		data.customLaunchParams = {
			clientId: interactor.uniqueID,
			clientName: interactor.pointerValue
		};
		wsio.emit('launchAppWithValues', data);

		/*
		Dialog will not be shown here.
		Rather than show the dialog, the client will respond back, then it will be shown.
		*/
	} else if (element.id === "appOpenBtn") {
		// App Launcher Dialog
		loadSelectedApplication();
		hideDialog('appLauncherDialog');
	} else if (element.id === "appStoreBtn") {
		hideDialog('appLauncherDialog');
		// Open the appstore page
		var awin4 = window.open("http://apps.sagecommons.org/", '_blank');
		awin4.focus();
	} else if (element.id === "appCloseBtn") {
		selectedAppEntry = null;
		hideDialog('appLauncherDialog');
	} else if (element.id === "closeMobileSAGE2Pointer") {
		// Mobile SAGE2 Pointer
		interactor.stopSAGE2Pointer();
	} else if (element.id === "fileOpenBtn") {
		// Media Browser Dialog
		loadSelectedFile();
		document.getElementById('thumbnail').src = "images/blank.jpg";
		document.getElementById('metadata_text').textContent = "";
		hideDialog('mediaBrowserDialog');
	} else if (element.id === "fileCloseBtn") {
		selectedFileEntry = null;
		document.getElementById('thumbnail').src = "images/blank.jpg";
		document.getElementById('metadata_text').textContent = "";
		hideDialog('mediaBrowserDialog');
	} else if (element.id === "fileUploadBtn") {
		// Upload files to SAGE2
		// clear the preview panel
		selectedFileEntry = null;
		document.getElementById('thumbnail').src = "images/blank.jpg";
		document.getElementById('metadata_text').textContent = "";
		// close the media browswer
		hideDialog('mediaBrowserDialog');
		// open the file uploader panel
		showDialog('uploadDialog');
	} else if (element.id === "localFilesBtn") {
		// upload files local to the user's device
		// close the file uploader panel
		hideDialog('uploadDialog');
		// open the file library
		//    delay to remove bounce evennt on Chrome/iOS
		setTimeout(function() {
			showDialog('localfileDialog');
		}, 200);
	} else if (element.id === "dropboxFilesBtn") {
		// upload from Dropbox
		// Not Yet Implemented
		//   ...
		// close the file uploader panel
		hideDialog('uploadDialog');
	} else if (element.id === "cancelFilesBtn") {
		// close the file uploader panel
		hideDialog('uploadDialog');
	} else if (element.id === "cancelFilesBtn2") {
		// close the pic uploader panel
		hideDialog('localfileDialog');
	} else if (element.id === "localfileUploadBtn") {
		// trigger the upload function
		fileUploadFromUI();
	} else if (element.id === "fileDeleteBtn") {
		if (selectedFileEntry !== null && confirm("Are you sure you want to delete this file?")) {
			var application = selectedFileEntry.getAttribute("application");
			var file = selectedFileEntry.getAttribute("file");
			wsio.emit('deleteElementFromStoredFiles', {application: application, filename: file});

			document.getElementById('thumbnail').src = "images/blank.jpg";
			document.getElementById('metadata_text').textContent = "";
			selectedFileEntry = null;
			hideDialog('mediaBrowserDialog');
		}
	} else if (element.id === "arrangementCloseBtn") {
		// Arrangement Dialog
		hideDialog('arrangementDialog');
	} else if (element.id === "infoCloseBtn") {
		// Info Dialog
		hideDialog('infoDialog');
	} else if (element.id === "helpcontent") {
		hideDialog('infoDialog');
		var awin1 = window.open("help/index.html", '_blank');
		awin1.focus();
	} else if (element.id === "admincontent") {
		hideDialog('infoDialog');
		var awin2 = window.open("admin/index.html", '_blank');
		awin2.focus();
	} else if (element.id === "infocontent") {
		hideDialog('infoDialog');
		var awin3 = window.open("help/info.html", '_blank');
		awin3.focus();
	} else if (element.id.length > 14 && element.id.substring(0, 14) === "available_app_") {
		// Application Selected
		var application_selected = element.getAttribute("application");
		if (selectedAppEntry !== null) {
			selectedAppEntry.style.backgroundColor = "transparent";
		}
		selectedAppEntry = document.getElementById('available_app_row_' + application_selected);
		selectedAppEntry.style.backgroundColor = "#6C6C6C";
	} else if (element.id.length > 5 && element.id.substring(0, 5) === "file_") {
		// File Selected
		// highlight selection
		if (selectedFileEntry !== null) {
			selectedFileEntry.style.backgroundColor = "transparent";
		}
		selectedFileEntry = element;
		selectedFileEntry.style.backgroundColor = "#6C6C6C";

		// show metadata
		var metadata = document.getElementById('metadata');
		var size = Math.min(parseInt(metadata.style.width, 10), parseInt(metadata.style.height, 10)) * 0.9 - 32;
		var thumbnail = document.getElementById('thumbnail');
		thumbnail.src = selectedFileEntry.getAttribute("thumbnail") + "_256.jpg";
		thumbnail.width = size;
		thumbnail.height = size;
		var metadata_text = document.getElementById('metadata_text');
		metadata_text.textContent = selectedFileEntry.textContent;
	} else if (element.id === "clearcontent") {
		// Remove all the running applications
		wsio.emit('clearDisplay');
		hideDialog('arrangementDialog');
	} else if (element.id === "tilecontent") {
		// Layout the applications
		wsio.emit('tileApplications');
		hideDialog('arrangementDialog');
	} else if (element.id === "savesession") {
		// generate a default name
		var template = "session_" + dateToYYYYMMDDHHMMSS(new Date());

		// Hide the parent dialog
		hideDialog('arrangementDialog');

		// Build a webix dialog
		webix.ui({
			view: "window",
			id: "session_form",
			position: "center",
			modal: true,
			zIndex: 1999,
			head: "Save session",
			width: 400,
			body: {
				view: "form",
				borderless: false,
				elements: [
					{view: "text", value: template, id: "session_name", label: "Please enter a session name:", name: "session"},
					{margin: 5, cols: [
						{view: "button", value: "Cancel", click: function() {
							this.getTopParentView().hide();
						}},
						{view: "button", value: "Save", type: "form", click: function() {
							var values = this.getFormView().getValues();
							wsio.emit('saveSesion', values.session);
							this.getTopParentView().hide();
						}}
					]}
				],
				elementsConfig: {
					labelPosition: "top"
				}
			}
		}).show();

		// Attach handlers for keyboard
		$$("session_name").attachEvent("onKeyPress", function(code, e) {
			// ESC closes
			if (code === 27 && !e.ctrlKey && !e.shiftKey && !e.altKey) {
				this.getTopParentView().hide();
				return false;
			}
			// ENTER activates
			if (code === 13 && !e.ctrlKey && !e.shiftKey && !e.altKey) {
				var values = this.getFormView().getValues();
				wsio.emit('saveSesion', values.session);
				this.getTopParentView().hide();
				return false;
			}
		});
		$$('session_name').focus();

	} else if (element.id === "createpartitions") {
		// Create a partition layout
		hideDialog('arrangementDialog');
		showDialog('createpartitionsDialog');
	} else if (element.id === "createpartitionsCloseBtn") {
		hideDialog('createpartitionsDialog');
	} else if (element.id === "createpartitionsCreateBtn") {
		var dropdown = document.getElementById('partitionLayout');
		var value = dropdown.options[dropdown.selectedIndex].value;

		// check selected value
		if (value === "0") {
			// create partition division of screen
			wsio.emit('partitionScreen',
				{
					type: "row",
					ptn: true,
					size: 12
				});
		} else if (value === "1") {
			// create partition division of screen
			wsio.emit('partitionScreen',
				{
					type: "row",
					size: 12,
					children: [
						{
							type: "col",
							ptn: true,
							size: 6
						},
						{
							type: "col",
							ptn: true,
							size: 6
						}
					]
				});
		} else if (value === "2") {
			// create partition division of screen
			wsio.emit('partitionScreen',
				{
					type: "row",
					size: 12,
					children: [
						{
							type: "col",
							ptn: true,
							size: 4
						},
						{
							type: "col",
							ptn: true,
							size: 4
						},
						{
							type: "col",
							ptn: true,
							size: 4
						}
					]
				});
		} else if (value === "3") {
			// create partition division of screen
			wsio.emit('partitionScreen',
				{
					type: "col",
					size: 12,
					children: [
						{
							type: "row",
							size: 6,
							children: [
								{
									type: "col",
									ptn: true,
									size: 6
								},
								{
									type: "col",
									ptn: true,
									size: 6
								}
							]
						},
						{
							type: "row",
							size: 6,
							children: [
								{
									type: "col",
									ptn: true,
									size: 6
								},
								{
									type: "col",
									ptn: true,
									size: 6
								}
							]
						}
					]
				});
		} else if (value === "4") {
			// create partition division of screen
			wsio.emit('partitionScreen',
				{
					type: "row",
					size: 12,
					children: [
						{
							type: "col",
							size: 3,
							children: [
								{
									type: "row",
									ptn: true,
									size: 8
								},
								{
									type: "row",
									ptn: true,
									size: 4
								}
							]
						},
						{
							type: "col",
							ptn: true,
							size: 6
						},
						{
							type: "col",
							size: 3,
							children: [
								{
									type: "row",
									ptn: true,
									size: 4
								},
								{
									type: "row",
									ptn: true,
									size: 8
								}
							]
						}
					]
				});
		} else if (value === "5") {
			// create partition division of screen
			wsio.emit('partitionScreen',
				{
					type: "col",
					size: 12,
					children: [
						{
							type: "row",
							size: 8,
							children: [
								{
									type: "col",
									ptn: true,
									size: 6
								},
								{
									type: "col",
									ptn: true,
									size: 6
								}
							]
						},
						{
							type: "row",
							size: 4,
							children: [
								{
									type: "col",
									ptn: true,
									size: 12
								}
							]
						}
					]
				});
		}
		hideDialog('createpartitionsDialog');
	} else if (element.id === "deletepartitions") {
		// Delete all partitions
		wsio.emit('deleteAllPartitions');
		hideDialog('arrangementDialog');
	} else if (element.id === "deleteapplications") {
		// Delete the applications and keep the partitions
		wsio.emit('deleteAllApplications');
		hideDialog('arrangementDialog');
	} else if (element.id === "ffShareScreenBtn") {
		// Firefox Share Screen Dialog
		interactor.captureDesktop("screen");
		hideDialog('ffShareScreenDialog');
	} else if (element.id === "ffShareWindowBtn") {
		interactor.captureDesktop("window");
		hideDialog('ffShareScreenDialog');
	}
}

/**
 * Handler for double click event
 *
 * @method pointerDblClick
 * @param event {Event} event data
 */
function pointerDblClick(event) {
	handleDblClick(event.target);
}

/**
 * Processing double click
 *
 * @method handleDblClick
 * @param element {Element} DOM element triggering the double click
 */
function handleDblClick(element) {
	if (element.id === "sage2UICanvas") {
		displayUI.pointerDblClick();
		if (event.preventDefault) {
			event.preventDefault();
		}
	} else if (element.id.length > 14 && element.id.substring(0, 14) === "available_app_") {
		loadSelectedApplication();
		hideDialog('appLauncherDialog');
	} else if (element.id.length > 5 && element.id.substring(0, 5) === "file_") {
		loadSelectedFile();
		document.getElementById('thumbnail').src = "images/blank.jpg";
		document.getElementById('metadata_text').textContent = "";
		hideDialog('mediaBrowserDialog');
	}
}

/**
 * Handler for pointer scroll event
 *
 * @method pointerScroll
 * @param event {Event} event data
 */
function pointerScroll(event) {
	if (event.target.id === "sage2UICanvas") {
		displayUI.pointerScroll(pointerX, pointerY, event.deltaY);
		event.preventDefault();
	}
}

/**
 * Handler for force click event (safari)
 *
 * @method forceClick
 * @param event {Event} event data
 */
function forceClick(event) {
	// Check to see if the event has a force property
	if ("webkitForce" in event) {
		// Retrieve the force level
		var forceLevel = event.webkitForce;

		// Retrieve the force thresholds for click and force click
		var clickForce      = MouseEvent.WEBKIT_FORCE_AT_MOUSE_DOWN;
		var forceClickForce = MouseEvent.WEBKIT_FORCE_AT_FORCE_MOUSE_DOWN;

		// Check for force level within the range of a normal click
		if (forceLevel >= clickForce && forceLevel < forceClickForce) {
			// Perform operations in response to a normal click
			// Check for force level within the range of a force click
		} else if (forceLevel >= forceClickForce) {
			// Perform operations in response to a force click
			var rect        = event.target.getBoundingClientRect();
			var touchStartX = event.clientX - rect.left;
			var touchStartY = event.clientY - rect.top;
			// simulate backspace
			displayUI.keyDown(touchStartX, touchStartY, 8);
			displayUI.keyUp(touchStartX, touchStartY, 8);
		}
	}
}

/**
 * Handler for touch start event
 *
 * @method touchStart
 * @param event {Event} event data
 */
function touchStart(event) {
	var rect, touchX, touchY;
	var touch0X, touch0Y, touch1X, touch1Y;

	if (event.touches.length === 1) {
		touchTime = Date.now();
	}

	if (event.target.id === "sage2UICanvas") {
		if (event.touches.length === 1) {
			rect        = event.target.getBoundingClientRect();
			touchStartX = event.touches[0].clientX - rect.left;
			touchStartY = event.touches[0].clientY - rect.top;
			displayUI.pointerMove(touchStartX, touchStartY);
			displayUI.pointerPress("left");
			touchHold = setTimeout(function() {
				// simulate backspace
				displayUI.keyDown(touchStartX, touchStartY, 8);
				displayUI.keyUp(touchStartX, touchStartY, 8);
			}, 1500);
			touchMode = "translate";
		} else if (event.touches.length === 2) {
			rect    = event.target.getBoundingClientRect();
			touch0X = event.touches[0].clientX - rect.left;
			touch0Y = event.touches[0].clientY - rect.top;
			touch1X = event.touches[1].clientX - rect.left;
			touch1Y = event.touches[1].clientY - rect.top;
			touchX  = parseInt((touch0X + touch1X) / 2, 10);
			touchY  = parseInt((touch0Y + touch1Y) / 2, 10);
			displayUI.pointerRelease("left");
			displayUI.pointerMove(touchX, touchY);
			touchDist = (touch1X - touch0X) * (touch1X - touch0X) + (touch1Y - touch0Y) * (touch1Y - touch0Y);
			if (touchHold !== null) {
				clearTimeout(touchHold);
				touchHold = null;
			}
			touchMode = "scale";
		} else {
			if (touchHold !== null) {
				clearTimeout(touchHold);
				touchHold = null;
			}
			touchMode = "";
		}
		event.preventDefault();
		event.stopPropagation();
	} else if (event.target.id === "sage2MobileTrackpad") {
		var trackpadTouches = [];
		for (var i = 0; i < event.touches.length; i++) {
			if (event.touches[i].target.id === "sage2MobileTrackpad") {
				trackpadTouches.push(event.touches[i]);
			}
		}
		if (trackpadTouches.length === 1) {
			touchStartX = trackpadTouches[0].clientX;
			touchStartY = trackpadTouches[0].clientY;
		} else if (trackpadTouches.length === 2) {
			touch0X = trackpadTouches[0].clientX;
			touch0Y = trackpadTouches[0].clientY;
			touch1X = trackpadTouches[1].clientX;
			touch1Y = trackpadTouches[1].clientY;
			touchDist = (touch1X - touch0X) * (touch1X - touch0X) + (touch1Y - touch0Y) * (touch1Y - touch0Y);

			interactor.pointerReleaseMethod({button: 0});
			touchMode = "scale";
		}
	} else if (event.target.id === "sage2MobileLeftButton") {
		interactor.pointerPressMethod({button: 0});
		touchMode = "translate";
		touchHold = setTimeout(function() {
			interactor.pointerKeyDownMethod({keyCode: 8});
			interactor.pointerKeyUpMethod({keyCode: 8});
		}, 1500);

		event.preventDefault();
		event.stopPropagation();
	} else if (event.target.id === "sage2MobileRightButton") {
		interactor.pointerPressMethod({button: 2});

		event.preventDefault();
		event.stopPropagation();
	} else if (event.target.id === "sage2MobileMiddleButton") {
		// toggle the pointer between app and window mode
		interactor.togglePointerMode();
		event.preventDefault();
		event.stopPropagation();
	} else if (event.target.id === "sage2MobileMiddle2Button") {
		// Send play commad, spacebar for PDF and movies
		interactor.sendPlay();
		event.preventDefault();
		event.stopPropagation();
	} else {
		event.stopPropagation();
	}
}

/**
 * Handler for touch end event
 *
 * @method touchEnd
 * @param event {Event} event data
 */
function touchEnd(event) {
	var now = Date.now();
	if ((now - touchTapTime) > 500) {
		touchTap = 0;
	}
	if ((now - touchTime) < 250) {
		touchTap++;
		touchTapTime = now;
	} else {
		touchTap = 0;
		touchTapTime = 0;
	}

	if (event.target.id === "sage2UICanvas") {
		if (touchMode === "translate") {
			displayUI.pointerRelease("left");
			if (touchTap === 2) {
				displayUI.pointerDblClick();
			}
		}
		touchMode = "";
		event.preventDefault();
		event.stopPropagation();
	} else if (event.target.id === "sage2MobileTrackpad") {
		if (touchMode === "scale") {
			touchMode = "";
		}
		event.preventDefault();
		event.stopPropagation();
	} else if (event.target.id === "sage2MobileLeftButton") {
		if (touchMode === "translate") {
			interactor.pointerReleaseMethod({button: 0});
			if (touchTap === 2) {
				interactor.pointerDblClickMethod({});
			}
		}
		touchMode = "";
		event.preventDefault();
		event.stopPropagation();
	} else if (event.target.id === "sage2MobileRightButton") {
		interactor.pointerReleaseMethod({button: 2});

		event.preventDefault();
		event.stopPropagation();
	} else {
		if (touchTap === 1) {
			handleClick(event.changedTouches[0].target);
		} else if (touchTap === 2) {
			handleDblClick(event.changedTouches[0].target);
		}
		event.stopPropagation();
	}
	if (touchHold !== null) {
		clearTimeout(touchHold);
		touchHold = null;
	}

}

/**
 * Handler for touch move event
 *
 * @method touchMove
 * @param event {Event} event data
 */
function touchMove(event) {
	var rect, touchX, touchY, newDist, wheelDelta;
	var touch0X, touch0Y, touch1X, touch1Y;

	if (event.target.id === "sage2UICanvas") {
		if (touchMode === "translate") {
			rect   = event.target.getBoundingClientRect();
			touchX = event.touches[0].clientX - rect.left;
			touchY = event.touches[0].clientY - rect.top;
			displayUI.pointerMove(touchX, touchY);

			var dist = (touchX - touchStartX) * (touchX - touchStartX) + (touchY - touchStartY) * (touchY - touchStartY);
			if (touchHold !== null && dist > 25) {
				clearTimeout(touchHold);
				touchHold = null;
			}
		} else if (touchMode === "scale") {
			// just making sure there are two touches
			if (event.touches.length === 2) {
				// use the data as pinch movement
				rect    = event.target.getBoundingClientRect();
				touch0X = event.touches[0].clientX - rect.left;
				touch0Y = event.touches[0].clientY - rect.top;
				touch1X = event.touches[1].clientX - rect.left;
				touch1Y = event.touches[1].clientY - rect.top;
				touchX  = parseInt((touch0X + touch1X) / 2, 10);
				touchY  = parseInt((touch0Y + touch1Y) / 2, 10);
				newDist = (touch1X - touch0X) * (touch1X - touch0X) + (touch1Y - touch0Y) * (touch1Y - touch0Y);
				if (Math.abs(newDist - touchDist) > 25) {
					wheelDelta = parseInt((touchDist - newDist) / 256, 10);
					displayUI.pointerScroll(touchX, touchY, wheelDelta);
					touchDist = newDist;
				}
			}
		}
		event.preventDefault();
	} else if (event.target.id === "sage2MobileTrackpad") {
		var trackpadTouches = [];
		for (var i = 0; i < event.touches.length; i++) {
			if (event.touches[i].target.id === "sage2MobileTrackpad") {
				trackpadTouches.push(event.touches[i]);
			}
		}
		if (touchMode === "translate" || touchMode === "") {
			touchX = trackpadTouches[0].clientX;
			touchY = trackpadTouches[0].clientY;

			interactor.pointerMoveMethod({movementX: touchX - touchStartX, movementY: touchY - touchStartY});

			touchStartX = touchX;
			touchStartY = touchY;

			if (touchHold !== null) {
				clearTimeout(touchHold);
				touchHold = null;
			}
		} else if (touchMode === "scale") {
			touch0X = trackpadTouches[0].clientX;
			touch0Y = trackpadTouches[0].clientY;
			touch1X = trackpadTouches[1].clientX;
			touch1Y = trackpadTouches[1].clientY;
			newDist = (touch1X - touch0X) * (touch1X - touch0X) + (touch1Y - touch0Y) * (touch1Y - touch0Y);
			if (Math.abs(newDist - touchDist) > 25) {
				wheelDelta = parseInt((touchDist - newDist) / 256, 10);
				interactor.pointerScrollMethod({deltaY: wheelDelta});
				touchDist = newDist;
			}
		}

		event.preventDefault();
		event.stopPropagation();
	} else if (event.target.id === "sage2MobileLeftButton") {
		// nothing
		event.preventDefault();
		event.stopPropagation();
	} else if (event.target.id === "sage2MobileMiddleButton") {
		// nothing
		event.preventDefault();
		event.stopPropagation();
	} else if (event.target.id === "sage2MobileMiddle2Button") {
		// nothing
		event.preventDefault();
		event.stopPropagation();
	} else if (event.target.id === "sage2MobileRightButton") {
		// nothing
		event.preventDefault();
		event.stopPropagation();
	}
}

/**
 * Handler for closing a dialog box with ESC key
 *
 * @method escapeDialog
 * @param event {Event} event data
 */
function escapeDialog(event) {
	if (parseInt(event.keyCode, 10) === 27 && openDialog !== null) {
		hideDialog(openDialog);
		event.preventDefault();
	}
}

/**
 * Handler for detecting backspace outside the drawing area
 *
 * @method noBackspace
 * @param event {Event} event data
 */
function noBackspace(event) {
	// backspace keyCode is 8
	// allow backspace in text box: target.type is defined for input elements
	if (parseInt(event.keyCode, 10) === 8 && !event.target.type) {
		event.preventDefault();
	} else if (
		event.keyCode === 13
		&& event.target.id.indexOf("appContextMenuEntry") !== -1
		&& event.target.id.indexOf("Input") !== -1) {
		// if a user hits enter within an appContextMenuEntry, it will cause the effect to happen
		event.target.parentNode["buttonEffect" + event.target.id]();
	} else if (event.ctrlKey && event.keyCode === 13 && event.target.id === "uiNoteMakerInputField") {
		// ctrl + enter in note maker adds a line rather than send note
		event.target.value += "\n";
	} else if (event.shiftKey && event.keyCode === 13 && event.target.id === "uiNoteMakerInputField") {
		// shift + enter adds a line
	} else if (event.keyCode === 13 && event.target.id === "uiNoteMakerInputField") {
		// if a user hits enter within an appContextMenuEntry, it will cause the effect to happen
		sendMessageMakeNote();
		event.preventDefault(); // prevent new line on next note
	} else if (event.keyCode === 191 && event.shiftKey &&
		(event.target.id === "uiNoteMakerInputField" || event.target.id.includes("appContextMenuEntry"))) {
		// allow "?" within note creation and any of the right click menues
	} else if (event.keyCode === 191 && event.shiftKey && event.type === "keydown" && !keyEvents) {
		// if keystrokes not captured and pressing  down '?'
		//    then show help
		webix.modalbox({
			title: "Mouse and keyboard operations",
			buttons: ["Ok"],
			text: "<img src=/images/cheat-sheet.jpg width=100%>",
			width: "70%",
			height: "50%"
		});
	}
	return true;
}

/**
 * Handler for key down
 *
 * @method keyDown
 * @param event {Event} event data
 */
function keyDown(event) {
	if (displayUI.keyDown(pointerX, pointerY, parseInt(event.keyCode, 10))) {
		event.preventDefault();
	}
}

/**
 * Handler for key up
 *
 * @method keyUp
 * @param event {Event} event data
 */
function keyUp(event) {
	if (displayUI.keyUp(pointerX, pointerY, parseInt(event.keyCode, 10))) {
		event.preventDefault();
	}
}

/**
 * Handler for key press
 *
 * @method keyPress
 * @param event {Event} event data
 */
function keyPress(event) {
	// space bar activates the pointer and stop there
	// or process the event
	if (event.keyCode === 32) {
		interactor.startSAGE2Pointer("sage2pointer");
		displayUI.pointerMove(pointerX, pointerY);
	} else if (displayUI.keyPress(pointerX, pointerY, parseInt(event.charCode, 10))) {
		event.preventDefault();
	}
}

/**
 * Start the selected application
 *
 * @method loadSelectedApplication
 */
function loadSelectedApplication() {
	if (selectedAppEntry !== null) {
		var app_path = selectedAppEntry.getAttribute("appfullpath");
		wsio.emit('loadApplication', Object.assign({
			application: app_path, user: interactor.uniqueID
		}, interactor.user));
	}
}

/**
 * Open a selected file
 *
 * @method loadSelectedFile
 */
function loadSelectedFile() {
	if (selectedFileEntry !== null) {
		var application = selectedFileEntry.getAttribute("application");
		var file = selectedFileEntry.getAttribute("file");
		wsio.emit('loadFileFromServer', Object.assign({
			application: application, filename: file, user: interactor.uniqueID
		}, interactor.user));
	}
}

/**
 * Show a given dialog
 *
 * @method showDialog
 * @param id {String} element to show
 */
function showDialog(id) {
	openDialog = id;
	document.getElementById('blackoverlay').style.display = "block";
	document.getElementById(id).style.display = "block";
}

/**
 * Show a given dialog
 *
 * @method hideDialog
 * @param id {String} element to show
 */
function hideDialog(id) {
	openDialog = null;
	document.getElementById('blackoverlay').style.display = "none";
	document.getElementById(id).style.display = "none";
	document.getElementById('uiDrawZoneEraseReference').style.left = "-100px";
	document.getElementById('uiDrawZoneEraseReference').style.top  = "-100px";
	if (id == 'uiDrawZone') {
		uiDrawZoneRemoveSelfAsClient();
	}
}

/**
 * Show the touch mouse overlay
 *
 * @method showSAGE2PointerOverlayNoMouse
 */
function showSAGE2PointerOverlayNoMouse() {
	document.getElementById('sage2MobileContainer').style.display = "block";
}

/**
 * Hide the touch mouse overlay
 *
 * @method hideSAGE2PointerOverlayNoMouse
 */
function hideSAGE2PointerOverlayNoMouse() {
	document.getElementById('sage2MobileContainer').style.display = "none";
}

/**
 * Enable the SAGE2 pointer dialog
 *
 * @method sagePointerEnabled
 */
function sagePointerEnabled() {
	// show SAGE2 Pointer dialog
	showDialog('sage2pointerDialog');
}

/**
 * Hides the SAGE2 pointer dialog
 *
 * @method sagePointerDisabled
 */
function sagePointerDisabled() {
	// hide SAGE2 Pointer dialog
	hideDialog('sage2pointerDialog');
}


/**
 * Pad a number to string
 *
 * @method pad
 * @param n {Number} input number
 * @param width {Number} maximum width
 * @param z {String} padding character, 0 by default
 * @return {String} formatted string
 */
function pad(n, width, z) {
	z = z || '0';
	n = n.toString();
	return n.length >= width ? n : new Array(width - n.length + 1).join(z) + n;
}

/**
 * Format a date into a string
 *
 * @method dateToYYYYMMDDHHMMSS
 * @param date {Date} date
 * @return {String} formatted string
 */
function dateToYYYYMMDDHHMMSS(date) {
	return date.getFullYear() + "_" + pad(date.getMonth() + 1, 2) + "_" + pad(date.getDate(), 2) + "_" +
			pad(date.getHours(), 2) + "_" + pad(date.getMinutes(), 2) + "_" + pad(date.getSeconds(), 2);
}

/**
 * Reload the page if server reloads
 *
 * @method reloadIfServerRunning
 * @param callback {Function} function to call
 */
function reloadIfServerRunning(callback) {
	var xhr = new XMLHttpRequest();
	xhr.open("GET", "/", true);
	xhr.onreadystatechange = function() {
		if (xhr.readyState === 4 && xhr.status === 200) {
			console.log("server ready");
			// when server ready, callback
			callback();
			// and reload the page
			window.location.reload();
		}
	};
	xhr.send();
}


/**
 * After loading page will perform additional setup for the context menu.
 * Mainly to do with javascript loading of variables for later use.
 *
 * @method setupAppContextMenuDiv
 */
function setupAppContextMenuDiv() {
	// override right click contextmenu calls
	document.addEventListener('contextmenu', function(e) {
		// if a right click is made on canvas
		if (e.target.id === "sage2UICanvas") {
			// get the location with respect to the display positioning.
			var rect = e.target.getBoundingClientRect();
			var pointerX = e.clientX - rect.left;
			var pointerY = e.clientY - rect.top;
			pointerX = pointerX / displayUI.scale;
			pointerY = pointerY / displayUI.scale;
			var data = {};
			data.x = pointerX;
			data.y = pointerY;
			data.xClick = e.clientX;
			data.yClick = e.clientY;
			// ask for the context menu for the topmost app at that spot.
			wsio.emit('requestAppContextMenu', data);
			clearContextMenu();
			hideAppContextMenuDiv();
			// The context menu will be filled and positioned after getting a response from server.

			// prevent the standard context menu, only for the canvas
			e.preventDefault();
		}
	}, false);
}

/**
 * Sets context menu to visible and moves to coordinates.
 * Called after setting the entries.
 *
 * @method showAppContextMenuDiv
 * @param {Integer} x - x position.
 * @param {Integer} y - y position.
 */
function showAppContextMenuDiv(x, y) {
	var workingDiv = document.getElementById('appContextMenu');
	workingDiv.style.visibility = "visible";
	workingDiv.style.left		= x + "px";
	workingDiv.style.top		= y + "px";
}

/**
 * Hides context menu from the document. It only makes visibility hidden.
 * So values are still there.
 *
 * @method hideAppContextMenuDiv
 */
function hideAppContextMenuDiv() {
	var workingDiv = document.getElementById('appContextMenu');
	workingDiv.style.visibility = "hidden";
}

/**
 * Removes all entries from context menu.
 *
 * @method clearContextMenu
 */
function clearContextMenu() {
	removeAllChildren('appContextMenu');
}

/**
 * Populates context menu.
 * Called on initial right click with empty array for entriesToAdd
 *  	Called again when appContextMenuContents packet is received.
 *  	The call is given data.entries, data.app
 *
 * Entries created will store their information within the div.
 *
 * @method hideAppContextMenuDiv
 * @param {Object} data - Object with properties described below.
 * @param {Integer} data.x - Location of original right click.
 * @param {Integer} data.y - Location of original right click.
 * @param {Array} data.entries - Array of objects describing each entry.
 * @param {Array} data.app - App id the menu is for.
 */
function setAppContextMenuEntries(data) {
	// data.entries, data.app, data.x, data.y
	var entriesToAdd = data.entries;
	var app = data.app;
	showAppContextMenuDiv(data.x, data.y);
	// full removal of current contents
	removeAllChildren('appContextMenu');
	// for each entry
	var i;
	for (i = 0; i < entriesToAdd.length; i++) {
		// if func is defined add buttonEffect
		if (entriesToAdd[i].callback !== undefined && entriesToAdd[i].callback !== null) {
			entriesToAdd[i].buttonEffect = function() {
				if (this.callback === "SAGE2_download") {
					// special case: want to download the file
					var url = this.parameters.url;
					console.log('Download>	content', url);
					if (url) {
						// Download the file
						var link = document.createElement('a');
						link.href = url;
						if (link.download !== undefined) {
							// Set HTML5 download attribute. This will prevent file from opening if supported.
							var fileName = url.substring(url.lastIndexOf('/') + 1, url.length);
							link.download = fileName;
						}
						// Dispatching click event
						if (document.createEvent) {
							var me = document.createEvent('MouseEvents');
							me.initEvent('click', true, true);
							link.dispatchEvent(me);
						}
					}
				} else if (this.callback === "SAGE2_editQuickNote") {
					// special case: reopen the QuickNote editor, but with a "save" button instead of "create"
					var sendButton = document.getElementById('uiNoteMakerSendButton');
					sendButton.textContent = "Save [Enter]";
					sendButton.inSaveMode = true;
					sendButton.app = this.app;
					sendButton.callback = "setMessage";
					sendButton.parameters = this.parameters;
					// put current text into note
					var inputForNote = document.getElementById('uiNoteMakerInputField');
					inputForNote.value = this.parameters.currentContent;
					// select current color
					switch (this.parameters.currentColorChoice) {
						case "lightyellow": setUiNoteColorSelect(1); break;
						case "lightblue":   setUiNoteColorSelect(2); break;
						case "lightpink":   setUiNoteColorSelect(3); break;
						case "lightgreen":  setUiNoteColorSelect(4); break;
						case "lightsalmon": setUiNoteColorSelect(5); break;
						case "white":       setUiNoteColorSelect(6); break;
						default: setUiNoteColorSelect(1); break; // default is yellow if unknown
					}
					showDialog('uiNoteMaker');
				} else if (this.callback === "SAGE2_copyURL") {
					// special case: want to copy the URL of the file to clipboard
					var dlurl = this.parameters.url;
					if (dlurl) {
						// defined in SAGE2_runtime
						SAGE2_copyToClipboard(dlurl);
					}
				} else {
					// if an input field, need to modify the params to pass back before sending.
					if (this.inputField === true) {
						var inputField = document.getElementById(this.inputFieldId);
						// dont do anything if there is nothing in the inputfield
						if (inputField.value.length <= 0) {
							return;
						}
						// add the field clientInput to the parameters
						this.parameters.clientInput = inputField.value;
					}
					// create data to send, then emit
					var data = {};
					data.app = this.app;
					data.func = this.callback;
					data.parameters = this.parameters;
					data.parameters.clientName = interactor.pointerLabel;
					data.parameters.clientId   = interactor.uniqueID;
					wsio.emit('callFunctionOnApp', data);
				}
				// hide after use
				hideAppContextMenuDiv();
			};
		} // end if the button should send something
	} // end adding a send function to each menu entry
	// always add the Close Menu entry.
	var closeEntry = {};
	closeEntry.description = "Close Menu";
	closeEntry.buttonEffect = function () {
		hideAppContextMenuDiv();
	};
	entriesToAdd.push(closeEntry);
	// for each entry to add, create the div, app the properties, and effects
	var workingDiv;
	for (i = 0; i < entriesToAdd.length; i++) {
		if (entriesToAdd[i].voiceEntryOverload) {
			continue;
		}
		var isSeparator = entriesToAdd[i].description === "separator";
		workingDiv = document.createElement(isSeparator ? 'hr' : 'div');

		if (entriesToAdd[i].voiceEntryOverload) {
			continue;
		}
		// unique entry id
		workingDiv.id = 'appContextMenuEntry' + i;

		if (typeof entriesToAdd[i].entryColor === "string") {
			// use given color if specified
			workingDiv.startingBgColor = entriesToAdd[i].entryColor;
		} else {
			// start as off-white color
			workingDiv.startingBgColor = "#FFF8E1";
		}
		workingDiv.style.background = workingDiv.startingBgColor;

		if (!isSeparator) {
			workingDiv.className = 'appContextMenuEntry';
			if (entriesToAdd[i].accelerator) {
				// Add description of the keyboard shortcut
				workingDiv.innerHTML = "<p style='float: left;'>" + entriesToAdd[i].description + "</p>";
<<<<<<< HEAD
				// workingDiv.innerHTML += "<p style='float: right; padding-left: 5px;'> [" + entriesToAdd[i].accelerator + "]</p>";
=======
>>>>>>> 174cdb13
				workingDiv.innerHTML += "<p style='float: right; padding-left: 5px;'>" + entriesToAdd[i].accelerator + "</p>";
				workingDiv.innerHTML += "<div style='clear: both;'></div>";
			} else {
				// or just plain text
				workingDiv.innerHTML = entriesToAdd[i].description;
			}
		}
		// add input field if app says to.
		workingDiv.inputField = false;
		if (entriesToAdd[i].inputField === true) {
			workingDiv.inputField = true;
			var inputField = document.createElement('input');
			// unique input field
			inputField.id = workingDiv.id + "Input";
			// check if the data has a value field
			inputField.defaultValue = entriesToAdd[i].value || "";
			// special case to use color input type
			if (entriesToAdd[i].inputColor) {
				inputField.type = "color";

				if (entriesToAdd[i].colorChoices) {
					// inputField.list = entriesToAdd[i].colorChoices;
					inputField.setAttribute('list', workingDiv.id + "Colors");

					let colorList = document.createElement("datalist");
					colorList.id = workingDiv.id + "Colors";

					for (let color of entriesToAdd[i].colorChoices) {
						let opt = document.createElement("option");
						opt.value = color;

						colorList.appendChild(opt);
					}

					workingDiv.appendChild(colorList);
				}
			}
			if (entriesToAdd[i].inputFieldSize) {
				// if specified state input field size
				inputField.size = entriesToAdd[i].inputFieldSize;
			} else {
				inputField.size = 5;
			}
			// add the button effect to the input field to allow enter to send
			workingDiv["buttonEffect" + inputField.id] =  entriesToAdd[i].buttonEffect;
			workingDiv.appendChild(inputField);
			workingDiv.inputFieldId = inputField.id;
			// create OK button to send
			var appEntryOkButton = document.createElement('span');
			appEntryOkButton.className = 'okButton';
			appEntryOkButton.innerHTML = "OK";
			appEntryOkButton.inputField = true;
			appEntryOkButton.inputFieldId = inputField.id;
			// click effect
			appEntryOkButton.callback = entriesToAdd[i].callback;
			appEntryOkButton.parameters = entriesToAdd[i].parameters;
			appEntryOkButton.app = app;
			appEntryOkButton.addEventListener('mousedown', entriesToAdd[i].buttonEffect);
			workingDiv.appendChild(appEntryOkButton);
		} else if (!isSeparator) {
			// if no input field attach button effect to entire div instead of just OK button.
			workingDiv.addEventListener('mousedown', entriesToAdd[i].buttonEffect);
			workingDiv.classList.add('noInputEntry');
		}
		// click effect
		workingDiv.callback = entriesToAdd[i].callback;
		workingDiv.parameters = entriesToAdd[i].parameters;
		workingDiv.app = app;
		// add to menu
		var appContextMenuDiv = document.getElementById('appContextMenu');
		appContextMenuDiv.appendChild(workingDiv);
	} // end for each entry
} // end setAppContextMenuEntries

/**
Called automatically as part of page setup.
Fills out some of the field properties.
*/
function setupUiNoteMaker() {
	var workingDiv = document.getElementById('uiNoteMaker');
	var inputField = document.getElementById('uiNoteMakerInputField');
	inputField.id = "uiNoteMakerInputField";
	inputField.rows = 5;
	inputField.cols = 24;
	var sendButton = document.getElementById('uiNoteMakerSendButton');
	// click effect to make a note on the display (app launch)
	sendButton.addEventListener('click', function() {
		sendMessageMakeNote();
	});
	var closeButton = document.getElementById('uiNoteMakerCloseButton');
	// click effect to cancel making a note
	closeButton.addEventListener('click', function() {
		hideDialog(openDialog);
	});
	// Add Color fields.
	for (var i = 1; i <= 6; i++) {
		workingDiv = document.getElementById("uinmColorPick" + i);
		workingDiv.colorNumber = i;
		workingDiv.colorWasPicked = false;
		workingDiv.addEventListener("click", function () {
			setUiNoteColorSelect(this.colorNumber);
		});
		// This is necessary because for some strange reason, css values are not visible as properties.
		switch (i) {
			case 1: workingDiv.style.background = "lightyellow"; break;
			case 2: workingDiv.style.background = "lightblue"; break;
			case 3: workingDiv.style.background = "lightpink"; break;
			case 4: workingDiv.style.background = "lightgreen"; break;
			case 5: workingDiv.style.background = "lightsalmon"; break;
			case 6: workingDiv.style.background = "white"; break;
		}
	}
	setUiNoteColorSelect(1);
}

function setUiNoteColorSelect(colorNumber) {
	var workingDiv;
	// Adjust border size width
	for (var i = 1; i <= 6; i++) {
		workingDiv = document.getElementById("uinmColorPick" + i);
		workingDiv.style.border = "1px solid black";
		workingDiv.colorWasPicked = false;
		workingDiv.style.width = (parseInt(workingDiv.style.width) + 8) + "px";
		workingDiv.style.height = (parseInt(workingDiv.style.height) + 8) + "px";
	}
	workingDiv = document.getElementById("uinmColorPick" + colorNumber);
	workingDiv.style.border = "3px solid black";
	workingDiv.colorWasPicked = true;
	workingDiv.style.width = (parseInt(workingDiv.style.width) - 8) + "px";
	workingDiv.style.height = (parseInt(workingDiv.style.height) - 8) + "px";
}

/**
 * This sets the values of the note making button to make instead of save.
 *
 * @method setNoteToMakeMode
 */
function setNoteToMakeMode() {
	// get send button
	var sendButton = document.getElementById('uiNoteMakerSendButton');
	sendButton.inSaveMode = false;
	sendButton.textContent = "Make Note [Enter]";
	var workingDiv = document.getElementById('uiNoteMakerInputField');
	workingDiv.value = "";
}

/**
 * This function is activated in 2 ways.
 * 1) User click the send button.
 * 2) User hits enter when making a note. This check is done in the noBackspace funciton.
 * When activated will make the packet to launch app. Collects values from tags on page.
 *
 * @method sendMessageMakeNote
 */
function sendMessageMakeNote() {
	// get send button
	var sendButton = document.getElementById('uiNoteMakerSendButton');
	var workingDiv = document.getElementById('uiNoteMakerInputField');
	var data = {};
	// if in save mode, instead of make mode, then need to revert and save.
	if (sendButton.inSaveMode) {
		// send update of note
		data.app = sendButton.app;
		data.func = sendButton.callback;
		data.parameters = sendButton.parameters;
		data.parameters.clientInput = workingDiv.value;
		data.parameters.clientId   = interactor.uniqueID;
		data.parameters.clientName = interactor.pointerLabel;
		if (document.getElementById("uiNoteMakerCheckAnonymous").checked) {
			data.parameters.clientName = "Anonymous";
		}
		data.parameters.colorChoice = "lightyellow";
		for (let i = 1; i <= 6; i++) {
			if (document.getElementById("uinmColorPick" + i).colorWasPicked) {
				data.parameters.colorChoice = document.getElementById("uinmColorPick" + i).style.background;
			}
		}
		wsio.emit('callFunctionOnApp', data);
		// put back values
		setNoteToMakeMode();
		// hide the dialog, done editing
		hideDialog(openDialog);
		workingDiv.value = ""; // clear out the input field.
	} else {
		data.appName	= "quickNote";
		data.customLaunchParams		= {};
		data.customLaunchParams.clientName = interactor.pointerLabel;
		data.customLaunchParams.clientInput = workingDiv.value;
		if (document.getElementById("uiNoteMakerCheckAnonymous").checked) {
			data.customLaunchParams.clientName = "Anonymous";
		}
		data.customLaunchParams.colorChoice = "lightyellow";
		for (let i = 1; i <= 6; i++) {
			if (document.getElementById("uinmColorPick" + i).colorWasPicked) {
				data.customLaunchParams.colorChoice = document.getElementById("uinmColorPick" + i).style.background;
			}
		}
		wsio.emit('launchAppWithValues', data);
		workingDiv.value = ""; // clear out the input field.
	}
}

/**
Called automatically as part of the page setup.
Mostly fills out functionality and additional properties needed to operate.
*/
function setupUiDrawCanvas() {
	var uidzCanvas = document.getElementById('uiDrawZoneCanvas');
	// tracking variables when performing draw commands.
	uidzCanvas.pmx		= 0;
	uidzCanvas.pmy		= 0;
	uidzCanvas.doDraw	= false;
	uidzCanvas.imageToDraw = new Image();
	uidzCanvas.getContext('2d').fillStyle = "#FFFFFF"; //whitewash the canvas.
	uidzCanvas.getContext('2d').fillRect(0, 0, uidzCanvas.width, uidzCanvas.height);
	uidzCanvas.getContext('2d').fillStyle = "#000000";
	uidzCanvas.addEventListener('mousedown',
		function(event) {
			this.doDraw	= true;
			this.pmx	= event.offsetX;
			this.pmy	= event.offsetY;
		}
	);
	// event handlers to create the lines
	uidzCanvas.ongoingTouches = new Array();
	uidzCanvas.addEventListener('touchstart', uiDrawTouchStart);
	uidzCanvas.addEventListener('touchmove',  uiDrawTouchMove);
	uidzCanvas.addEventListener('touchend',   uiDrawTouchEnd);
	uidzCanvas.addEventListener('mouseup',    function(event) {
		this.doDraw = false;
	});
	uidzCanvas.addEventListener('mousemove',
		function(event) {
			if (this.doDraw) {
				// xDest, yDest, xPrev, yPrev
				uiDrawSendLineCommand(event.offsetX, event.offsetY, this.pmx, this.pmy);
				this.pmx = event.offsetX;
				this.pmy = event.offsetY;
			}
			var workingDiv = document.getElementById('uiDrawZoneEraseReference');
			workingDiv.style.left = (event.pageX - parseInt(workingDiv.style.width)  / 2) + "px";
			workingDiv.style.top  = (event.pageY - parseInt(workingDiv.style.height) / 2) + "px";
		}
	);
	// closes the draw area (but really hides it)
	var closeEditorButton = document.getElementById("uiDrawZoneCloseEditorButton");
	closeEditorButton.addEventListener('click',
		function() {
			hideDialog('uiDrawZone');
		}
	);
	// closes the draw area (but really hides it)
	var closeDoodleButton = document.getElementById("uiDrawZoneCloseDoodleButton");
	closeDoodleButton.addEventListener('click',
		function() {
			hideDialog('uiDrawZone');
			// Close the doodle on the wall.
			var workingDiv	= document.getElementById('uiDrawZoneCanvas');
			var data = {};
			data.app = workingDiv.appId;
			data.func = "SAGE2DeleteElement";
			data.parameters = {};
			data.parameters.clientName = interactor.pointerLabel;
			wsio.emit('callFunctionOnApp', data);
		}
	);
	// initiate a launch app for quick additions of doodles.
	var newButton = document.getElementById("uiDrawZoneNewButton");
	newButton.addEventListener('click',
		function() {
			uiDrawZoneRemoveSelfAsClient();
			var data = {};
			data.appName = "doodle";
			data.func = "addClientIdAsEditor"; // send this data to function after app starts
			data.customLaunchParams = {
				clientId: interactor.uniqueID,
				clientName: interactor.pointerLabel
			};
			wsio.emit('launchAppWithValues', data);
		}
	);
	// get the line adjustment working for the thickness buttons.
	var thicknessSelectBox;
	for (var i = 1; i <= 6; i++) {
		thicknessSelectBox = document.getElementById("uidztp" + i);
		thicknessSelectBox.lineWidth = (i - 1);
		thicknessSelectBox.addEventListener("mousedown", function() {
			var workingDiv = document.getElementById('uiDrawZoneCanvas');
			workingDiv.lineWidth = Math.pow(2, this.lineWidth);
			uiDrawSelectThickness('uidztp' + (this.lineWidth + 1));
		});
		// Start with thicknes 1
		if (i === 1) {
			thicknessSelectBox.style.border = "3px solid red";
		}
	}
	// var thicknessSelectBox = document.getElementById('uidztp1');
	// thicknessSelectBox.addEventListener('mousedown',
	// 	function() {
	// 		var workingDiv = document.getElementById('uiDrawZoneCanvas');
	// 		workingDiv.lineWidth = 1;
	// 		uiDrawSelectThickness('uidztp1');
	// 	});
	// // start the with 1px selected
	// uidzCanvas.lineWidth = 1;
	// thicknessSelectBox.style.border = "3px solid red";
	// // have to hard code each selection due to linewidth adjustment
	// // 2
	// thicknessSelectBox = document.getElementById('uidztp2');
	// thicknessSelectBox.addEventListener('mousedown',
	// 	function() {
	// 		var workingDiv = document.getElementById('uiDrawZoneCanvas');
	// 		workingDiv.lineWidth = 2;
	// 		uiDrawSelectThickness('uidztp2');
	// 	});
	// // next
	// thicknessSelectBox = document.getElementById('uidztp3');
	// thicknessSelectBox.addEventListener('mousedown',
	// 	function() {
	// 		var workingDiv = document.getElementById('uiDrawZoneCanvas');
	// 		workingDiv.lineWidth = 4;
	// 		uiDrawSelectThickness('uidztp3');
	// 	});
	// // next
	// thicknessSelectBox = document.getElementById('uidztp4');
	// thicknessSelectBox.addEventListener('mousedown',
	// 	function() {
	// 		var workingDiv = document.getElementById('uiDrawZoneCanvas');
	// 		workingDiv.lineWidth = 8;
	// 		uiDrawSelectThickness('uidztp4');
	// 	});
	// // next
	// thicknessSelectBox = document.getElementById('uidztp5');
	// thicknessSelectBox.addEventListener('mousedown',
	// 	function() {
	// 		var workingDiv = document.getElementById('uiDrawZoneCanvas');
	// 		workingDiv.lineWidth = 16;
	// 		uiDrawSelectThickness('uidztp5');
	// 	});
	// // next
	// thicknessSelectBox = document.getElementById('uidztp6');
	// thicknessSelectBox.addEventListener('mousedown',
	// 	function() {
	// 		var workingDiv = document.getElementById('uiDrawZoneCanvas');
	// 		workingDiv.lineWidth = 32;
	// 		uiDrawSelectThickness('uidztp6');
	// 	});
	// // next
	// thicknessSelectBox = document.getElementById('uidztp7');
	// thicknessSelectBox.addEventListener('mousedown',
	// 	function() {
	// 		var workingDiv = document.getElementById('uiDrawZoneCanvas');
	// 		workingDiv.lineWidth = 64;
	// 		uiDrawSelectThickness('uidztp7');
	// 	});
}

/**
Currently just whitewashes the draw canvas.
Trying to figure out how this could be transparent.
	But without knowing what is behind, seems pointless.
*/
function uiDrawCanvasBackgroundFlush(color) {
	var workingDiv	= document.getElementById('uiDrawZoneCanvas');
	var ctx			= workingDiv.getContext('2d');
	if (color !== 'transparent') {
		ctx.fillStyle = "#FFFFFF";
		ctx.fillRect(0, 0, workingDiv.width, workingDiv.height);
		ctx.fillStyle = "#000000";
	}
}

/**
Activated by clickong on a uidzBarBox div (line thickness selection).
Since the values double, need to know which option was selected, adjust the border (visual indicator)
	then finally double the thickness to get the correct value.
*/
function uiDrawSelectThickness(selectedDivId) {
	var workingDiv;
	var thickness = 1;
	for (var i = 1; i <= 7; i++) {
		if ('uidztp' + i == selectedDivId) {
			workingDiv = document.getElementById(selectedDivId);
			workingDiv.style.border = "3px solid red";
			// change the reference draw circle
			workingDiv = document.getElementById('uiDrawZoneEraseReference');
			workingDiv.style.width  = thickness + "px";
			workingDiv.style.height = thickness + "px";
		} else {
			workingDiv = document.getElementById('uidztp' + i);
			workingDiv.style.border = "1px solid black";
		}
		thickness *= 2;
	}
}

/**
Enables drawing with touch devices.
Start will record the initial points, it isn't until move where a canvas change occurs.
*/
function uiDrawTouchStart(event) {
	var workingDiv = document.getElementById('uiDrawZoneCanvas');
	var touches = event.changedTouches;
	for (var i = 0; i < touches.length; i++) {
		workingDiv.ongoingTouches.push(uiDrawMakeTouchData(touches[i]));
	}
}

/**
Support for touch devices.
This is when the new line is added.
*/
function uiDrawTouchMove(event) {
	var workingDiv = document.getElementById('uiDrawZoneCanvas');
	var touches = event.changedTouches;
	var touchId;
	var cbb = workingDiv.getBoundingClientRect(); // canvas bounding box: cbb
	for (var i = 0; i < touches.length; i++) {
		touchId = uiDrawGetTouchId(touches[i].identifier);
		// only if it is a known touch continuation
		if (touchId !== -1) {
			// xDest, yDest, xPrev, yPrev
			uiDrawSendLineCommand(
				touches[i].pageX - cbb.left,
				touches[i].pageY - cbb.top,
				workingDiv.ongoingTouches[touchId].x - cbb.left,
				workingDiv.ongoingTouches[touchId].y - cbb.top
			);
			workingDiv.ongoingTouches[touchId].x = touches[i].pageX;
			workingDiv.ongoingTouches[touchId].y = touches[i].pageY;
		}
	}
	workingDiv = document.getElementById('uiDrawZoneEraseReference');
	workingDiv.style.left = (touches[0].pageX - parseInt(workingDiv.style.width) / 2)  + "px";
	workingDiv.style.top  = (touches[0].pageY - parseInt(workingDiv.style.height) / 2) + "px";
}

/**
Support for touch devices.
When touch ends, need to clear out the tracking values to prevent weird auto connections.
*/
function uiDrawTouchEnd(event) {
	var workingDiv = document.getElementById('uiDrawZoneCanvas');
	var touches = event.changedTouches;
	var touchId;
	for (var i = 0; i < touches.length; i++) {
		touchId = uiDrawGetTouchId(touches[i].identifier);
		if (touchId !== -1) {
			workingDiv.ongoingTouches.splice(touchId, 1);
		}
	}
	workingDiv = document.getElementById('uiDrawZoneEraseReference');
	workingDiv.style.left = "-100px";
	workingDiv.style.top  = "-100px";
}

/**
Makes the data used to track touches.
*/
function uiDrawMakeTouchData(touch) {
	var nt = {};
	nt.id	= touch.identifier;
	nt.x	= touch.pageX;
	nt.y	= touch.pageY;
	return nt;
}

/**
Given a touch identifier(id) will return the index of the touch tracking object.
*/
function uiDrawGetTouchId(id) {
	var workingDiv  = document.getElementById('uiDrawZoneCanvas');
	for (var i = 0; i < workingDiv.ongoingTouches.length; i++) {
		if (workingDiv.ongoingTouches[i].id === id) {
			return i;
		}
	}
	return -1;
}

/**
 * When a user tries to draw on the doodle canavs, the events are converted to locations of where to place
 * the line data. Previous location to current location.
 * The client doesn't actually cause their canvas to update. The app sends a confirmation back which
 * causes the canvas to update.
 *
 * @method uiDrawSendLineCommand
 * @param {Number} xDest - location on canvas for next point.
 * @param {Number} yDest - location on canvas for next point.
 * @param {Number} xPrev - previous location on canvas.
 * @param {Number} yPrev - previous location on canvas.
 */
function uiDrawSendLineCommand(xDest, yDest, xPrev, yPrev) {
	var workingDiv	= document.getElementById('uiDrawZoneCanvas');
	var lineWidth	= parseInt(workingDiv.lineWidth);
	var fillStyle	= document.getElementById('uiDrawColorPicker').value;
	var strokeStyle	= document.getElementById('uiDrawColorPicker').value;
	// If resize is greater than 0, its a 2^resize value, otherwise 1.
	var modifier = (workingDiv.resizeCount > 0) ? (Math.pow(2, workingDiv.resizeCount)) : 1;
	var dataForApp  = {};
	dataForApp.app  = workingDiv.appId;
	dataForApp.func = "drawLine";
	dataForApp.data = [
		xDest * modifier, yDest * modifier,
		xPrev * modifier, yPrev * modifier,
		lineWidth,
		fillStyle, strokeStyle,
		workingDiv.clientDest
	];
	dataForApp.clientDest = "allDisplays";
	wsio.emit("sendDataToClient", dataForApp);
}

/**
This function actually causes the line to appear on the canvas.
Data packet sent by the doodle master app itself.

This funciton activated by receiving that corresponding packet.

Will need to be cleaned up later.
data.params will match the doodle.js drawLined lineData parameter.
	Currently lineData
	0: 	xDest
	1	yDest
	2	xPrev
	3	yPrev

	4 	lineWidth
	5 	fillStyle
	6 	strokeStyle

	7: 	uiClient
*/
function uiDrawMakeLine(data) {
	// mostly original code
	var workingDiv	= document.getElementById('uiDrawZoneCanvas');
	var ctx			= workingDiv.getContext('2d');
	var lineWidth	= data.params[4];
	ctx.fillStyle	= data.params[5];
	ctx.strokeStyle	= data.params[6];
	// if the line width is greater than 1. At 1 the fill + circle border will expand beyond the line causing bumps in the line.
	if (lineWidth > 2) {
		ctx.lineWidth = 1;
		ctx.beginPath();
		ctx.arc(data.params[2], data.params[3], lineWidth / 2, 0, Math.PI * 2, false);
		ctx.fill();
	}
	ctx.beginPath();
	ctx.lineWidth = lineWidth;
	ctx.moveTo(data.params[2], data.params[3]);
	ctx.lineTo(data.params[0], data.params[1]);
	ctx.stroke();
}

/**
 * This will be called from a wsio packet "sendDataToClient".
 * Must clear out canvas, set state, show dialog.
 * Should happen when a user chooses to edit an existing doodle. Their canvas needs to be set
 * to the current state of the doodle before edits should be made.
 * But, doodles can be made from images which have varying sizes. They must also be contained within view correctly.
 *
 * @method uiDrawSetCurrentStateAndShow
 * @param {Object} data - object with properties below.
 * @param {Object} data.imageWidth  - image resolution.
 * @param {Object} data.imageHeight - image resolution.
 * @param {Object} data.canvasImage - image as toDataURL().
 * @param {Object} data.clientDest  - should be this client.
 * @param {Object} data.appId       - app id this is for.
 */
function uiDrawSetCurrentStateAndShow(data) {
	// clear out canvas
	uiDrawCanvasBackgroundFlush("white");
	var imageResolutionToBe = { w: data.imageWidth, h: data.imageHeight };
	var imageLimit = {w: (window.innerWidth * 0.8), h: (window.innerHeight - 200)};
	var resizeCount = 0;
	while (imageResolutionToBe.w > imageLimit.w) {
		imageResolutionToBe.w /= 2;
		imageResolutionToBe.h /= 2;
		resizeCount++;
	}
	while (imageResolutionToBe.h > imageLimit.h) {
		imageResolutionToBe.w /= 2;
		imageResolutionToBe.h /= 2;
		resizeCount++;
	}

	// set the state
	var workingDiv = document.getElementById('uiDrawZoneCanvas');
	workingDiv.width           = data.imageWidth;
	workingDiv.height          = data.imageHeight;
	workingDiv.style.width     = imageResolutionToBe.w + "px";
	workingDiv.style.height    = imageResolutionToBe.h + "px";
	workingDiv.imageToDraw.src = data.canvasImage;
	// set variables to correctly send updates and allow removal as editor.
	workingDiv.clientDest  = data.clientDest;
	workingDiv.appId       = data.appId;
	workingDiv.resizeCount = resizeCount;
	// delayed drawing until after load completes
	workingDiv.imageToDraw.parentCtx = workingDiv.getContext('2d');
	workingDiv.imageToDraw.onload    = function() {
		this.parentCtx.drawImage(this, 0, 0);
		// show dialog
		showDialog('uiDrawZone');
	};
}

/**
 * Called when the user creates a new doodle, or closes the doodle dialog.
 * This is necessary because the doodle canvas space is a shared draw space,
 * if they do not remove themselves the app will continue to send updates
 * even if they are not currently editing the app.
 *
 * @method uiDrawZoneRemoveSelfAsClient
 * @param {Object} data - object with properties below.
 * @param {Object} data.imageWidth  - image resolution.
 * @param {Object} data.imageHeight - image resolution.
 * @param {Object} data.canvasImage - image as toDataURL().
 * @param {Object} data.clientDest  - should be this client.
 * @param {Object} data.appId       - app id this is for.
 */
function uiDrawZoneRemoveSelfAsClient() {
	var workingDiv  = document.getElementById('uiDrawZoneCanvas');
	var dataForApp  = {};
	dataForApp.app  = workingDiv.appId;
	dataForApp.func = "removeClientIdAsEditor";
	dataForApp.data = [workingDiv.clientDest];
	dataForApp.clientDest = "allDisplays";
	wsio.emit("sendDataToClient", dataForApp);
}<|MERGE_RESOLUTION|>--- conflicted
+++ resolved
@@ -2659,11 +2659,7 @@
 			workingDiv.className = 'appContextMenuEntry';
 			if (entriesToAdd[i].accelerator) {
 				// Add description of the keyboard shortcut
-				workingDiv.innerHTML = "<p style='float: left;'>" + entriesToAdd[i].description + "</p>";
-<<<<<<< HEAD
 				// workingDiv.innerHTML += "<p style='float: right; padding-left: 5px;'> [" + entriesToAdd[i].accelerator + "]</p>";
-=======
->>>>>>> 174cdb13
 				workingDiv.innerHTML += "<p style='float: right; padding-left: 5px;'>" + entriesToAdd[i].accelerator + "</p>";
 				workingDiv.innerHTML += "<div style='clear: both;'></div>";
 			} else {
