--- conflicted
+++ resolved
@@ -2180,16 +2180,9 @@
 		event.preventDefault();
 	} else if (
 		event.keyCode === 13
-<<<<<<< HEAD
 		&& event.target.id.indexOf("appContextMenuEntry") !== -1
-		&& event.target.id.indexOf("Input") !== -1
-		) {
+		&& event.target.id.indexOf("Input") !== -1) {
 		// if a user hits enter within an appContextMenuEntry, it will cause the effect to happen
-=======
-		&& event.target.id.indexOf("rmbContextMenuEntry") !== -1
-		&& event.target.id.indexOf("Input") !== -1) {
-		// if a user hits enter within an rmbContextMenuEntry, it will cause the effect to happen
->>>>>>> 39b3b282
 		event.target.parentNode["buttonEffect" + event.target.id]();
 	} else if (event.ctrlKey && event.keyCode === 13 && event.target.id === "uiNoteMakerInputField") {
 		// ctrl + enter in note maker adds a line rather than send note
