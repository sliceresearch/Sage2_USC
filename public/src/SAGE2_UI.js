// SAGE2 is available for use under the SAGE2 Software License
//
// University of Illinois at Chicago's Electronic Visualization Laboratory (EVL)
// and University of Hawai'i at Manoa's Laboratory for Advanced Visualization and
// Applications (LAVA)
//
// See full text, terms and conditions in the LICENSE.txt included file
//
// Copyright (c) 2014-15

"use strict";

/* global FileManager, SAGE2_interaction, SAGE2DisplayUI */
/* global removeAllChildren, SAGE2_copyToClipboard, parseBool */

/**
 * Web user interface
 *
 * @module client
 * @submodule SAGE2_UI
 * @class SAGE2_UI
 */

window.URL = (window.URL || window.webkitURL || window.msURL || window.oURL);
navigator.getUserMedia   = (navigator.getUserMedia  || navigator.webkitGetUserMedia ||
							navigator.mozGetUserMedia || navigator.msGetUserMedia);
document.exitPointerLock = document.exitPointerLock ||
							document.mozExitPointerLock  ||
							document.webkitExitPointerLock;

//
// Polyfill for 'bind' - needed for older version of iOS Safari mobile ;-(
//
/* eslint-disable */
if (!Function.prototype.bind) {
	Function.prototype.bind = function(oThis) {
		if (typeof this !== 'function') {
			// closest thing possible to the ECMAScript 5
			// internal IsCallable function
			throw new TypeError('Function.prototype.bind - what is trying to be bound is not callable');
		}
		var aArgs = Array.prototype.slice.call(arguments, 1);
		var _this = this;
		var FNOP    = function() {};
		var fBound  = function() {
			return _this.apply(this instanceof FNOP && oThis ? this : oThis,
						aArgs.concat(Array.prototype.slice.call(arguments)));
		};
		FNOP.prototype = this.prototype;
		fBound.prototype = new FNOP();
		return fBound;
	};
}


//
// Polyfill for 'startsWith'
//
if (!String.prototype.startsWith) {
	String.prototype.startsWith = function(searchString, position) {
		position = position || 0;
		return this.indexOf(searchString, position) === position;
	};
}
/* eslint-enable */
//

var wsio;
var displayUI;
var interactor;
var fileManager;
var keyEvents;
var touchMode;
var touchDist;
var touchTime;
var touchTap;
var touchTapTime;
var touchHold;
var touchStartX;
var touchStartY;

var openDialog;
var selectedAppEntry;
var selectedFileEntry;
var type2App;

var hasMouse;

var pointerDown;
var pointerX, pointerY;

var sage2Version;

var note;

var viewOnlyMode;

/**
 * Reload the page if a application cache update is available
 *
 */
if (window.applicationCache) {
	applicationCache.addEventListener('updateready', function() {
		window.location.reload();
	});
}

/**
 * Ask before closing the browser if desktop sharing in progress
 *
 */
window.addEventListener('beforeunload', function(event) {
	if (interactor && interactor.broadcasting) {
		// In fact, the message is unused for most browser as security measure
		var confirmationMessage = "SAGE2 Desktop sharing in progress";
		event.returnValue = confirmationMessage;  // Gecko, Trident, Chrome 34+
		return confirmationMessage;               // Gecko, WebKit, Chrome <34
	}
});

/**
 * Closing desktop sharing before the browser closes
 *
 */
window.addEventListener('unload', function(event) {
	if (interactor && interactor.broadcasting) {
		interactor.streamEnded();
		if (note) {
			note.close();
		}
	}
});

/**
 * When the page loads, SAGE2 starts
 *
 */
window.addEventListener('load', function(event) {
	SAGE2_init();
});

/**
 * When the page is resized
 *
 */
window.addEventListener('resize', function(event) {
	SAGE2_resize();
});



// Get Browser-Specifc Prefix
function getBrowserPrefix() {
	// Check for the unprefixed property.
	if ('hidden' in document) {
		return null;
	}
	// All the possible prefixes.
	var browserPrefixes = ['moz', 'ms', 'o', 'webkit'];

	for (var i = 0; i < browserPrefixes.length; i++) {
		var prefix = browserPrefixes[i] + 'Hidden';
		if (prefix in document) {
			return browserPrefixes[i];
		}
	}
	// The API is not supported in browser.
	return null;
}

// Get Browser Specific Hidden Property
function hiddenProperty(prefix) {
	if (prefix) {
		return prefix + 'Hidden';
	}
	return 'hidden';
}

// Get Browser Specific Visibility State
function visibilityState(prefix) {
	if (prefix) {
		return prefix + 'VisibilityState';
	}
	return 'visibilityState';
}

// Get Browser Specific Event
function visibilityEvent(prefix) {
	if (prefix) {
		return prefix + 'visibilitychange';
	}
	return 'visibilitychange';
}

function notifyMe(message) {
	// Let's check if the browser supports notifications
	if (!("Notification" in window)) {
		console.log("This browser does not support desktop notification");
		return null;
	} else if (Notification.permission === "granted") {
		// Let's check whether notification permissions have already been granted
		// If it's okay let's create a notification
		var notification = new Notification("SAGE2 Notification", {
			icon: "images/S2-logo.png",
			body: message
		});
		return notification;
	} else if (Notification.permission !== 'denied') {
		// Otherwise, we need to ask the user for permission
		Notification.requestPermission(function (permission) {
			// If the user accepts, let's create a notification
			if (permission === "granted") {
				var notification = new Notification("Hi there!");
				return notification;
			}
		});
	}
	return null;
}

/**
 * setupFocusHandlers
 *
 * @method setupFocusHandlers
 */
function setupFocusHandlers() {
	window.addEventListener("focus", function(evt) {
		// console.log('got focus');
	}, false);
	window.addEventListener("blur", function(evt) {
		// console.log('got blur');
	}, false);

	// Get Browser Prefix
	var prefix   = getBrowserPrefix();
	var hidden   = hiddenProperty(prefix);
	// var visState = visibilityState(prefix);
	var visEvent = visibilityEvent(prefix);

	document.addEventListener(visEvent, function(event) {
		if (document[hidden]) {
			if (interactor && interactor.broadcasting) {
				note = notifyMe("Keep SAGE2 UI visible during screen sharing");
			}
		} else {
			if (note) {
				note.close();
			}
		}
	});
}


/**
 * Entry point of the user interface
 *
 * @method SAGE2_init
 */
function SAGE2_init() {
	// Redirection to HTTPS
	if (window.location.protocol === "http:") {
		var xhr = new XMLHttpRequest();
		xhr.open("GET", "config", true);
		xhr.onreadystatechange = function() {
			if (xhr.readyState === 4 && xhr.status === 200) {
				var json_cfg = JSON.parse(xhr.responseText);

				var https_port;
				if (json_cfg.rproxy_secure_port !== undefined) {
					https_port = ":" + json_cfg.rproxy_secure_port.toString();
				} else {
					https_port = ":" + json_cfg.secure_port.toString();
				}
				if (https_port === ":443") {
					https_port = "";
				}

				window.location.replace("https://" + window.location.hostname + https_port + window.location.pathname);
			}
		};
		xhr.send();
		return;
	}

	// Check if the viewonly flag is passed in the URL
	viewOnlyMode = parseBool(getParameterByName("viewonly"));

	// Detect which browser is being used
	SAGE2_browser();

	// Setup focus events
	if ("Notification" in window && !viewOnlyMode) {
		Notification.requestPermission(function (permission) {
			console.log('Request', permission);
		});
	}
	setupFocusHandlers();

	// Deal with the warning label in the UI if Chrome or not Chrome
	if (!__SAGE2__.browser.isMobile) {
		if (!__SAGE2__.browser.isChrome) {
			var chromeWarn = document.getElementById("usechrome");
			// Make it visible
			chromeWarn.style.display = "block";
		}
	}

	// Create a connection to the SAGE2 server
	wsio = new WebsocketIO();
	wsio.open(function() {
		console.log("Websocket opened");

		// Show and hide elements once connect to server
		document.getElementById('loadingUI').style.display     = "none";
		document.getElementById('displayUIDiv').style.display  = "block";
		if (viewOnlyMode) {
			document.getElementById('menuContainer').style.display = "none";
		} else {
			document.getElementById('menuContainer').style.display = "block";
		}

		// Start an initial resize of the UI once we get a connection
		SAGE2_resize();

		setupListeners();

		// Get the cookie for the session, if there's one
		var session = getCookie("session");

		var clientDescription = {
			clientType: "sageUI",
			requests: {
				config:  true,
				version: true,
				time:    false,
				console: false
			},
			browser: __SAGE2__.browser,
			session: session
		};
		wsio.emit('addClient', clientDescription);

		// Interaction object: file upload, desktop sharing, ...
		interactor = new SAGE2_interaction(wsio);
		interactor.setFileUploadStartCallback(fileUploadStart);
		interactor.setFileUploadProgressCallback(fileUploadProgress);
		interactor.setFileUploadCompleteCallback(fileUploadComplete);

		// Send message to desktop capture Chrome extension
		window.postMessage('SAGE2_desktop_capture_enabled', "*");
	});

	// socket close event (i.e. server crashed)
	wsio.on('close', function(evt) {
		// show a popup
		showSAGE2Message("Server offline");
		// try to reload every few seconds
		var refresh = setInterval(function() {
			reloadIfServerRunning(function() {
				clearInterval(refresh);
			});
		}, 2000);
	});

	var sage2UI = document.getElementById('sage2UICanvas');

	sage2UI.addEventListener('dragover',  preventDefault, false);
	sage2UI.addEventListener('dragenter', fileDragEnter,  false);
	sage2UI.addEventListener('dragleave', fileDragLeave,  false);
	sage2UI.addEventListener('drop',      fileDrop,       false);

	// Force click for Safari, events:
	//   webkitmouseforcewillbegin webkitmouseforcechanged
	//   webkitmouseforcedown webkitmouseforceup
	sage2UI.addEventListener("webkitmouseforceup", forceClick, false);

	if (webix) {
		// disabling the webix touch managment for now
		webix.Touch.disable();
	}

	document.addEventListener('mousemove',  mouseCheck,   false);
	document.addEventListener('touchstart', touchStart,   false);
	document.addEventListener('touchend',   touchEnd,     false);
	document.addEventListener('touchmove',  touchMove,    false);
	document.addEventListener('keyup',      escapeDialog, false);
	document.addEventListener('keydown',    noBackspace,  false);

	keyEvents = false;
	openDialog = null;
	selectedAppEntry = null;
	selectedFileEntry = null;
	touchTime = 0;
	touchTapTime = 0;
	touchHold = null;
	touchMode = "";

	type2App = {
		images:   "image_viewer",
		videos:   "movie_player",
		pdfs:     "pdf_viewer",
		sessions: "load_session"
	};

	hasMouse = false;
	console.log("Assuming mobile device");

	// Event listener to the Chrome EXTENSION for desktop capture
	window.addEventListener('message', function(event) {
		if (event.origin !== window.location.origin) {
			return;
		}
		if (event.data.cmd === "SAGE2_desktop_capture-Loaded") {
			if (interactor !== undefined && interactor !== null) {
				// Chrome extension is loaded
				console.log('SAGE2 Chrome extension is loaded');
				interactor.chromeDesktopCaptureEnabled = true;
			}
		}
		if (event.data.cmd === "window_selected") {
			interactor.captureDesktop(event.data.mediaSourceId);
		}
		if (event.data.cmd === "screenshot") {
			wsio.emit('loadImageFromBuffer', event.data);
		}
		if (event.data.cmd === "openlink") {
			wsio.emit('openNewWebpage', {
				id: interactor.uniqueID,
				url: event.data.url
			});
		}
	});

	// This will startup the uiNote and uiDraw sections of the UI.
	setupRmbContextMenuDiv();
	setupUiNoteMaker();
	setupUiDrawCanvas();
}

//
// Show error message
// if time given as parameter in seconds, close after delay
//
function showSAGE2Message(message, delay) {
	var aMessage = webix.alert({
		type:  "alert-error",
		title: "SAGE2 Error",
		ok:    "OK",
		width: "40%",
		text:  "<span style='font-weight:bold;'>" + message + "</span>"
	});
	if (delay) {
		setTimeout(function() {
			if (aMessage) {
				webix.modalbox.hide(aMessage);
			}
		}, delay * 1000);
	}
}

function setupListeners() {
	wsio.on('initialize', function(data) {
		interactor.setInteractionId(data.UID);
		pointerDown = false;
		pointerX    = 0;
		pointerY    = 0;

		var sage2UI = document.getElementById('sage2UICanvas');

		// Build the file manager
		fileManager = new FileManager(wsio, "fileManager", interactor.uniqueID);
		webix.DragControl.addDrop("displayUIDiv", {
			$drop: function(source, target, event) {
				var dnd = webix.DragControl.getContext();
				// Calculate the position of the drop
				var x, y;
				if (hasMouse) {
					// Desktop
					x = event.layerX / event.target.clientWidth;
					y = event.layerY / event.target.clientHeight;
				} else {
					// Mobile: convert from touch screen coordinate to element
					var bbox = sage2UI.getBoundingClientRect();
					x = (fileManager.dragPosition.x - bbox.left) / sage2UI.clientWidth;
					y = (fileManager.dragPosition.y - bbox.top)  / sage2UI.clientHeight;
				}
				// Open the files
				for (var i = 0; i < dnd.source.length; i++) {
					fileManager.openItem(dnd.source[i], [x, y]);
				}
			}
		});

		// First request the files
		wsio.emit('requestStoredFiles');
	});

	// Open a popup on message sent from server
	wsio.on('errorMessage', function(data) {
		showSAGE2Message(data);
	});

	wsio.on('setupDisplayConfiguration', function(config) {
		displayUI = new SAGE2DisplayUI();
		displayUI.init(config, wsio);
		displayUI.resize();

		var sage2Min  = Math.min(config.totalWidth, config.totalHeight);
		var screenMin = Math.min(screen.width, screen.height);
		interactor.setPointerSensitivity(sage2Min / screenMin);

		// Update the file manager
		if (fileManager) {
			fileManager.serverConfiguration(config);
		}

		if (config.name && config.name !== "Windows" && config.name !== "localhost") {
			document.title = "SAGE2 - " + config.name;
		} else {
			document.title = "SAGE2 - " + config.host;
		}
	});

	wsio.on('createAppWindowPositionSizeOnly', function(data) {
		displayUI.addAppWindow(data);
	});

	wsio.on('showStickyPin', function(data) {
		displayUI.showStickyPin(data);
	});

	wsio.on('hideStickyPin', function(data) {
		displayUI.hideStickyPin(data);
	});

	wsio.on('deleteElement', function(data) {
		displayUI.deleteApp(data.elemId);
	});

	wsio.on('updateItemOrder', function(data) {
		displayUI.updateItemOrder(data);
	});

	wsio.on('setItemPosition', function(data) {
		displayUI.setItemPosition(data);
	});

	wsio.on('setItemPositionAndSize', function(data) {
		displayUI.setItemPositionAndSize(data);
	});

	// webUI partition wsio messages
	wsio.on('createPartitionBorder', function(data) {
		displayUI.addPartitionBorder(data);
	});

	wsio.on('deletePartitionWindow', function(data) {
		displayUI.deletePartition(data.id);
	});

	wsio.on('partitionMoveAndResizeFinished', function(data) {
		displayUI.setPartitionPositionAndSize(data);
	});

	wsio.on('updatePartitionBorders', function(data) {
		displayUI.updateHighlightedPartition(data);
	});

	// Receive a message when an application state is upated
	wsio.on('applicationState', function(data) {
		if (data.application === "Webview") {
			var icon = document.getElementById(data.id + "_icon");
			if (icon && data.state.favicon) {
				// Update the icon of the app window with the favicon of the site
				icon.src = data.state.favicon;
			}
		}
	});

	// Server sends the SAGE2 version
	wsio.on('setupSAGE2Version', function(data) {
		sage2Version = data;
		console.log('SAGE2: version', data.base, data.branch, data.commit, data.date);
	});

	wsio.on('availableApplications', function(data) {
		var appList = document.getElementById('appList');
		var appListContainer = document.getElementById('appListContainer');
		var size = parseInt(appListContainer.style.width, 10) / 6;

		removeAllChildren(appList);

		var i = 0;
		var appname;
		var fullpath;
		while (i < data.length) {
			var row = document.createElement('tr');
			var appsPerRow = Math.min(data.length - i, 6);
			for (var j = 0; j < appsPerRow; j++) {
				appname  = data[i + j].exif.FileName;
				fullpath = data[i + j].id;
				var col = document.createElement('td');
				col.id  = "available_app_row_" + appname;
				col.setAttribute("application", appname);
				col.setAttribute("appfullpath", fullpath);
				col.style.verticalAlign = "top";
				col.style.textAlign = "center";
				col.style.width = size + "px";
				col.style.paddingTop = "12px";
				col.style.paddingBottom = "12px";
				var appIcon = document.createElement('img');
				appIcon.id = "available_app_icon_" + appname;
				appIcon.setAttribute("application", appname);
				appIcon.setAttribute("appfullpath", fullpath);
				appIcon.src = data[i + j].exif.SAGE2thumbnail + "_256.jpg";
				appIcon.width = parseInt(size * 0.8, 10);
				appIcon.height = parseInt(size * 0.8, 10);
				var appName = document.createElement('p');
				appName.id = "available_app_name_" + appname;
				appName.setAttribute("application", appname);
				appName.setAttribute("appfullpath", fullpath);
				appName.textContent = data[i + j].exif.metadata.title;
				col.appendChild(appIcon);
				col.appendChild(appName);
				row.appendChild(col);
			}
			appList.appendChild(row);
			i += appsPerRow;
		}

		showDialog('appLauncherDialog');
	});

	wsio.on('storedFileList', function(data) {
		document.getElementById('images-dir').checked   = false;
		document.getElementById('pdfs-dir').checked     = false;
		document.getElementById('videos-dir').checked   = false;
		document.getElementById('sessions-dir').checked = false;

		var images   = document.getElementById('images');
		var videos   = document.getElementById('videos');
		var pdfs     = document.getElementById('pdfs');
		var sessions = document.getElementById('sessions');

		removeAllChildren(images);
		removeAllChildren(videos);
		removeAllChildren(pdfs);
		removeAllChildren(sessions);

		var longestImageName   = createFileList(data, "images",   images);
		var longestVideoName   = createFileList(data, "videos",   videos);
		var longestPdfName     = createFileList(data, "pdfs",     pdfs);
		var longestSessionName = createFileList(data, "sessions", sessions);

		var longest = Math.max(longestImageName, longestVideoName, longestPdfName, longestSessionName);
		document.getElementById('fileListElems').style.width = (longest + 60).toString() + "px";

		// showDialog('mediaBrowserDialog');
		if (fileManager) {
			// Update the filemanager with the new list
			fileManager.updateFiles(data);
		}
	});

	wsio.on('requestNextFrame', function(data) {
		interactor.requestMediaStreamFrame();
	});

	wsio.on('stopMediaCapture', function() {
		if (interactor.mediaStream !== null) {
			var track = interactor.mediaStream.getTracks()[0];
			track.stop();
			// close notification
			if (note) {
				note.close();
			}
		}
	});

	wsio.on('utdConsoleMessage', function(data) {
		console.log("UTD message:" + data.message);
	});

	wsio.on('dtuRmbContextMenuContents', function(data) {
		setRmbContextMenuEntries(data);
	});

	wsio.on('csdSendDataToClient', function(data) {
		// Depending on the specified func does different things
		if (data.func === 'uiDrawSetCurrentStateAndShow') {
			uiDrawSetCurrentStateAndShow(data);
		} else if (data.func === 'uiDrawMakeLine') {
			uiDrawMakeLine(data);
		} else {
			console.log("Error, csd data packet for client contained invalid function:" + data.func);
		}
	});

	// Message from server reporting screenshot ability of display clients
	wsio.on('reportIfCanWallScreenshot', function(data) {
		if (data.capableOfScreenshot) {
			if (!this.addedScreenshotButton) {
				// Get the menu item from the filemanager
				var mymenu = $$('mymenu').getSubMenu('services_menu');
				// Add a new option for screenshot
				mymenu.add({
					id:    "wallScreenshot_menu",
					value: "Take screeshot of wall"
				});
				this.addedScreenshotButton = true;
			}
		} else {
			// No luck (need to use Electron)
			console.log("Server> No screenshot capability");
		}
	});
}


/**
 * Handler resizes
 *
 * @method SAGE2_resize
 * @param ratio {Number} scale factor
 */
function SAGE2_resize(ratio) {
	ratio = ratio || 1.0;

	var fm = document.getElementById('fileManager');
	if (fm.style.display === "block") {
		ratio = 0.5;
	}

	resizeMenuUI(ratio);
	resizeDialogs();

	if (displayUI) {
		displayUI.resize(ratio);

		var mainUI = document.getElementById('mainUI');
		var newHeight = window.innerHeight - mainUI.clientHeight;
		fileManager.main.config.height = newHeight - 10;
		fileManager.main.adjust();
	}
}

/**
 * Resize menus
 *
 * @method resizeMenuUI
 * @param ratio {Number} scale factor
 */
function resizeMenuUI(ratio) {
	if (!viewOnlyMode) {
		var menuContainer = document.getElementById('menuContainer');
		var menuUI        = document.getElementById('menuUI');

		// Extra scaling factor
		ratio = ratio || 1.0;

		var menuScale = 1.0;
		var freeWidth = window.innerWidth * ratio;
		if (freeWidth < 1200) {
			// 9 buttons, 120 pixels per button
			// menuScale = freeWidth / 1080;

			// 10 buttons, 120 pixels per button
			menuScale = freeWidth / 1200;
		}

		menuUI.style.webkitTransform = "scale(" + menuScale + ")";
		menuUI.style.mozTransform = "scale(" + menuScale + ")";
		menuUI.style.transform = "scale(" + menuScale + ")";
		menuContainer.style.height = parseInt(86 * menuScale, 10) + "px";

		// Center the menu bar
		var mw = menuUI.getBoundingClientRect().width;
		menuContainer.style.marginLeft = Math.round((window.innerWidth - mw) / 2) + "px";
	}
}

/**
 * Get a CSS value from a style sheet
 *
 * @method getCSSProperty
 * @param cssFile {String} CSSS sheet
 * @param selector {String} item to search
 */
function getCSSProperty(cssFile, selector) {
	for (var i = 0; i < document.styleSheets.length; i++) {
		var sheet = document.styleSheets[i];
		if (sheet.href && sheet.href.indexOf(cssFile) >= 0) {
			var rules = sheet.cssRules ? sheet.cssRules : sheet.rules;
			if (!rules || rules.length === 0) {
				return null;
			}
			for (var j = 0; j < rules.length; j++) {
				if (rules[j].selectorText === selector) {
					return rules[j];
				}
			}
			break;
		}
	}
	return null;
}

/**
 * Resize window handling
 *
 * @method resizeDialogs
 */
function resizeDialogs() {
	var windowAspect = window.innerWidth / window.innerHeight;
	var appListContainer = document.getElementById('appListContainer');
	appListContainer.style.width  = (window.innerWidth * 0.7 - 24).toString() + "px";
	appListContainer.style.height = (window.innerHeight * 0.7 - 72).toString() + "px";
	var fileListContainer = document.getElementById('fileListContainer');
	fileListContainer.style.width  = (window.innerWidth / 2 * 0.6 - 24).toString() + "px";
	fileListContainer.style.height = (window.innerHeight / 2 - 72).toString() + "px";
	var metadata = document.getElementById('metadata');
	metadata.style.left   = (window.innerWidth / 2 * 0.6 - 13).toString() + "px";
	metadata.style.width  = (window.innerWidth / 2 * 0.4).toString() + "px";
	metadata.style.height = (window.innerHeight / 2 - 72).toString() + "px";
	var sage2pointerHelp  = document.getElementById('sage2pointerHelp');
	var sage2pointerHelpAspect  = 1264.25 / 982.255;
	if (sage2pointerHelpAspect <= windowAspect) {
		sage2pointerHelp.height = window.innerHeight * 0.7;
		sage2pointerHelp.width  = sage2pointerHelp.height * sage2pointerHelpAspect;
	} else {
		sage2pointerHelp.width  = window.innerWidth * 0.7;
		sage2pointerHelp.height = sage2pointerHelp.width / sage2pointerHelpAspect;
	}
}

/**
 * Create a list of element, returns the longest one
 *
 * @method createFileList
 * @param list {Event} list of files
 * @param type {Event} type of list
 * @param parent {Event} add elements to parent
 * @return {Number} return the longest elememt
 */
function createFileList(list, type, parent) {
	var textWidthTest = document.getElementById('textWidthTest');
	var longest = 0;
	for (var i = 0; i < list[type].length; i++) {
		var file = document.createElement('li');
		file.textContent = list[type][i].exif.FileName;
		file.id          = "file_" + list[type][i].exif.FileName;
		file.setAttribute("application", type2App[type]);

		// Use the file id that contains the complete path on the server
		file.setAttribute("file", list[type][i].id);

		file.setAttribute("thumbnail", list[type][i].exif.SAGE2thumbnail);
		parent.appendChild(file);

		textWidthTest.textContent = file.textContent;
		var textWidth = (textWidthTest.clientWidth + 1);
		if (textWidth > longest) {
			longest = textWidth;
		}
	}
	textWidthTest.textContent = "";
	return longest;
}

/**
 * Prevent default event processing on a event
 *
 * @method preventDefault
 * @param event {Event} event data
 */
function preventDefault(event) {
	if (event.preventDefault) {
		// required by FF + Safari
		event.preventDefault();
	}
	// tells the browser what drop effect is allowed here
	event.dataTransfer.dropEffect = 'copy';
	// required by IE
	return false;
}

/**
 * Start drag'n'drop
 *
 * @method fileDragEnter
 * @param event {Event} event data
 */
function fileDragEnter(event) {
	event.preventDefault();

	var sage2UI = document.getElementById('sage2UICanvas');
	sage2UI.style.borderStyle = "dashed";
	displayUI.fileDrop = true;
	displayUI.draw();
}

/**
 * Detect drag leave event
 *
 * @method fileDragLeave
 * @param event {Event} event data
 */
function fileDragLeave(event) {
	event.preventDefault();

	var sage2UI = document.getElementById('sage2UICanvas');
	sage2UI.style.borderStyle = "solid";
	displayUI.fileDrop = false;
	displayUI.draw();
}

/**
 * Handler for file drop
 *
 * @method fileDrop
 * @param event {Event} event data
 */
function fileDrop(event) {
	if (event.preventDefault) {
		event.preventDefault();
	}

	// Update the UI
	var sage2UI = document.getElementById('sage2UICanvas');
	sage2UI.style.borderStyle = "solid";
	displayUI.fileDrop = false;
	displayUI.draw();

	// trigger file upload
	var x = event.layerX / event.target.clientWidth;
	var y = event.layerY / event.target.clientHeight;
	if (event.dataTransfer.files.length > 0) {
		// upload a file
		// displayUI.fileUpload = true;
		displayUI.uploadPercent = 0;
		interactor.uploadFiles(event.dataTransfer.files, x, y);
	} else {
		// URLs and text and ...
		if (event.dataTransfer.types) {
			// types: text/uri-list  text/plain text/html ...
			var content;
			if (event.dataTransfer.types.indexOf('text/uri-list') >= 0) {
				// choose uri as first choice
				content = event.dataTransfer.getData('text/uri-list');
			} else {
				// default to text
				content = event.dataTransfer.getData('text/plain');
			}
			interactor.uploadURL(content, x, y);
			return false;
		}
		console.log("Your browser does not support the types property: drop aborted");
	}
	return false;
}

var msgOpen = false;
var uploadMessage, msgui;

/**
 * File upload start callback
 *
 * @method fileUploadStart
 * @param files {Object} array-like that containing the file infos
 */
function fileUploadStart(files) {
	// Template for a prograss bar form
	var aTemplate = '<div style="padding:0; margin: 0;"class="webix_el_box">' +
		'<div style="width:#proc#%" class="webix_accordionitem_header">&nbsp;</div></div>';
	webix.protoUI({
		name: "ProgressBar",
		defaults: {
			template: aTemplate,
			data: {	proc: 0	},
			borderles: true,
			height: 25
		},
		setValue: function(val) {
			if ((val < 0) || (val > 100)) {
				throw "Invalid val: " + val + " need in range 0..100";
			}
			this.data.proc = val;
			this.refresh();
		}
	}, webix.ui.template);

	// Build the form with file names
	var form = [];
	var aTitle;
	var panelHeight = 80;
	if (files.length === 1) {
		aTitle = "Uploading a file";
		form.push({view: "label", align: "center", label: files[0].name});
	} else {
		aTitle = "Uploading " + files.length + " files";
		panelHeight = 140;

		for (var i = 0; i < Math.min(files.length, 3); i++) {
			var aLabel = (i + 1).toString() + " - " + files[i].name;
			form.push({view: "label", align: "left", label: aLabel});
		}
		if (files.length > 3) {
			form.push({view: "label", align: "left", label: "..."});
		}
	}
	// Add the progress bar element from template
	form.push({id: 'progressBar', view: 'ProgressBar'});

	// Create a modal window wit empty div
	uploadMessage = webix.modalbox({
		title: aTitle,
		buttons: ["Cancel"],
		margin: 25,
		text: "<div id='box_content' style='width:100%; height:100%'></div>",
		width: "80%",
		position: "center",
		callback: function(result) {
			interactor.cancelUploads();
			msgOpen = false;
			webix.modalbox.hide(this);
		}
	});
	// Add the form into the div
	msgui = webix.ui({
		container: "box_content",
		height: panelHeight,
		rows: form
	});
	// The dialog is now open
	msgOpen = true;
}

/**
 * File upload progress callback
 *
 * @method fileUploadProgress
 * @param percent {Number} process
 */
function fileUploadProgress(percent) {
	// upadte the progress bar element
	var pgbar = $$('progressBar');
	var val   = percent * 100;
	if (val > 100) {
		val = 0;
	}
	pgbar.setValue(val);
}

/**
 * Triggered on file upload complete: redraw UI
 *
 * @method fileUploadComplete
 */
function fileUploadComplete() {
	// close the modal window if still open
	if (msgOpen) {
		webix.modalbox.hide(uploadMessage);
	}

	// Seems useful, sometimes (at the end of upload)
	setTimeout(function() {
		displayUI.fileUpload = false;
		displayUI.draw();
	}, 500);
}

/**
 * Upload a file from the UI (not drag-and-drop)
 *
 * @method fileUploadFromUI
 */
function fileUploadFromUI() {
	// Hide the dialog
	hideDialog('localfileDialog');

	// trigger file upload
	var thefile = document.getElementById('filenameForUpload');
	displayUI.fileUpload = true;
	displayUI.uploadPercent = 0;
	interactor.uploadFiles(thefile.files, 0, 0);
}


/**
 * Handler for mouse press
 *
 * @method pointerPress
 * @param event {Event} event data
 */
function pointerPress(event) {
	if (event.target.id === "sage2UICanvas") {
		// pointerDown used to detect the drag event
		pointerDown = true;
		displayUI.pointerMove(pointerX, pointerY);

		// Dont send the middle click (only when pointer captured)
		if (event.button !== 1) {
			// then send the click
			var btn = (event.button === 0) ? "left" : (event.button === 1) ? "middle" : "right";
			displayUI.pointerPress(btn);
		}
		hideRmbContextMenuDiv();
		clearContextMenu();
		event.preventDefault();
	} else if (event.target.id === "mainUI") {
		hideRmbContextMenuDiv();
		clearContextMenu();
	}
}

/**
 * Handler for mouse up
 *
 * @method pointerRelease
 * @param event {Event} event data
 */
function pointerRelease(event) {
	if (event.target.id === "sage2UICanvas") {
		// pointerDown used to detect the drag event
		pointerDown = false;
		displayUI.pointerMove(pointerX, pointerY);

		// Dont send the middle click (only when pointer captured)
		if (event.button !== 1) {
			// then send the pointer release
			var btn = (event.button === 0) ? "left" : (event.button === 1) ? "middle" : "right";
			displayUI.pointerRelease(btn);
		}

		event.preventDefault();
	}
}


/**
 * Handler for mouse move
 *
 * @method pointerMove
 * @param event {Event} event data
 */
function pointerMove(event) {
	// listen for keyboard events if mouse moved over sage2UI
	if (event.target.id === "sage2UICanvas" && keyEvents === false) {
		document.addEventListener('keydown',  keyDown,  false);
		document.addEventListener('keyup',    keyUp,    false);
		document.addEventListener('keypress', keyPress, false);
		keyEvents = true;
	} else if (event.target.id !== "sage2UICanvas" && keyEvents === true) {
		document.removeEventListener('keydown',  keyDown,  false);
		document.removeEventListener('keyup',    keyUp,    false);
		document.removeEventListener('keypress', keyPress, false);
		keyEvents = false;
	}

	if (event.target.id === "sage2UICanvas") {
		var rect   = event.target.getBoundingClientRect();
		var mouseX = event.clientX - rect.left;
		var mouseY = event.clientY - rect.top;
		pointerX   = mouseX;
		pointerY   = mouseY;

		if (pointerDown) {
			// Send pointer event only during drag events
			displayUI.pointerMove(pointerX, pointerY);
		} else {
			// Otherwise test for application hover
			displayUI.highlightApplication(pointerX, pointerY);
		}

	} else {
		// Loose focus
		pointerDown = false;
	}
}

/**
 * First handler for mouse event: fiding out if device has a mouse
 *
 * @method mouseCheck
 * @param event {Event} event data
 */
function mouseCheck(event) {
	var movementX = event.movementX || event.mozMovementX || event.webkitMovementX || 0;
	var movementY = event.movementY || event.mozMovementY || event.webkitMovementY || 0;
	if (!__SAGE2__.browser.isSafari && !__SAGE2__.browser.isIE && (movementX === 0 && movementY === 0 ||
			(Date.now() - touchTime) < 1000)) {
		return;
	}
	if (__SAGE2__.browser.isSafari && __SAGE2__.browser.isIOS) {
		return;
	}
	if (__SAGE2__.browser.isIE && __SAGE2__.browser.isWinPhone) {
		return;
	}
	hasMouse = true;
	console.log("Detected as desktop device");

	document.addEventListener('mousedown',  pointerPress,    false);
	document.addEventListener('mouseup',    pointerRelease,  false);
	document.addEventListener('mousemove',  pointerMove,     false);
	document.addEventListener('wheel',      pointerScroll,   false);
	document.addEventListener('click',      pointerClick,    false);
	document.addEventListener('dblclick',   pointerDblClick, false);

	document.removeEventListener('mousemove', mouseCheck, false);

	var uiButtonImg = getCSSProperty("style_ui.css", "#menuUI tr td:hover img");
	if (uiButtonImg !== null) {
		uiButtonImg.style.webkitTransform = "scale(1.2)";
		uiButtonImg.style.mozTransform    = "scale(1.2)";
		uiButtonImg.style.transform       = "scale(1.2)";
	}
	// Display/hide the labels under the UI buttons
	// var uiButtonP = getCSSProperty("style_ui.css", "#menuUI tr td p");
	// if (uiButtonP !== null) {
	// 	uiButtonP.style.opacity = "0.0";
	// }
}

/**
 * Handler for click event
 *
 * @method pointerClick
 * @param event {Event} event data
 */
function pointerClick(event) {
	handleClick(event.target);
}

/**
 * Processing click
 *
 * @method handleClick
 * @param element {Element} DOM element triggering the click
 */
function handleClick(element) {
	// Menu Buttons
	if (element.id === "sage2pointer"        || element.id === "sage2pointerContainer" || element.id === "sage2pointerLabel") {
		interactor.startSAGE2Pointer(element.id);
	} else if (element.id === "sharescreen"  || element.id === "sharescreenContainer"  || element.id === "sharescreenLabel") {
		interactor.startScreenShare();
	} else if (element.id === "applauncher"  || element.id === "applauncherContainer"  || element.id === "applauncherLabel") {
		wsio.emit('requestAvailableApplications');
	} else if (element.id === "mediabrowser" || element.id === "mediabrowserContainer" || element.id === "mediabrowserLabel") {
		if (!hasMouse) {
			//  && !__SAGE2__.browser.isIPad && !__SAGE2__.browser.isAndroidTablet) {
			// wsio.emit('requestStoredFiles');
			showDialog('mediaBrowserDialog');
		} else {
			// Open the new file manager
			var fm = document.getElementById('fileManager');
			if (fm.style.display === "none") {
				fm.style.display = "block";
				SAGE2_resize(0.6);
				fileManager.refresh();
			} else {
				fm.style.display = "none";
				SAGE2_resize(1.0);
			}
		}
	} else if (element.id === "arrangement" || element.id === "arrangementContainer" || element.id === "arrangementLabel") {
		showDialog('arrangementDialog');
	} else if (element.id === "settings"    || element.id === "settingsContainer"    || element.id === "settingsLabel") {
		showDialog('settingsDialog');
	} else if (element.id === "browser") {
		// Build a webix dialog
		webix.ui({
			view: "window",
			id: "browser_form",
			position: "center",
			modal: true,
			zIndex: 9999,
			head: "Open a browser window",
			width: 400,
			body: {
				view: "form",
				borderless: false,
				elements: [
					{view: "text", value: "", id: "browser_url", label: "Please enter a URL:", name: "browser_url"},
					{view: "text", value: "", id: "browser_search", label: "or search terms:", name: "browser_search"},
					{margin: 5, cols: [
						{view: "button", value: "Cancel", click: function() {
							this.getTopParentView().hide();
						}},
						{view: "button", value: "Open", type: "form", click: function() {
							// get the values from the form
							var values = this.getFormView().getValues();
							var url = "";
							// if it was a URL entry
							if (values.browser_url) {
								// check if it looks like a URL
								if (values.browser_url.indexOf("://") === -1) {
									url = 'http://' + values.browser_url;
								} else {
									url = values.browser_url;
								}
							} else {
								// a search entry
								url = 'https://www.google.com/#q=' + values.browser_search;
							}
							// if we have something valid, open a webview
							if (url) {
								wsio.emit('openNewWebpage', {
									id: interactor.uniqueID,
									url: url
								});
							}
							// close the form
							this.getTopParentView().hide();
						}}
					]}
				],
				elementsConfig: {
					labelPosition: "top"
				}
			}
		}).show();

		// Attach handlers for keyboard
		$$("browser_url").attachEvent("onKeyPress", function(code, e) {
			// ESC closes
			if (code === 27 && !e.ctrlKey && !e.shiftKey && !e.altKey) {
				this.getTopParentView().hide();
				return false;
			}
			// ENTER activates
			if (code === 13 && !e.ctrlKey && !e.shiftKey && !e.altKey) {
				var values = this.getFormView().getValues();
				var url = "";
				// if it was a URL entry
				if (values.browser_url) {
					// check if it looks like a URL
					if (values.browser_url.indexOf("://") === -1) {
						url = 'http://' + values.browser_url;
					} else {
						url = values.browser_url;
					}
				}
				// if we have something valid, open a webview
				if (url) {
					wsio.emit('openNewWebpage', {
						id: interactor.uniqueID,
						url: url
					});
				}
				// close the form
				this.getTopParentView().hide();
				return false;
			}
		});
		// Attach handlers for keyboard
		$$("browser_search").attachEvent("onKeyPress", function(code, e) {
			// ESC closes
			if (code === 27 && !e.ctrlKey && !e.shiftKey && !e.altKey) {
				this.getTopParentView().hide();
				return false;
			}
			// ENTER activates
			if (code === 13 && !e.ctrlKey && !e.shiftKey && !e.altKey) {
				var values = this.getFormView().getValues();
				var url = "";
				if (values.browser_search) {
					// a search entry
					url = 'https://www.google.com/#q=' + values.browser_search;
					// if we have something valid, open a webview
					wsio.emit('openNewWebpage', {
						id: interactor.uniqueID,
						url: url
					});
				}
				// close the form
				this.getTopParentView().hide();
				return false;
			}
		});
		// Focus the URL box
		$$('browser_url').focus();

	} else if (element.id === "info" || element.id === "infoContainer" || element.id === "infoLabel") {
		// Fill up some information from the server
		var infoData = document.getElementById('infoData');
		// Clean up the existing values
		while (infoData.firstChild) {
			infoData.removeChild(infoData.firstChild);
		}
		// Add new information
		var info2 = document.createElement('p');
		info2.innerHTML = "<span style='font-weight:bold;'>Host</span>: " + displayUI.config.host;
		var info3 = document.createElement('p');
		info3.innerHTML = "<span style='font-weight:bold;'>Resolution</span>: " +
			displayUI.config.totalWidth + " x " +  displayUI.config.totalHeight + " pixels";
		info3.innerHTML += " (" + displayUI.config.layout.columns + " by " + displayUI.config.layout.rows + " tiles";
		info3.innerHTML += "  - " + displayUI.config.resolution.width + " x " + displayUI.config.resolution.height + ")";
		infoData.appendChild(info2);
		infoData.appendChild(info3);
		if (sage2Version) {
			var info5 = document.createElement('p');
			info5.innerHTML  = "<span style='font-weight:bold;'>Version</span>: " +
				sage2Version.base + "-" + sage2Version.branch + "-"
				+ sage2Version.commit + " - " + sage2Version.date;
			infoData.appendChild(info5);
		}
		// Show the type of web browser
		var info4 = document.createElement('p');
		info4.innerHTML = "<span style='font-weight:bold;'>Browser</span>: " + __SAGE2__.browser.browserType +
			" " + __SAGE2__.browser.version;
		infoData.appendChild(info4);
		// Finally show the dialog
		showDialog('infoDialog');
	} else if (element.id === "ezNote" || element.id === "ezNoteContainer" || element.id === "ezNoteLabel") {
		showDialog('uiNoteMaker');
	} else if (element.id === "ezDraw" || element.id === "ezDrawContainer" || element.id === "ezDrawLabel") {
		// clear drawzone
		uiDrawCanvasBackgroundFlush('white');
		var data = {};
		data.type		= "launchAppWithValues";
		data.appName	= "doodle";
		data.func		= "addClientIdAsEditor";
		data.params		= {
			clientId: interactor.uniqueID,
			clientName: document.getElementById('sage2PointerLabel').value
		};
		wsio.emit('csdMessage', data);

		/*
		Dialog will not be shown here.
		Rather than show the dialog, the client will respond back, then it will be shown.
		*/
	} else if (element.id === "appOpenBtn") {
		// App Launcher Dialog
		loadSelectedApplication();
		hideDialog('appLauncherDialog');
	} else if (element.id === "appStoreBtn") {
		hideDialog('appLauncherDialog');
		// Open the appstore page
		var awin4 = window.open("http://apps.sagecommons.org/", '_blank');
		awin4.focus();
	} else if (element.id === "appCloseBtn") {
		selectedAppEntry = null;
		hideDialog('appLauncherDialog');
	} else if (element.id === "closeMobileSAGE2Pointer") {
		// Mobile SAGE2 Pointer
		interactor.stopSAGE2Pointer();
	} else if (element.id === "fileOpenBtn") {
		// Media Browser Dialog
		loadSelectedFile();
		document.getElementById('thumbnail').src = "images/blank.jpg";
		document.getElementById('metadata_text').textContent = "";
		hideDialog('mediaBrowserDialog');
	} else if (element.id === "fileCloseBtn") {
		selectedFileEntry = null;
		document.getElementById('thumbnail').src = "images/blank.jpg";
		document.getElementById('metadata_text').textContent = "";
		hideDialog('mediaBrowserDialog');
	} else if (element.id === "fileUploadBtn") {
		// Upload files to SAGE2
		// clear the preview panel
		selectedFileEntry = null;
		document.getElementById('thumbnail').src = "images/blank.jpg";
		document.getElementById('metadata_text').textContent = "";
		// close the media browswer
		hideDialog('mediaBrowserDialog');
		// open the file uploader panel
		showDialog('uploadDialog');
	} else if (element.id === "localFilesBtn") {
		// upload files local to the user's device
		// close the file uploader panel
		hideDialog('uploadDialog');
		// open the file library
		//    delay to remove bounce evennt on Chrome/iOS
		setTimeout(function() {
			showDialog('localfileDialog');
		}, 200);
	} else if (element.id === "dropboxFilesBtn") {
		// upload from Dropbox
		// Not Yet Implemented
		//   ...
		// close the file uploader panel
		hideDialog('uploadDialog');
	} else if (element.id === "cancelFilesBtn") {
		// close the file uploader panel
		hideDialog('uploadDialog');
	} else if (element.id === "cancelFilesBtn2") {
		// close the pic uploader panel
		hideDialog('localfileDialog');
	} else if (element.id === "localfileUploadBtn") {
		// trigger the upload function
		fileUploadFromUI();
	} else if (element.id === "fileDeleteBtn") {
		if (selectedFileEntry !== null && confirm("Are you sure you want to delete this file?")) {
			var application = selectedFileEntry.getAttribute("application");
			var file = selectedFileEntry.getAttribute("file");
			wsio.emit('deleteElementFromStoredFiles', {application: application, filename: file});

			document.getElementById('thumbnail').src = "images/blank.jpg";
			document.getElementById('metadata_text').textContent = "";
			selectedFileEntry = null;
			hideDialog('mediaBrowserDialog');
		}
	} else if (element.id === "arrangementCloseBtn") {
		// Arrangement Dialog
		hideDialog('arrangementDialog');
	} else if (element.id === "infoCloseBtn") {
		// Info Dialog
		hideDialog('infoDialog');
	} else if (element.id === "helpcontent") {
		hideDialog('infoDialog');
		var awin1 = window.open("help/index.html", '_blank');
		awin1.focus();
	} else if (element.id === "admincontent") {
		hideDialog('infoDialog');
		var awin2 = window.open("admin/index.html", '_blank');
		awin2.focus();
	} else if (element.id === "infocontent") {
		hideDialog('infoDialog');
		var awin3 = window.open("help/info.html", '_blank');
		awin3.focus();
	} else if (element.id === "settingsCloseBtn") {
		// Settings Dialog
		hideDialog('settingsDialog');
	} else if (element.id === "settingsCloseBtn2") {
		// Init Settings Dialog
		hideDialog('settingsDialog2');
	} else if (element.id.length > 14 && element.id.substring(0, 14) === "available_app_") {
		// Application Selected
		var application_selected = element.getAttribute("application");
		if (selectedAppEntry !== null) {
			selectedAppEntry.style.backgroundColor = "transparent";
		}
		selectedAppEntry = document.getElementById('available_app_row_' + application_selected);
		selectedAppEntry.style.backgroundColor = "#6C6C6C";
	} else if (element.id.length > 5 && element.id.substring(0, 5) === "file_") {
		// File Selected
		// highlight selection
		if (selectedFileEntry !== null) {
			selectedFileEntry.style.backgroundColor = "transparent";
		}
		selectedFileEntry = element;
		selectedFileEntry.style.backgroundColor = "#6C6C6C";

		// show metadata
		var metadata = document.getElementById('metadata');
		var size = Math.min(parseInt(metadata.style.width, 10), parseInt(metadata.style.height, 10)) * 0.9 - 32;
		var thumbnail = document.getElementById('thumbnail');
		thumbnail.src = selectedFileEntry.getAttribute("thumbnail") + "_256.jpg";
		thumbnail.width = size;
		thumbnail.height = size;
		var metadata_text = document.getElementById('metadata_text');
		metadata_text.textContent = selectedFileEntry.textContent;
	} else if (element.id === "clearcontent") {
		// Remove all the running applications
		wsio.emit('clearDisplay');
		hideDialog('arrangementDialog');
	} else if (element.id === "tilecontent") {
		// Layout the applications
		wsio.emit('tileApplications');
		hideDialog('arrangementDialog');
	} else if (element.id === "savesession") {
		// generate a default name
		var template = "session_" + dateToYYYYMMDDHHMMSS(new Date());

		// Hide the parent dialog
		hideDialog('arrangementDialog');

		// Build a webix dialog
		webix.ui({
			view: "window",
			id: "session_form",
			position: "center",
			modal: true,
			zIndex: 9999,
			head: "Save session",
			width: 400,
			body: {
				view: "form",
				borderless: false,
				elements: [
					{view: "text", value: template, id: "session_name", label: "Please enter a session name:", name: "session"},
					{margin: 5, cols: [
						{view: "button", value: "Cancel", click: function() {
							this.getTopParentView().hide();
						}},
						{view: "button", value: "Save", type: "form", click: function() {
							var values = this.getFormView().getValues();
							wsio.emit('saveSesion', values.session);
							this.getTopParentView().hide();
						}}
					]}
				],
				elementsConfig: {
					labelPosition: "top"
				}
			}
		}).show();

		// Attach handlers for keyboard
		$$("session_name").attachEvent("onKeyPress", function(code, e) {
			// ESC closes
			if (code === 27 && !e.ctrlKey && !e.shiftKey && !e.altKey) {
				this.getTopParentView().hide();
				return false;
			}
			// ENTER activates
			if (code === 13 && !e.ctrlKey && !e.shiftKey && !e.altKey) {
				var values = this.getFormView().getValues();
				wsio.emit('saveSesion', values.session);
				this.getTopParentView().hide();
				return false;
			}
		});
		$$('session_name').focus();

	} else if (element.id === "createpartitions") {
		// Create a partition layout
		hideDialog('arrangementDialog');
		showDialog('createpartitionsDialog');
	} else if (element.id === "createpartitionsCloseBtn") {
		hideDialog('createpartitionsDialog');
	} else if (element.id === "createpartitionsCreateBtn") {
		var dropdown = document.getElementById('partitionLayout');
		var value = dropdown.options[dropdown.selectedIndex].value;

		// check selected value
		if (value === "0") {
			// create partition division of screen
			wsio.emit('partitionScreen',
				{
					type: "row",
					ptn: true,
					size: 12
				});
		} else if (value === "1") {
			// create partition division of screen
			wsio.emit('partitionScreen',
				{
					type: "row",
					size: 12,
					children: [
						{
							type: "col",
							ptn: true,
							size: 6
						},
						{
							type: "col",
							ptn: true,
							size: 6
						}
					]
				});
		} else if (value === "2") {
			// create partition division of screen
			wsio.emit('partitionScreen',
				{
					type: "row",
					size: 12,
					children: [
						{
							type: "col",
							ptn: true,
							size: 4
						},
						{
							type: "col",
							ptn: true,
							size: 4
						},
						{
							type: "col",
							ptn: true,
							size: 4
						}
					]
				});
		} else if (value === "3") {
			// create partition division of screen
			wsio.emit('partitionScreen',
				{
					type: "col",
					size: 12,
					children: [
						{
							type: "row",
							size: 6,
							children: [
								{
									type: "col",
									ptn: true,
									size: 6
								},
								{
									type: "col",
									ptn: true,
									size: 6
								}
							]
						},
						{
							type: "row",
							size: 6,
							children: [
								{
									type: "col",
									ptn: true,
									size: 6
								},
								{
									type: "col",
									ptn: true,
									size: 6
								}
							]
						}
					]
				});
		} else if (value === "4") {
			// create partition division of screen
			wsio.emit('partitionScreen',
				{
					type: "row",
					size: 12,
					children: [
						{
							type: "col",
							size: 3,
							children: [
								{
									type: "row",
									ptn: true,
									size: 8
								},
								{
									type: "row",
									ptn: true,
									size: 4
								}
							]
						},
						{
							type: "col",
							ptn: true,
							size: 6
						},
						{
							type: "col",
							size: 3,
							children: [
								{
									type: "row",
									ptn: true,
									size: 4
								},
								{
									type: "row",
									ptn: true,
									size: 8
								}
							]
						}
					]
				});
		} else if (value === "5") {
			// create partition division of screen
			wsio.emit('partitionScreen',
				{
					type: "col",
					size: 12,
					children: [
						{
							type: "row",
							size: 8,
							children: [
								{
									type: "col",
									ptn: true,
									size: 6
								},
								{
									type: "col",
									ptn: true,
									size: 6
								}
							]
						},
						{
							type: "row",
							size: 4,
							children: [
								{
									type: "col",
									ptn: true,
									size: 12
								}
							]
						}
					]
				});
		}
		hideDialog('createpartitionsDialog');
	} else if (element.id === "deletepartitions") {
		// Delete all partitions
		wsio.emit('deleteAllPartitions');
		hideDialog('arrangementDialog');
	} else if (element.id === "deleteapplications") {
		// Assign content to partitions (partitions grab items which are above them)
		wsio.emit('deleteAllApplications');
		hideDialog('arrangementDialog');
	} else if (element.id === "ffShareScreenBtn") {
		// Firefox Share Screen Dialog
		interactor.captureDesktop("screen");
		hideDialog('ffShareScreenDialog');
	} else if (element.id === "ffShareWindowBtn") {
		interactor.captureDesktop("window");
		hideDialog('ffShareScreenDialog');
	}
}

/**
 * Handler for double click event
 *
 * @method pointerDblClick
 * @param event {Event} event data
 */
function pointerDblClick(event) {
	handleDblClick(event.target);
}

/**
 * Processing double click
 *
 * @method handleDblClick
 * @param element {Element} DOM element triggering the double click
 */
function handleDblClick(element) {
	if (element.id === "sage2UICanvas") {
		displayUI.pointerDblClick();
		if (event.preventDefault) {
			event.preventDefault();
		}
	} else if (element.id.length > 14 && element.id.substring(0, 14) === "available_app_") {
		loadSelectedApplication();
		hideDialog('appLauncherDialog');
	} else if (element.id.length > 5 && element.id.substring(0, 5) === "file_") {
		loadSelectedFile();
		document.getElementById('thumbnail').src = "images/blank.jpg";
		document.getElementById('metadata_text').textContent = "";
		hideDialog('mediaBrowserDialog');
	}
}

/**
 * Handler for pointer scroll event
 *
 * @method pointerScroll
 * @param event {Event} event data
 */
function pointerScroll(event) {
	if (event.target.id === "sage2UICanvas") {
		displayUI.pointerScroll(pointerX, pointerY, event.deltaY);
		event.preventDefault();
	}
}

/**
 * Handler for force click event (safari)
 *
 * @method forceClick
 * @param event {Event} event data
 */
function forceClick(event) {
	// Check to see if the event has a force property
	if ("webkitForce" in event) {
		// Retrieve the force level
		var forceLevel = event.webkitForce;

		// Retrieve the force thresholds for click and force click
		var clickForce      = MouseEvent.WEBKIT_FORCE_AT_MOUSE_DOWN;
		var forceClickForce = MouseEvent.WEBKIT_FORCE_AT_FORCE_MOUSE_DOWN;

		// Check for force level within the range of a normal click
		if (forceLevel >= clickForce && forceLevel < forceClickForce) {
			// Perform operations in response to a normal click
			// Check for force level within the range of a force click
		} else if (forceLevel >= forceClickForce) {
			// Perform operations in response to a force click
			var rect        = event.target.getBoundingClientRect();
			var touchStartX = event.clientX - rect.left;
			var touchStartY = event.clientY - rect.top;
			// simulate backspace
			displayUI.keyDown(touchStartX, touchStartY, 8);
			displayUI.keyUp(touchStartX, touchStartY, 8);
		}
	}
}

/**
 * Handler for touch start event
 *
 * @method touchStart
 * @param event {Event} event data
 */
function touchStart(event) {
	var rect, touchX, touchY;
	var touch0X, touch0Y, touch1X, touch1Y;

	if (event.touches.length === 1) {
		touchTime = Date.now();
	}

	if (event.target.id === "sage2UICanvas") {
		if (event.touches.length === 1) {
			rect        = event.target.getBoundingClientRect();
			touchStartX = event.touches[0].clientX - rect.left;
			touchStartY = event.touches[0].clientY - rect.top;
			displayUI.pointerMove(touchStartX, touchStartY);
			displayUI.pointerPress("left");
			touchHold = setTimeout(function() {
				// simulate backspace
				displayUI.keyDown(touchStartX, touchStartY, 8);
				displayUI.keyUp(touchStartX, touchStartY, 8);
			}, 1500);
			touchMode = "translate";
		} else if (event.touches.length === 2) {
			rect    = event.target.getBoundingClientRect();
			touch0X = event.touches[0].clientX - rect.left;
			touch0Y = event.touches[0].clientY - rect.top;
			touch1X = event.touches[1].clientX - rect.left;
			touch1Y = event.touches[1].clientY - rect.top;
			touchX  = parseInt((touch0X + touch1X) / 2, 10);
			touchY  = parseInt((touch0Y + touch1Y) / 2, 10);
			displayUI.pointerRelease("left");
			displayUI.pointerMove(touchX, touchY);
			touchDist = (touch1X - touch0X) * (touch1X - touch0X) + (touch1Y - touch0Y) * (touch1Y - touch0Y);
			if (touchHold !== null) {
				clearTimeout(touchHold);
				touchHold = null;
			}
			touchMode = "scale";
		} else {
			if (touchHold !== null) {
				clearTimeout(touchHold);
				touchHold = null;
			}
			touchMode = "";
		}
		event.preventDefault();
		event.stopPropagation();
	} else if (event.target.id === "sage2MobileTrackpad") {
		var trackpadTouches = [];
		for (var i = 0; i < event.touches.length; i++) {
			if (event.touches[i].target.id === "sage2MobileTrackpad") {
				trackpadTouches.push(event.touches[i]);
			}
		}
		if (trackpadTouches.length === 1) {
			touchStartX = trackpadTouches[0].clientX;
			touchStartY = trackpadTouches[0].clientY;
		} else if (trackpadTouches.length === 2) {
			touch0X = trackpadTouches[0].clientX;
			touch0Y = trackpadTouches[0].clientY;
			touch1X = trackpadTouches[1].clientX;
			touch1Y = trackpadTouches[1].clientY;
			touchDist = (touch1X - touch0X) * (touch1X - touch0X) + (touch1Y - touch0Y) * (touch1Y - touch0Y);

			interactor.pointerReleaseMethod({button: 0});
			touchMode = "scale";
		}
	} else if (event.target.id === "sage2MobileLeftButton") {
		interactor.pointerPressMethod({button: 0});
		touchMode = "translate";
		touchHold = setTimeout(function() {
			interactor.pointerKeyDownMethod({keyCode: 8});
			interactor.pointerKeyUpMethod({keyCode: 8});
		}, 1500);

		event.preventDefault();
		event.stopPropagation();
	} else if (event.target.id === "sage2MobileRightButton") {
		interactor.pointerPressMethod({button: 2});

		event.preventDefault();
		event.stopPropagation();
	} else if (event.target.id === "sage2MobileMiddleButton") {
		// toggle the pointer between app and window mode
		interactor.togglePointerMode();
		event.preventDefault();
		event.stopPropagation();
	} else if (event.target.id === "sage2MobileMiddle2Button") {
		// Send play commad, spacebar for PDF and movies
		interactor.sendPlay();
		event.preventDefault();
		event.stopPropagation();
	} else {
		event.stopPropagation();
	}
}

/**
 * Handler for touch end event
 *
 * @method touchEnd
 * @param event {Event} event data
 */
function touchEnd(event) {
	var now = Date.now();
	if ((now - touchTapTime) > 500) {
		touchTap = 0;
	}
	if ((now - touchTime) < 250) {
		touchTap++;
		touchTapTime = now;
	} else {
		touchTap = 0;
		touchTapTime = 0;
	}

	if (event.target.id === "sage2UICanvas") {
		if (touchMode === "translate") {
			displayUI.pointerRelease("left");
			if (touchTap === 2) {
				displayUI.pointerDblClick();
			}
		}
		touchMode = "";
		event.preventDefault();
		event.stopPropagation();
	} else if (event.target.id === "sage2MobileTrackpad") {
		if (touchMode === "scale") {
			touchMode = "";
		}
		event.preventDefault();
		event.stopPropagation();
	} else if (event.target.id === "sage2MobileLeftButton") {
		if (touchMode === "translate") {
			interactor.pointerReleaseMethod({button: 0});
			if (touchTap === 2) {
				interactor.pointerDblClickMethod({});
			}
		}
		touchMode = "";
		event.preventDefault();
		event.stopPropagation();
	} else if (event.target.id === "sage2MobileRightButton") {
		interactor.pointerReleaseMethod({button: 2});

		event.preventDefault();
		event.stopPropagation();
	} else {
		if (touchTap === 1) {
			handleClick(event.changedTouches[0].target);
		} else if (touchTap === 2) {
			handleDblClick(event.changedTouches[0].target);
		}
		event.stopPropagation();
	}
	if (touchHold !== null) {
		clearTimeout(touchHold);
		touchHold = null;
	}

}

/**
 * Handler for touch move event
 *
 * @method touchMove
 * @param event {Event} event data
 */
function touchMove(event) {
	var rect, touchX, touchY, newDist, wheelDelta;
	var touch0X, touch0Y, touch1X, touch1Y;

	if (event.target.id === "sage2UICanvas") {
		if (touchMode === "translate") {
			rect   = event.target.getBoundingClientRect();
			touchX = event.touches[0].clientX - rect.left;
			touchY = event.touches[0].clientY - rect.top;
			displayUI.pointerMove(touchX, touchY);

			var dist = (touchX - touchStartX) * (touchX - touchStartX) + (touchY - touchStartY) * (touchY - touchStartY);
			if (touchHold !== null && dist > 25) {
				clearTimeout(touchHold);
				touchHold = null;
			}
		} else if (touchMode === "scale") {
			// just making sure there are two touches
			if (event.touches.length === 2) {
				// use the data as pinch movement
				rect    = event.target.getBoundingClientRect();
				touch0X = event.touches[0].clientX - rect.left;
				touch0Y = event.touches[0].clientY - rect.top;
				touch1X = event.touches[1].clientX - rect.left;
				touch1Y = event.touches[1].clientY - rect.top;
				touchX  = parseInt((touch0X + touch1X) / 2, 10);
				touchY  = parseInt((touch0Y + touch1Y) / 2, 10);
				newDist = (touch1X - touch0X) * (touch1X - touch0X) + (touch1Y - touch0Y) * (touch1Y - touch0Y);
				if (Math.abs(newDist - touchDist) > 25) {
					wheelDelta = parseInt((touchDist - newDist) / 256, 10);
					displayUI.pointerScroll(touchX, touchY, wheelDelta);
					touchDist = newDist;
				}
			}
		}
		event.preventDefault();
	} else if (event.target.id === "sage2MobileTrackpad") {
		var trackpadTouches = [];
		for (var i = 0; i < event.touches.length; i++) {
			if (event.touches[i].target.id === "sage2MobileTrackpad") {
				trackpadTouches.push(event.touches[i]);
			}
		}
		if (touchMode === "translate" || touchMode === "") {
			touchX = trackpadTouches[0].clientX;
			touchY = trackpadTouches[0].clientY;

			interactor.pointerMoveMethod({movementX: touchX - touchStartX, movementY: touchY - touchStartY});

			touchStartX = touchX;
			touchStartY = touchY;

			if (touchHold !== null) {
				clearTimeout(touchHold);
				touchHold = null;
			}
		} else if (touchMode === "scale") {
			touch0X = trackpadTouches[0].clientX;
			touch0Y = trackpadTouches[0].clientY;
			touch1X = trackpadTouches[1].clientX;
			touch1Y = trackpadTouches[1].clientY;
			newDist = (touch1X - touch0X) * (touch1X - touch0X) + (touch1Y - touch0Y) * (touch1Y - touch0Y);
			if (Math.abs(newDist - touchDist) > 25) {
				wheelDelta = parseInt((touchDist - newDist) / 256, 10);
				interactor.pointerScrollMethod({deltaY: wheelDelta});
				touchDist = newDist;
			}
		}

		event.preventDefault();
		event.stopPropagation();
	} else if (event.target.id === "sage2MobileLeftButton") {
		// nothing
		event.preventDefault();
		event.stopPropagation();
	} else if (event.target.id === "sage2MobileMiddleButton") {
		// nothing
		event.preventDefault();
		event.stopPropagation();
	} else if (event.target.id === "sage2MobileMiddle2Button") {
		// nothing
		event.preventDefault();
		event.stopPropagation();
	} else if (event.target.id === "sage2MobileRightButton") {
		// nothing
		event.preventDefault();
		event.stopPropagation();
	}
}

/**
 * Handler for closing a dialog box with ESC key
 *
 * @method escapeDialog
 * @param event {Event} event data
 */
function escapeDialog(event) {
	if (parseInt(event.keyCode, 10) === 27 && openDialog !== null) {
		hideDialog(openDialog);
		event.preventDefault();
	}
}

/**
 * Handler for detecting backspace outside the drawing area
 *
 * @method noBackspace
 * @param event {Event} event data
 */
function noBackspace(event) {
	// backspace keyCode is 8
	// allow backspace in text box: target.type is defined for input elements
	if (parseInt(event.keyCode, 10) === 8 && !event.target.type) {
		event.preventDefault();
	} else if (
		event.keyCode === 13
		&& event.target.id.indexOf("rmbContextMenuEntry") !== -1
		&& event.target.id.indexOf("Input") !== -1
		) {
		// if a user hits enter within an rmbContextMenuEntry, it will cause the effect to happen
		event.target.parentNode["buttonEffect" + event.target.id]();
	} else if (event.ctrlKey && event.keyCode === 13 && event.target.id === "uiNoteMakerInputField") {
		// ctrl + enter in note maker adds a line rather than send note
		event.target.value += "\n";
	} else if (event.shiftKey && event.keyCode === 13 && event.target.id === "uiNoteMakerInputField") {
		// shift + enter adds a line
	} else if (event.keyCode === 13 && event.target.id === "uiNoteMakerInputField") {
		// if a user hits enter within an rmbContextMenuEntry, it will cause the effect to happen
		sendCsdMakeNote();
		event.preventDefault(); // prevent new line on next note
	} else if (event.keyCode === 191 && event.shiftKey && event.target.id === "uiNoteMakerInputField") {
		// allow "?" within note creation
	} else if (event.keyCode === 191 && event.shiftKey && event.type === "keydown" && !keyEvents) {
		// if keystrokes not captured and pressing  down '?'
		//    then show help
		webix.modalbox({
			title: "Mouse and keyboard operations and shortcuts",
			buttons: ["Ok"],
			text: "<img src=/images/cheat-sheet.jpg width=100%>",
			width: "90%"
		});
	}
	return true;
}

/**
 * Handler for key down
 *
 * @method keyDown
 * @param event {Event} event data
 */
function keyDown(event) {
	if (displayUI.keyDown(pointerX, pointerY, parseInt(event.keyCode, 10))) {
		event.preventDefault();
	}
}

/**
 * Handler for key up
 *
 * @method keyUp
 * @param event {Event} event data
 */
function keyUp(event) {
	if (displayUI.keyUp(pointerX, pointerY, parseInt(event.keyCode, 10))) {
		event.preventDefault();
	}
}

/**
 * Handler for key press
 *
 * @method keyPress
 * @param event {Event} event data
 */
function keyPress(event) {
	// space bar activates the pointer
	if (event.keyCode === 32) {
		interactor.startSAGE2Pointer("sage2pointer");
		displayUI.pointerMove(pointerX, pointerY);
	}

	if (displayUI.keyPress(pointerX, pointerY, parseInt(event.charCode, 10))) {
		event.preventDefault();
	}
}

/**
 * Start the selected application
 *
 * @method loadSelectedApplication
 */
function loadSelectedApplication() {
	if (selectedAppEntry !== null) {
		var app_path = selectedAppEntry.getAttribute("appfullpath");
		wsio.emit('loadApplication', {application: app_path, user: interactor.uniqueID});
	}
}

/**
 * Open a selected file
 *
 * @method loadSelectedFile
 */
function loadSelectedFile() {
	if (selectedFileEntry !== null) {
		var application = selectedFileEntry.getAttribute("application");
		var file = selectedFileEntry.getAttribute("file");
		wsio.emit('loadFileFromServer', {application: application, filename: file, user: interactor.uniqueID});
	}
}

/**
 * Show a given dialog
 *
 * @method showDialog
 * @param id {String} element to show
 */
function showDialog(id) {
	openDialog = id;
	document.getElementById('blackoverlay').style.display = "block";
	document.getElementById(id).style.display = "block";
}

/**
 * Show a given dialog
 *
 * @method hideDialog
 * @param id {String} element to show
 */
function hideDialog(id) {
	openDialog = null;
	document.getElementById('blackoverlay').style.display = "none";
	document.getElementById(id).style.display = "none";
	document.getElementById('uiDrawZoneEraseReference').style.left = "-100px";
	document.getElementById('uiDrawZoneEraseReference').style.top = "-100px";
	if (id == 'uiDrawZone') {
		uiDrawZoneRemoveSelfAsClient();
	}
}

/**
 * Show the touch mouse overlay
 *
 * @method showSAGE2PointerOverlayNoMouse
 */
function showSAGE2PointerOverlayNoMouse() {
	document.getElementById('sage2MobileContainer').style.display = "block";
}

/**
 * Hide the touch mouse overlay
 *
 * @method hideSAGE2PointerOverlayNoMouse
 */
function hideSAGE2PointerOverlayNoMouse() {
	document.getElementById('sage2MobileContainer').style.display = "none";
}

/**
 * Enable the SAGE2 pointer dialog
 *
 * @method sagePointerEnabled
 */
function sagePointerEnabled() {
	// show SAGE2 Pointer dialog
	showDialog('sage2pointerDialog');
}

/**
 * Hides the SAGE2 pointer dialog
 *
 * @method sagePointerDisabled
 */
function sagePointerDisabled() {
	// hide SAGE2 Pointer dialog
	hideDialog('sage2pointerDialog');
}


/**
 * Pad a number to string
 *
 * @method pad
 * @param n {Number} input number
 * @param width {Number} maximum width
 * @param z {String} padding character, 0 by default
 * @return {String} formatted string
 */
function pad(n, width, z) {
	z = z || '0';
	n = n.toString();
	return n.length >= width ? n : new Array(width - n.length + 1).join(z) + n;
}

/**
 * Format a date into a string
 *
 * @method dateToYYYYMMDDHHMMSS
 * @param date {Date} date
 * @return {String} formatted string
 */
function dateToYYYYMMDDHHMMSS(date) {
	return date.getFullYear() + "_" + pad(date.getMonth() + 1, 2) + "_" + pad(date.getDate(), 2) + "_" +
			pad(date.getHours(), 2) + "_" + pad(date.getMinutes(), 2) + "_" + pad(date.getSeconds(), 2);
}

/**
 * Reload the page if server reloads
 *
 * @method reloadIfServerRunning
 * @param callback {Function} function to call
 */
function reloadIfServerRunning(callback) {
	var xhr = new XMLHttpRequest();
	xhr.open("GET", "/", true);
	xhr.onreadystatechange = function() {
		if (xhr.readyState === 4 && xhr.status === 200) {
			console.log("server ready");
			// when server ready, callback
			callback();
			// and reload the page
			window.location.reload();
		}
	};
	xhr.send();
}

/**
 * Called by default after setting up the rest of the page.
 * Will set the values of the right mouse button(rmb) context menu div.
 */
function setupRmbContextMenuDiv() {
	// override rmb contextmenu calls
	document.addEventListener('contextmenu', function(e) {
		// if a right click is made on canvas
		if (e.target.id === "sage2UICanvas") {
			// get the location with respect to the display positioning.
			var rect = e.target.getBoundingClientRect();
			var pointerX = e.clientX - rect.left;
			var pointerY = e.clientY - rect.top;
			pointerX = pointerX / displayUI.scale;
			pointerY = pointerY / displayUI.scale;
			var data = {};
			data.x = pointerX;
			data.y = pointerY;
			data.xClick = e.clientX;
			data.yClick = e.clientY;
			// ask for the context menu for the topmost app at that spot.
			wsio.emit('utdRequestRmbContextMenu', data);
			clearContextMenu();
			hideRmbContextMenuDiv();
			// The context menu will be filled and positioned after getting a response from server.

			// prevent the standard context menu, only for the canvas
			e.preventDefault();
		}
	}, false);
}

/**
 * Makes the context menu visible and sets to given location.
 */
function showRmbContextMenuDiv(x, y) {
	var workingDiv = document.getElementById('rmbContextMenu');
	workingDiv.style.visibility = "visible";
	workingDiv.style.left		= x + "px";
	workingDiv.style.top		= y + "px";
}

/**
 * Hides the menu, but the entries are still there.
 */
function hideRmbContextMenuDiv() {
	var workingDiv = document.getElementById('rmbContextMenu');
	workingDiv.style.visibility = "hidden";
}

/*
 * Clear the context menu
 */
function clearContextMenu() {
	removeAllChildren('rmbContextMenu');
}

/**
 * Will populate the context menu.
 * 		Called on initial right click with empty array for entriesToAdd
 *  	Called again when dtuRmbContextMenuContents packet is received.
 *  	The call is given data.entries, data.app
 *
 * entriesToAdd is an array of objects
 * 		obj.func 			starts with this
 * 		obj.buttonEffect 	will be added if .func exists
 *
 */
function setRmbContextMenuEntries(data) {
	// data.entries, data.app, data.x, data.y
	var entriesToAdd = data.entries;
	var app = data.app;
	showRmbContextMenuDiv(data.x, data.y);
	// full removal of current contents
	removeAllChildren('rmbContextMenu');
	// for each entry
	var i;
	for (i = 0; i < entriesToAdd.length; i++) {
		// if func is defined add buttonEffect
		if (entriesToAdd[i].callback !== undefined && entriesToAdd[i].callback !== null) {
			entriesToAdd[i].buttonEffect = function() {
				if (this.callback === "SAGE2_download") {
					// special case: want to download the file
					var url = this.parameters.url;
					console.log('Download>	content', url);
					if (url) {
						// Download the file
						var link = document.createElement('a');
						link.href = url;
						if (link.download !== undefined) {
							// Set HTML5 download attribute. This will prevent file from opening if supported.
							var fileName = url.substring(url.lastIndexOf('/') + 1, url.length);
							link.download = fileName;
						}
						// Dispatching click event
						if (document.createEvent) {
							var me = document.createEvent('MouseEvents');
							me.initEvent('click', true, true);
							link.dispatchEvent(me);
						}
					}
				} else if (this.callback === "SAGE2_openPage") {
					var appUrl;
					if (this.parameters.url !== undefined && this.parameters.url !== null) {
						appUrl = this.parameters.url + "?appId=" + this.app;
						appUrl += "&pointerName=" + document.getElementById('sage2PointerLabel').value;
						appUrl += "&pointerColor='" + document.getElementById('sage2PointerColor').value + "'";
					} else {
						appUrl = "appControl.html?appId=" + this.app;
					}
					open(appUrl, "App Control Panel");
				} else if (this.callback === "SAGE2_copyURL") {
					// special case: want to copy the URL of the file to clipboard
					var dlurl = this.parameters.url;
					if (dlurl) {
						// defined in SAGE2_runtime
						SAGE2_copyToClipboard(dlurl);
					}
				} else {
					// if an input field, need to modify the params to pass back before sending.
					if (this.inputField === true) {
						var inputField = document.getElementById(this.inputFieldId);
						// dont do anything if there is nothing in the inputfield
						if (inputField.value.length <= 0) {
							return;
						}
						// add the field clientInput to the parameters
						this.parameters.clientInput = inputField.value;
					}
					// create data to send, then emit
					var data = {};
					data.app = this.app;
					data.func = this.callback;
					data.parameters = this.parameters;
					data.parameters.clientName = document.getElementById('sage2PointerLabel').value;
					data.parameters.clientId   = interactor.uniqueID,
					wsio.emit('utdCallFunctionOnApp', data);
				}
				// hide after use
				hideRmbContextMenuDiv();
			};
		} // end if the button should send something
	} // end adding a send function to each menu entry
	// always add the Close Menu entry.
	var closeEntry = {};
	closeEntry.description = "Close menu";
	closeEntry.buttonEffect = function () {
		hideRmbContextMenuDiv();
	};
	entriesToAdd.push(closeEntry);
	// for each entry to add, create the div, app the properties, and effects
	var workingDiv;
	for (i = 0; i < entriesToAdd.length; i++) {
		workingDiv = document.createElement('div');
		// unique entry id
		workingDiv.id = 'rmbContextMenuEntry' + i;
		if (typeof entriesToAdd[i].entryColor === "string") {
			// use given color if specified
			workingDiv.startingBgColor = entriesToAdd[i].entryColor;
		} else {
			// start as off-white color
			workingDiv.startingBgColor = "#FFF8E1";
		}
		workingDiv.style.background = workingDiv.startingBgColor;
		// Add a little padding
		workingDiv.style.padding = "0 5px 0 5px";
		// Align main text to the left
		workingDiv.style.textAlign = "left";
		// special case for a separator (line) entry
		if (entriesToAdd[i].description === "separator") {
			workingDiv.innerHTML = "<hr>";
		} else {
			if (entriesToAdd[i].accelerator) {
				// Add description of the keyboard shortcut
				workingDiv.innerHTML = "<p style='float: left;'>" + entriesToAdd[i].description + "</p>";
				workingDiv.innerHTML += "<p style='float: right; padding-left: 5px;'> [" + entriesToAdd[i].accelerator + "]</p>";
				workingDiv.innerHTML += "<div style='clear: both;'></div>";
			} else {
				// or just plain text
				workingDiv.innerHTML = entriesToAdd[i].description;
			}
		}
		// add input field if app says to.
		workingDiv.inputField = false;
		if (entriesToAdd[i].inputField === true) {
			workingDiv.inputField = true;
			var inputField = document.createElement('input');
			// unique input field
			inputField.id = workingDiv.id + "Input";
			// check if the data has a value field
			inputField.defaultValue = entriesToAdd[i].value || "";
			if (entriesToAdd[i].inputFieldSize) {
				// if specified state input field size
				inputField.size = entriesToAdd[i].inputFieldSize;
			} else {
				inputField.size = 5;
			}
			// add the button effect to the input field to allow enter to send
			workingDiv["buttonEffect" + inputField.id] =  entriesToAdd[i].buttonEffect;
			workingDiv.appendChild(inputField);
			workingDiv.innerHTML += "&nbsp&nbsp&nbsp";
			workingDiv.inputFieldId = inputField.id;
			// create OK button to send
			var rmbcmeIob = document.createElement('span');
			rmbcmeIob.innerHTML = "&nbspOK&nbsp";
			rmbcmeIob.style.border = "1px solid black";
			rmbcmeIob.inputField = true;
			rmbcmeIob.inputFieldId = inputField.id;
			// click effect
			rmbcmeIob.callback = entriesToAdd[i].callback;
			rmbcmeIob.parameters = entriesToAdd[i].parameters;
			rmbcmeIob.app = app;
			rmbcmeIob.addEventListener('mousedown', entriesToAdd[i].buttonEffect);
			// highlighting effect on mouseover
			rmbcmeIob.addEventListener('mouseover', function() {
				this.style.background = "lightgray";
			});
			rmbcmeIob.addEventListener('mouseout', function() {
				this.style.background = this.startingBgColor;
			});
			workingDiv.appendChild(rmbcmeIob);
			// workingDiv.innerHTML += "&nbsp&nbsp&nbsp";
			var rmbcmeSpace = document.createElement('span');
			rmbcmeSpace.innerHTML = "&nbsp&nbsp&nbsp";
			workingDiv.appendChild(rmbcmeSpace);
		} else {
			// if no input field attach button effect to entire div instead of just OK button.
			workingDiv.addEventListener('mousedown', entriesToAdd[i].buttonEffect);
			// highlighting effect on mouseover
			workingDiv.addEventListener('mouseover', function() {
				this.style.background = "lightgray";
			});
			workingDiv.addEventListener('mouseout', function() {
				this.style.background = this.startingBgColor;
			});
		}
		// click effect
		workingDiv.callback = entriesToAdd[i].callback;
		workingDiv.parameters = entriesToAdd[i].parameters;
		workingDiv.app = app;
		// if it is the last entry to add, put a hr tag after it to separate the close menu button
		var rmbDiv = document.getElementById('rmbContextMenu');
		// if (i === entriesToAdd.length - 1) {
		// 	rmbDiv.appendChild(document.createElement('hr'));
		// }
		rmbDiv.appendChild(workingDiv);
	} // end for each entry
} // end setRmbContextMenuEntries

/**
Called automatically as part of page setup.
Fills out some of the field properties.
*/
function setupUiNoteMaker() {
	var workingDiv = document.getElementById('uiNoteMaker');
	var inputField = document.getElementById('uiNoteMakerInputField');
	inputField.id = "uiNoteMakerInputField";
	inputField.rows = 5;
	inputField.cols = 24;
	var sendButton = document.getElementById('uiNoteMakerSendButton');
	// click effect to make a note on the display (app launch)
	sendButton.addEventListener('click', function() {
		sendCsdMakeNote();
	});
	var closeButton = document.getElementById('uiNoteMakerCloseButton');
	// click effect to cancel making a note
	closeButton.addEventListener('click', function() {
		hideDialog(openDialog);
	});
	// Add Color fields.
	for (var i = 1; i <= 6; i++) {
		workingDiv = document.getElementById("uinmColorPick" + i);
		workingDiv.colorNumber = i;
		workingDiv.colorWasPicked = false;
		workingDiv.addEventListener("click", function () {
			setUiNoteColorSelect(this.colorNumber);
		});
		// This is necessary because for some strange reason, css values are not visible as properties.
		switch (i) {
			case 1: workingDiv.style.background = "lightyellow"; break;
			case 2: workingDiv.style.background = "lightblue"; break;
			case 3: workingDiv.style.background = "lightpink"; break;
			case 4: workingDiv.style.background = "lightgreen"; break;
			case 5: workingDiv.style.background = "lightsalmon"; break;
			case 6: workingDiv.style.background = "white"; break;
		}
	}
	setUiNoteColorSelect(1);
}

function setUiNoteColorSelect(colorNumber) {
	var workingDiv;
	// Adjust border size width
	for (var i = 1; i <= 6; i++) {
		workingDiv = document.getElementById("uinmColorPick" + i);
		workingDiv.style.border = "1px solid black";
		workingDiv.colorWasPicked = false;
		workingDiv.style.width = (parseInt(workingDiv.style.width) + 8) + "px";
		workingDiv.style.height = (parseInt(workingDiv.style.height) + 8) + "px";
	}
	workingDiv = document.getElementById("uinmColorPick" + colorNumber);
	workingDiv.style.border = "3px solid black";
	workingDiv.colorWasPicked = true;
	workingDiv.style.width = (parseInt(workingDiv.style.width) - 8) + "px";
	workingDiv.style.height = (parseInt(workingDiv.style.height) - 8) + "px";
}

/**
This function is activated in 2 ways.
	User click the send button.
	User hits enter when making a note. This check is done in the noBackspace funciton.
When activated will make the packet to launch app
	the params is a size 1 array containing the pointer name.
*/
function sendCsdMakeNote() {
	var workingDiv = document.getElementById('uiNoteMakerInputField');
	var data = {};
	data.type		= "launchAppWithValues";
	data.appName	= "quickNote";
<<<<<<< HEAD
	data.func		= "setMessage";
	data.params		= {};
	data.params.clientName = document.getElementById('sage2PointerLabel').value;
	data.params.clientInput = workingDiv.value;
=======
	// data.func		= "setMessage";
	data.csdInitValues		= {};
	data.csdInitValues.clientName = document.getElementById('sage2PointerLabel').value;
	data.csdInitValues.clientInput = workingDiv.value;
>>>>>>> 1d180bee
	if (document.getElementById("uiNoteMakerCheckAnonymous").checked) {
		data.csdInitValues.clientName = "Anonymous";
	}
	data.csdInitValues.colorChoice = "lightyellow";
	for (var i = 1; i <= 6; i++) {
		if (document.getElementById("uinmColorPick" + i).colorWasPicked) {
			data.csdInitValues.colorChoice = document.getElementById("uinmColorPick" + i).style.background;
		}
	}
	wsio.emit('csdMessage', data);
<<<<<<< HEAD
	// clear out the input field after the enter has been applied.
	setTimeout(function() {
		workingDiv.value = "";
	}, 20);
=======
	workingDiv.value = ""; // clear out the input field.
>>>>>>> 1d180bee
}

/**
Called automatically as part of the page setup.
Mostly fills out functionality and additional properties needed to operate.
*/
function setupUiDrawCanvas() {
	var uidzCanvas = document.getElementById('uiDrawZoneCanvas');
	// tracking variables when performing draw commands.
	uidzCanvas.pmx		= 0;
	uidzCanvas.pmy		= 0;
	uidzCanvas.doDraw	= false;
	uidzCanvas.imageToDraw = new Image();
	uidzCanvas.getContext('2d').fillStyle = "#FFFFFF"; //whitewash the canvas.
	uidzCanvas.getContext('2d').fillRect(0, 0, uidzCanvas.width, uidzCanvas.height);
	uidzCanvas.getContext('2d').fillStyle = "#000000";
	uidzCanvas.addEventListener('mousedown',
		function(event) {
			this.doDraw	= true;
			this.pmx	= event.offsetX;
			this.pmy	= event.offsetY;
		}
	);
	// event handlers to create the lines
	uidzCanvas.ongoingTouches = new Array();
	uidzCanvas.addEventListener('touchstart', uiDrawTouchStart);
	uidzCanvas.addEventListener('touchmove',  uiDrawTouchMove);
	uidzCanvas.addEventListener('touchend',   uiDrawTouchEnd);
	uidzCanvas.addEventListener('mouseup',    function(event) {
		this.doDraw = false;
	});
	uidzCanvas.addEventListener('mousemove',
		function(event) {
			if (this.doDraw) {
				// xDest, yDest, xPrev, yPrev
				uiDrawSendLineCommand(event.offsetX, event.offsetY, this.pmx, this.pmy);
				this.pmx = event.offsetX;
				this.pmy = event.offsetY;
			}
			var workingDiv = document.getElementById('uiDrawZoneEraseReference');
			workingDiv.style.left = (event.pageX - parseInt(workingDiv.style.width) / 2) + "px";
			workingDiv.style.top = (event.pageY - parseInt(workingDiv.style.height) / 2) + "px";
		}
	);
	// closes the draw area (but really hides it)
	var closeEditorButton = document.getElementById("uiDrawZoneCloseEditorButton");
	closeEditorButton.addEventListener('click',
		function() {
			hideDialog('uiDrawZone');
		}
	);
	// closes the draw area (but really hides it)
	var closeDoodleButton = document.getElementById("uiDrawZoneCloseDoodleButton");
	closeDoodleButton.addEventListener('click',
		function() {
			hideDialog('uiDrawZone');
			// Close the doodle on the wall.
			var workingDiv	= document.getElementById('uiDrawZoneCanvas');
			var data = {};
			data.app = workingDiv.appId;
			data.func = "SAGE2DeleteElement";
			data.parameters = {};
			data.parameters.clientName = document.getElementById('sage2PointerLabel').value;
			wsio.emit('utdCallFunctionOnApp', data);
		}
	);
	// initiate a launch app for quick additions of doodles.
	var newButton = document.getElementById("uiDrawZoneNewButton");
	newButton.addEventListener('click',
		function() {
			uiDrawZoneRemoveSelfAsClient();
			var data = {};
			data.type		= "launchAppWithValues";
			data.appName	= "doodle";
			data.func		= "addClientIdAsEditor";
			data.params		= {
				clientId: interactor.uniqueID,
				clientName: document.getElementById('sage2PointerLabel').value
			};
			wsio.emit('csdMessage', data);
		}
	);
	// get the line adjustment working for the thickness buttons.
	var thicknessSelectBox;
	for (var i = 1; i <= 6; i++) {
		thicknessSelectBox = document.getElementById("uidztp" + i);
		thicknessSelectBox.lineWidth = (i - 1);
		thicknessSelectBox.addEventListener("mousedown", function() {
			var workingDiv = document.getElementById('uiDrawZoneCanvas');
			workingDiv.lineWidth = Math.pow(2, this.lineWidth);
			uiDrawSelectThickness('uidztp' + (this.lineWidth + 1));
		});
		// Start with thicknes 1
		if (i === 1) {
			thicknessSelectBox.style.border = "3px solid red";
		}
	}
	// var thicknessSelectBox = document.getElementById('uidztp1');
	// thicknessSelectBox.addEventListener('mousedown',
	// 	function() {
	// 		var workingDiv = document.getElementById('uiDrawZoneCanvas');
	// 		workingDiv.lineWidth = 1;
	// 		uiDrawSelectThickness('uidztp1');
	// 	});
	// // start the with 1px selected
	// uidzCanvas.lineWidth = 1;
	// thicknessSelectBox.style.border = "3px solid red";
	// // have to hard code each selection due to linewidth adjustment
	// // 2
	// thicknessSelectBox = document.getElementById('uidztp2');
	// thicknessSelectBox.addEventListener('mousedown',
	// 	function() {
	// 		var workingDiv = document.getElementById('uiDrawZoneCanvas');
	// 		workingDiv.lineWidth = 2;
	// 		uiDrawSelectThickness('uidztp2');
	// 	});
	// // next
	// thicknessSelectBox = document.getElementById('uidztp3');
	// thicknessSelectBox.addEventListener('mousedown',
	// 	function() {
	// 		var workingDiv = document.getElementById('uiDrawZoneCanvas');
	// 		workingDiv.lineWidth = 4;
	// 		uiDrawSelectThickness('uidztp3');
	// 	});
	// // next
	// thicknessSelectBox = document.getElementById('uidztp4');
	// thicknessSelectBox.addEventListener('mousedown',
	// 	function() {
	// 		var workingDiv = document.getElementById('uiDrawZoneCanvas');
	// 		workingDiv.lineWidth = 8;
	// 		uiDrawSelectThickness('uidztp4');
	// 	});
	// // next
	// thicknessSelectBox = document.getElementById('uidztp5');
	// thicknessSelectBox.addEventListener('mousedown',
	// 	function() {
	// 		var workingDiv = document.getElementById('uiDrawZoneCanvas');
	// 		workingDiv.lineWidth = 16;
	// 		uiDrawSelectThickness('uidztp5');
	// 	});
	// // next
	// thicknessSelectBox = document.getElementById('uidztp6');
	// thicknessSelectBox.addEventListener('mousedown',
	// 	function() {
	// 		var workingDiv = document.getElementById('uiDrawZoneCanvas');
	// 		workingDiv.lineWidth = 32;
	// 		uiDrawSelectThickness('uidztp6');
	// 	});
	// // next
	// thicknessSelectBox = document.getElementById('uidztp7');
	// thicknessSelectBox.addEventListener('mousedown',
	// 	function() {
	// 		var workingDiv = document.getElementById('uiDrawZoneCanvas');
	// 		workingDiv.lineWidth = 64;
	// 		uiDrawSelectThickness('uidztp7');
	// 	});
}

/**
Currently just whitewashes the draw canvas.
Trying to figure out how this could be transparent.
	But without knowing what is behind, seems pointless.
*/
function uiDrawCanvasBackgroundFlush(color) {
	var workingDiv	= document.getElementById('uiDrawZoneCanvas');
	var ctx			= workingDiv.getContext('2d');
	if (color !== 'transparent') {
		ctx.fillStyle = "#FFFFFF";
		ctx.fillRect(0, 0, workingDiv.width, workingDiv.height);
		ctx.fillStyle = "#000000";
	}
}

/**
Activated by clickong on a uidzBarBox div (line thickness selection).
Since the values double, need to know which option was selected, adjust the border (visual indicator)
	then finally double the thickness to get the correct value.
*/
function uiDrawSelectThickness(selectedDivId) {
	var workingDiv;
	var thickness = 1;
	for (var i = 1; i <= 7; i++) {
		if ('uidztp' + i == selectedDivId) {
			workingDiv = document.getElementById(selectedDivId);
			workingDiv.style.border = "3px solid red";
			// change the reference draw circle
			workingDiv = document.getElementById('uiDrawZoneEraseReference');
			workingDiv.style.width = thickness + "px";
			workingDiv.style.height = thickness + "px";
		} else {
			workingDiv = document.getElementById('uidztp' + i);
			workingDiv.style.border = "1px solid black";
		}
		thickness *= 2;
	}
}

/**
Enables drawing with touch devices.
Start will record the initial points, it isn't until move where a canvas change occurs.
*/
function uiDrawTouchStart(event) {
	var workingDiv = document.getElementById('uiDrawZoneCanvas');
	var touches = event.changedTouches;
	for (var i = 0; i < touches.length; i++) {
		workingDiv.ongoingTouches.push(uiDrawMakeTouchData(touches[i]));
	}
}

/**
Support for touch devices.
This is when the new line is added.
*/
function uiDrawTouchMove(event) {
	var workingDiv = document.getElementById('uiDrawZoneCanvas');
	var touches = event.changedTouches;
	var touchId;
	var cbb = workingDiv.getBoundingClientRect(); //canvas bounding box: cbb
	for (var i = 0; i < touches.length; i++) {
		touchId = uiDrawGetTouchId(touches[i].identifier);
		//only if it is a known touch continuation
		if (touchId !== -1) {
			//xDest, yDest, xPrev, yPrev
			uiDrawSendLineCommand(
				touches[i].pageX - cbb.left,
				touches[i].pageY - cbb.top,
				workingDiv.ongoingTouches[touchId].x - cbb.left,
				workingDiv.ongoingTouches[touchId].y - cbb.top
			);
			workingDiv.ongoingTouches[touchId].x = touches[i].pageX;
			workingDiv.ongoingTouches[touchId].y = touches[i].pageY;
		}
	}
	workingDiv = document.getElementById('uiDrawZoneEraseReference');
	workingDiv.style.left = (touches[0].pageX - parseInt(workingDiv.style.width) / 2) + "px";
	workingDiv.style.top = (touches[0].pageY - parseInt(workingDiv.style.height) / 2) + "px";
}

/**
Support for touch devices.
When touch ends, need to clear out the tracking values to prevent weird auto connections.
*/
function uiDrawTouchEnd(event) {
	var workingDiv = document.getElementById('uiDrawZoneCanvas');
	var touches = event.changedTouches;
	var touchId;
	for (var i = 0; i < touches.length; i++) {
		touchId = uiDrawGetTouchId(touches[i].identifier);
		if (touchId !== -1) {
			workingDiv.ongoingTouches.splice(touchId, 1);
		}
	}
	workingDiv = document.getElementById('uiDrawZoneEraseReference');
	workingDiv.style.left = "-100px";
	workingDiv.style.top = "-100px";
}

/**
Makes the data used to track touches.
*/
function uiDrawMakeTouchData(touch) {
	var nt = {};
	nt.id	= touch.identifier;
	nt.x	= touch.pageX;
	nt.y	= touch.pageY;
	return nt;
}

/**
Given a touch identifier(id) will return the index of the touch tracking object.
*/
function uiDrawGetTouchId(id) {
	var workingDiv  = document.getElementById('uiDrawZoneCanvas');
	for (var i = 0; i < workingDiv.ongoingTouches.length; i++) {
		if (workingDiv.ongoingTouches[i].id === id) {
			return i;
		}
	}
	return -1;
}

/**
When a user tries to draw on the doodle canavs, the events are converted to locations of where to place
	the line data. Previous location to current location.

The client doesn't actually cause their canvas to update. The app sends a confirmation back which
	causes the canvas to update.
*/
function uiDrawSendLineCommand(xDest, yDest, xPrev, yPrev) {
	var workingDiv	= document.getElementById('uiDrawZoneCanvas');
	var lineWidth	= parseInt(workingDiv.lineWidth);
	var fillStyle	= document.getElementById('uiDrawColorPicker').value;
	var strokeStyle	= document.getElementById('uiDrawColorPicker').value;
	// If resize is greater than 0, its a 2^resize value, otherwise 1.
	var modifier = (workingDiv.resizeCount > 0) ? (Math.pow(2, workingDiv.resizeCount)) : 1;
	var dataForApp  = {};
	dataForApp.app  = workingDiv.appId;
	dataForApp.func = "drawLine";
	dataForApp.data = [
		xDest * modifier, yDest * modifier,
		xPrev * modifier, yPrev * modifier,
		lineWidth,
		fillStyle, strokeStyle,
		workingDiv.clientDest
	];
	dataForApp.type       = "sendDataToClient";
	dataForApp.clientDest = "allDisplays";
	wsio.emit("csdMessage", dataForApp);
}

/**
This function actually causes the line to appear on the canvas.
Data packet sent by the doodle master app itself.

This funciton activated by receiving that corresponding packet.

Will need to be cleaned up later.
data.params will match the doodle.js drawLined lineData parameter.
	Currently lineData
	0: 	xDest
	1	yDest
	2	xPrev
	3	yPrev

	4 	lineWidth
	5 	fillStyle
	6 	strokeStyle

	7: 	uiClient
*/
function uiDrawMakeLine(data) {
	// mostly original code
	var workingDiv	= document.getElementById('uiDrawZoneCanvas');
	var ctx			= workingDiv.getContext('2d');
	var lineWidth	= data.params[4];
	ctx.fillStyle	= data.params[5];
	ctx.strokeStyle	= data.params[6];
	// if the line width is greater than 1. At 1 the fill + circle border will expand beyond the line causing bumps in the line.
	if (lineWidth > 2) {
		ctx.lineWidth = 1;
		ctx.beginPath();
		ctx.arc(data.params[2], data.params[3], lineWidth / 2, 0, Math.PI * 2, false);
		ctx.fill();
	}
	ctx.beginPath();
	ctx.lineWidth = lineWidth;
	ctx.moveTo(data.params[2], data.params[3]);
	ctx.lineTo(data.params[0], data.params[1]);
	ctx.stroke();
}


/**
This will be called from a wsio packet "csdSendDataToClient" with type "doodleAppCurrentState".
Must clear out canvas, set state, show dialog.

Generally this happens when a user chooses to edit an existing doodle. Their canvas needs to be set
	to the current state of the doodle before edits should be made.

But, doodles can be made from images which have varying sizes. They must also be contained within view correctly.
*/
function uiDrawSetCurrentStateAndShow(data) {
	// clear out canvas
	uiDrawCanvasBackgroundFlush("white");
	var imageResolutionToBe = { w: data.imageWidth, h: data.imageHeight };
	var imageLimit = {w: (window.innerWidth * 0.8), h: (window.innerHeight - 200)};
	var resizeCount = 0;
	while (imageResolutionToBe.w > imageLimit.w) {
		imageResolutionToBe.w /= 2;
		imageResolutionToBe.h /= 2;
		resizeCount++;
	}
	while (imageResolutionToBe.h > imageLimit.h) {
		imageResolutionToBe.w /= 2;
		imageResolutionToBe.h /= 2;
		resizeCount++;
	}

	// set the state
	var workingDiv = document.getElementById('uiDrawZoneCanvas');
	workingDiv.width           = data.imageWidth;
	workingDiv.height          = data.imageHeight;
	workingDiv.style.width     = imageResolutionToBe.w + "px";
	workingDiv.style.height    = imageResolutionToBe.h + "px";
	workingDiv.imageToDraw.src = data.canvasImage;
	var ctx = workingDiv.getContext('2d');
	ctx.drawImage(workingDiv.imageToDraw, 0, 0);
	// set variables to correctly send updates and allow removal as editor.
	workingDiv.clientDest  = data.clientDest;
	workingDiv.appId       = data.appId;
	workingDiv.resizeCount = resizeCount;
	// show dialog
	showDialog('uiDrawZone');
}

/**
Called when the user creates a new doodle, or closes the doodle dialog.
This is necessary because the doodle canvas space is a shared draw space,
	if they do not remove themselves, then the app will continue to send updates
	even if they are not currently editing the app.
*/
function uiDrawZoneRemoveSelfAsClient() {
	var workingDiv			= document.getElementById('uiDrawZoneCanvas');
	var dataForApp			= {};
	dataForApp.app			= workingDiv.appId;
	dataForApp.func			= "removeClientIdAsEditor";
	dataForApp.data			= [workingDiv.clientDest];
	dataForApp.type			= "sendDataToClient";
	dataForApp.clientDest	= "allDisplays";
	wsio.emit("csdMessage", dataForApp);
}<|MERGE_RESOLUTION|>--- conflicted
+++ resolved
@@ -2718,17 +2718,10 @@
 	var data = {};
 	data.type		= "launchAppWithValues";
 	data.appName	= "quickNote";
-<<<<<<< HEAD
-	data.func		= "setMessage";
-	data.params		= {};
-	data.params.clientName = document.getElementById('sage2PointerLabel').value;
-	data.params.clientInput = workingDiv.value;
-=======
 	// data.func		= "setMessage";
 	data.csdInitValues		= {};
 	data.csdInitValues.clientName = document.getElementById('sage2PointerLabel').value;
 	data.csdInitValues.clientInput = workingDiv.value;
->>>>>>> 1d180bee
 	if (document.getElementById("uiNoteMakerCheckAnonymous").checked) {
 		data.csdInitValues.clientName = "Anonymous";
 	}
@@ -2739,14 +2732,7 @@
 		}
 	}
 	wsio.emit('csdMessage', data);
-<<<<<<< HEAD
-	// clear out the input field after the enter has been applied.
-	setTimeout(function() {
-		workingDiv.value = "";
-	}, 20);
-=======
 	workingDiv.value = ""; // clear out the input field.
->>>>>>> 1d180bee
 }
 
 /**
