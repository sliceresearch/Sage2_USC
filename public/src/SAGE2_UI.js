--- conflicted
+++ resolved
@@ -2634,16 +2634,12 @@
 	// for each entry to add, create the div, app the properties, and effects
 	var workingDiv;
 	for (i = 0; i < entriesToAdd.length; i++) {
-<<<<<<< HEAD
+		if (entriesToAdd[i].voiceEntryOverload) {
+			continue;
+		}
 		var isSeparator = entriesToAdd[i].description === "separator";
 		workingDiv = document.createElement(isSeparator ? 'hr' : 'div');
 
-=======
-		if (entriesToAdd[i].voiceEntryOverload) {
-			continue;
-		}
-		workingDiv = document.createElement('div');
->>>>>>> 0672e0f5
 		// unique entry id
 		workingDiv.id = 'appContextMenuEntry' + i;
 
@@ -2661,7 +2657,6 @@
 			if (entriesToAdd[i].accelerator) {
 				// Add description of the keyboard shortcut
 				workingDiv.innerHTML = "<p style='float: left;'>" + entriesToAdd[i].description + "</p>";
-				// workingDiv.innerHTML += "<p style='float: right; padding-left: 5px;'> [" + entriesToAdd[i].accelerator + "]</p>";
 				workingDiv.innerHTML += "<p style='float: right; padding-left: 5px;'>" + entriesToAdd[i].accelerator + "</p>";
 				workingDiv.innerHTML += "<div style='clear: both;'></div>";
 			} else {
