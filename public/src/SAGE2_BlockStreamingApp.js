--- conflicted
+++ resolved
@@ -166,74 +166,37 @@
 		var _this = this;
 		var vertFile = "shaders/yuv2rgb.vert";
 		var fragFile = "shaders/yuv2rgb.frag";
-                //	
+
 		this.getShaders(vertFile, fragFile, function(vertexShader, fragmentShader) {
 			// Create the shader program
 			_this.shaderProgram = _this.gl.createProgram();
 			_this.gl.attachShader(_this.shaderProgram, vertexShader);
 			_this.gl.attachShader(_this.shaderProgram, fragmentShader);
 			_this.gl.linkProgram(_this.shaderProgram);
-                        //
+
 			// If creating the shader program failed, alert
 			if (!_this.gl.getProgramParameter(_this.shaderProgram, _this.gl.LINK_STATUS)) {
 				//alert("Unable to initialize the shader program.");
 				throw new Error('Unable to initialize the shader program');
 			}
-                        //
+
 			_this.gl.useProgram(_this.shaderProgram);
-                        //
+
 			// set vertex array
 			_this.shaderProgram.vertexPositionAttribute = _this.gl.getAttribLocation(_this.shaderProgram, "a_position");
 			_this.gl.enableVertexAttribArray(_this.shaderProgram.vertexPositionAttribute);
 			// set texture coord array
 			_this.shaderProgram.textureCoordAttribute = _this.gl.getAttribLocation(_this.shaderProgram, "a_texCoord");
 			_this.gl.enableVertexAttribArray(_this.shaderProgram.textureCoordAttribute);
-                        //
+
 			//set view matrix
 			_this.shaderProgram.pMatrixUniform = _this.gl.getUniformLocation(_this.shaderProgram, "p_matrix");
-                        //
+
 			// set image texture
 			_this.shaderProgram.samplerUniform1 = _this.gl.getUniformLocation(_this.shaderProgram, "y_image");
 			_this.shaderProgram.samplerUniform2 = _this.gl.getUniformLocation(_this.shaderProgram, "u_image");
 			_this.shaderProgram.samplerUniform3 = _this.gl.getUniformLocation(_this.shaderProgram, "v_image");
-                        //
-			callback();
-		});
-	},
-
-	initYUV422Shaders: function(callback) {
-		var _this = this;
-		var vertFile = "shaders/yuv422_rgb.vert";
-		var fragFile = "shaders/yuv422_rgb.frag";
-                //	
-		this.getShaders(vertFile, fragFile, function(vertexShader, fragmentShader) {
-			// Create the shader program
-			_this.shaderProgram = _this.gl.createProgram();
-			_this.gl.attachShader(_this.shaderProgram, vertexShader);
-			_this.gl.attachShader(_this.shaderProgram, fragmentShader);
-			_this.gl.linkProgram(_this.shaderProgram);
-                        //
-			// If creating the shader program failed, alert
-			if (!_this.gl.getProgramParameter(_this.shaderProgram, _this.gl.LINK_STATUS)) {
-				//alert("Unable to initialize the shader program.");
-				throw new Error('Unable to initialize the shader program');
-			}
-                        //
-			_this.gl.useProgram(_this.shaderProgram);
-                        //
-			// set vertex array
-			_this.shaderProgram.vertexPositionAttribute = _this.gl.getAttribLocation(_this.shaderProgram, "a_position");
-			_this.gl.enableVertexAttribArray(_this.shaderProgram.vertexPositionAttribute);
-			// set texture coord array
-			_this.shaderProgram.textureCoordAttribute = _this.gl.getAttribLocation(_this.shaderProgram, "a_texCoord");
-			_this.gl.enableVertexAttribArray(_this.shaderProgram.textureCoordAttribute);
-                        //
-			//set view matrix
-			_this.shaderProgram.pMatrixUniform = _this.gl.getUniformLocation(_this.shaderProgram, "p_matrix");
-                        //
-			// set image texture
-			_this.shaderProgram.samplerUniform3 = _this.gl.getUniformLocation(_this.shaderProgram, "rgb_image");
-                        //
+
 			callback();
 		});
 	},
@@ -424,21 +387,21 @@
 			for (var j=0; j<this.horizontalBlocks; j++) {
 				var bWidth  = (j+1)*this.maxSize > this.state.width  ? this.state.width -(j*this.maxSize) : this.maxSize;
 				var bHeight = (i+1)*this.maxSize > this.state.height ? this.state.height-(i*this.maxSize) : this.maxSize;
-                                //
+
 				var rgbaTexture = this.gl.createTexture();
-                                //
+
 				var rgbaBuffer = new Uint8Array(bWidth*bHeight*4);
-                                //
+
 				this.gl.bindTexture(this.gl.TEXTURE_2D, rgbaTexture);
 				this.gl.texImage2D(this.gl.TEXTURE_2D, 0, this.gl.RGBA, bWidth, bHeight, 0, this.gl.RGBA, this.gl.UNSIGNED_BYTE, rgbaBuffer);
-                                //
+
 				this.gl.texParameteri(this.gl.TEXTURE_2D, this.gl.TEXTURE_MAG_FILTER, this.gl.LINEAR);
 				this.gl.texParameteri(this.gl.TEXTURE_2D, this.gl.TEXTURE_MIN_FILTER, this.gl.LINEAR);
 				this.gl.texParameteri(this.gl.TEXTURE_2D, this.gl.TEXTURE_WRAP_S, this.gl.CLAMP_TO_EDGE);
 				this.gl.texParameteri(this.gl.TEXTURE_2D, this.gl.TEXTURE_WRAP_T, this.gl.CLAMP_TO_EDGE);
-                                //
+
 				this.rgbaTexture.push(rgbaTexture);
-                                //
+
 				this.rgbaBuffer.push(rgbaBuffer);
 			}
 		}
@@ -449,23 +412,23 @@
 			for (var j=0; j<this.horizontalBlocks; j++) {
 				var bWidth  = (j+1)*this.maxSize > this.state.width  ? this.state.width -(j*this.maxSize) : this.maxSize;
 				var bHeight = (i+1)*this.maxSize > this.state.height ? this.state.height-(i*this.maxSize) : this.maxSize;
-                                //
+
 				var yTexture = this.gl.createTexture();
 				var uTexture = this.gl.createTexture();
 				var vTexture = this.gl.createTexture();
-                                //
+
 				var yBuffer = new Uint8Array(bWidth*bHeight);
 				var uBuffer = new Uint8Array(bWidth*bHeight/4);
 				var vBuffer = new Uint8Array(bWidth*bHeight/4);
-                                //
+
 				this.gl.bindTexture(this.gl.TEXTURE_2D, yTexture);
 				this.gl.texImage2D(this.gl.TEXTURE_2D, 0, this.gl.LUMINANCE, bWidth, bHeight, 0, this.gl.LUMINANCE, this.gl.UNSIGNED_BYTE, yBuffer);
-                                //
+
 				this.gl.texParameteri(this.gl.TEXTURE_2D, this.gl.TEXTURE_MAG_FILTER, this.gl.LINEAR);
 				this.gl.texParameteri(this.gl.TEXTURE_2D, this.gl.TEXTURE_MIN_FILTER, this.gl.LINEAR);
 				this.gl.texParameteri(this.gl.TEXTURE_2D, this.gl.TEXTURE_WRAP_S, this.gl.CLAMP_TO_EDGE);
 				this.gl.texParameteri(this.gl.TEXTURE_2D, this.gl.TEXTURE_WRAP_T, this.gl.CLAMP_TO_EDGE);
-                                //
+
 				this.gl.bindTexture(this.gl.TEXTURE_2D, uTexture);
 				this.gl.texImage2D(this.gl.TEXTURE_2D, 0, this.gl.LUMINANCE, bWidth/2, bHeight/2, 0, this.gl.LUMINANCE, this.gl.UNSIGNED_BYTE, uBuffer);
 
@@ -473,7 +436,7 @@
 				this.gl.texParameteri(this.gl.TEXTURE_2D, this.gl.TEXTURE_MIN_FILTER, this.gl.LINEAR);
 				this.gl.texParameteri(this.gl.TEXTURE_2D, this.gl.TEXTURE_WRAP_S, this.gl.CLAMP_TO_EDGE);
 				this.gl.texParameteri(this.gl.TEXTURE_2D, this.gl.TEXTURE_WRAP_T, this.gl.CLAMP_TO_EDGE);
-                                //
+
 				this.gl.bindTexture(this.gl.TEXTURE_2D, vTexture);
 				this.gl.texImage2D(this.gl.TEXTURE_2D, 0, this.gl.LUMINANCE, bWidth/2, bHeight/2, 0, this.gl.LUMINANCE, this.gl.UNSIGNED_BYTE, vBuffer);
 
@@ -481,22 +444,18 @@
 				this.gl.texParameteri(this.gl.TEXTURE_2D, this.gl.TEXTURE_MIN_FILTER, this.gl.LINEAR);
 				this.gl.texParameteri(this.gl.TEXTURE_2D, this.gl.TEXTURE_WRAP_S, this.gl.CLAMP_TO_EDGE);
 				this.gl.texParameteri(this.gl.TEXTURE_2D, this.gl.TEXTURE_WRAP_T, this.gl.CLAMP_TO_EDGE);
-                                //
+
 				this.gl.bindTexture(this.gl.TEXTURE_2D, null);
-                                //
+
 				this.yTexture.push(yTexture);
 				this.uTexture.push(uTexture);
 				this.vTexture.push(vTexture);
-<<<<<<< HEAD
-                                //
-=======
-
->>>>>>> d8800597
+
 				var yuvBuffer = new Uint8Array(bWidth*bHeight*1.5);
 				yuvBuffer.set(yBuffer, 0);
 				yuvBuffer.set(uBuffer, bWidth*bHeight);
 				yuvBuffer.set(vBuffer, bWidth*bHeight + bWidth*bHeight/4);
-                                //
+
 				this.yuvBuffer.push(yuvBuffer);
 			}
 		}
@@ -504,54 +463,31 @@
 
 
     initYUV422Textures: function() {
-<<<<<<< HEAD
-=======
 		this.log("initYUV422Textures");
->>>>>>> d8800597
 		for (var i=0; i<this.verticalBlocks; i++) {
 			for (var j=0; j<this.horizontalBlocks; j++) {
 				var bWidth  = (j+1)*this.maxSize > this.state.width  ? this.state.width -(j*this.maxSize) : this.maxSize;
 				var bHeight = (i+1)*this.maxSize > this.state.height ? this.state.height-(i*this.maxSize) : this.maxSize;
-<<<<<<< HEAD
-                                //
+
 				var rgbaTexture = this.gl.createTexture();
-                                //
+
 				var rgbaBuffer = new Uint8Array(bWidth*bHeight*4);
-                                //
+
 				this.gl.bindTexture(this.gl.TEXTURE_2D, rgbaTexture);
 				this.gl.texImage2D(this.gl.TEXTURE_2D, 0, this.gl.RGBA, bWidth, bHeight, 0, this.gl.RGBA, this.gl.UNSIGNED_BYTE, rgbaBuffer);
-                                //
-=======
-
-				var rgbaTexture = this.gl.createTexture();
-
-				var rgbaBuffer = new Uint8Array(bWidth*bHeight*4);
-
-				this.gl.bindTexture(this.gl.TEXTURE_2D, rgbaTexture);
-				this.gl.texImage2D(this.gl.TEXTURE_2D, 0, this.gl.RGBA, bWidth, bHeight, 0, this.gl.RGBA, this.gl.UNSIGNED_BYTE, rgbaBuffer);
-
->>>>>>> d8800597
+
                                 // linear filtering should be ok
 				this.gl.texParameteri(this.gl.TEXTURE_2D, this.gl.TEXTURE_MAG_FILTER, this.gl.LINEAR);
 				this.gl.texParameteri(this.gl.TEXTURE_2D, this.gl.TEXTURE_MIN_FILTER, this.gl.LINEAR);
 				this.gl.texParameteri(this.gl.TEXTURE_2D, this.gl.TEXTURE_WRAP_S, this.gl.CLAMP_TO_EDGE);
 				this.gl.texParameteri(this.gl.TEXTURE_2D, this.gl.TEXTURE_WRAP_T, this.gl.CLAMP_TO_EDGE);
-<<<<<<< HEAD
-                                //
+
 				this.rgbaTexture.push(rgbaTexture);
-                                //
+
 				this.rgbaBuffer.push(rgbaBuffer);
 			}
 		}
-=======
-
-				this.rgbaTexture.push(rgbaTexture);
-
-				this.rgbaBuffer.push(rgbaBuffer);
-			}
-		}
 		this.log("initYUV422Textures done");
->>>>>>> d8800597
     },
 
 	/**
@@ -596,10 +532,10 @@
 		for (var i=0; i<this.verticalBlocks; i++) {
 			for (var j=0; j<this.horizontalBlocks; j++) {
 				var blockIdx = i*this.horizontalBlocks+j;
-                                //
+
 				var bWidth  = (j+1)*this.maxSize > this.state.width  ? this.state.width -(j*this.maxSize) : this.maxSize;
 				var bHeight = (i+1)*this.maxSize > this.state.height ? this.state.height-(i*this.maxSize) : this.maxSize;
-                                //
+
 				this.gl.bindTexture(this.gl.TEXTURE_2D, this.rgbaTexture[blockIdx]);
 				this.gl.texSubImage2D(this.gl.TEXTURE_2D, 0, 0, 0, bWidth, bHeight, this.gl.RGBA, this.gl.UNSIGNED_BYTE, this.rgbaBuffer[blockIdx]);
 				this.gl.bindTexture(this.gl.TEXTURE_2D, null);
@@ -642,26 +578,16 @@
 		for (var i=0; i<this.verticalBlocks; i++) {
 			for (var j=0; j<this.horizontalBlocks; j++) {
 				var blockIdx = i*this.horizontalBlocks+j;
-<<<<<<< HEAD
-                                //
+
 				var bWidth  = (j+1)*this.maxSize > this.state.width  ? this.state.width -(j*this.maxSize) : this.maxSize;
 				var bHeight = (i+1)*this.maxSize > this.state.height ? this.state.height-(i*this.maxSize) : this.maxSize;
-                                //
-=======
-
-				var bWidth  = (j+1)*this.maxSize > this.state.width  ? this.state.width -(j*this.maxSize) : this.maxSize;
-				var bHeight = (i+1)*this.maxSize > this.state.height ? this.state.height-(i*this.maxSize) : this.maxSize;
-
->>>>>>> d8800597
+
 				this.gl.bindTexture(this.gl.TEXTURE_2D, this.rgbaTexture[blockIdx]);
 				this.gl.texSubImage2D(this.gl.TEXTURE_2D, 0, 0, 0, bWidth, bHeight, this.gl.RGBA, this.gl.UNSIGNED_BYTE, this.rgbaBuffer[blockIdx]);
 				this.gl.bindTexture(this.gl.TEXTURE_2D, null);
 			}
 		}
-<<<<<<< HEAD
-=======
                 this.log("updateTexturesYUV422 done");
->>>>>>> d8800597
 	},
 
 	/**
@@ -707,20 +633,13 @@
 
 		this.updateTextures();
 
-<<<<<<< HEAD
-=======
 		this.log("updateTextures done");
 
->>>>>>> d8800597
 		if (this.state.colorspace === "RGBA")
 			this.drawRGBA();
         else if (this.state.colorspace === "YUV420p")
 			this.drawYUV420p();
-<<<<<<< HEAD
-        else if (this.state.colorspace === "YUV420p")
-=======
         else if (this.state.colorspace === "YUV422")
->>>>>>> d8800597
 			this.drawYUV422();
     },
 
@@ -728,17 +647,17 @@
 		for(var i=0; i<this.verticalBlocks; i++){
 			for(var j=0; j<this.horizontalBlocks; j++){
 				var blockIdx = i*this.horizontalBlocks+j;
-                                //
+
 				this.gl.bindBuffer(this.gl.ARRAY_BUFFER, this.squareVertexPositionBuffer[blockIdx]);
 				this.gl.vertexAttribPointer(this.shaderProgram.vertexPositionAttribute, this.squareVertexPositionBuffer[blockIdx].itemSize, this.gl.FLOAT, false, 0, 0);
-                                //
+
 				this.gl.bindBuffer(this.gl.ARRAY_BUFFER, this.squareVertexTextureCoordBuffer[blockIdx]);
 				this.gl.vertexAttribPointer(this.shaderProgram.textureCoordAttribute, this.squareVertexTextureCoordBuffer[blockIdx].itemSize, this.gl.FLOAT, false, 0, 0);
-                                //
+
 				this.gl.activeTexture(this.gl.TEXTURE0);
 				this.gl.bindTexture(this.gl.TEXTURE_2D, this.rgbaTexture[blockIdx]);
 				this.gl.uniform1i(this.shaderProgram.samplerUniform1, 0);
-                                //
+
 				this.gl.bindBuffer(this.gl.ELEMENT_ARRAY_BUFFER, this.squareVertexIndexBuffer[blockIdx]);
 				this.gl.drawElements(this.gl.TRIANGLES, this.squareVertexIndexBuffer[blockIdx].numItems, this.gl.UNSIGNED_SHORT, 0);
 			}
@@ -775,22 +694,6 @@
 	},
 
     drawYUV422: function() {
-<<<<<<< HEAD
-		for(var i=0; i<this.verticalBlocks; i++){
-			for(var j=0; j<this.horizontalBlocks; j++){
-				var blockIdx = i*this.horizontalBlocks+j;
-                                //
-				this.gl.bindBuffer(this.gl.ARRAY_BUFFER, this.squareVertexPositionBuffer[blockIdx]);
-				this.gl.vertexAttribPointer(this.shaderProgram.vertexPositionAttribute, this.squareVertexPositionBuffer[blockIdx].itemSize, this.gl.FLOAT, false, 0, 0);
-                                //
-				this.gl.bindBuffer(this.gl.ARRAY_BUFFER, this.squareVertexTextureCoordBuffer[blockIdx]);
-				this.gl.vertexAttribPointer(this.shaderProgram.textureCoordAttribute, this.squareVertexTextureCoordBuffer[blockIdx].itemSize, this.gl.FLOAT, false, 0, 0);
-                                //
-				this.gl.activeTexture(this.gl.TEXTURE0);
-				this.gl.bindTexture(this.gl.TEXTURE_2D, this.rgbaTexture[blockIdx]);
-				this.gl.uniform1i(this.shaderProgram.samplerUniform1, 0);
-                                //
-=======
                 this.log("drawYUV422");
 		for(var i=0; i<this.verticalBlocks; i++){
 			for(var j=0; j<this.horizontalBlocks; j++){
@@ -806,15 +709,11 @@
 				this.gl.bindTexture(this.gl.TEXTURE_2D, this.rgbaTexture[blockIdx]);
 				this.gl.uniform1i(this.shaderProgram.samplerUniform1, 0);
 
->>>>>>> d8800597
 				this.gl.bindBuffer(this.gl.ELEMENT_ARRAY_BUFFER, this.squareVertexIndexBuffer[blockIdx]);
 				this.gl.drawElements(this.gl.TRIANGLES, this.squareVertexIndexBuffer[blockIdx].numItems, this.gl.UNSIGNED_SHORT, 0);
 			}
 		}
-<<<<<<< HEAD
-=======
                 this.log("drawYUV422 done");
->>>>>>> d8800597
     },
 
 	/**
