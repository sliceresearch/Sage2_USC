// SAGE2 is available for use under the SAGE2 Software License
//
// University of Illinois at Chicago's Electronic Visualization Laboratory (EVL)
// and University of Hawai'i at Manoa's Laboratory for Advanced Visualization and
// Applications (LAVA)
//
// See full text, terms and conditions in the LICENSE.txt included file
//
// Copyright (c) 2014

/**
 * @module client
 * @submodule image_viewer
 */

/**
 * Image viewing application
 *
 * @class image_viewer
 */
var image_viewer = SAGE2_App.extend( {
	/**
<<<<<<< HEAD
=======
	* Constructor
	*
	* @class image_viewer
	* @constructor
	*/
	construct: function() {
		arguments.callee.superClass.construct.call(this);

		this.src = null;
		this.top = null;
	},

	/**
>>>>>>> 3e30f3a1
	* Init method, creates an 'img' tag in the DOM
	*
	* @method init
	* @param data {Object} contains initialization values (id, width, height, state, ...)
	*/
	init: function(data) {
		this.SAGE2Init("img", data);

		this.createLayer("rgba(0,0,0,0.85)");
		this.pre = document.createElement('pre');
		this.layer.appendChild(this.pre);

		// To get position and size updates
		this.resizeEvents = "continuous";
		this.moveEvents   = "continuous";
<<<<<<< HEAD

		// visible
		this.vis = true;

		this.updateAppFromState();
=======
>>>>>>> 3e30f3a1
	},

	/**
	* Load the app from a previous state
	*
	* @method load
	* @param date {Date} time from the server
	*/
	load: function(date) {
		this.updateAppFromState();
		this.refresh(date)
	},

	/**
	* Update the app from it's new state
	*
	* @method updateAppFromState
	*/
	updateAppFromState: function() {
		this.element.src  = this.state.src;

		this.pre.innerHTML = this.syntaxHighlight(this.state.exif);
		if (this.state.showExif === true) {
			this.showLayer();
		}
		this.layer.style.top = this.state.top + "px";

		// Fix iPhone picture: various orientations
		var ratio = this.state.exif.ImageHeight / this.state.exif.ImageWidth;
		var inv = 1.0 / ratio;
		if (this.state.exif.Orientation === 'Rotate 90 CW') {
			this.element.style.webkitTransform = "scale(" + ratio + "," + inv + ") rotate(90deg)";
			if (!this.state.crct)
				this.sendResize(this.element.height, this.element.width);
			this.state.crct = true;
		}
		else if (this.state.exif.Orientation === 'Rotate 270 CW') {
			this.element.style.webkitTransform = "scale(" + ratio + "," + inv + ") rotate(-90deg)";
			if (!this.state.crct)
				this.sendResize(this.element.height, this.element.width);
			this.state.crct = true;
		}
		else if (this.state.exif.Orientation === 'Rotate 180') {
			this.element.style.webkitTransform = "rotate(180deg)";
			this.state.crct = true;
		} else {
			this.state.crct = true;
		}
	},

	/**
	* Visibility callback, when app becomes locally visible or hidden.
	*    Called during preDraw
	*
	* @method onVisible
	* @param visibility {bool} became visible or hidden
	*/
	onVisible: function(visibility) {
		if (visibility)
			this.element.src = this.state.src;
		else
			this.element.src = smallWhiteGIF();
	},

	/**
	* Draw function, empty since the img tag is in the DOM
	*
	* @method draw
	* @param date {Date} current time from the server
	*/
	draw: function(date) {
	},

	/**
	* Resize callback
	*
	* @method resize
	* @param date {Date} current time from the server
	*/
	resize: function(date) {
		// Force a redraw to test visibility
		this.refresh(date);
	},

	/**
	* Move callback
	*
	* @method move
	* @param date {Date} current time from the server
	*/
	move: function(date) {
		// Force a redraw to test visibility
		this.refresh(date);
<<<<<<< HEAD
	},

	/**
	* Calculate if the application is hidden in this display
	*
	* @method isHidden
	* @return {Boolean} Returns true if out of screen
	*/
	isHidden: function() {
		var checkWidth  = this.config.resolution.width;
		var checkHeight = this.config.resolution.height;
		if (clientID===-1) {
			// set the resolution to be the whole display wall
			checkWidth  *= this.config.layout.columns;
			checkHeight *= this.config.layout.rows;
		}
		return (this.sage2_x > (ui.offsetX + checkWidth)  ||
				(this.sage2_x + this.sage2_width) < ui.offsetX ||
				this.sage2_y > (ui.offsetY + checkHeight) ||
				(this.sage2_y + this.sage2_height) < ui.offsetY);
	},

	/**
	* Calculate if the application is visible in this display
	*
	* @method isVisible
	* @return {Boolean} Returns true if visible
	*/
	isVisible: function() {
		return !this.isHidden();
=======
>>>>>>> 3e30f3a1
	},

	/**
	* Parse JSON object and add colors
	*
	* @method syntaxHighlight
	* @param json {Object} object containing metadata
	*/
	syntaxHighlight: function(json, cb) {
		if (typeof json !== 'string') {
			json = JSON.stringify(json, undefined, 4);
		}
		json = json.replace(/&/g, '&amp;').replace(/</g, '&lt;').replace(/>/g, '&gt;');
		return json.replace(/("(\\u[a-zA-Z0-9]{4}|\\[^u]|[^\\"])*"(\s*:)?|\b(true|false|null)\b|-?\d+(?:\.\d*)?(?:[eE][+\-]?\d+)?)/g, function (match) {
			var cls = 'color: darkorange;';
			if (/^"/.test(match)) {
				if (/:$/.test(match)) {
					cls = 'color: CadetBlue;';
				} else {
					cls = 'color: green;';
				}
			} else if (/true|false/.test(match)) {
				cls = 'color: blue;';
			} else if (/null/.test(match)) {
				cls = 'color: magenta;';
			}
			return '<span style="' + cls + '">' + match + '</span>';
		});
	},

	/**
	* Handles event processing for the app
	*
	* @method event
	* @param eventType {String} the type of event
	* @param position {Object} contains the x and y positions of the event
	* @param user_id {Object} data about the user who triggered the event
	* @param data {Object} object containing extra data about the event,
	* @param date {Date} current time from the server
	*/
	event: function(eventType, position, user_id, data, date) {
		// Press 'i' to display EXIF information
		if ((eventType === "keyboard" && data.character==="i") || (eventType==="widgetEvent" && data.ctrlId === "Info")) {
			if (this.isLayerHidden()) {
				this.state.top = 0;
				this.state.showExif = true;
				this.showLayer();
			}
			else {
				this.state.showExif = false;
				this.hideLayer();
			}

			this.refresh(date);
		}
		// Scroll events for panning the info pannel
		if (eventType === "pointerScroll") {
			var amount = -data.wheelDelta / 32;

			this.state.top += ui.titleTextSize * amount;
			if (this.state.top > 0) this.state.top = 0;
			if (this.state.top < (-(this.layer.clientHeight-this.element.height))) this.state.top = -(this.layer.clientHeight-this.element.height);
			this.layer.style.top = this.state.top + "px";

			this.refresh(date);
		}
	},
	addWidgetControlsToImageViewer: function(){
		// UI stuff
		var infoLabel = { "textual":true, "label":"info", "fill":"rgba(250,250,250,1.0)", "animation":false};
		this.controls.addButton({type:infoLabel, sequenceNo:1, id:"Info"});
		this.controls.finishedAddingControls();
	}

});
<|MERGE_RESOLUTION|>--- conflicted
+++ resolved
@@ -20,22 +20,6 @@
  */
 var image_viewer = SAGE2_App.extend( {
 	/**
-<<<<<<< HEAD
-=======
-	* Constructor
-	*
-	* @class image_viewer
-	* @constructor
-	*/
-	construct: function() {
-		arguments.callee.superClass.construct.call(this);
-
-		this.src = null;
-		this.top = null;
-	},
-
-	/**
->>>>>>> 3e30f3a1
 	* Init method, creates an 'img' tag in the DOM
 	*
 	* @method init
@@ -51,14 +35,11 @@
 		// To get position and size updates
 		this.resizeEvents = "continuous";
 		this.moveEvents   = "continuous";
-<<<<<<< HEAD
 
 		// visible
 		this.vis = true;
 
 		this.updateAppFromState();
-=======
->>>>>>> 3e30f3a1
 	},
 
 	/**
@@ -152,39 +133,6 @@
 	move: function(date) {
 		// Force a redraw to test visibility
 		this.refresh(date);
-<<<<<<< HEAD
-	},
-
-	/**
-	* Calculate if the application is hidden in this display
-	*
-	* @method isHidden
-	* @return {Boolean} Returns true if out of screen
-	*/
-	isHidden: function() {
-		var checkWidth  = this.config.resolution.width;
-		var checkHeight = this.config.resolution.height;
-		if (clientID===-1) {
-			// set the resolution to be the whole display wall
-			checkWidth  *= this.config.layout.columns;
-			checkHeight *= this.config.layout.rows;
-		}
-		return (this.sage2_x > (ui.offsetX + checkWidth)  ||
-				(this.sage2_x + this.sage2_width) < ui.offsetX ||
-				this.sage2_y > (ui.offsetY + checkHeight) ||
-				(this.sage2_y + this.sage2_height) < ui.offsetY);
-	},
-
-	/**
-	* Calculate if the application is visible in this display
-	*
-	* @method isVisible
-	* @return {Boolean} Returns true if visible
-	*/
-	isVisible: function() {
-		return !this.isHidden();
-=======
->>>>>>> 3e30f3a1
 	},
 
 	/**
