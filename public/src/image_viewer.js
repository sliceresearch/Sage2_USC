--- conflicted
+++ resolved
@@ -103,12 +103,9 @@
 			} else {
 				this.state.crct = true;
 			}
-<<<<<<< HEAD
 			// Force a redraw to test visibility
 			this.draw(date);
-=======
 			this.addWidgetControlsToImageViewer();
->>>>>>> ecea5010
 		}
 	},
 
@@ -250,4 +247,4 @@
 		this.controls.finishedAddingControls();
 	}
 
-});+});
