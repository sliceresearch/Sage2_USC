--- conflicted
+++ resolved
@@ -32,13 +32,8 @@
 function drawBackgroundForWidgetRadialDial(instanceID, paper, center, radius) {
 	var backGroundFill = paper.circle(center.x, center.y, radius);
 	var backGroundStroke = paper.circle(center.x, center.y, radius);
-<<<<<<< HEAD
 	var grad = paper.gradient("r(0.5, 0.5, 0.40)rgba(150,166,189,0.7)-rgba(150,166,189,0.4)");
-	var shadow = svgBackgroundForWidgetConnectors.filter(Snap.filter.shadow(0, 0, radius*0.05, "rgba(220,220,220,0.8)", 4));
-=======
-	var grad = paper.gradient("r(0.5, 0.5, 0.40)rgba(190,190,190,0.7)-rgba(90,90,90,0.4)");
 	var shadow = svgBackgroundForWidgetConnectors.filter(Snap.filter.shadow(0, 0, radius * 0.05, "rgba(220,220,220,0.8)", 4));
->>>>>>> 54a9123b
 	backGroundFill.attr({
 		id: instanceID + "backGround",
 		fill: grad,
@@ -110,12 +105,8 @@
 	var left  = bound.x + knobWidth / 2.0;
 	var right = bound.x2 - knobWidth / 2.0;
 	var begin = slider.data('begin');
-<<<<<<< HEAD
-	var end   = slider.data('end');
+	//var end   = slider.data('end');
 	var steps = slider.data('steps');
-=======
-	var parts = slider.data('parts');
->>>>>>> 54a9123b
 	var increments = slider.data('increments');
 
 	if (position < left) {
@@ -124,19 +115,12 @@
 		position = right;
 	}
 
-<<<<<<< HEAD
-	var deltaX = (right-left)/steps;
-	var n = Math.floor(0.5 + (position-left)/deltaX);
-	if (isNaN(n) === true) n = 0;
-	return {sliderValue: begin + n*increments, newPosition: left + n * deltaX};
-=======
-	var deltaX = (right - left) / parts;
+	var deltaX = (right - left) / steps;
 	var n = Math.floor(0.5 + (position - left) / deltaX);
-	if (isNaN(n) === true) {
+	if (isNaN(n) === true){
 		n = 0;
 	}
 	return {sliderValue: begin + n * increments, newPosition: left + n * deltaX};
->>>>>>> 54a9123b
 }
 
 function insertTextIntoTextInputWidget(textInput, code, printable) {
@@ -242,19 +226,11 @@
 	return requestedSvgElement;
 }
 
-<<<<<<< HEAD
 function getPropertyHandle(objectHandle, property){
 	var names = property.split('.');
 	var handle  = objectHandle;
-	var i     = 1;
-	for (; i<names.length-1; i++) {
-=======
-function getProperty(objectHandle, property) {
-	var names = property.split('.');
-	var handle  = objectHandle;
-	var i = 0;
+	var i = 1;
 	for (; i < names.length - 1; i++) {
->>>>>>> 54a9123b
 		handle = handle[names[i]];
 	}
 	return {handle: handle, property: names[i]};
@@ -433,16 +409,16 @@
 	var theta;
 	switch(buttonShape){
 		case "hexagon":
-			for (theta = 0; theta<=360; theta += 60){
-				point = polarToCartesian(buttonRad, theta+30, {x:cx, y:cy});
+			for (theta = 0; theta <= 360; theta += 60){
+				point = polarToCartesian(buttonRad, theta + 30, {x: cx, y: cy});
 				polygonPts.push(point.x);
 				polygonPts.push(point.y);
 			}
 			buttonBack = paper.polygon(polygonPts);
 			break;
 		case "octagon":
-			for (theta = 0; theta<=360; theta += 45){
-				point = polarToCartesian(buttonRad, theta+22.5, {x:cx, y:cy});
+			for (theta = 0; theta <= 360; theta += 45){
+				point = polarToCartesian(buttonRad, theta + 22.5, {x: cx, y: cy});
 				polygonPts.push(point.x);
 				polygonPts.push(point.y);
 			}
