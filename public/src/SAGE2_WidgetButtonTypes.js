--- conflicted
+++ resolved
@@ -244,36 +244,15 @@
 		this.textual=false;
 		this.animation=false;
 	},
-<<<<<<< HEAD
-	"shareApp": function() {
-		this.textual = true;
-		this.label = "R";
-		this.fill = "#6D6D6D";
-		this.animation = false;
-		/*
-		this.state = null;
-		this.from = "m -0.9 -1.3 l -0.4 0.4 l 0.9 2.3 l 1.0 -1.0 z";
-		this.to = "m -0.9 -1.3 l -0.4 0.4 l 0.9 2.3 l 1.0 -1.0 z";
-		this.width = 10;
-		this.height = 10;
-		this.fill="#6D6D6D";
-		this.toFill="#6D6D6D";
-		this.strokeWidth= 1;
-		this.delay=600;
-		this.textual=false;
-		this.animation=false;
-		*/
-=======
-	"remote":function(){
+	"remote": function(){
 		this.img = "images/ui/remote.svg";
 		this.textual=false;
 		this.animation=false;
 	},
-	"shareScreen":function(){
+	"shareScreen": function(){
 		this.img = "images/ui/sharescreen.svg";
 		this.textual=false;
 		this.animation=false;
->>>>>>> afbfe48e
 	},
 	"default": function (){
 		this.textual=true;
