--- conflicted
+++ resolved
@@ -25,430 +25,129 @@
  * @type {Object}
  */
 var SAGE2WidgetButtonTypes = {
-<<<<<<< HEAD
-	/*"play-pause": function () {
-		this.from = "m -3 -5 l 6 5 l -6 5 z";//"m -5 -5 l 0 10 l 6 -3 l 4 -2 z";
-		this.to = "m -2 -5 l 0 10 m 4 -10 l 0 10";//"m -2 -5 l 0 10 m 4 0 l 0 -10";
-=======
-	"play-pause": function() {
-		this.from = "m -3 -5 l 6 5 l -6 5 z";
-		this.to = "m -2 -5 l 0 10 m 4 -10 l 0 10";
->>>>>>> 54a9123b
-		this.width = 10;
-		this.height = 10;
-		this.strokeWidth = 1;
-		this.fill = "#ffffff";
-		this.state = 0;
-		this.delay = 400;
-		this.textual = false;
-		this.animation = true;
-	},
-<<<<<<< HEAD
-	/*"mute": function () {
-=======
-	mute: function() {
->>>>>>> 54a9123b
-		this.from = "m -3 -2 l 2 0 l 3 -3 l 0 10 l -3 -3 l -2 0 z m 6 0 l 0 4 m 1 -5 l 0 6";
-		this.to = "m -3 -2 l 2 0 l 3 -3 l 0 10 l -3 -3 l -2 0 z m 3 -3 l -2 10";
-		this.width = 8;
-		this.height = 10;
-		this.strokeWidth = 1;
-		this.fill = "#ffffff";
-		this.toFill = "#6D6D6D";
-		this.state = 0;
-		this.delay = 400;
-		this.textual = false;
-		this.animation = true;
-	},
-	loop: function() {
-		this.from = "m 3 -2 a 3 3 0 1 0 0 3 l 1 2 a 5 5 0 1 1 0 -7 l 1 -1 l 0 4 l -4 0 l 1 -1";
-		this.to = "m 3 -2 a 3 3 0 1 0 0 3 l 1 2 a 5 5 0 1 1 0 -7 l 1 -1 l 0 4 l -4 0 l 1 -1 m 1 -4 l -4 12";
-		this.width = 10;
-		this.height = 10;
-		this.strokeWidth = 1;
-		this.fill = "#ffffff";
-		this.toFill = "#6D6D6D";
-		this.state = 0;
-		this.delay = 400;
-		this.textual = false;
-		this.animation = true;
-	},
-<<<<<<< HEAD
-	/*"play-stop": function (){
-=======
-	"play-stop": function() {
->>>>>>> 54a9123b
-		this.from = "m -3 -5 l 6 5 l -6 5 z";
-		this.to = "m -4 -4 l 0 8 l 8 0 l 0 -8 z";
-		this.width = 10;
-		this.height = 10;
-		this.strokeWidth = 1;
-		this.fill = "#ffffff";
-		this.toFill = "#6D6D6D";
-		this.state = 0;
-		this.delay = 400;
-		this.textual = false;
-		this.animation = true;
-	},
-	stop: function() {
-		this.from = "m -4 -4 l 0 8 l 8 0 l 0 -8 z";
-		this.to = "m -4 -4 l 0 8 l 8 0 l 0 -8 z";
-		this.width = 10;
-		this.height = 10;
-		this.strokeWidth = 1;
-		this.fill = "#ffffff";
+	"remote": function(){
+		this.img = "images/ui/remote.svg";
 		this.state = null;
-		this.delay = 400;
-		this.textual = false;
-		this.animation = false;
-<<<<<<< HEAD
-	},*/
-	/*"next": function (){
-=======
-	},
-	next: function() {
->>>>>>> 54a9123b
-		this.state = null;
-		this.from = "m 0 -6 l 4 6 l -4 6";
-		this.to = "m -6 0 l 10 0 l -10 0";
-		this.width = 10;
-		this.height = 12;
-		this.fill = "#6D6D6D";
-		this.toFill = "#6D6D6D";
-		this.strokeWidth = 1;
-		this.delay = 600;
-		this.textual = false;
-		this.animation = true;
-	},
-<<<<<<< HEAD
-	/*"prev": function (){
-		this.state= null;
-		this.from="m 0 -6 l -4 6 l 4 6";
-		this.to="m 6 0 l -10 0 l 10 0";
-		this.width=10;
-		this.height=12;
-		this.fill="#6D6D6D";
-		this.toFill="#6D6D6D";
-		this.strokeWidth= 1;
-		this.delay=600;
-		this.textual=false;
-		this.animation= true;
-=======
-	prev: function() {
-		this.state = null;
-		this.from = "m 0 -6 l -4 6 l 4 6";
-		this.to = "m 6 0 l -10 0 l 10 0";
-		this.width = 10;
-		this.height = 12;
-		this.fill = "#6D6D6D";
-		this.toFill = "#6D6D6D";
-		this.strokeWidth = 1;
-		this.delay = 600;
-		this.textual = false;
-		this.animation = true;
->>>>>>> 54a9123b
-
-	},
-	"up-arrow": function() {
-		this.state = null;
-		this.from = "m -6 0 l 6 -4 l 6 4";
-		this.to = "m 0 6 l 0 -10 l 0 10";
-		this.width = 10;
-		this.height = 12;
-		this.fill = "#6D6D6D";
-		this.toFill = "#6D6D6D";
-		this.strokeWidth = 1;
-		this.delay = 600;
-		this.textual = false;
-		this.animation = true;
-
-	},
-	"down-arrow": function() {
-		this.state = null;
-		this.from = "m -6 0 l 6 4 l 6 -4";
-		this.to = "m 0 -6 l 0 10 l 0 -10";
-		this.width = 10;
-		this.height = 12;
-		this.fill = "#6D6D6D";
-		this.toFill = "#6D6D6D";
-		this.strokeWidth = 1;
-		this.delay = 600;
-		this.textual = false;
-		this.animation = true;
-
-	},
-	"zoom-in": function() {
-		this.from = "m 2 2 a 5 5 0 1 1 1 -1 l 3 3 l -1 1 l -3 -3 m -5 -4 l 4 0 m -2 -2 l 0 4";
-		this.to =   "m 2 2 a 5 5 0 1 1 1 -1 l 3 3 l -1 1 l -3 -3 m -5 -4 l 4 0 m -2 -2 l 0 4";
-		this.width = 10;
-		this.height = 10;
-		this.strokeWidth = 1;
-		this.fill = "#6D6D6D";
-		this.toFill = "#6D6D6D";
-		this.state = null;
-		this.delay = 400;
 		this.textual = false;
 		this.animation = false;
 	},
-	"zoom-out": function() {
-		this.from = "m 2 2 a 5 5 0 1 1 1 -1 l 3 3 l -1 1 l -3 -3 m -5 -4 l 4 0";
-		this.to =   "m 2 2 a 5 5 0 1 1 1 -1 l 3 3 l -1 1 l -3 -3 m -5 -4 l 4 0";
-		this.width = 10;
-		this.height = 10;
-		this.strokeWidth = 1;
-		this.fill = "#6D6D6D";
-		this.toFill = "#6D6D6D";
+	"stop": function(){
+		this.img = "images/appUi/stopBtn.svg";
 		this.state = null;
-		this.delay = 400;
 		this.textual = false;
 		this.animation = false;
 	},
-<<<<<<< HEAD
-	/*"rewind": function () {
-		this.state= null;
-		this.from="m 0 -6 l -4 6 l 4 6 m 4 -12 l -4 6 l 4 6";
-		this.to="m 0 -6 l -4 6 l 4 6 m 6 -6 l -10 0 l 10 0";
-		this.width=10;
-		this.height=12;
-		this.fill="#6D6D6D";
-		this.toFill="#6D6D6D";
-		this.strokeWidth= 1;
-		this.delay=600;
-		this.textual=false;
-		this.animation= true;
-=======
-	rewind: function() {
-		this.state = null;
-		this.from = "m 0 -6 l -4 6 l 4 6 m 4 -12 l -4 6 l 4 6";
-		this.to = "m 0 -6 l -4 6 l 4 6 m 6 -6 l -10 0 l 10 0";
-		this.width = 10;
-		this.height = 12;
-		this.fill = "#6D6D6D";
-		this.toFill = "#6D6D6D";
-		this.strokeWidth = 1;
-		this.delay = 600;
-		this.textual = false;
-		this.animation = true;
->>>>>>> 54a9123b
-	},
-	fastforward: function() {
-		this.state = null;
-		this.from = "m 0 -6 l 4 6 l -4 6 m -4 -12 l 4 6 l -4 6";
-		this.to = "m 0 -6 l 4 6 l -4 6 m -6 -6 l 10 0 l -10 0 ";
-		this.width = 10;
-		this.height = 12;
-		this.fill = "#6D6D6D";
-		this.toFill = "#6D6D6D";
-		this.strokeWidth = 1;
-		this.delay = 600;
-		this.textual = false;
-		this.animation = true;
-	},
-	duplicate: function() {
-		this.state = null;
-		this.from = "m -4 -4 l 8 0 l 0 8 l -8 0 z";
-		this.to = "m -4 -4 l 8 0 l 0 8 l -8 0 z m 3 0 l 0 -3 l 8 0 l 0 8 l -3 0";
-		this.width = 10;
-		this.height = 10;
-		this.fill = "#999999";
-		this.strokeWidth = 1;
-		this.delay = 600;
-		this.textual = false;
-		this.animation = true;
-	},
-	new: function() {
-		this.state = null;
-		this.from = "m -4 -4 l 8 0 l 0 8 l -8 0 z";
-		this.to = "m -4 -4 l 8 0 l 0 8 l -8 0 z m 5 3 l 0 4 m -2 -2 l 4 0";
-		this.width = 10;
-		this.height = 10;
-		this.fill = "#6D6D6D";
-		this.toFill = "#6D6D6D";
-		this.strokeWidth = 1;
-		this.delay = 600;
-		this.textual = false;
-		this.animation = true;
-	},
-<<<<<<< HEAD
-	/*"closeBar": function () {
-		this.from ="m -4 -4 l 8 8 m -8 0 l 8 -8";
-=======
-	closeBar: function() {
-		this.from = "m -4 -4 l 8 8 m -8 0 l 8 -8";
->>>>>>> 54a9123b
-		this.to = "m -4 -4 l 8 8 m -8 0 l 8 -8";
-		this.width = 10;
-		this.height = 10;
-		this.strokeWidth = 3;
-		this.fill = "#6D6D6D";
-		this.toFill = "#6D6D6D";
-		this.state = null;
-		this.delay = 400;
-		this.textual = false;
-		this.animation = false;
-<<<<<<< HEAD
-	},*/
-	/*"closeApp": function () {
-		this.state= null;
-		this.from="m -4 -5 l 8 0 l 0 10 l -8 0 l 0 -10 m 0 2 l 8 0 m -6 2 l 4 4 m 0 -4 l -4 4";
-		this.to= "m -4 -5 l 8 0 l 0 10 l -8 0 l 0 -10 m 0 2 l 8 0 m -6 2 l 4 4 m 0 -4 l -4 4";
-		this.width=8;
-		this.height=10;
-		this.fill="#6D6D6D";
-		this.toFill="#6D6D6D";
-		this.strokeWidth= 1;
-		this.delay=600;
-		this.textual=false;
-		this.animation=false;
-	},*/
-	"remote":function(){
-		this.img = "images/ui/remote.svg";
-		this.state = null;
-		this.textual=false;
-		this.animation=false;
-	},
-	"stop":function(){
-		this.img = "images/appUi/stopBtn.svg";
-		this.state = null;
-		this.textual=false;
-		this.animation=false;
-	},
-	"weather":function(){
+	"weather": function(){
 		this.img = "images/appUi/weatherBtn.svg";
 		this.state = null;
-		this.textual=false;
-		this.animation=false;
-	},
-	"traffic":function(){
-		this.img = "images/appUi/trafficBtn.svg";
-		this.state = null;
-		this.textual=false;
-		this.animation=false;
-	},
-	"closeBar":function(){
-		this.img = "images/appUi/closeMenuBtn.svg";
-		this.state = null;
-		this.textual=false;
-		this.animation=false;
-	},
-	"new":function(){
-		this.img = "images/appUi/stickyBtn.svg";
-		this.state = null;
-		this.textual=false;
-		this.animation=false;
-	},
-	"duplicate":function(){
-		this.img = "images/appUi/stickyCopyBtn.svg";
-		this.state = null;
-		this.textual=false;
-		this.animation=false;
-=======
-	},
-	closeApp: function() {
-		this.state = null;
-		this.from = "m -4 -5 l 8 0 l 0 10 l -8 0 l 0 -10 m 0 2 l 8 0 m -6 2 l 4 4 m 0 -4 l -4 4";
-		this.to = "m -4 -5 l 8 0 l 0 10 l -8 0 l 0 -10 m 0 2 l 8 0 m -6 2 l 4 4 m 0 -4 l -4 4";
-		this.width = 8;
-		this.height = 10;
-		this.fill = "#6D6D6D";
-		this.toFill = "#6D6D6D";
-		this.strokeWidth = 1;
-		this.delay = 600;
 		this.textual = false;
 		this.animation = false;
 	},
-	remote: function() {
-		this.img = "images/ui/remote.svg";
+	"traffic": function(){
+		this.img = "images/appUi/trafficBtn.svg";
+		this.state = null;
 		this.textual = false;
 		this.animation = false;
->>>>>>> 54a9123b
+	},
+	"closeBar": function(){
+		this.img = "images/appUi/closeMenuBtn.svg";
+		this.state = null;
+		this.textual = false;
+		this.animation = false;
+	},
+	"new": function(){
+		this.img = "images/appUi/stickyBtn.svg";
+		this.state = null;
+		this.textual = false;
+		this.animation = false;
+	},
+	"duplicate": function(){
+		this.img = "images/appUi/stickyCopyBtn.svg";
+		this.state = null;
+		this.textual = false;
+		this.animation = false;
 	},
 	shareScreen: function() {
 		this.img = "images/ui/sharescreen.svg";
-<<<<<<< HEAD
 		this.state = null;
-		this.textual=false;
-		this.animation=false;
+		this.textual = false;
+		this.animation = false;
 	},
-	"prev":function(){
+	"prev": function(){
 		this.img = "images/appUi/arrowLeftBtn.svg";
 		this.state = null;
-		this.textual=false;
-		this.animation=false;
+		this.textual = false;
+		this.animation = false;
 	},
-	"next":function(){
+	"next": function(){
 		this.img = "images/appUi/arrowRightBtn.svg";
 		this.state = null;
-		this.textual=false;
-		this.animation=false;
+		this.textual = false;
+		this.animation = false;
 	},
-	"up-arrow":function(){
+	"up-arrow": function(){
 		this.img = "images/appUi/arrowUpBtn.svg";
 		this.state = null;
-		this.textual=false;
-		this.animation=false;
+		this.textual = false;
+		this.animation = false;
 	},
-	"down-arrow":function(){
+	"down-arrow": function(){
 		this.img = "images/appUi/arrowDownBtn.svg";
 		this.state = null;
-		this.textual=false;
-		this.animation=false;
+		this.textual = false;
+		this.animation = false;
 	},
-	"rewind":function(){
+	"rewind": function(){
 		this.img = "images/appUi/homeBtn.svg";
 		this.state = null;
-		this.textual=false;
-		this.animation=false;
+		this.textual = false;
+		this.animation = false;
 	},
-	"fastforward":function(){
+	"fastforward": function(){
 		this.img = "images/appUi/endBtn.svg";
 		this.state = null;
-		this.textual=false;
-		this.animation=false;
+		this.textual = false;
+		this.animation = false;
 	},
-	"mute":function(){
+	"mute": function(){
 		this.img = "images/appUi/muteBtn.svg";
 		this.img2 = "images/appUi/soundBtn.svg";
 		this.state = 0;
-		this.textual=false;
-		this.animation=false;
+		this.textual = false;
+		this.animation = false;
 	},
-	"loop":function(){
+	"loop": function(){
 		this.img = "images/appUi/loopBtn.svg";
 		this.img2 = "images/appUi/dontLoopBtn.svg";
 		this.state = 0;
-		this.textual=false;
-		this.animation=false;
+		this.textual = false;
+		this.animation = false;
 	},
-	"play-pause":function(){
+	"play-pause": function(){
 		this.img = "images/appUi/playBtn.svg";
 		this.img2 = "images/appUi/playBtn.svg";
 		this.state = 0;
-		this.textual=false;
-		this.animation=false;
+		this.textual = false;
+		this.animation = false;
 	},
-	"zoom-in":function(){
+	"zoom-in": function(){
 		this.img = "images/appUi/zoomInBtn.svg";
 		this.state = null;
-		this.textual=false;
-		this.animation=false;
+		this.textual = false;
+		this.animation = false;
 	},
-	"zoom-out":function(){
+	"zoom-out": function(){
 		this.img = "images/appUi/zoomOutBtn.svg";
 		this.state = null;
-		this.textual=false;
-		this.animation=false;
+		this.textual = false;
+		this.animation = false;
 	},
-	"closeApp":function(){
+	"closeApp": function(){
 		this.img = "images/appUi/closeAppBtn.svg";
 		this.state = null;
-		this.textual=false;
-		this.animation=false;
-		this.shape = "octagon";
-=======
 		this.textual = false;
 		this.animation = false;
->>>>>>> 54a9123b
+		this.shape = "octagon";
 	},
 	default: function() {
 		this.textual = true;
