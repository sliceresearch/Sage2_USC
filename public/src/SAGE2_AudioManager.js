--- conflicted
+++ resolved
@@ -240,11 +240,8 @@
 
 	wsio.on('setVolume', function(data) {
 		console.log("setVolume ", data.id, " ", data.level);
-<<<<<<< HEAD
-=======
 		var slider = document.getElementById(data.id + "_volumeSlider");
 		slider.value = data.level * 10;
->>>>>>> 88ec71ca
 	        changeVideoVolume(data.id, data.level);
 	});
 
