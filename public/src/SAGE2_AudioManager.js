--- conflicted
+++ resolved
@@ -184,11 +184,6 @@
 			// use the jingle file if specificied in configuration file
 			jingle = json_cfg.ui.startup_sound;
 		}
-<<<<<<< HEAD
-		jinggle_elt.load();
-		jinggle_elt.volume = 0.3;
-		jinggle_elt.play();
-=======
 
 		// folder for audio files (relative to public/)
 		var audioPath   = "sounds/";
@@ -226,7 +221,6 @@
 		audioCtx.listener.setPosition(0, 0, 0);
 		totalWidth  = json_cfg.totalWidth;
 		// totalHeight = json_cfg.totalHeight;
->>>>>>> b09ba5b8
 	});
 
 	wsio.on('createAppWindow', function(data) {
@@ -244,18 +238,11 @@
 			} else {
 				vid = document.createElement('audio');
 			}
-<<<<<<< HEAD
-			vid.id  = data.id;
-			vid.volume = 0.1;
-			vid.firstPlay = true;
-			vid.startPaused = data.data.paused;
-=======
 			vid.id            = data.id;
 			// vid.volume        = initialVolume / 10;
 			vid.firstPlay     = true;
 			vid.startPaused   = data.data.paused;
 			vid.controls      = false;
->>>>>>> b09ba5b8
 			vid.style.display = "none";
 			vid.addEventListener('canplaythrough', function() {
 				// Video is loaded and can be played
@@ -327,28 +314,6 @@
 			title.className   = "videoTitle";
 			title.textContent = data.title;
 
-<<<<<<< HEAD
-			var volume = document.createElement('td');
-			volume.id  = data.id + "_volume";
-			volume.className = "videoVolume";
-			var volumeMute   = document.createElement('span');
-			volumeMute.id    = data.id + "_mute";
-			volumeMute.className = "videoVolumeMute";
-			volumeMute.innerHTML = "&#x2713;";
-			var volumeSlider = document.createElement('input');
-			volumeSlider.id  = data.id + "_volumeSlider";
-			volumeSlider.className = "videoVolumeSlider";
-			volumeSlider.type  = "range";
-			volumeSlider.min   = 0;
-			volumeSlider.max   = 10;
-			volumeSlider.step  = 1;
-			volumeSlider.value = 1;
-			volumeSlider.addEventListener('input', changeVolume, false);
-			volume.appendChild(volumeMute);
-			volume.appendChild(volumeSlider);
-
-=======
->>>>>>> b09ba5b8
 			var time = document.createElement('td');
 			time.id  = data.id + "_time";
 			time.className   = "videoTime";
@@ -439,23 +404,15 @@
 	});
 
 	wsio.on('setVolume', function(data) {
-<<<<<<< HEAD
-		console.log("setVolume ", data.id, " ", data.level);
-		var slider = document.getElementById(data.id + "_volumeSlider");
-		slider.value = data.level * 10;
-	        changeVideoVolume(data.id, data.level);
-=======
 		// Get the slider element
 		var slider = document.getElementById(data.id + "_volumeSlider");
 		// Change its value
 		slider.value = data.level;
 		// Go change the actual volume (gain)
 		changeVideoVolume(data.id, data.level);
->>>>>>> b09ba5b8
 	});
 
 	wsio.on('videoPlaying', function(data) {
-		console.log("videoPlaying");
 		var vid = document.getElementById(data.id);
 		if (vid) {
 			vid.play();
@@ -586,17 +543,10 @@
  * @param event {Event} event data
  */
 function changeVolume(event) {
-<<<<<<< HEAD
-	var vol     = document.getElementById(event.target.id).value / 10;
-	var videoId = event.target.id.substring(0, event.target.id.length - 13);
-	wsio.emit("setVolume", {id: videoId, level: vol});
-	changeVideoVolume(videoId, vol);
-=======
 	var volumeSlider = event.target;
 	var vol = volumeSlider.value;
 	wsio.emit("setVolume", {id: volumeSlider.appid, level: vol});
 	changeVideoVolume(volumeSlider.appid, vol);
->>>>>>> b09ba5b8
 }
 
 /**
