--- conflicted
+++ resolved
@@ -288,7 +288,6 @@
 	return this.mediaStreamIcon.toDataURL("image/png");
 };
 
-<<<<<<< HEAD
 /**
  * Update the upload progress bar
  *
@@ -298,34 +297,6 @@
 SAGE2DisplayUI.prototype.setUploadPercent = function(percent) {
 	this.uploadPercent = percent; // [0.0 - 1.0]   (not 0 - 100)
 };
-=======
-	/**
-	* Add an application with its icon and draw
-	*
-	* @method addAppWindow
-	* @param data {Object} contains .icon image of the application
-	*/
-	this.addAppWindow = function(data) {
-		var icon = data.icon;
-		data.icon = new Image();
-		var _this = this;
-		data.icon.onload = function(event) {
-			data.iconLoaded = true;
-			_this.draw();
-		};
-		data.icon.onerror = function(event) {
-			setTimeout(function() {
-				//data.icon.src = icon+"_512.png";
-				data.icon.src = icon+"_128.jpg";
-			}, 1000);
-		};
-		data.iconLoaded = false;
-		//if (icon) data.icon.src = icon+"_512.png";
-		if (icon) data.icon.src = icon+"_128.jpg";
-		else data.icon.src = "images/blank.jpg";
-		this.applications.push(data);
-	};
->>>>>>> 0fb21ff9
 
 /**
  * Add an application with its icon and draw
@@ -371,16 +342,23 @@
 	else                          appIcon.style.height = "100%";
 	appIcon.onerror = function(event) {
 		setTimeout(function() {
-			appIcon.src = data.icon+"_512.png";
+			//appIcon.src = data.icon+"_512.png";
+			appIcon.src = data.icon+"_512.jpg";
 		}, 1000);
 	};
-	if (data.icon)
-		appIcon.src = data.icon+"_512.png";
-	else if (data.application === "media_stream" || data.application === "media_block_stream")
+	if (data.icon) {
+		//appIcon.src = data.icon+"_512.png";
+		appIcon.src = data.icon+"_512.jpg";
+	}
+	else if (data.application === "media_stream" || data.application === "media_block_stream") {
 		appIcon.src = this.generateMediaStreamIcon(data.title, data.color);
-	else
+	}
+	else {
 		appIcon.src = "images/blank.png";
+	}
 	
+	console.log(appIcon.src);
+
 	appWindowArea.appendChild(appIcon);
 	appWindow.appendChild(appWindowTitle);
 	appWindow.appendChild(appWindowArea);
@@ -445,7 +423,6 @@
 
 	appWindowTitle.style.width = Math.round(position_data.elemWidth * this.scale) + "px";
 
-<<<<<<< HEAD
 	appWindowArea.style.width = Math.round(position_data.elemWidth * this.scale) + "px";
 	appWindowArea.style.height = Math.round(position_data.elemHeight * this.scale) + "px";
 };
@@ -463,22 +440,6 @@
 	
 	delete this.applications[id];
 };
-=======
-	/**
-	* Handler for mouse move
-	*
-	* @method pointerMove
-	* @param x {Number} x value
-	* @param y {Number} y value
-	*/
-	this.pointerMove = function(x, y) {
-		this.pointerX = x;
-		this.pointerY = y;
-		var globalX = this.pointerX / this.scale;
-		var globalY = this.pointerY / this.scale;
-		this.wsio.emit('pointerPosition', {pointerX: Math.round(globalX), pointerY: Math.round(globalY)});
-	};
->>>>>>> 0fb21ff9
 
 /**
  * Draw a rounded rectangle
