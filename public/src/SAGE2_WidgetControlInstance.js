// SAGE2 is available for use under the SAGE2 Software License
//
// University of Illinois at Chicago's Electronic Visualization Laboratory (EVL)
// and University of Hawai'i at Manoa's Laboratory for Advanced Visualization and
// Applications (LAVA)
//
// See full text, terms and conditions in the LICENSE.txt included file
//
// Copyright (c) 2014

/* global drawBackgroundForWidgetRadialDial */
/* global polarToCartesian */
/* global drawSpokeForRadialLayout */
/* global makeWidgetBarOutlinePath */
/* global getPropertyHandle */
/* global createButtonShape */
/* global drawWidgetControlCenter */
/* global insertTextIntoTextInputWidget */
/* global thetaFromY */

"use strict";

/**
 * Provides widget controls and helper functionality for custom application user interface
 *
 * @module client
 * @submodule widgets
 */

/*
*	Creates control bar instance from custom specifications
*/
function SAGE2WidgetControlInstance(instanceID, controlSpec) {

	this.id = controlSpec.id;
	this.instanceID = instanceID;
	this.controlSpec = controlSpec;
	var size = controlSpec.computeSize();
	var dimensions = controlSpec.controlDimensions;

	this.controlSVG = new Snap(size.width, size.height);

	var innerGeometry = {
		center: {x: 0, y: 0, r: 0},
		buttons: [],
		textInputs: [],
		sliders: [],
		radioButtons: []
	};

	// change to reflect controlSVG center
	var center = {x: size.height / 2.0, y: size.height / 2.0};

	this.controlSVG.attr({
		fill: "#000",
		id: instanceID + "SVG"
	});

	if (controlSpec.layoutOptions.drawBackground === true) {
		drawBackgroundForWidgetRadialDial(instanceID, this.controlSVG, center, dimensions.outerR);
	}

	/*Compute Angle Range*/
	var startAngle = 180;
	var endAngle = -180;
	// var sequenceMaximum = 32;
	var innerSequence = 12;
	var outerSequence = 20;

	this.controlSpec.addDefaultButtons({
		id: this.id,
		instanceID: this.instanceID,
		sequence: {closeApp: parseInt(3 * outerSequence / 4 + innerSequence + 1), closeBar: 0 }
	});
	var innerThetaIncrement = (endAngle - startAngle) / innerSequence;
	var outerThetaIncrement = (endAngle - startAngle) / outerSequence;
	var theta = startAngle;
	var idx;
	var key;
	var button;
	var point;
	for (idx = 1; idx <= innerSequence; idx++) {
		key = idx.toString();
		if (key in this.controlSpec.buttonSequence) {
			button = this.controlSpec.buttonSequence[key];
			point = polarToCartesian(dimensions.firstRadius, theta, center);
			if (this.controlSpec.layoutOptions.drawSpokes === true) {
				drawSpokeForRadialLayout(instanceID, this.controlSVG, center, point);
			}
			this.createButton(button, point.x, point.y, dimensions.buttonRadius - 2);
			innerGeometry.buttons.push({x: point.x, y: point.y, r: dimensions.buttonRadius - 2, id: button.id});
		}
		theta = theta + innerThetaIncrement;
	}
	theta = startAngle;
	for (; idx <= (innerSequence + outerSequence); idx++) {
		key = idx.toString();
		if (key in this.controlSpec.buttonSequence) {
			button = this.controlSpec.buttonSequence[key];
			point = polarToCartesian(dimensions.secondRadius, theta, center);
			this.createButton(button, point.x, point.y, dimensions.buttonRadius - 2);
			innerGeometry.buttons.push({x: point.x, y: point.y, r: dimensions.buttonRadius - 2, id: button.id});
		}
		theta = theta + outerThetaIncrement;
	}

	var p1 = polarToCartesian(dimensions.outerR, 352, center);
	var p2 = polarToCartesian(dimensions.outerR, 368, center);
	var heightOfBar = Math.abs(p1.y - p2.y);
	var leftMidOfBar, rightEndOfCircle;
	var sideBarCount = this.controlSpec.sideBarElements.length;
	var yFrom = center.y + heightOfBar * sideBarCount / 2;
	var thetaFrom = thetaFromY(yFrom, dimensions.outerR, center);
	for (var i = 0; i < sideBarCount; i++) {
		var thetaTo = thetaFromY(yFrom - heightOfBar, dimensions.outerR, center);
		var sideBarElement = this.controlSpec.sideBarElements[i];
		var midAngle = (thetaFrom + thetaTo) / 2.0;
		var outline = makeWidgetBarOutlinePath(thetaFrom, thetaTo, dimensions.outerR,
			center, sideBarElement.width, dimensions.buttonRadius);
		leftMidOfBar = polarToCartesian(dimensions.outerR, midAngle, center);
		leftMidOfBar.x +=  dimensions.buttonRadius;
		rightEndOfCircle = polarToCartesian(dimensions.outerR, midAngle, center);
		var left = (outline.leftTop.x + outline.leftBottom.x) / 2.0;
		var right = Math.min(outline.rightTop.x, outline.rightBottom.x);
		var midOfBarY = yFrom - heightOfBar / 2.0;
		if (this.controlSpec.layoutOptions.drawSpokes === true) {
			drawSpokeForRadialLayout(instanceID, this.controlSVG, rightEndOfCircle, leftMidOfBar);
		}
		if (sideBarElement.id.indexOf('slider') > -1) {
			innerGeometry.sliders.push(this.createSlider(sideBarElement, left, right, midOfBarY, outline.d));
		} else if (sideBarElement.id.indexOf('textInput') > -1) {
			innerGeometry.textInputs.push(this.createTextInput(sideBarElement, left, right, midOfBarY, outline.d));
		} else if (sideBarElement.id.indexOf('radio') > -1) {
			innerGeometry.radioButtons.push(this.createRadioButton(sideBarElement, left, right,
				midOfBarY, outline.d, dimensions.buttonRadius - 2));
		}
		thetaFrom = thetaTo;
		yFrom = yFrom - heightOfBar;
	}

	var centerButton = this.controlSpec.buttonSequence["0"];
	if (centerButton !== undefined && centerButton !== null) {
		this.createButton(centerButton, center.x, center.y, dimensions.buttonRadius - 2);
		innerGeometry.buttons.push({x: center.x, y: center.y, r: dimensions.buttonRadius - 2, id: centerButton.id});
	} else {
		drawWidgetControlCenter(instanceID, this.controlSVG, center, dimensions.buttonRadius);
		innerGeometry.center.x = center.x;
		innerGeometry.center.y = center.y;
		innerGeometry.center.r = dimensions.buttonRadius;
	}

	if (isMaster) {
		wsio.emit('recordInnerGeometryForWidget', {instanceID: instanceID, innerGeometry: innerGeometry});
	}
	var ctrHandle = document.getElementById(instanceID + "SVG");
	return ctrHandle;
}


/*
*	Creates a slider from the slider specification
*/
SAGE2WidgetControlInstance.prototype.createSlider = function(sliderSpec, x1, x2, y, outline) {
	// var sliderHeight = 1.5 * ui.widgetControlSize;
	var sliderArea = this.controlSVG.path(outline);
	var sliderAreaWidth = sliderArea.getBBox().w;
	sliderArea.attr("class", "widgetBackground");
	var fontSize = 0.045 * ui.widgetControlSize;
	var sliderLabel = null;
	if (sliderSpec.label) {
		sliderLabel = this.controlSVG.text(x1 + ui.widgetControlSize, y, sliderSpec.label.slice(0, 6));
		sliderLabel.attr({
			id: sliderSpec.id + "label",
			dy: (0.26 * ui.widgetControlSize) + "px",
			class: "widgetLabel",
			fontSize: (fontSize * 0.8) + "em"
		});
	}
	x1 = x1 + sliderAreaWidth * 0.15;
	var sliderLine = this.controlSVG.line(x1, y, x2 - ui.widgetControlSize / 2.0, y);
	sliderLine.attr({
		strokeWidth: 1,
		id: sliderSpec.id + 'line',
		style: "shape-rendering:crispEdges;",
		stroke: "rgba(230,230,230,1.0)"
	});
	var knobWidth = 3.6 * ui.widgetControlSize;

	var knobHeight = 1.3 * ui.widgetControlSize;
	var sliderKnob = this.controlSVG.rect(x1 + 0.5 * ui.widgetControlSize, y - knobHeight / 2, knobWidth, knobHeight);
	sliderKnob.attr({
		id: sliderSpec.id + 'knob',
		rx: (knobWidth / 16) + "px",
		ry: (knobHeight / 8) + "px",
		// style:"shape-rendering:crispEdges;",
		fill: "rgba(185,206,235,1.0)",
		strokeWidth: 1,
		stroke: "rgba(230,230,230,1.0)"
	});
	var sliderKnobLabel = this.controlSVG.text(x1 + 0.5 * ui.widgetControlSize + knobWidth / 2.0, y, "-");

	sliderKnobLabel.attr({
		id: sliderSpec.id + "knobLabel",
		dy: (knobHeight * 0.22) + "px",
		class: "widgetText",
		fontSize: fontSize + "em"
	});

	var slider = this.controlSVG.group(sliderArea, sliderLine, sliderKnob, sliderKnobLabel);
	if (sliderLabel !== null) {
		slider.add(sliderLabel);
	}
	sliderKnob.data("appId", sliderSpec.appId);
	sliderKnobLabel.data("appId", sliderSpec.appId);
	slider.attr("id", sliderSpec.id);
	slider.data("appId", sliderSpec.appId);
	slider.data("instanceID", this.instanceID);
	slider.data("label", sliderSpec.label);
	slider.data('appProperty', sliderSpec.appProperty);
	var app = getPropertyHandle(applications[sliderSpec.appId], sliderSpec.appProperty);
	var begin = sliderSpec.begin;
	var end = sliderSpec.end;
	var steps = sliderSpec.steps;
	var increments = sliderSpec.increments;
	slider.data('begin', begin);
	slider.data('end', end);
	slider.data('steps', steps);
	slider.data('increments', increments);
	var formatFunction = sliderSpec.knobLabelFormatFunction;
	if (!formatFunction) {
		formatFunction = function(curVal, endVal) {
			return curVal + " / " + endVal;
		};
	}
	var bound = sliderLine.getBBox();
	function moveSlider(sliderVal) {
		var left = bound.x + knobWidth / 2.0;
		var right = bound.x2 - knobWidth / 2.0;

		var deltaX = (right - left) / steps;

		var n = Math.floor(0.5 + (sliderVal - begin) / increments);
		if (isNaN(n) === true) {
			n = 0;
		}

		var position = left + n * deltaX;
		if (position < left) {
			position = left;
		} else if (position > right) {
			position = right;
		}
		sliderKnobLabel.attr("text", formatFunction(n + begin, end));
		sliderKnob.attr({x: position - knobWidth / 2.0});
		sliderKnobLabel.attr({x: position});
	}

	var safeValue = app.handle[app.property];
	var internalSliderValue = "_" + sliderSpec.id + "BoundValue";
	Object.defineProperty(app.handle, app.property, {
		get: function () {
			return this[internalSliderValue];
		},
		set: function (x) {
			this[internalSliderValue] = x;
			moveSlider(x);
		}
	});

	if (safeValue === null || safeValue === undefined) {
		safeValue = begin;
	} else if (safeValue < begin || safeValue > end) {
		safeValue = (begin + end) / 2;
	}
	app.handle[app.property] = safeValue;
	return {id: sliderSpec.id, x: bound.x, y: bound.y - knobHeight / 2, w: bound.x2 - bound.x, h: knobHeight};
};


/*
*	Creates a button from the button specification
*/
SAGE2WidgetControlInstance.prototype.createButton = function(buttonSpec, cx, cy, rad) {
	var buttonRad = rad;
	var buttonRad2x = 2 * rad;
	var buttonBack;
	var type = buttonSpec.type;
	var buttonShape = type.shape;
	if (buttonShape === null || buttonShape === undefined) {
		buttonShape = "circle";
	}
	buttonBack = createButtonShape(this.controlSVG, cx, cy, buttonRad, buttonShape);
	buttonBack.attr({
		id: buttonSpec.id + "bkgnd",
		fill: "rgba(185,206,235,1.0)",
		strokeWidth: 1,
		stroke: "rgba(230,230,230,1.0)"
	});

	var button = this.controlSVG.group(buttonBack);
	var instanceID = this.instanceID;

	function buttonCoverReady(cover, use) {
		button.add(cover);
		cover.data("animationInfo", type);
		cover.data("appId", buttonSpec.appId);
		buttonBack.data("appId", buttonSpec.appId);
		button.data("appId", buttonSpec.appId);
		button.data("instanceID", instanceID);
		button.data("animationInfo", type);
		button.attr("id", buttonSpec.id);
	}
	var buttonCover;

	if (type.textual === true) {
		buttonCover = this.controlSVG.text(cx, cy, type.label.slice(0, 5));
		// var coverFontSize = buttonRad / 8.0;
		buttonCover.attr({
			id: buttonSpec.id + "cover",
			class: "widgetText",
			fontSize: (0.040 * buttonRad) + "em",
			dy: (0.16 * ui.widgetControlSize) + "px",
			stroke: "none",
			fill: type.fill
		});
		buttonCoverReady(buttonCover);
		type.label = type.label.slice(0, 5);
	} else if (type.img !== undefined && type.img !== null) {
		Snap.load(type.img, function(frag) {
			var gs = frag.select("svg");
			gs.attr({
				id: "cover",
				x: (cx - buttonRad) + "px",
				y: (cy - buttonRad) + "px",
				width: buttonRad2x + "px",
				height: buttonRad2x + "px",
				visibility: (type.state !== 1) ? "visible" : "hidden"
			});
			buttonCoverReady(gs);
		});
		if (type.img2 !== undefined && type.img2 !== null) {
			Snap.load(type.img2, function(frag) {
				var gs = frag.select("svg");
				gs.attr({
					id: "cover2",
					x: (cx - buttonRad) + "px",
					y: (cy - buttonRad) + "px",
					width: buttonRad2x + "px",
					height: buttonRad2x + "px",
					visibility: (type.state === 1) ? "visible" : "hidden"
				});
				buttonCoverReady(gs);
			});
		}
	} else {
		type.from = "M " + cx + " " + cy  + " " + type.from;
		type.to = "M " + cx + " " + cy  + " " + type.to;
		type.toFill = type.toFill || null;
		var coverWidth = type.width;
		var coverHeight = type.height;
		var initialPath;
		var initialFill;
		if (type.state !== null && type.state !== undefined) {
			initialPath = (type.state === 0) ? type.from : type.to;
			initialFill = (type.state === 0) ? type.fill : type.toFill;
			buttonCover = this.controlSVG.path(initialPath);
			buttonCover.attr("fill", initialFill);
		} else {
			buttonCover = this.controlSVG.path(type.from);
			buttonCover.attr("fill", type.fill);
		}
		buttonCover.attr({
			id: buttonSpec.id + "cover",
			transform: "s " + (buttonRad / coverWidth) + " " + (buttonRad / coverHeight),
			strokeWidth: type.strokeWidth,
			stroke: "rgba(250,250,250,1.0)",
			style: "stroke-linecap:round; stroke-linejoin:round"
		});
		buttonCoverReady(buttonCover);
	}
	function buttonCoverAnimate(value) {
		if (type.img2 === null || type.img2 === undefined) {
			var path = (value === 0) ? type.from : type.to;
			var fill = (value === 0) ? type.fill : type.toFill;
			buttonCover.animate({path: path, fill: fill}, type.delay, mina.bounce);
		} else if (value === 1) {
			button.select("#cover2").attr("visibility", "visible");
			button.select("#cover").attr("visibility", "hidden");
		} else {
			button.select("#cover").attr("visibility", "visible");
			button.select("#cover2").attr("visibility", "hidden");
		}
	}

	if (type.state !== null && type.state !== undefined) {
		var internalStateValue = "_" + buttonSpec.id + "BoundValue";
		type[internalStateValue] = type.state;
		Object.defineProperty(type, "state", {
			get: function () {
				return this[internalStateValue];
			},
			set: function (x) {
				this[internalStateValue] = x;
				buttonCoverAnimate(x);
			}
		});
	}

	return button;
};


/*
*	Creates a text-input from the text-input specification
*/
SAGE2WidgetControlInstance.prototype.createTextInput = function(textInputSpec, x1, x2, y, outline) {
	var uiElementSize = ui.widgetControlSize;
	var textInputAreaHeight = 1.3 * uiElementSize;
	var fontSize = 0.045 * ui.widgetControlSize;

	var textInputOutline = this.controlSVG.path(outline);
	textInputOutline.attr("class", "widgetBackground");
	var textInputBarWidth = textInputOutline.getBBox().w;
	var textInputLabel = null;
	if (textInputSpec.label !== null) {
		textInputLabel = this.controlSVG.text(x1 + ui.widgetControlSize, y, textInputSpec.label.slice(0, 6));
		textInputLabel.attr({
			id: textInputSpec.id + "label",
			dy: (0.26 * ui.widgetControlSize) + "px",
			class: "widgetLabel",
			fontSize: (fontSize * 0.8) + "em"
		});
	}
	x1 = x1 + textInputBarWidth * 0.15;
	var textArea = this.controlSVG.rect(x1, y - textInputAreaHeight / 2.0,
		x2 - ui.widgetControlSize / 2.0 - x1, textInputAreaHeight);
	textArea.attr({
		id: textInputSpec.id + "Area",
		fill: "rgba(185,206,235,1.0)",
		strokeWidth: 1,
		stroke: "rgba(230,230,230,1.0)"
	});

	var pth = "M " + (x1 + 2) + " " + (y - textInputAreaHeight / 2.0 + 2) + " l 0 " + (textInputAreaHeight - 4);
	var blinker = this.controlSVG.path(pth);
	blinker.attr({
		id: textInputSpec.id + "Blinker",
		stroke: "#ffffff",
		fill: "#ffffff",
		style: "shape-rendering:crispEdges;",
		strokeWidth: 1
	});

	var blink = function() {
		blinker.animate({stroke: "rgba(100,100,100,1.0)"}, 400, mina.easein, function() {
			blinker.animate({stroke: "rgba(255,255,255,1.0)"}, 400, mina.easeout);
		});
	};



	var textData = this.controlSVG.text(x1 + 2, y, "");
	textData.attr({
		id: textInputSpec.id + "TextData",
		class: "textInput",
		fontSize: fontSize + "em",
		dy: (textArea.attr("height") * 0.25) + "px"
	});
	var textInput = this.controlSVG.group(textArea, blinker);
	textInput.add(textData);
	textArea.data("appId", textInputSpec.appId);
	textData.data("appId", textInputSpec.appId);
	blinker.data("appId", textInputSpec.appId);
	textInput.attr("id", textInputSpec.id);
	textInput.data("instanceID", this.instanceID);
	textInput.data("appId", textInputSpec.appId);
	textInput.data("buffer", "");
	textInput.data("blinkerPosition", 0);
	textInput.data("blinkerSuf", " " + (y - textInputAreaHeight / 2.0 + 2) + " l 0 " + (textInputAreaHeight - 4));
	textInput.data("left", x1 + 2);
	textInput.data("call", textInputSpec.call);
	textInput.data("head", "");
	textInput.data("prefix", "");
	textInput.data("suffix", "");
	textInput.data("tail", "");
	textInput.data("blinkCallback", blink);

	if (textInputSpec.value) {
		for (var i = 0; i < textInputSpec.value.length; i++) {
			insertTextIntoTextInputWidget(textInput, textInputSpec.value.charCodeAt(i), true);
		}
	}
<<<<<<< HEAD
	var rectangle = {id: textInputSpec.id,
			x: parseInt(textArea.attr("x")),
			y: parseInt(textArea.attr("y")),
			h: parseInt(textArea.attr("height")),
			w: parseInt(textArea.attr("width"))};
=======
	var rectangle = {
		id: this.controlSpec.textInput.id,
		x: parseInt(textArea.attr("x")),
		y: parseInt(textArea.attr("y")),
		h: parseInt(textArea.attr("height")),
		w: parseInt(textArea.attr("width"))
	};
>>>>>>> e2ecec2d
	return rectangle;
};

/*
*	Creates a radio button input from the radio button specification
*/
SAGE2WidgetControlInstance.prototype.createRadioButton = function(radioButtonSpec, x1, x2, y, outline, buttonRad) {
	var radioButtonArea = this.controlSVG.path(outline);
	var radioButtonAreaWidth = radioButtonArea.getBBox().w;
	radioButtonArea.attr("class", "widgetBackground");
	var fontSize = 0.045 * ui.widgetControlSize;
	var radioButtonLabel = null;
	if (radioButtonSpec.label) {
		radioButtonLabel = this.controlSVG.text(x1 + ui.widgetControlSize, y, radioButtonSpec.label.slice(0, 6));
		radioButtonLabel.attr({
			id: radioButtonSpec.id + "label",
			dy: (0.26 * ui.widgetControlSize) + "px",
			class: "widgetLabel",
			fontSize: (fontSize * 0.8) + "em"
		});
	}
	var geometry = [];
	var radioButton = this.controlSVG.group();
	x1 = x1 + radioButtonAreaWidth * 0.15;
	var buttonSpace = (x2 - x1) / 6.0;
	var options = radioButtonSpec.options;
	var xMid = (x1 + x2) / 2.0;
	var x = xMid - (options.length - 1) * buttonSpace / 2.0;
	for (var i = 0; i < options.length; i++) {
		var buttonRing = createButtonShape(this.controlSVG, x, y, buttonRad, "circle");
		buttonRing.attr({
			id: radioButtonSpec.id + options[i] + "ring",
			fill: "rgba(42, 86, 140, 1.0)",
			strokeWidth: 1,
			stroke: "rgba(42, 86, 140, 1.0)",
			visibility: (radioButtonSpec.default === options[i]) ? "visible" : "hidden"
		});

		var buttonCenter = createButtonShape(this.controlSVG, x, y, buttonRad * 0.9, "circle");
		buttonCenter.attr({
			id: radioButtonSpec.id + options[i] + "center",
			fill: "rgba(185,206,235,1.0)",
			strokeWidth: 1,
			stroke: "rgba(230,230,230,1.0)"
		});

		var buttonText = this.controlSVG.text(x, y, options[i].slice(0, 5));
		buttonText.attr({
			id: radioButtonSpec.id + options[i] + "label",
			class: "widgetText",
			fontSize: (0.040 * buttonRad) + "em",
			dy: (0.16 * ui.widgetControlSize) + "px"
		});
		var button = this.controlSVG.group(buttonRing, buttonCenter, buttonText);
		button.attr("id", radioButtonSpec.id + options[i]);
		button.data("appId", radioButtonSpec.appId);
		button.data("instanceID", this.instanceID);
		radioButton.add(button);
		geometry.push({id: radioButtonSpec.id + options[i], x: x, y: y, r: buttonRad});
		x += buttonSpace;
	}

	radioButtonArea.data("appId", radioButtonSpec.appId);
	radioButton.attr("id", radioButtonSpec.id);
	radioButton.data("value", radioButtonSpec.default);
	radioButton.data("instanceID", this.instanceID);

	radioButton.data("appId", radioButtonSpec.appId);

	return geometry;
};<|MERGE_RESOLUTION|>--- conflicted
+++ resolved
@@ -490,21 +490,15 @@
 			insertTextIntoTextInputWidget(textInput, textInputSpec.value.charCodeAt(i), true);
 		}
 	}
-<<<<<<< HEAD
-	var rectangle = {id: textInputSpec.id,
-			x: parseInt(textArea.attr("x")),
-			y: parseInt(textArea.attr("y")),
-			h: parseInt(textArea.attr("height")),
-			w: parseInt(textArea.attr("width"))};
-=======
+
 	var rectangle = {
-		id: this.controlSpec.textInput.id,
+		id: textInputSpec.id,
 		x: parseInt(textArea.attr("x")),
 		y: parseInt(textArea.attr("y")),
 		h: parseInt(textArea.attr("height")),
 		w: parseInt(textArea.attr("width"))
 	};
->>>>>>> e2ecec2d
+
 	return rectangle;
 };
 
