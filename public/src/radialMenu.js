--- conflicted
+++ resolved
@@ -616,13 +616,9 @@
 								}
 							}
 							this.ctx.fillText(testLine, metadataTextPosX, metadataTextPosY + metadataLine * newTagSpacing + sameTagSpacing * line);
-<<<<<<< HEAD
 							if( line > 0 ) {
 								metadataLine++;
 							}
-=======
-
->>>>>>> 0d02f089
 						}
 						metadataLine++;
 					}
