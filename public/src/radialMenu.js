// SAGE2 is available for use under the SAGE2 Software License
//
// University of Illinois at Chicago's Electronic Visualization Laboratory (EVL)
// and University of Hawai'i at Manoa's Laboratory for Advanced Visualization and
// Applications (LAVA)
//
// See full text, terms and conditions in the LICENSE.txt included file
//
// Copyright (c) 2014-2015

/**
 * Menu System for SAGE2 Display Clients
 *
 * @module client
 * @submodule RadialMenu
 */

// layout parameters (Defaults based on Cyber-Commons touch interaction)
var imageThumbSize = 75;
var thumbSpacer = 5;

//var thumbnailWindowWidth = 0.8;
var previewWindowWidth = 0.2;
//var previewWindowOffset = 0.74;

var radialMenuCenter = { x: 215, y: 215 }; // scaled in init - based on window size

var angleSeparation = 36;
var initAngle = 90;
var angle = 0;
var menuRadius = 100;
var menuButtonSize = 100; // pie image size
var menuButtonHitboxSize = 50;
var overlayIconScale = 0.5; // image, pdf, etc image

var thumbnailScrollScale = 1;
var thumbnailDisableSelectionScrollDistance = 5; // Distance in pixels scroll window can move before button select is cancelled
var thumbnailWindowSize = { x: 1024, y: 768 };
var thumbnailPreviewWindowSize = { x: 550, y: 800 };

var radialMenuList = {};

// Mostly for debugging, toggles buttons/thumbnails redrawing on a events (like move)
//var enableEventRedraw = false;

// common radial menu icons
var radialMenuIcons = {};

// Creates an image and adds to dictionary with image path as key
function loadImageIcon(src) {
	var newIcon = new Image();
	newIcon.src = src;
<<<<<<< HEAD
	radialMenuIcons[src] =  newIcon;
=======
	radialMenuIcons[src] = newIcon;
>>>>>>> 0ef4b767
}

var radialButtonIcon = new Image();
radialButtonIcon.src = "images/radialMenu/icon_radial_button_circle.svg";
var radialDragIcon = new Image();
radialDragIcon.src = "images/radialMenu/drag-ring.svg";


var radialMenuLevel2Icon = new Image();
radialMenuLevel2Icon.src = "images/radialMenu/icon_radial_level2_360.png";

// Level 1 radial icons
loadImageIcon("images/ui/close.svg");
loadImageIcon("images/ui/remote.svg");
loadImageIcon("images/ui/pdfs.svg");
loadImageIcon("images/ui/images.svg");
loadImageIcon("images/ui/videos.svg");
loadImageIcon("images/ui/applauncher.svg");
loadImageIcon("images/ui/loadsession.svg");
loadImageIcon("images/ui/savesession.svg");
<<<<<<< HEAD
loadImageIcon("images/ui/arrangement.svg")

// Level 2 radial icons
loadImageIcon("images/ui/clearcontent.svg")
loadImageIcon("images/ui/tilecontent.svg")
=======
loadImageIcon("images/ui/arrangement.svg");

// Level 2 radial icons
loadImageIcon("images/ui/clearcontent.svg");
loadImageIcon("images/ui/tilecontent.svg");
>>>>>>> 0ef4b767

/**
 * Radial menu and Thumbnail Content Window
 * @class RadialMenu
 * @constructor
 */
function RadialMenu(){
	this.element = null;
	this.ctx = null;

	this.thumbnailScrollWindowElement = null;
	this.thumbScrollWindowctx = null;

	this.thumbnailScrollWindowElement2 = null;
	this.thumbScrollWindowctx2 = null;

	this.thumbnailWindowSize = thumbnailWindowSize;
	this.imageThumbSize = imageThumbSize;

	// This is the number of thumbnails in the window WITHOUT scrolling
	this.thumbnailGridSize = { x: 10, y: 10 }; // Overwritten in setThumbnailPosition().

<<<<<<< HEAD
=======
	this.level0Buttons = [];
>>>>>>> 0ef4b767
	this.level1Buttons = [];
	this.level2Buttons = [];

	this.radialMenuButtons = {};
	this.thumbnailWindows = {};

	/**
	 * Helper function for creating radial menu buttons
	 *
	 * @method addRadialMenuButton
	 * @param name {String} name of the button
	 * @param icon {Image} icon image for the button
	 * @param iconScale {Float} scale factor for icon
	 * @param dim {{buttonSize: float, hitboxSize: float}} object specifying the button display and hitbox size
	 * @param alignment {String} where the center of the button is defined 'left' (default) or 'centered'
	 * @param radialAnglePos {Float} position of the button along the radius. based on angleSeparation and initAngle
	 * @param radialLevel {Float} radial level of button (0 = center, 1 = standard icons, 2 = secondary icons)
	 * @return {ButtonWidget} the ButtonWidget object created
	 */
	this.addRadialMenuButton = function(name, icon, iconScale, dim, alignment, radialAnglePos, radialLevel ){
		var button;

		if( radialLevel === 0 ) {
			button = this.createRadialButton( radialButtonIcon, false, dim.buttonSize, dim.hitboxSize, alignment, dim.shape, radialAnglePos, 0 );
			button.setOverlayImage( icon, iconScale );
			button.isLit = true; // Button will stay lit regardless of hover-over
			this.level0Buttons.push(button);
		} else if( radialLevel === 1 ) {
			button = this.createRadialButton( radialButtonIcon, false, dim.buttonSize, dim.hitboxSize, alignment, dim.shape, radialAnglePos, menuRadius );
			button.setOverlayImage( icon, iconScale );
			button.isLit = true; // Button will stay lit regardless of hover-over
			this.level1Buttons.push(button);
		} else if( radialLevel === 2 ) {
			button = this.createRadialButton( radialButtonIcon, false, dim.buttonSize, dim.hitboxSize, alignment, dim.shape, radialAnglePos, menuRadius );
		button.setOverlayImage( icon, iconScale );
		button.isLit = true; // Button will stay lit regardless of hover-over
			this.level2Buttons.push(button);
		}
		this.radialMenuButtons[name] = button;
		return button;
	};

	/**
	 * Initialization
	 *
	 * @method init
	 * @param data { id: this.pointerid, x: this.left, y: this.top, radialMenuSize: this.radialMenuSize, thumbnailWindowSize: this.thumbnailWindowSize, radialMenuScale: this.radialMenuScale, visble: this.visible } Radial menu info from node-radialMenu
	 * @param thumbElem {Element} DOM element for the thumbnail content window
	 * @param thumbElem2 {Element} DOM element for the metadata window (not currently implemented)
	 */
	this.init = function(data, thumbElem, thumbElem2) {
		this.divCtxDebug = false;

		this.id = data.id;
		this.radialMenuScale = data.radialMenuScale;
		this.radialMenuCenter = { x: radialMenuCenter.x * this.radialMenuScale, y: radialMenuCenter.y * this.radialMenuScale }; // overwritten in init - based on window size
		this.radialMenuSize = data.radialMenuSize;

		this.thumbnailWindowSize.x = data.thumbnailWindowSize.x;
		this.thumbnailWindowSize.y = data.thumbnailWindowSize.y;
		this.imageThumbSize = imageThumbSize * this.radialMenuScale;

<<<<<<< HEAD
		this.textHeaderHeight = 32  * this.radialMenuScale;
=======
		this.textHeaderHeight = 32 * this.radialMenuScale;
>>>>>>> 0ef4b767

		this.element = document.getElementById(this.id + "_menu"); // gets because pointer is assumed to be created with initial connection (else createElement( canvas tag)
		this.ctx = this.element.getContext("2d");

		this.resrcPath = "images/radialMenu/";

<<<<<<< HEAD
		this.menuID = this.id+"_menu";
		this.currentMenuState = 'radialMenu';
		this.currentRadialState = 'radialMenu';
=======
		this.menuID = this.id + "_menu";
		this.currentMenuState = "radialMenu";
		this.currentRadialState = "radialMenu";
>>>>>>> 0ef4b767

		this.settingMenuOpen = false;

		this.timer = 0;
		this.menuState = "open";
		this.stateTransition = 0;
		this.stateTransitionTime = 1;

		this.visible = true;
		this.windowInteractionMode = false;
		this.ctx.redraw = true;
		this.dragPosition = { x: 0, y: 0 };

		this.notEnoughThumbnailsToScroll = false; // Flag to stop scrolling if there are not enough thumbnails
		this.dragThumbnailWindow = false;
<<<<<<< HEAD
		this.thumbnailWindowPosition = { x: (this.radialMenuCenter.x * 2 + this.imageThumbSize/2), y: 30 * this.radialMenuScale };
=======
		this.thumbnailWindowPosition = { x: (this.radialMenuCenter.x * 2 + this.imageThumbSize / 2), y: 30 * this.radialMenuScale };
>>>>>>> 0ef4b767
		this.thumbnailWindowDragPosition = { x: 0, y: 0 };
		this.thumbnailWindowScrollOffset = { x: 0, y: 0 };
		this.thumbnailWindowInitialScrollOffset = { x: 0, y: 0 };

		this.radialMenuDiv = document.getElementById(this.id + "_menu");
		this.thumbnailWindowDiv = document.getElementById(this.id + "_menuDiv");

		// Debug: Show scrolling window background
		if (this.divCtxDebug) {
			this.thumbnailWindowDiv.style.backgroundColor = "rgba(10,50,200,0.2)";
		}

		this.thumbnailScrollWindowElement = thumbElem;
		this.thumbScrollWindowctx = this.thumbnailScrollWindowElement.getContext("2d");

		this.thumbnailWindowScrollLock = { x: false, y: true };
		this.scrollOpenContentLock = false; // Stop opening content/app if window is scrolling

		this.thumbnailScrollWindowElement.width = this.thumbnailWindowSize.x - this.thumbnailWindowPosition.x;
		this.thumbnailScrollWindowElement.height = this.thumbnailWindowSize.y - this.thumbnailWindowPosition.y;
		this.thumbnailScrollWindowElement.style.display = "block";

		this.hoverOverText = "";
		radialMenuList[this.id + "_menu"] = this;

		if (isMaster) {
			this.wsio = wsio;
			this.sendsToServer = true;
		} else {
			this.sendsToServer = false;
		}

		// Create buttons
		// icon, useBackgroundColor, buttonSize, hitboxSize, alignment, hitboxType, radialAnglePos, radialDistance
<<<<<<< HEAD
		this.radialDragButton = this.createRadialButton( radialDragIcon, false, 500, this.imageThumbSize, 'centered', 'circle', 0, 0 );

		this.radialCenterButton = this.createRadialButton( radialButtonIcon, false, menuButtonSize, menuButtonHitboxSize, 'centered', 'circle', 0, 0 );

		// Generate the radial menu buttons as specified by the server
		for (var buttonName in data.layout) {
			var buttonInfo = data.layout[buttonName];
			
			this.addRadialMenuButton(buttonName, radialMenuIcons[buttonInfo.icon], overlayIconScale, {buttonSize: menuButtonSize, hitboxSize: menuButtonHitboxSize, shape: 'circle'}, 'centered', buttonInfo.radialPosition, buttonInfo.radialLevel);
		}

		/*
		this.radialRemoteSitesButton = this.addRadialMenuButton("radialRemoteSitesButton", idleRemoteSitesIcon, overlayIconScale, {buttonSize: menuButtonSize, hitboxSize: menuButtonHitboxSize, shape: 'circle'}, 'centered', 0, 1);
		this.radialRemoteSitesButton.setHidden(true);

		this.radialPDFButton = this.addRadialMenuButton("radialPDFButton", idlePDFIcon, overlayIconScale, {buttonSize: menuButtonSize, hitboxSize: menuButtonHitboxSize, shape: 'circle'}, 'centered', 1, 1);

		this.radialImageButton = this.addRadialMenuButton("radialImageButton", idleImageIcon, overlayIconScale, {buttonSize: menuButtonSize, hitboxSize: menuButtonHitboxSize, shape: 'circle'}, 'centered', 2, 1);

		this.radialVideoButton = this.addRadialMenuButton("radialVideoButton", idleVideoIcon, overlayIconScale, {buttonSize: menuButtonSize, hitboxSize: menuButtonHitboxSize, shape: 'circle'}, 'centered', 3, 1);

		this.radialAppButton = this.addRadialMenuButton("radialAppButton", idleAppIcon, overlayIconScale, {buttonSize: menuButtonSize, hitboxSize: menuButtonHitboxSize, shape: 'circle'}, 'centered', 4, 1);

		this.radialSessionButton = this.addRadialMenuButton("radialSessionButton", idleSessionIcon, overlayIconScale, {buttonSize: menuButtonSize, hitboxSize: menuButtonHitboxSize, shape: 'circle'}, 'centered', 5, 1);

		this.radialSaveSessionButton = this.addRadialMenuButton("radialSaveSessionButton", idleSaveSessionIcon, overlayIconScale, {buttonSize: menuButtonSize, hitboxSize: menuButtonHitboxSize, shape: 'circle'}, 'centered', 6, 1);

		this.radialSettingsButton = this.addRadialMenuButton("radialSettingsButton", idleSettingsIcon, overlayIconScale, {buttonSize: menuButtonSize, hitboxSize: menuButtonHitboxSize, shape: 'circle'}, 'centered', 7.5, 1);

		this.radialCloseButton = this.addRadialMenuButton("radialCloseButton", idleExitIcon, overlayIconScale, {buttonSize: menuButtonSize, hitboxSize: menuButtonHitboxSize, shape: 'circle'}, 'centered', 8.5, 1);

		// Radial level 2 (Not currently used + really old way of creating buttons)
		var menu2ButtonSize = 140;
		var menuLevel2Radius = menuRadius + menuButtonSize/2 + 10;

		this.radial2CloseAllButton = this.createRadialButton( radialButtonIcon, false, menuButtonSize, menuButtonHitboxSize, 'centered', 'circle', 7.875, menuLevel2Radius );
		this.radial2CloseAllButton.setOverlayImage( idleCloseAllIcon, overlayIconScale );

		this.radial2TileButton = this.createRadialButton( radialButtonIcon, false, menuButtonSize, menuButtonHitboxSize, 'centered', 'circle', 7.175, menuLevel2Radius );
		this.radial2TileButton.setOverlayImage( idleTileIcon, overlayIconScale );

		this.radial2ImageButton = new ButtonWidget();
		this.radial2ImageButton.init(0, this.ctx, null);
		this.radial2ImageButton.setButtonImage( radialButtonIcon );
		this.radial2ImageButton.useBackgroundColor = false;
		this.radial2ImageButton.setOverlayImage( idleImageIcon, overlayIconScale * menuButtonSize/menu2ButtonSize );

		this.radial2PDFButton = new ButtonWidget();
		this.radial2PDFButton.init(0, this.ctx, null);
		this.radial2PDFButton.setButtonImage( radialButtonIcon );
		this.radial2PDFButton.useBackgroundColor = false;
		this.radial2PDFButton.setOverlayImage( idlePDFIcon, overlayIconScale * menuButtonSize/menu2ButtonSize );

		this.radial2VideoButton = new ButtonWidget();
		this.radial2VideoButton.init(0, this.ctx, null);
		this.radial2VideoButton.setButtonImage( radialButtonIcon );
		this.radial2VideoButton.useBackgroundColor = false;
		this.radial2VideoButton.setOverlayImage( idleVideoIcon, overlayIconScale * menuButtonSize/menu2ButtonSize );

		this.radial2AppButton = new ButtonWidget();
		this.radial2AppButton.init(0, this.ctx, null);
		this.radial2AppButton.setButtonImage( radialButtonIcon );
		this.radial2AppButton.useBackgroundColor = false;
		this.radial2AppButton.setOverlayImage( idleAppIcon, overlayIconScale * menuButtonSize/menu2ButtonSize );


		this.radial2ImageButton.setSize( menu2ButtonSize, menu2ButtonSize );
		this.radial2PDFButton.setSize( menu2ButtonSize, menu2ButtonSize );
		this.radial2VideoButton.setSize( menu2ButtonSize, menu2ButtonSize );
		this.radial2AppButton.setSize( menu2ButtonSize, menu2ButtonSize );


		this.radial2ImageButton.setHitboxSize( menuButtonHitboxSize, menuButtonHitboxSize );
		this.radial2PDFButton.setHitboxSize( menuButtonHitboxSize, menuButtonHitboxSize );
		this.radial2VideoButton.setHitboxSize( menuButtonHitboxSize, menuButtonHitboxSize );
		this.radial2AppButton.setHitboxSize( menuButtonHitboxSize, menuButtonHitboxSize );

		this.radial2ImageButton.alignment = 'centered';
		this.radial2PDFButton.alignment = 'centered';
		this.radial2VideoButton.alignment = 'centered';
		this.radial2AppButton.alignment = 'centered';
		this.radial2CloseAllButton.alignment = 'centered';
		this.radial2TileButton.alignment = 'centered';

		angle = (initAngle + angleSeparation * 1) * (Math.PI/180);
		this.radial2ImageButton.setPosition( this.radialMenuCenter.x - menuLevel2Radius * Math.cos(angle), this.radialMenuCenter.y - menuLevel2Radius * Math.sin(angle) );
		this.radial2ImageButton.setRotation( angle - Math.PI/2 );

		angle = (initAngle + angleSeparation * 0) * (Math.PI/180);
		this.radial2PDFButton.setPosition( this.radialMenuCenter.x - menuLevel2Radius * Math.cos(angle), this.radialMenuCenter.y - menuLevel2Radius * Math.sin(angle) );
		this.radial2PDFButton.setRotation( angle - Math.PI/2 );

		angle = (initAngle + angleSeparation * 2) * (Math.PI/180);
		this.radial2VideoButton.setPosition( this.radialMenuCenter.x - menuLevel2Radius * Math.cos(angle), this.radialMenuCenter.y - menuLevel2Radius * Math.sin(angle) );
		this.radial2VideoButton.setRotation( angle - Math.PI/2 );

		angle = (initAngle + angleSeparation * 3) * (Math.PI/180);
		this.radial2AppButton.setPosition( this.radialMenuCenter.x - menuLevel2Radius * Math.cos(angle), this.radialMenuCenter.y - menuLevel2Radius * Math.sin(angle) );
		this.radial2AppButton.setRotation( angle - Math.PI/2 );
		*/

=======
		this.radialDragButton = this.createRadialButton( radialDragIcon, false, 500, this.imageThumbSize, "centered", "circle", 0, 0 );

		this.radialCenterButton = this.createRadialButton( radialButtonIcon, false, menuButtonSize, menuButtonHitboxSize, "centered", "circle", 0, 0 );

		// Generate the radial menu buttons as specified by the server
		for (var buttonName in data.layout) {
			var buttonInfo = data.layout[buttonName];

			this.addRadialMenuButton(buttonName, radialMenuIcons[buttonInfo.icon], overlayIconScale, {buttonSize: menuButtonSize, hitboxSize: menuButtonHitboxSize, shape: "circle"}, "centered", buttonInfo.radialPosition, buttonInfo.radialLevel);
		}
	};

	/**
	 * Sets the state of a radial menu button
	 *
	 * @method createRadialButton
	 * @param buttonID
	 * @param state
	 */
	this.setRadialButtonState = function(buttonID, state, color) {
		if( color !== undefined ) {
			this.radialMenuButtons[buttonID].mouseOverColor = color;
		}
		this.radialMenuButtons[buttonID].setButtonState(state);
		this.draw();
>>>>>>> 0ef4b767
	};
	
	/**
	 * Sets the state of a radial menu button
	 *
	 * @method createRadialButton
	 * @param buttonID
	 * @param state
	 */
	this.setRadialButtonState = function(buttonID, state) {
		console.log("setRadialButtonState");
		this.radialMenuButtons[buttonID].setButtonState(state);
		this.draw();
	}

	/**
	 * Helper function for creating a radial button (more generic than addRadialMenuButton)
	 *
	 * @method createRadialButton
	 * @param icon {Image} icon image for the button
	 * @param useBackgroundColor {Boolean}
	 * @param buttonSize {Float} size of the button in pixels
	 * @param hitboxSize {Float} size of the button hitbox in pixels
	 * @param alignment {String} where the center of the button is defined "left" (default) or "centered"
	 * @param hitboxShape {String} shape of the hitbox "box" or "circle"
	 * @param radialPos {Float} position of the button along the radius. based on angleSeparation and initAngle
	 * @param buttonRadius {Float} distance from the center of the menu
	 * @return {ButtonWidget} the ButtonWidget object created
	 */
	this.createRadialButton = function( idleIcon, useBackgroundColor, buttonSize, hitboxSize, alignment, hitboxShape, radialPos, buttonRadius )	{
		var button = new ButtonWidget();
		button.init(0, this.ctx, null);
		button.setButtonImage( idleIcon );
		button.useBackgroundColor = useBackgroundColor;
		button.useEventOverColor = true;

		button.setSize( buttonSize * this.radialMenuScale, buttonSize * this.radialMenuScale );
		button.setHitboxSize( hitboxSize * this.radialMenuScale, hitboxSize * this.radialMenuScale );

		button.alignment = alignment;
		button.hitboxShape = hitboxShape;

<<<<<<< HEAD
		angle = (initAngle + angleSeparation * radialPos) * (Math.PI/180);
		button.setPosition( this.radialMenuCenter.x - buttonRadius * this.radialMenuScale  * Math.cos(angle), this.radialMenuCenter.y - buttonRadius * this.radialMenuScale * Math.sin(angle) );
		button.setRotation( angle - Math.PI/2 );
=======
		angle = (initAngle + angleSeparation * radialPos) * (Math.PI / 180);
		button.setPosition( this.radialMenuCenter.x - buttonRadius * this.radialMenuScale * Math.cos(angle), this.radialMenuCenter.y - buttonRadius * this.radialMenuScale * Math.sin(angle) );
		button.setRotation( angle - Math.PI / 2 );
>>>>>>> 0ef4b767

		return button;
	};

	/**
	 * Helper function for drawing an image
	 *
	 * @method drawImage
	 * @param ctx {Context} context to draw on
	 * @param image {Image} image to draw
	 * @param position {x: Float, y: Float} position to draw
	 * @param size {x: Float, y: Float} width, height of image
	 * @param color {Color} fill color to use
	 * @param rotation {Float} rotation of the image (not currently used)
	 * @param centered {Boolean} is the center of the image the origin for positioning
	 */
	this.drawImage = function( ctx, image, position, size, color, rotation, centered ) {
		//this.ctx.save();
		ctx.fillStyle = color;
		//this.ctx.translate( position.x , position.y );
		//this.ctx.rotate( (initAngle + angleSeparation * angleIncrement + 90) * (Math.PI/180) );
		if( centered ) {
			ctx.drawImage(image, position.x - size.x / 2, position.y - size.y / 2, size.x, size.y);
		} else {
			ctx.drawImage(image, position.x, position.y, size.x, size.y);
		}
		//this.ctx.restore();
	};

	/**
	 * Forces a redraw of the menu
	 *
	 * @method redraw
	 */
	this.redraw = function() {
		this.thumbScrollWindowctx.redraw = true;

		this.draw();
<<<<<<< HEAD
=======
		this.drawThumbnailWindow();
>>>>>>> 0ef4b767
	};

	/**
	 * Draws the menu
	 *
	 * @method draw
	 */
	this.draw = function() {
		// clear canvas
		this.ctx.clearRect(0, 0, this.element.width, this.element.height);

		// TEMP: Just to clearly see context edge
		if( this.divCtxDebug ) {
			this.ctx.fillStyle = "rgba(5, 255, 5, 0.3)";
			this.ctx.fillRect(0, 0, this.element.width, this.element.height);
		}

		if( this.menuState === "opening" ) {
			if( this.stateTransition < 1 ) {
				this.stateTransition += this.stateTransitionTime / 1000;
			} else {
				this.stateTransition = 0;
			}
		} else if( this.menuState === "open" ) {
			this.stateTransition = 1;
		}

		this.radialDragButton.draw();

<<<<<<< HEAD
		if( this.currentMenuState !== 'radialMenu' ) {
			// line from radial menu to thumbnail window
			this.ctx.beginPath();
			this.ctx.moveTo( this.radialMenuCenter.x + menuButtonSize/4 * this.radialMenuScale, this.radialMenuCenter.y );
			this.ctx.lineTo( this.thumbnailWindowPosition.x - 18  * this.radialMenuScale, this.radialMenuCenter.y );
			this.ctx.strokeStyle = '#ffffff';
			this.ctx.lineWidth = 5 * this.radialMenuScale;
			this.ctx.stroke();
		}

		// draw lines to each button
		for( var i=0; i<this.level1Buttons.length; i++) {

			if( this.level1Buttons[i].isHidden() === false ) {
				this.ctx.beginPath();

				//this.ctx.moveTo(this.radialMenuCenter.x, this.radialMenuCenter.y);
				//this.ctx.lineTo(this.level1Buttons[i].posX, this.level1Buttons[i].posY);

				// We're adding -Math.PI/2 since angle also accounts for the initial orientation of the button image
				this.ctx.moveTo(this.radialMenuCenter.x + (menuButtonSize/4 * this.radialMenuScale) * Math.cos(this.level1Buttons[i].angle-Math.PI/2), this.radialMenuCenter.y + (menuButtonSize/4 * this.radialMenuScale) * Math.sin(this.level1Buttons[i].angle-Math.PI/2));

				this.ctx.lineTo(this.level1Buttons[i].posX + (menuButtonSize/4 * this.radialMenuScale) * Math.cos(this.level1Buttons[i].angle+Math.PI/2), this.level1Buttons[i].posY + (menuButtonSize/4 * this.radialMenuScale) * Math.sin(this.level1Buttons[i].angle+Math.PI/2));

				this.ctx.strokeStyle = '#ffffff';
=======
		if( this.currentMenuState !== "radialMenu" ) {
			// line from radial menu to thumbnail window
			this.ctx.beginPath();
			this.ctx.moveTo( this.radialMenuCenter.x + menuButtonSize / 4 * this.radialMenuScale, this.radialMenuCenter.y );
			this.ctx.lineTo( this.thumbnailWindowPosition.x - 18 * this.radialMenuScale, this.radialMenuCenter.y );
			this.ctx.strokeStyle = "#ffffff";
			this.ctx.lineWidth = 5 * this.radialMenuScale;
			this.ctx.stroke();
		}

		// draw lines to each button
		var i;
		for( i = 0; i < this.level1Buttons.length; i++) {
			if( this.level1Buttons[i].isHidden() === false ) {
				this.ctx.beginPath();

				// We"re adding -Math.PI/2 since angle also accounts for the initial orientation of the button image
				this.ctx.moveTo(this.radialMenuCenter.x + (menuButtonSize / 4 * this.radialMenuScale) * Math.cos(this.level1Buttons[i].angle - Math.PI / 2), this.radialMenuCenter.y + (menuButtonSize / 4 * this.radialMenuScale) * Math.sin(this.level1Buttons[i].angle - Math.PI / 2));

				this.ctx.lineTo(this.level1Buttons[i].posX + (menuButtonSize / 4 * this.radialMenuScale) * Math.cos(this.level1Buttons[i].angle + Math.PI / 2), this.level1Buttons[i].posY + (menuButtonSize / 4 * this.radialMenuScale) * Math.sin(this.level1Buttons[i].angle + Math.PI / 2));

				this.ctx.strokeStyle = "#ffffff";
>>>>>>> 0ef4b767
				this.ctx.lineWidth = 5 * this.radialMenuScale;
				this.ctx.stroke();
			}
		}

<<<<<<< HEAD
		this.radialCenterButton.draw();
		
		var i = 0;
		if( this.currentRadialState === 'radialMenu' ) {
=======
		if( this.level0Buttons.length === 0 ) {
			this.radialCenterButton.draw();
		}
		if( this.currentRadialState === "radialMenu" ) {
			for ( i = 0; i < this.level0Buttons.length; i++ ) {
				this.level0Buttons[i].draw();
			}
>>>>>>> 0ef4b767
			for ( i = 0; i < this.level1Buttons.length; i++ ) {
				this.level1Buttons[i].draw();
			}
		}
<<<<<<< HEAD
		
		/*
		this.radialCloseButton.draw();
		this.radialSettingsButton.draw();

		if( this.settingMenuOpen ) {
			this.radial2CloseAllButton.draw();
			this.radial2TileButton.draw();
		}

		if( this.currentRadialState === 'radialMenu' ) {
			this.radialMenuButtons.radialRemoteSitesButton.draw();
			this.radialMenuButtons.radialImageButton.draw();
			this.radialMenuButtons.radialPDFButton.draw();
			this.radialMenuButtons.radialVideoButton.draw();
			this.radialMenuButtons.radialAppButton.draw();
			this.radialMenuButtons.radialSessionButton.draw();
			this.radialMenuButtons.radialSaveSessionButton.draw();

			this.thumbnailWindowDiv.style.backgroundColor = "rgba(10,50,200,0.0)";
		}
		*/
		
=======

		this.drawThumbnailWindow();

		this.ctx.redraw = false;
	};

	this.drawThumbnailWindow = function() {
		var i;

		if( this.thumbScrollWindowctx.redraw || this.currentMenuState === "radialMenu") {
			this.thumbScrollWindowctx.clearRect(0, 0, this.thumbnailScrollWindowElement.width, this.thumbnailScrollWindowElement.height);
		}

		if( this.windowInteractionMode === false ) {
			this.ctx.fillStyle = "rgba(5, 15, 55, 0.5)";
			this.thumbScrollWindowctx.fillStyle = this.ctx.fillStyle;
		} else if( this.dragThumbnailWindow === true ) {
			this.ctx.fillStyle = "rgba(55, 55, 5, 0.5)";
			this.thumbScrollWindowctx.fillStyle = this.ctx.fillStyle;
		} else {
			this.ctx.fillStyle = "rgba(5, 5, 5, 0.5)";
			this.thumbScrollWindowctx.fillStyle = this.ctx.fillStyle;
		}

>>>>>>> 0ef4b767
		// Thumbnail window
		if( this.currentMenuState !== "radialMenu" ) {
			this.thumbnailWindowDiv.style.backgroundColor = "rgba(5,5,5,0.5)";

			var currentThumbnailButtons = this.imageThumbnailButtons;

			if( this.currentMenuState === "imageThumbnailWindow" ) {
				currentThumbnailButtons = this.imageThumbnailButtons;
			}
			else if( this.currentMenuState === "pdfThumbnailWindow" ) {
				currentThumbnailButtons = this.pdfThumbnailButtons;
			}
			else if( this.currentMenuState === "videoThumbnailWindow" ) {
				currentThumbnailButtons = this.videoThumbnailButtons;
			}
			else if( this.currentMenuState === "applauncherThumbnailWindow" ) {
				currentThumbnailButtons = this.appThumbnailButtons;
			}
			else if( this.currentMenuState === "sessionThumbnailWindow" ) {
				currentThumbnailButtons = this.sessionThumbnailButtons;
			}

			if( this.thumbScrollWindowctx.redraw ) {
				for( i = 0; i < currentThumbnailButtons.length; i++ ) {
					var thumbButton = currentThumbnailButtons[i];
					thumbButton.draw();
				}
				this.thumbScrollWindowctx.redraw = false;
			}

			// Preview window
			var previewImageSize = this.element.width * previewWindowWidth;
			var previewImageX = this.thumbnailWindowSize.x + this.imageThumbSize / 2 - 10;
			var previewImageY = 60 + this.textHeaderHeight;

			// Metadata
			var metadataLine = 0;
			var metadataTextPosX = previewImageX;
			var metadataTextPosY = previewImageY + previewImageSize + 20 + this.textHeaderHeight;

			// Preview Window Background
			if( this.currentMenuState !== "radialMenu" ) {
				this.ctx.fillStyle = "rgba(5, 5, 5, 0.5)";
				this.ctx.fillRect(previewImageX - 10, this.thumbnailWindowPosition.y + this.textHeaderHeight, previewImageSize + 20, this.thumbnailWindowSize.y);
			}

			this.borderLineThickness = 5 * this.radialMenuScale;

			// Thumbnail window - Title bar
			this.ctx.beginPath();
<<<<<<< HEAD
			this.ctx.moveTo(this.thumbnailWindowPosition.x - 18  * this.radialMenuScale - this.borderLineThickness/2, this.borderLineThickness/2 );
			this.ctx.lineTo( previewImageX - 10 - 40 * this.radialMenuScale + 2.5 * this.radialMenuScale -  this.borderLineThickness/2, this.borderLineThickness/2 ); // Top vertical line
			this.ctx.lineTo( previewImageX - 10 - this.borderLineThickness, this.thumbnailWindowPosition.y + this.textHeaderHeight - this.borderLineThickness/2 ); // Angled line
			this.ctx.lineTo( this.thumbnailWindowPosition.x - 18  * this.radialMenuScale -this.borderLineThickness/2, this.thumbnailWindowPosition.y + this.textHeaderHeight -this.borderLineThickness/2 ); // Bottom horizontal line
=======
			this.ctx.moveTo(this.thumbnailWindowPosition.x - 18 * this.radialMenuScale - this.borderLineThickness / 2, this.borderLineThickness / 2 );
			this.ctx.lineTo( previewImageX - 10 - 40 * this.radialMenuScale + 2.5 * this.radialMenuScale - this.borderLineThickness / 2, this.borderLineThickness / 2 ); // Top vertical line
			this.ctx.lineTo( previewImageX - 10 - this.borderLineThickness, this.thumbnailWindowPosition.y + this.textHeaderHeight - this.borderLineThickness / 2 ); // Angled line
			this.ctx.lineTo( this.thumbnailWindowPosition.x - 18 * this.radialMenuScale - this.borderLineThickness / 2, this.thumbnailWindowPosition.y + this.textHeaderHeight - this.borderLineThickness / 2 ); // Bottom horizontal line
>>>>>>> 0ef4b767
			this.ctx.closePath();

			this.ctx.fillStyle = "#50505080";
			this.ctx.fill();
<<<<<<< HEAD
			this.ctx.strokeStyle = '#ffffff';
=======
			this.ctx.strokeStyle = "#ffffff";
>>>>>>> 0ef4b767
			this.ctx.lineWidth = 5 * this.radialMenuScale;
			this.ctx.stroke();

			// Thumbnail window - Vert line
			this.ctx.beginPath();
<<<<<<< HEAD
			this.ctx.moveTo(this.thumbnailWindowPosition.x - 18  * this.radialMenuScale - this.borderLineThickness/2, this.thumbnailWindowPosition.y + this.textHeaderHeight );
			this.ctx.lineTo( this.thumbnailWindowPosition.x - 18  * this.radialMenuScale - this.borderLineThickness/2, this.thumbnailWindowSize.y);
			this.ctx.strokeStyle = '#ffffff';
=======
			this.ctx.moveTo(this.thumbnailWindowPosition.x - 18 * this.radialMenuScale - this.borderLineThickness / 2, this.thumbnailWindowPosition.y + this.textHeaderHeight );
			this.ctx.lineTo( this.thumbnailWindowPosition.x - 18 * this.radialMenuScale - this.borderLineThickness / 2, this.thumbnailWindowSize.y);
			this.ctx.strokeStyle = "#ffffff";
>>>>>>> 0ef4b767
			this.ctx.lineWidth = 5 * this.radialMenuScale;
			this.ctx.stroke();

			// Thumbnail window - Horz line across preview window
			this.ctx.beginPath();
<<<<<<< HEAD
			this.ctx.moveTo( previewImageX - 10 - 5 * this.radialMenuScale, this.thumbnailWindowPosition.y + this.textHeaderHeight - this.borderLineThickness/2 );
			this.ctx.lineTo( previewImageX - 10 + previewImageSize + 20, this.thumbnailWindowPosition.y + this.textHeaderHeight - this.borderLineThickness/2 );
			this.ctx.strokeStyle = '#ffffff';
=======
			this.ctx.moveTo( previewImageX - 10 - 5 * this.radialMenuScale, this.thumbnailWindowPosition.y + this.textHeaderHeight - this.borderLineThickness / 2 );
			this.ctx.lineTo( previewImageX - 10 + previewImageSize + 20, this.thumbnailWindowPosition.y + this.textHeaderHeight - this.borderLineThickness / 2 );
			this.ctx.strokeStyle = "#ffffff";
>>>>>>> 0ef4b767
			this.ctx.lineWidth = 5 * this.radialMenuScale;
			this.ctx.stroke();

			//this.drawImage( this.ctx, this.thumbnailWindowFrame, {x: (this.thumbnailWindowPosition.x - 38 * this.radialMenuScale), y: 0}, {x: 1984 * this.radialMenuScale, y: 1004}, "rgba(255, 255, 255, 0.9)", 0, false );

			// Filename text
			this.ctx.font = parseInt(this.textHeaderHeight) + "px sans-serif";
			this.ctx.fillStyle = "rgba(250, 250, 250, 1.0)";
			this.ctx.fillText( this.hoverOverText, this.thumbnailWindowPosition.x, this.thumbnailWindowPosition.y + this.textHeaderHeight / 1.8 );

			if( this.hoverOverThumbnail ) {
				this.ctx.drawImage( this.hoverOverThumbnail, previewImageX, previewImageY, previewImageSize, previewImageSize );
			}

			if( this.hoverOverMeta ) {
				this.ctx.font = "16px sans-serif";
				this.ctx.fillStyle = "rgba(250, 250, 250, 1.0)";
				var metadata = this.hoverOverMeta;
				//console.log( metadata);

				var metadataTags = [];

				// Generic
				metadataTags[0] = { tag: metadata.FileName, longLabel: "File Name: " };
				metadataTags[1] = { tag: metadata.FileSize, longLabel: "File Size: " };
				metadataTags[2] = { tag: metadata.FileDate, longLabel: "File Date: " };

				// Image
				metadataTags[2] = { tag: metadata.ImageSize, longLabel: "Resolution: " };
				metadataTags[3] = { tag: metadata.DateCreated, longLabel: "Date Created: " };
				metadataTags[4] = { tag: metadata.Copyright, longLabel: "Copyright: " };

				// Photo
				metadataTags[5] = { tag: metadata.Artist, longLabel: "Artist: " };
				metadataTags[6] = { tag: metadata.Aperture, longLabel: "Aperture: " };
				metadataTags[7] = { tag: metadata.Exposure, longLabel: "Exposure: " };
				metadataTags[8] = { tag: metadata.Flash, longLabel: "Flash: " };
				metadataTags[9] = { tag: metadata.ExposureTime, longLabel: "Exposure Time: " };
				metadataTags[10] = { tag: metadata.FOV, longLabel: "FOV: " };
				metadataTags[11] = { tag: metadata.FocalLength, longLabel: "Focal Length: " };
				metadataTags[12] = { tag: metadata.Model, longLabel: "Model: " };
				metadataTags[13] = { tag: metadata.LensModel, longLabel: "Lens Model: " };
				metadataTags[14] = { tag: metadata.ISO, longLabel: "ISO: " };
				metadataTags[15] = { tag: metadata.ShutterSpeed, longLabel: "Shutter Speed: " };

				// GPS
				metadataTags[16] = { tag: metadata.GPSAltitude, longLabel: "GPS Altitude: " };
				metadataTags[17] = { tag: metadata.GPSLatitude, longLabel: "GPS Latitude: " };
				metadataTags[18] = { tag: metadata.GPSTimeStamp, longLabel: "GPS TimeStamp: " };

				// Video
				metadataTags[19] = { tag: metadata.Duration, longLabel: "Duration: " };
				metadataTags[20] = { tag: metadata.CompressorID, longLabel: "Compressor: " };
				metadataTags[21] = { tag: metadata.AvgBitrate, longLabel: "Avg. Bitrate: " };
				metadataTags[22] = { tag: metadata.AudioFormat, longLabel: "Audio Format: " };
				metadataTags[23] = { tag: metadata.AudioChannels, longLabel: "Audio Channels: " };
				metadataTags[24] = { tag: metadata.AudioSampleRate, longLabel: "Audio Sample Rate: " };

				// Apps
				if( metadata.metadata !== undefined ) {
					metadataTags[25] = { tag: metadata.metadata.title, longLabel: "Title: " };
					metadataTags[26] = { tag: metadata.metadata.version, longLabel: "Version: " };
					metadataTags[27] = { tag: metadata.metadata.author, longLabel: "Author: " };
					metadataTags[28] = { tag: metadata.metadata.license, longLabel: "License: " };
					metadataTags[29] = { tag: metadata.metadata.keywords, longLabel: "Keywords: " };
					metadataTags[30] = { tag: metadata.metadata.description, longLabel: "Description: " };
				}

				// Sessions
				metadataTags[31] = { tag: metadata.numapps, longLabel: "Applications: " };

				for( i = 0; i < metadataTags.length; i++ ) {
					if( metadataTags[i] !== undefined && metadataTags[i].tag ) {
						this.ctx.fillText( metadataTags[i].longLabel + metadataTags[i].tag, metadataTextPosX, metadataTextPosY + metadataLine * 20);
						metadataLine++;
					}
				}
			}
		}
	};

	/**
	 * Closes the menu, sends close signal to server
	 *
	 * @method closeMenu
	 */
	this.closeMenu = function() {
		this.visible = false;

		this.radialMenuDiv.style.display = "none";
		this.thumbnailWindowDiv.style.display = "none";

		this.currentMenuState = "radialMenu";
		this.resetRadialButtonLitState();

		//console.log("Closing menu");
	};

	/**
	 * Toggles the content window open/close
	 *
	 * @method setToggleMenu
	 */
	this.setToggleMenu = function(type) {
		if (this.currentMenuState !== type ) {
			this.thumbnailWindowScrollOffset = { x: 0, y: 0 };

			this.currentMenuState = type;
			this.element.width = this.thumbnailWindowSize.x + thumbnailPreviewWindowSize.x;
			this.element.height = this.thumbnailWindowSize.y;
			this.thumbnailScrollWindowElement.style.display = "block";
			this.thumbnailWindowDiv.style.display = "block";
			this.thumbScrollWindowctx.redraw = true;
			this.updateThumbnailPositions();
			this.draw();

			//if (this.sendsToServer === true) {
			//	this.wsio.emit("radialMenuWindowToggle", { id: this.id, thumbnailWindowOpen: true } );
			//}
			return true;
		} else {
			this.currentMenuState = "radialMenu";
			this.element.width = this.radialMenuSize.x;
			this.element.height = this.radialMenuSize.y;
			this.thumbnailWindowDiv.style.display = "none";
			this.draw();

			//if (this.sendsToServer === true) {
			//	this.wsio.emit("radialMenuWindowToggle", { id: this.id, thumbnailWindowOpen: false } );
			//}
			return false;
		}
	};

	/**
	 * Helper function to quickly reset the radial menu button lit state
	 *
	 * @method resetRadialButtonLitState
	 */
	this.resetRadialButtonLitState = function() {
<<<<<<< HEAD
		this.radialRemoteSitesButton.isLit = false;
		this.radialImageButton.isLit = false;
		this.radialPDFButton.isLit = false;
		this.radialVideoButton.isLit = false;
		this.radialAppButton.isLit = false;
		this.radialSessionButton.isLit = false;
		this.radialSaveSessionButton.isLit = false;
		this.radialCloseButton.isLit = false;
		this.radialSessionButton.isLit = false;
=======
		//this.radialRemoteSitesButton.isLit = false;
		//this.radialImageButton.isLit = false;
		//this.radialPDFButton.isLit = false;
		//this.radialVideoButton.isLit = false;
		//this.radialAppButton.isLit = false;
		//this.radialSessionButton.isLit = false;
		//this.radialSaveSessionButton.isLit = false;
		//this.radialCloseButton.isLit = false;
		//this.radialSessionButton.isLit = false;
>>>>>>> 0ef4b767
	};

	/**
	 * Moves the radial menu based on master and server events
	 *
	 * @method moveMenu
	 * @param data {x: data.x, y: data.y, windowX: rect.left, windowY: rect.top} Contains the event position and the bounding rectangle
	 * @param offset {x: this.offsetX, y: this.offsetY} Contains the display client offset
	 */
	this.moveMenu = function( data, offset ) {
		// Note: We don"t check if the pointer is over the menu because the server/node-radialMenu does this for us
		if( this.windowInteractionMode === false && this.buttonOverCount === 0 ) {
			var dragOffset = this.dragPosition;

			this.element.style.left = (data.x - offset.x - dragOffset.x).toString() + "px";
			this.element.style.top = (data.y - offset.y - dragOffset.y).toString() + "px";
		}

<<<<<<< HEAD
		this.thumbnailWindowDiv.style.left   = (data.windowX + this.thumbnailWindowPosition.x - 18  * this.radialMenuScale).toString() + "px";
		this.thumbnailWindowDiv.style.top    = (data.windowY + this.thumbnailWindowPosition.y + this.textHeaderHeight).toString() + "px";

		this.thumbnailWindowDiv.style.width   = (this.thumbnailWindowSize.x + this.imageThumbSize/2 - 10 - this.radialMenuSize.x - 25 * this.radialMenuScale).toString() + "px";
		this.thumbnailWindowDiv.style.height    = (this.thumbnailWindowSize.y - this.textHeaderHeight * 2).toString() + "px";
=======
		this.thumbnailWindowDiv.style.left = (data.windowX + this.thumbnailWindowPosition.x - 18 * this.radialMenuScale).toString() + "px";
		this.thumbnailWindowDiv.style.top = (data.windowY + this.thumbnailWindowPosition.y + this.textHeaderHeight).toString() + "px";

		this.thumbnailWindowDiv.style.width = (this.thumbnailWindowSize.x + this.imageThumbSize / 2 - 10 - this.radialMenuSize.x - 25 * this.radialMenuScale).toString() + "px";
		this.thumbnailWindowDiv.style.height = (this.thumbnailWindowSize.y - this.textHeaderHeight * 2).toString() + "px";
>>>>>>> 0ef4b767
	};

	/**
	 * Processes events
	 *
	 * @method onEvent
	 * @param type {String} i.e. "pointerPress", "pointerMove", "pointerRelease"
	 * @param position {x: Float, y: Float} event position
	 * @param user {Integer} userID
	 * @param data { button: "left/right", color: "#000000" }
	 */
	this.onEvent = function(type, position, user, data) {
		//console.log("RadialMenu " + this.menuID + " " + type + " " + position + " " + user + " " + data );
		this.buttonOverCount = 0; // Count number of buttons have a pointer over it
<<<<<<< HEAD
		
		/*
		// Level 0 - Always visible -----------------------------------
		this.buttonOverCount += this.radialCloseButton.onEvent(type, user.id, position, data);
		if ( this.radialCloseButton.isClicked() && data.button === "left" ) {
			if( this.sendsToServer === true ) {
				this.wsio.emit('radialMenuClick', {button: "closeButton", user: user} );
			}
			this.closeMenu();
		}
		
		
		this.buttonOverCount += this.radialSettingsButton.onEvent(type, user.id, position, data);
		this.buttonOverCount += this.radialSessionButton.onEvent(type, user.id, position, data);
		this.buttonOverCount += this.radialSaveSessionButton.onEvent(type, user.id, position, data);
		*/
		// Level 1 -----------------------------------
		var i = 0;
		if( this.currentRadialState === 'radialMenu' ) {
=======

		// Level 1 -----------------------------------
		var i = 0;
		if( this.currentRadialState === "radialMenu" ) {
>>>>>>> 0ef4b767
			//this.element.width = this.radialMenuSize.x;
			//this.element.height = this.radialMenuSize.y;
			for ( i = 0; i < this.level1Buttons.length; i++ ) {
				this.buttonOverCount += this.level1Buttons[i].onEvent(type, user.id, position, data);
			}
<<<<<<< HEAD
		}
	
		/*
		if( this.radialSettingsButton.isClicked() ) {
			if( this.settingMenuOpen ) {
				this.settingMenuOpen = false;
				this.radialSettingsButton.isLit = false;
				if( this.sendsToServer === true ) {
					this.wsio.emit('radialMenuClick', {button: "settingsButton", user: user, data: {state: "closed"}} );
				}
			} else {
				this.settingMenuOpen = true;
				this.radialSettingsButton.isLit = true;
				if( this.sendsToServer === true ) {
					this.wsio.emit('radialMenuClick', {button: "settingsButton", user: user, data: {state: "opened"}} );
				}
			}
		}

		if( this.settingMenuOpen ) {
			this.buttonOverCount += this.radial2CloseAllButton.onEvent(type, user.id, position, data);
			this.buttonOverCount += this.radial2TileButton.onEvent(type, user.id, position, data);
		}

		if( this.radial2CloseAllButton.isClicked() && this.sendsToServer === true ) {
			this.wsio.emit('clearDisplay');
			this.wsio.emit('radialMenuClick', {button: "clearDisplay", user: user} );
		}
		if( this.radial2TileButton.isClicked() && this.sendsToServer === true ) {
			this.wsio.emit('tileApplications');
			this.wsio.emit('radialMenuClick', {button: "tileApplications", user: user} );
		}


		if( this.radialRemoteSitesButton.isClicked() ) {
			this.resetRadialButtonLitState();
		}

		if( this.radialImageButton.isClicked() || this.radial2ImageButton.isClicked() ) {
			this.resetRadialButtonLitState();
			if( this.setToggleMenu('imageThumbnailWindow') ) {
				this.radialImageButton.isLit = true;
				if( this.sendsToServer === true ) {
					this.wsio.emit('radialMenuClick', {button: "imageWindow", user: user, data: {state: "opened"}} );
				}
			} else if( this.sendsToServer === true ) {
				this.wsio.emit('radialMenuClick', {button: "imageWindow", user: user, data: {state: "closed"}} );
			}
		}
		if( this.radialPDFButton.isClicked() || this.radial2PDFButton.isClicked() ) {
			this.resetRadialButtonLitState();
			if( this.setToggleMenu('pdfThumbnailWindow') ) {
				this.radialPDFButton.isLit = true;
				if( this.sendsToServer === true ) {
					this.wsio.emit('radialMenuClick', {button: "pdfWindow", user: user,  data: {state: "opened"}} );
				}
			} else if( this.sendsToServer === true )	{
				this.wsio.emit('radialMenuClick', {button: "pdfWindow", user: user,  data: {state: "closed"}} );
			}
		}
		if( this.radialVideoButton.isClicked() || this.radial2VideoButton.isClicked() ) {
			this.resetRadialButtonLitState();
			if( this.setToggleMenu('videoThumbnailWindow') ) {
				this.radialVideoButton.isLit = true;
				if( this.sendsToServer === true )
					this.wsio.emit('radialMenuClick', {button: "videoWindow", user: user,  data: {state: "opened"}} );
			}
			else if( this.sendsToServer === true )
				this.wsio.emit('radialMenuClick', {button: "videoWindow", user: user,  data: {state: "closed"}} );
		}
		if( this.radialAppButton.isClicked() || this.radial2AppButton.isClicked() ) {
			this.resetRadialButtonLitState();
			if( this.setToggleMenu('appThumbnailWindow') )
			{
				this.radialAppButton.isLit = true;
				if( this.sendsToServer === true )
					this.wsio.emit('radialMenuClick', {button: "appWindow", user: user,  data: {state: "opened"}} );
			}
			else if( this.sendsToServer === true )
				this.wsio.emit('radialMenuClick', {button: "appWindow", user: user,  data: {state: "closed"}} );
		}
		if( this.radialSessionButton.isClicked() ) {
			this.resetRadialButtonLitState();
			if( this.setToggleMenu('sessionThumbnailWindow') ) {
				this.radialSessionButton.isLit = true;
				if( this.sendsToServer === true )
					this.wsio.emit('radialMenuClick', {button: "sessionWindow", user: user,  data: {state: "opened"}} );
			}
			else if( this.sendsToServer === true )
				this.wsio.emit('radialMenuClick', {button: "sessionWindow", user: user, data: {state: "closed"}} );
		}
		if( this.radialSaveSessionButton.isClicked() && this.sendsToServer === true ) {
			this.wsio.emit('saveSesion');
			this.wsio.emit('requestStoredFiles');
			this.wsio.emit('radialMenuClick', {button: "saveSession", user: user} );
		}

		// Level 2 -----------------------------------
		if( this.currentRadialState === 'radialAppMenu2' ) {
			this.radial2ImageButton.onEvent(type, user.id, position, data);
			this.radial2PDFButton.onEvent(type, user.id, position, data);
			this.radial2VideoButton.onEvent(type, user.id, position, data);
			this.radial2AppButton.onEvent(type, user.id, position, data);
		}
		*/
		
=======
		}

>>>>>>> 0ef4b767
		// Thumbnail window ----------------------------
		if( this.currentMenuState !== "radialMenu" ) {
			var currentThumbnailButtons = this.imageThumbnailButtons;

			if( this.currentMenuState === "imageThumbnailWindow" ) {
				currentThumbnailButtons = this.imageThumbnailButtons;
			}
			else if( this.currentMenuState === "pdfThumbnailWindow" ) {
				currentThumbnailButtons = this.pdfThumbnailButtons;
			}
			else if( this.currentMenuState === "videoThumbnailWindow" ) {
				currentThumbnailButtons = this.videoThumbnailButtons;
			}
			else if( this.currentMenuState === "applauncherThumbnailWindow" ) {
				currentThumbnailButtons = this.appThumbnailButtons;
			}
			else if( this.currentMenuState === "sessionThumbnailWindow" ) {
				currentThumbnailButtons = this.sessionThumbnailButtons;
			}

			for( i = 0; i < currentThumbnailButtons.length; i++ ) {
				var thumbButton = currentThumbnailButtons[i];


<<<<<<< HEAD
				var thumbEventPos = { x: position.x - this.thumbnailWindowPosition.x + 18  * this.radialMenuScale, y: position.y - this.thumbnailWindowPosition.y - this.textHeaderHeight };

				// Prevent clicking on hidden thumbnails under preview window
				var thumbnailWindowDivWidth = this.thumbnailWindowSize.x + this.imageThumbSize/2 - 10 - this.radialMenuSize.x - 25 * this.radialMenuScale; // Should match where 'this.thumbnailWindowDiv.style.width' is assigned
=======
				var thumbEventPos = { x: position.x - this.thumbnailWindowPosition.x + 18 * this.radialMenuScale, y: position.y - this.thumbnailWindowPosition.y - this.textHeaderHeight };

				// Prevent clicking on hidden thumbnails under preview window
				var thumbnailWindowDivWidth = this.thumbnailWindowSize.x + this.imageThumbSize / 2 - 10 - this.radialMenuSize.x - 25 * this.radialMenuScale; // Should match where "this.thumbnailWindowDiv.style.width" is assigned
>>>>>>> 0ef4b767
				if( thumbEventPos.x >= 0 && thumbEventPos.x <= thumbnailWindowDivWidth ) {
					thumbEventPos.x -= this.thumbnailWindowScrollOffset.x;
					this.buttonOverCount += thumbButton.onEvent(type, user.id, thumbEventPos, data);

					if ( thumbButton.isReleased() && this.scrollOpenContentLock === false && data.button === "left" ) {

						if( this.currentMenuState === "applauncherThumbnailWindow" ) {
							this.loadApplication( thumbButton.getData(), user );
						} else {
							this.loadFileFromServer( thumbButton.getData(), user );
						}

					}
					if ( thumbButton.isPositionOver(user.id, thumbEventPos) ) {
						this.hoverOverText = thumbButton.getData().filename;
						this.hoverOverThumbnail = thumbButton.buttonImage;

						if (thumbButton.buttonImage.lsrc) {
							this.hoverOverThumbnail.src = thumbButton.buttonImage.lsrc;
						}
						this.hoverOverMeta = thumbButton.getData().meta;
					}
					if( thumbButton.isFirstOver() ) { // Only occurs on first pointerMove event over button
						this.redraw();
					}
				}
			}
		}

		// windowInteractionMode = true if any active button has an event over its
		if( type === "pointerPress" && data.button === "left" ) {
			// Press over radial menu, drag menu
			if( position.x > 0 && position.x < this.radialMenuSize.x && position.y > 0 && position.y < this.radialMenuSize.y && this.buttonOverCount === 0 ) {
				this.windowInteractionMode = false;
				this.dragPosition = position;
			}

			if( position.x > this.radialMenuSize.x && position.x < this.thumbnailWindowSize.x && position.y > 0 && position.y < this.thumbnailWindowSize.y ) {
				if( this.dragThumbnailWindow === false ) {
					this.dragThumbnailWindow = true;
					this.thumbnailWindowDragPosition = position;

					this.thumbnailWindowInitialScrollOffset.x = this.thumbnailWindowScrollOffset.x;
					this.thumbnailWindowInitialScrollOffset.y = this.thumbnailWindowScrollOffset.y;
				}
			}
			this.ctx.redraw = true;

			this.scrollOpenContentLock = false;

		} else if( type === "pointerMove" ) {
			if( this.dragThumbnailWindow === true ) {
				// Controls the content window scrolling.
				// Note:Scrolling is +right, -left so offset should always be negative
				if( this.thumbnailWindowScrollOffset.x <= 0 && this.notEnoughThumbnailsToScroll === false ) {
					var scrollDist = 0;

					var nextScrollPos = this.thumbnailWindowScrollOffset;

					nextScrollPos.x += (position.x - this.thumbnailWindowDragPosition.x) * thumbnailScrollScale;
					nextScrollPos.y += (position.y - this.thumbnailWindowDragPosition.y) * thumbnailScrollScale;

					if( nextScrollPos.x > 0 ) {
						nextScrollPos.x = 0;
					}
					if( nextScrollPos.y > 0 ) {
						nextScrollPos.y = 0;
					}

					if( this.thumbnailWindowScrollLock.x === false ) {
						this.thumbnailWindowScrollOffset.x = nextScrollPos.x;
						scrollDist += this.thumbnailWindowInitialScrollOffset.x - this.thumbnailWindowScrollOffset.x;
					}
					if( this.thumbnailWindowScrollLock.y === false ) {
						this.thumbnailWindowScrollOffset.y = nextScrollPos.y;
						scrollDist += this.thumbnailWindowInitialScrollOffset.y - this.thumbnailWindowScrollOffset.y;
					}

					if( scrollDist < 0 ) {
						scrollDist *= -1;
					}
					if( scrollDist >= thumbnailDisableSelectionScrollDistance ) {
						this.scrollOpenContentLock = true;
					}

					this.thumbnailScrollWindowElement.style.left = (this.thumbnailWindowScrollOffset.x).toString() + "px";

					this.thumbnailWindowDragPosition = position;
				} else {
					this.thumbnailWindowScrollOffset.x = 0;
				}
			}

		}
		else if( type === "pointerRelease" ) {
			if( this.windowInteractionMode === false )	{
				this.windowInteractionMode = true;
				this.dragPosition = { x: 0, y: 0 };
			}
			else if( this.dragThumbnailWindow === true ) {
				this.dragThumbnailWindow = false;
			}
		}

	};

	/**
	 * Tells the server to load a file
	 *
	 * @method loadFileFromServer
	 * @param data {} Content information like type and filename
	 * @param user {Integer} userID
	 */
	this.loadFileFromServer = function( data, user ) {
		if( this.sendsToServer === true ) {
			this.wsio.emit("loadFileFromServer", { application: data.application, filename: data.filename, user: user} );
		}
	};

	/**
	 * Tells the server to start an application
	 *
	 * @method loadApplication
	 * @param data {} Application information like filename
	 * @param user {Integer} userID
	 */
	this.loadApplication = function( data, user ) {
		if( this.sendsToServer === true ) {
			this.wsio.emit("loadApplication", { application: data.filename, user: user} );
		}
	};

	/**
	 * Receives the current asset list from server
	 *
	 * @method updateFileList
	 * @param serverFileList {} Server file list
	 */
	this.updateFileList = function(serverFileList) {
		//console.log("updateFileList: ");
		//console.log(serverFileList);

		this.thumbnailButtons = [];
		this.imageThumbnailButtons = [];
		this.videoThumbnailButtons = [];
		this.pdfThumbnailButtons = [];
		this.appThumbnailButtons = [];
		this.sessionThumbnailButtons = [];

		// Server file lists by type
		var imageList = serverFileList.images;
		var pdfList = serverFileList.pdfs;
		var videoList = serverFileList.videos;
		var appList = serverFileList.apps;

		var sessionList = serverFileList.sessions;
		var i = 0;
		var thumbnailButton;
		var customIcon;
		var invalidFilenameRegex = "[:#$%^&@]";

		if( imageList !== null ) {
			var validImages = 0;
			for( i = 0; i < imageList.length; i++ ) {
				if( imageList[i].filename.search("Thumbs.db") === -1 ) {
					thumbnailButton = new ButtonWidget();
					thumbnailButton.init(0, this.thumbScrollWindowctx, null);
					thumbnailButton.setData( {application: "image_viewer", filename: imageList[i].exif.FileName, meta: imageList[i].exif} );
					thumbnailButton.simpleTint = false;

					thumbnailButton.setSize( this.imageThumbSize, this.imageThumbSize );
					thumbnailButton.setHitboxSize( this.imageThumbSize, this.imageThumbSize );

					// Thumbnail image
					if ( imageList[i].exif.SAGE2thumbnail !== null ) {
						customIcon = new Image();
						customIcon.lsrc = imageList[i].exif.SAGE2thumbnail + "_256.jpg";
						customIcon.src = imageList[i].exif.SAGE2thumbnail + "_128.jpg";
						thumbnailButton.setButtonImage( customIcon );
<<<<<<< HEAD
					} else
						thumbnailButton.setButtonImage( radialMenuIcons["images/ui/images.svg"] );

=======
					} else {
						thumbnailButton.setButtonImage( radialMenuIcons["images/ui/images.svg"] );
					}
>>>>>>> 0ef4b767
					// File has a bad filename for thumbnails, set default icon
					if( imageList[i].exif.SAGE2thumbnail.match(invalidFilenameRegex) !== null ) {
						thumbnailButton.setButtonImage( radialMenuIcons["images/ui/images.svg"] );
					}

					this.thumbnailButtons.push(thumbnailButton);
					this.imageThumbnailButtons.push(thumbnailButton);
					validImages++;
				}
			}
		}
		if( pdfList !== null ) {
			for( i = 0; i < pdfList.length; i++ ) {
				thumbnailButton = new ButtonWidget();
				thumbnailButton.init(0, this.thumbScrollWindowctx, null);
				thumbnailButton.setData( {application: "pdf_viewer", filename: pdfList[i].exif.FileName, meta: pdfList[i].exif} );
				thumbnailButton.simpleTint = false;

				thumbnailButton.setSize( this.imageThumbSize, this.imageThumbSize );
				thumbnailButton.setHitboxSize( this.imageThumbSize, this.imageThumbSize );

				// Thumbnail image
				if ( pdfList[i].exif.SAGE2thumbnail !== null ) {
					customIcon = new Image();
					customIcon.lsrc = pdfList[i].exif.SAGE2thumbnail + "_256.jpg";
					customIcon.src = pdfList[i].exif.SAGE2thumbnail + "_128.jpg";
					thumbnailButton.setButtonImage( customIcon );
<<<<<<< HEAD
				} else
					thumbnailButton.setButtonImage( radialMenuIcons["images/ui/pdfs.svg"] );

=======
				} else {
					thumbnailButton.setButtonImage( radialMenuIcons["images/ui/pdfs.svg"] );
				}
>>>>>>> 0ef4b767
				// File has a bad filename for thumbnails, set default icon
				if( pdfList[i].exif.SAGE2thumbnail.match(invalidFilenameRegex) !== null ) {
					thumbnailButton.setButtonImage( radialMenuIcons["images/ui/pdfs.svg"] );
				}

				this.thumbnailButtons.push(thumbnailButton);
				this.pdfThumbnailButtons.push(thumbnailButton);
			}
		}
		if( videoList !== null ) {
			for( i = 0; i < videoList.length; i++ ) {
				thumbnailButton = new ButtonWidget();
				thumbnailButton.init(0, this.thumbScrollWindowctx, null);
				thumbnailButton.setData( {application: "movie_player", filename: videoList[i].exif.FileName, meta: videoList[i].exif} );
				thumbnailButton.simpleTint = false;

				thumbnailButton.setSize( this.imageThumbSize, this.imageThumbSize );
				thumbnailButton.setHitboxSize( this.imageThumbSize, this.imageThumbSize );

				// Thumbnail image
				if ( videoList[i].exif.SAGE2thumbnail !== null ) {
					customIcon = new Image();
					customIcon.lsrc = videoList[i].exif.SAGE2thumbnail + "_256.jpg";
					customIcon.src = videoList[i].exif.SAGE2thumbnail + "_128.jpg";
					//console.log("uploads/assets/"+imageList[i].exif.SAGE2thumbnail);
					thumbnailButton.setButtonImage( customIcon );
<<<<<<< HEAD
				} else
					thumbnailButton.setButtonImage( radialMenuIcons["images/ui/videos.svg"] );

=======
				} else {
					thumbnailButton.setButtonImage( radialMenuIcons["images/ui/videos.svg"] );
				}
>>>>>>> 0ef4b767
				// File has a bad filename for thumbnails, set default icon
				if( videoList[i].exif.SAGE2thumbnail.match(invalidFilenameRegex) !== null ) {
					thumbnailButton.setButtonImage( radialMenuIcons["images/ui/videos.svg"] );
				}

				this.thumbnailButtons.push(thumbnailButton);
				this.videoThumbnailButtons.push(thumbnailButton);
			}
		}
		if( appList !== null ) {
			for( i = 0; i < appList.length; i++ ) {
				thumbnailButton = new ButtonWidget();
				thumbnailButton.init(0, this.thumbScrollWindowctx, null);
				thumbnailButton.setData( {application: "custom_app", filename: appList[i].exif.FileName, meta: appList[i].exif} );
				thumbnailButton.simpleTint = false;
				thumbnailButton.useBackgroundColor = false;

				thumbnailButton.setSize( this.imageThumbSize * 2, this.imageThumbSize * 2 );
				thumbnailButton.setHitboxSize( this.imageThumbSize * 2, this.imageThumbSize * 2 );

				if ( appList[i].exif.SAGE2thumbnail !== null ) {
					customIcon = new Image();
					customIcon.lsrc = appList[i].exif.SAGE2thumbnail + "_256.jpg";
					customIcon.src = appList[i].exif.SAGE2thumbnail + "_128.jpg";
					thumbnailButton.setButtonImage( customIcon );
<<<<<<< HEAD
				} else
					thumbnailButton.setButtonImage( radialMenuIcons["images/ui/applauncher.svg"] );

=======
				} else {
					thumbnailButton.setButtonImage( radialMenuIcons["images/ui/applauncher.svg"] );
				}
>>>>>>> 0ef4b767
				// File has a bad filename for thumbnails, set default icon
				if( appList[i].exif.SAGE2thumbnail.match(invalidFilenameRegex) !== null ) {
					thumbnailButton.setButtonImage( radialMenuIcons["images/ui/applauncher.svg"] );
				}

				this.thumbnailButtons.push(thumbnailButton);
				this.appThumbnailButtons.push(thumbnailButton);
			}
		}
		if( sessionList !== null ) {
			for( i = 0; i < sessionList.length; i++ ) {
				thumbnailButton = new ButtonWidget();
				thumbnailButton.init(0, this.thumbScrollWindowctx, null);
				thumbnailButton.setData( {application: "load_session", filename: sessionList[i].exif.FileName, meta: sessionList[i].exif} );
				thumbnailButton.setButtonImage( radialMenuIcons["images/ui/loadsession.svg"] );
				thumbnailButton.simpleTint = false;

				thumbnailButton.setSize( this.imageThumbSize, this.imageThumbSize );
				thumbnailButton.setHitboxSize( this.imageThumbSize, this.imageThumbSize );

				this.thumbnailButtons.push(thumbnailButton);
				this.sessionThumbnailButtons.push(thumbnailButton);
			}
		}

		this.updateThumbnailPositions();
	};

	/**
	 * Helper function for arranging thumbnails
	 *
	 * @method setThumbnailPosition
	 * @param thumbnailSourceList {} List of thumbnails
	 * @param imageThumbnailSize {Float} width of thumbnail in pixels
	 * @param thumbSpacer {Float} space between thumbnails in pixels
	 * @param maxRows {Integer} maximum thumbnails per row
	 * @param neededColumns {Integer} calculated number of columns needed
	 */
	this.setThumbnailPosition = function( thumbnailSourceList, imageThumbnailSize, thumbnailSpacer, maxRows, neededColumns ) {
		var curRow = 0;
		var curColumn = 0;

		this.thumbnailScrollWindowElement.width = (imageThumbnailSize + thumbSpacer) * neededColumns;
		for( var i = 0; i < thumbnailSourceList.length; i++ ) {
			var currentButton = thumbnailSourceList[i];


			if( curColumn + 1 > neededColumns ) {
				curColumn = 0;

				if( curRow < maxRows - 1 ) {
					curRow++;
				}
			}
			currentButton.setPosition( curColumn * (imageThumbnailSize + thumbnailSpacer), curRow * (imageThumbnailSize + thumbnailSpacer) );
			curColumn++;
		}
	};

	/**
	 * Recalculates the thumbnail positions
	 *
	 * @method updateThumbnailPositions
	 */
	this.updateThumbnailPositions = function() {
		//{ x: 1224, y: 860 };

		var thumbWindowSize = this.thumbnailWindowSize;

		// maxRows is considered a "hard" limit based on the thumbnail and window size.
		// If maxRows and maxCols is exceeded, then maxCols is expanded as needed.
		var maxRows = Math.floor((thumbWindowSize.y - this.thumbnailWindowPosition.y) / (this.imageThumbSize + thumbSpacer));
		var maxCols = Math.floor((thumbWindowSize.x - this.thumbnailWindowPosition.x) / (this.imageThumbSize + thumbSpacer));

		var neededColumns = maxRows;

		if( this.currentMenuState === "imageThumbnailWindow" ) {
			if( this.imageThumbnailButtons.length > (maxRows * maxCols) ) {
				neededColumns = Math.ceil(this.imageThumbnailButtons.length / maxRows );
			}
		} else if( this.currentMenuState === "pdfThumbnailWindow" ) {
			if( this.pdfThumbnailButtons.length > (maxRows * maxCols) ) {
				neededColumns = Math.ceil(this.pdfThumbnailButtons.length / maxRows );
			}
		} else if( this.currentMenuState === "videoThumbnailWindow" ) {
			if( this.videoThumbnailButtons.length > (maxRows * maxCols) ) {
				neededColumns = Math.ceil(this.videoThumbnailButtons.length / maxRows );
			}
		} else if( this.currentMenuState === "sessionThumbnailWindow" ) {
			if( this.sessionThumbnailButtons.length > (maxRows * maxCols) ) {
				neededColumns = Math.ceil(this.sessionThumbnailButtons.length / maxRows );
			}
		}

		//var maxScrollPosX = this.thumbnailWindowPosition.x - (maxCols - neededColumns + 2) * (this.imageThumbSize + thumbSpacer);

		// Special thumbnail size for custom apps
		if( this.currentMenuState === "applauncherThumbnailWindow" ) {
			maxRows = Math.floor((this.thumbnailWindowSize.y - this.thumbnailWindowPosition.y) / (this.imageThumbSize * 2 + thumbSpacer));
			maxCols = Math.floor((this.thumbnailWindowSize.x - this.thumbnailWindowPosition.x) / (this.imageThumbSize * 2 + thumbSpacer));
			neededColumns = Math.ceil(this.appThumbnailButtons.length / maxRows );
		}

		this.thumbnailGridSize = { x: maxRows, y: maxCols };
		if( neededColumns > maxRows ) {
			this.notEnoughThumbnailsToScroll = false;
		} else {
			this.notEnoughThumbnailsToScroll = true;
			this.thumbnailWindowScrollOffset.x = 0;
			this.thumbnailScrollWindowElement.style.left = (this.thumbnailWindowScrollOffset.x).toString() + "px";
		}

		if( this.currentMenuState === "imageThumbnailWindow" ) {
			this.setThumbnailPosition( this.imageThumbnailButtons, this.imageThumbSize, thumbSpacer, maxRows, neededColumns );
		}

		if( this.currentMenuState === "pdfThumbnailWindow" ) {
			this.setThumbnailPosition( this.pdfThumbnailButtons, this.imageThumbSize, thumbSpacer, maxRows, neededColumns );
		}

		if( this.currentMenuState === "videoThumbnailWindow" ) {
			this.setThumbnailPosition( this.videoThumbnailButtons, this.imageThumbSize, thumbSpacer, maxRows, neededColumns );
		}

		if( this.currentMenuState === "applauncherThumbnailWindow" ) {
			this.setThumbnailPosition( this.appThumbnailButtons, this.imageThumbSize * 2, thumbSpacer, maxRows, neededColumns );
		}

		if( this.currentMenuState === "sessionThumbnailWindow" ) {
			this.setThumbnailPosition( this.sessionThumbnailButtons, this.imageThumbSize, thumbSpacer, maxRows, neededColumns );
		}
	};

}

/**
 * ButtonWidget used for menu and thumbnail buttons
 *
 * @class ButtonWidget
 * @constructor
 */
function ButtonWidget() {
	//this.element = null;
	this.ctx = null;
	this.resrcPath = null;

	this.posX = 100;
	this.posY = 100;
	this.angle = 0;
	this.width = imageThumbSize;
	this.height = imageThumbSize;

	this.hitboxWidth = imageThumbSize;
	this.hitboxheight = imageThumbSize;

	this.defaultColor = "rgba(210, 210, 210, 1.0)";
	this.mouseOverColor = "rgba(210, 210, 10, 1.0 )";
	this.clickedColor = "rgba(10, 210, 10, 1.0 )";
	this.pressedColor = "rgba(10, 210, 210, 1.0 )";

	this.releasedColor = "rgba(10, 10, 210, 1.0 )";

	this.litColor = "rgba(10, 210, 210, 1.0 )";

	this.buttonImage = null;
	this.overlayImage = null;

	this.useBackgroundColor = true;
	this.useEventOverColor = false;
	this.simpleTint = false;

	this.alignment = "left";
	this.hitboxShape = "box";

	this.isLit = false;
	this.isHoveredOver = false;

	// Button states:
	// -2 = Hidden (and Disabled)
	// -1 = Disabled (Visible, but ignores events - eventually will be dimmed?)
	// 0  = Idle
	// 1  = First over
	// 2  = Pressed
	// 3  = Held
	// 4  = Released
	// 5	= Lit
	// 6	= Over
	this.state = 0;

	this.buttonData = {};

	this.init = function(id, ctx, resrc) {
		//this.element = document.getElementById(id);
		this.ctx = ctx;
		this.resrcPath = resrc;

		this.tintImage = document.createElement("canvas");
		//console.log("ButtonWidget init()");
	};

	this.setPosition = function( x, y ) {
		this.posX = x;
		this.posY = y;
	};

	this.setRotation = function( a ) {
		this.angle = a;
	};

	this.setData = function( data ) {
		this.buttonData = data;
	};

	this.setButtonImage = function( image ) {
		this.buttonImage = image;
	};

	this.setOverlayImage = function( overlayImage, scale ) {
		this.overlayImage = overlayImage;
		this.overlayScale = scale;
	};

	this.setSize = function( w, h ) {
		this.width = w;
		this.height = h;
	};

	this.setHitboxSize = function( w, h ) {
		this.hitboxWidth = w;
		this.hitboxheight = h;
	};

	this.getData = function() {
		return this.buttonData;
	};

	this.draw = function() {
		if( this.state === -2 ) { // Button is hidden
			return;
		}
		// Default - align "left"
		var translate = { x: this.posX, y: this.posY };
		var offsetHitbox = { x: 0, y: 0 };
		var offset = { x: 0, y: 0 };

		if( this.alignment === "centered" ) {
			offset = { x: -this.width / 2, y: -this.height / 2 };
			offsetHitbox = { x: -this.hitboxWidth / 2, y: -this.hitboxWidth / 2 };
		}

		this.ctx.save();
		this.ctx.translate( translate.x, translate.y );

<<<<<<< HEAD
=======
		if( this.useBackgroundColor ) {
			if( this.state === 5 ) {
				this.ctx.fillStyle = this.litColor;
			} else {
				this.ctx.fillStyle = this.defaultColor;
			}
			if( this.hitboxShape === "box" ) {
				this.ctx.fillRect(offsetHitbox.x, offsetHitbox.y, this.hitboxWidth, this.hitboxheight);
			}
			//else if( this.hitboxShape === "circle" ) {
				//this.ctx.arc(0, 0, this.hitboxWidth/2,0,2*Math.PI);
				//this.ctx.fillStyle = this.defaultColor;
				//this.ctx.fill();
			//}
		}
>>>>>>> 0ef4b767
		if( this.state === 1 ) {
			this.ctx.fillStyle = this.mouseOverColor;
		}
		else if( this.state === 3 ) {
			this.ctx.fillStyle = this.clickedColor;
			//this.state = 2; // Pressed state
		}
		else if( this.state === 2 ) {
			this.ctx.fillStyle = this.pressedColor;
		}
		else if( this.state === 4 ) {
			this.ctx.fillStyle = this.releasedColor;
			//this.state = 1;
		}

		// Draw icon aligned centered
		if( this.buttonImage !== null ) {
			//this.ctx.rotate( this.angle );

			// draw the original image
			this.ctx.drawImage( this.buttonImage, offset.x, offset.y, this.width, this.height );

			if( this.state === 5 ) {
				this.drawTintImage( this.buttonImage, offset, this.width, this.height, this.litColor, 0.5 );
			} else if( this.state === 1 ) {
				this.drawTintImage( this.buttonImage, offset, this.width, this.height, this.mouseOverColor, 0.8 );
			}
			/*
			// Tint the image
			if( this.state !== 0 ) {
				if( this.simpleTint ) {
					this.ctx.fillRect(offsetHitbox.x, offsetHitbox.y, this.hitboxWidth, this.hitboxheight);
				}
				else {
					if( this.state !== 5 && this.useEventOverColor) {
						this.drawTintImage( this.buttonImage, offset, this.width, this.height, this.ctx.fillStyle, 0.8 );
					}
				}
			}
			*/
		}
		this.ctx.restore();

		if( this.overlayImage !== null ) {
			this.ctx.save();
			this.ctx.translate( translate.x, translate.y );
			this.ctx.drawImage( this.overlayImage, -this.width * this.overlayScale / 2, -this.height * this.overlayScale / 2, this.width * this.overlayScale, this.height * this.overlayScale);
			this.ctx.restore();
		}
	};

	this.drawTintImage = function( image, offset, width, height, color, alpha ) {
		// Tint the image (Part 1)
		// create offscreen buffer,
		this.tintImage.width = width;
		this.tintImage.height = height;
		var bx = this.tintImage.getContext("2d");

		// fill offscreen buffer with the tint color
		bx.fillStyle = color;
		bx.fillRect(0, 0, this.tintImage.width, this.tintImage.height);

		// destination atop makes a result with an alpha channel identical to fg, but with all pixels retaining their original color *as far as I can tell*
		bx.globalCompositeOperation = "destination-atop";
		bx.drawImage(image, 0, 0, width, height );

		//then set the global alpha to the amound that you want to tint it, and draw the buffer directly on top of it.
		this.ctx.globalAlpha = alpha;

		// draw the tinted overlay
		this.ctx.drawImage( this.tintImage, offset.x, offset.y, width, height );
	};

	this.onEvent = function( type, user, position, data ) {
		if( this.state < 0 ) {// Button is disabled or hidden
			return 0;
		}

		if( this.isPositionOver( user, position ) ) {
			this.mouseOverColor = data.color;

			if( type === "pointerPress" && this.state !== 2 ) {
				this.state = 3; // Click state
				if( this.useEventOverColor ) {
					this.ctx.redraw = true;
				}
			} else if( type === "pointerRelease" ) {
				this.state = 4;
				if( this.useEventOverColor ) {
					this.ctx.redraw = true;
				}
			} else if( type === "pointerMove" ) {
				if( this.state !== 1 ) {
					this.state = 1;
					if( this.useEventOverColor ) {
						this.ctx.redraw = true;
					}
				}
				else if( this.state === 1 ) {
					//this.state = 6;

				}
			}

			/*else if( this.state !== 2 ) {
				if( this.state !== 1 ) {
					this.state = 5;
					if( this.useEventOverColor ) {
						this.ctx.redraw = true;
					}
				}
				else {
					this.state = 1;
				}
			}*/
			return 1;
		} else {
			if( this.isLit === false ) {
				if( this.state !== 0 && this.useEventOverColor ) {
					this.ctx.redraw = true;
				}
				this.state = 0;
			}
			return 0;
		}
	};
<<<<<<< HEAD
	
	this.setButtonState = function(state) {
		console.log("button set to "+state);
		this.state = state;
		this.ctx.redraw = true;
	};
	
=======

	this.setButtonState = function(state) {
		this.state = state;
		this.ctx.redraw = true;
	};

>>>>>>> 0ef4b767
	this.isPositionOver = function(id, position) {
		var x = position.x;
		var y = position.y;

		if( this.alignment === "centered" && this.hitboxShape === "box" ) {
			x += this.hitboxWidth / 2;
			y += this.hitboxheight / 2;
		}

		if( this.hitboxShape === "box" ) {
			if( x >= this.posX && x <= this.posX + this.hitboxWidth && y >= this.posY && y <= this.posY + this.hitboxheight ) {
				return true;
			} else {
					return false;
			}

		} else if( this.hitboxShape === "circle" ) {
			var distance = Math.sqrt( Math.pow(Math.abs( x - this.posX ), 2) + Math.pow(Math.abs( y - this.posY ), 2) );

			if( distance <= this.hitboxWidth / 2 ) {
				return true;
			} else {
				return false;
			}
		}
	};

	this.isFirstOver = function() {
		if ( this.state === 1 ) {
			return true;
		} else {
			return false;
		}
	};

	this.isOver = function() {
		if ( this.state === 1 || this.state === 6 ) {
			return true;
		} else {
			return false;
		}
	};

	this.isClicked = function() {
		if ( this.state === 3 ) {
			this.state = 2;
			return true;
		} else {
			return false;
		}
	};

	this.isReleased = function() {
		if ( this.state === 4 ) {
			this.state = 0;
			return true;
		} else {
			return false;
		}
	};

	this.isHidden = function() {
		if ( this.state === -2 ) {
			return true;
		} else {
			return false;
		}
	};

	this.isDisabled = function() {
		if ( this.state === -1 ) {
			return true;
		} else {
			return false;
		}
	};

	this.setHidden = function(val) {
		if ( val ) {
			this.state = -2;
		} else {
			this.state = 0;
		}
	};

	this.setDisabled = function(val) {
		if ( val ) {
			this.state = -1;
		} else {
			this.state = 0;
		}
	};
}<|MERGE_RESOLUTION|>--- conflicted
+++ resolved
@@ -50,11 +50,7 @@
 function loadImageIcon(src) {
 	var newIcon = new Image();
 	newIcon.src = src;
-<<<<<<< HEAD
-	radialMenuIcons[src] =  newIcon;
-=======
 	radialMenuIcons[src] = newIcon;
->>>>>>> 0ef4b767
 }
 
 var radialButtonIcon = new Image();
@@ -75,19 +71,11 @@
 loadImageIcon("images/ui/applauncher.svg");
 loadImageIcon("images/ui/loadsession.svg");
 loadImageIcon("images/ui/savesession.svg");
-<<<<<<< HEAD
-loadImageIcon("images/ui/arrangement.svg")
-
-// Level 2 radial icons
-loadImageIcon("images/ui/clearcontent.svg")
-loadImageIcon("images/ui/tilecontent.svg")
-=======
 loadImageIcon("images/ui/arrangement.svg");
 
 // Level 2 radial icons
 loadImageIcon("images/ui/clearcontent.svg");
 loadImageIcon("images/ui/tilecontent.svg");
->>>>>>> 0ef4b767
 
 /**
  * Radial menu and Thumbnail Content Window
@@ -110,10 +98,7 @@
 	// This is the number of thumbnails in the window WITHOUT scrolling
 	this.thumbnailGridSize = { x: 10, y: 10 }; // Overwritten in setThumbnailPosition().
 
-<<<<<<< HEAD
-=======
 	this.level0Buttons = [];
->>>>>>> 0ef4b767
 	this.level1Buttons = [];
 	this.level2Buttons = [];
 
@@ -176,26 +161,16 @@
 		this.thumbnailWindowSize.y = data.thumbnailWindowSize.y;
 		this.imageThumbSize = imageThumbSize * this.radialMenuScale;
 
-<<<<<<< HEAD
-		this.textHeaderHeight = 32  * this.radialMenuScale;
-=======
 		this.textHeaderHeight = 32 * this.radialMenuScale;
->>>>>>> 0ef4b767
 
 		this.element = document.getElementById(this.id + "_menu"); // gets because pointer is assumed to be created with initial connection (else createElement( canvas tag)
 		this.ctx = this.element.getContext("2d");
 
 		this.resrcPath = "images/radialMenu/";
 
-<<<<<<< HEAD
-		this.menuID = this.id+"_menu";
-		this.currentMenuState = 'radialMenu';
-		this.currentRadialState = 'radialMenu';
-=======
 		this.menuID = this.id + "_menu";
 		this.currentMenuState = "radialMenu";
 		this.currentRadialState = "radialMenu";
->>>>>>> 0ef4b767
 
 		this.settingMenuOpen = false;
 
@@ -211,11 +186,7 @@
 
 		this.notEnoughThumbnailsToScroll = false; // Flag to stop scrolling if there are not enough thumbnails
 		this.dragThumbnailWindow = false;
-<<<<<<< HEAD
-		this.thumbnailWindowPosition = { x: (this.radialMenuCenter.x * 2 + this.imageThumbSize/2), y: 30 * this.radialMenuScale };
-=======
 		this.thumbnailWindowPosition = { x: (this.radialMenuCenter.x * 2 + this.imageThumbSize / 2), y: 30 * this.radialMenuScale };
->>>>>>> 0ef4b767
 		this.thumbnailWindowDragPosition = { x: 0, y: 0 };
 		this.thumbnailWindowScrollOffset = { x: 0, y: 0 };
 		this.thumbnailWindowInitialScrollOffset = { x: 0, y: 0 };
@@ -250,116 +221,13 @@
 
 		// Create buttons
 		// icon, useBackgroundColor, buttonSize, hitboxSize, alignment, hitboxType, radialAnglePos, radialDistance
-<<<<<<< HEAD
-		this.radialDragButton = this.createRadialButton( radialDragIcon, false, 500, this.imageThumbSize, 'centered', 'circle', 0, 0 );
-
-		this.radialCenterButton = this.createRadialButton( radialButtonIcon, false, menuButtonSize, menuButtonHitboxSize, 'centered', 'circle', 0, 0 );
+		this.radialDragButton = this.createRadialButton( radialDragIcon, false, 500, this.imageThumbSize, "centered", "circle", 0, 0 );
+
+		this.radialCenterButton = this.createRadialButton( radialButtonIcon, false, menuButtonSize, menuButtonHitboxSize, "centered", "circle", 0, 0 );
 
 		// Generate the radial menu buttons as specified by the server
 		for (var buttonName in data.layout) {
 			var buttonInfo = data.layout[buttonName];
-			
-			this.addRadialMenuButton(buttonName, radialMenuIcons[buttonInfo.icon], overlayIconScale, {buttonSize: menuButtonSize, hitboxSize: menuButtonHitboxSize, shape: 'circle'}, 'centered', buttonInfo.radialPosition, buttonInfo.radialLevel);
-		}
-
-		/*
-		this.radialRemoteSitesButton = this.addRadialMenuButton("radialRemoteSitesButton", idleRemoteSitesIcon, overlayIconScale, {buttonSize: menuButtonSize, hitboxSize: menuButtonHitboxSize, shape: 'circle'}, 'centered', 0, 1);
-		this.radialRemoteSitesButton.setHidden(true);
-
-		this.radialPDFButton = this.addRadialMenuButton("radialPDFButton", idlePDFIcon, overlayIconScale, {buttonSize: menuButtonSize, hitboxSize: menuButtonHitboxSize, shape: 'circle'}, 'centered', 1, 1);
-
-		this.radialImageButton = this.addRadialMenuButton("radialImageButton", idleImageIcon, overlayIconScale, {buttonSize: menuButtonSize, hitboxSize: menuButtonHitboxSize, shape: 'circle'}, 'centered', 2, 1);
-
-		this.radialVideoButton = this.addRadialMenuButton("radialVideoButton", idleVideoIcon, overlayIconScale, {buttonSize: menuButtonSize, hitboxSize: menuButtonHitboxSize, shape: 'circle'}, 'centered', 3, 1);
-
-		this.radialAppButton = this.addRadialMenuButton("radialAppButton", idleAppIcon, overlayIconScale, {buttonSize: menuButtonSize, hitboxSize: menuButtonHitboxSize, shape: 'circle'}, 'centered', 4, 1);
-
-		this.radialSessionButton = this.addRadialMenuButton("radialSessionButton", idleSessionIcon, overlayIconScale, {buttonSize: menuButtonSize, hitboxSize: menuButtonHitboxSize, shape: 'circle'}, 'centered', 5, 1);
-
-		this.radialSaveSessionButton = this.addRadialMenuButton("radialSaveSessionButton", idleSaveSessionIcon, overlayIconScale, {buttonSize: menuButtonSize, hitboxSize: menuButtonHitboxSize, shape: 'circle'}, 'centered', 6, 1);
-
-		this.radialSettingsButton = this.addRadialMenuButton("radialSettingsButton", idleSettingsIcon, overlayIconScale, {buttonSize: menuButtonSize, hitboxSize: menuButtonHitboxSize, shape: 'circle'}, 'centered', 7.5, 1);
-
-		this.radialCloseButton = this.addRadialMenuButton("radialCloseButton", idleExitIcon, overlayIconScale, {buttonSize: menuButtonSize, hitboxSize: menuButtonHitboxSize, shape: 'circle'}, 'centered', 8.5, 1);
-
-		// Radial level 2 (Not currently used + really old way of creating buttons)
-		var menu2ButtonSize = 140;
-		var menuLevel2Radius = menuRadius + menuButtonSize/2 + 10;
-
-		this.radial2CloseAllButton = this.createRadialButton( radialButtonIcon, false, menuButtonSize, menuButtonHitboxSize, 'centered', 'circle', 7.875, menuLevel2Radius );
-		this.radial2CloseAllButton.setOverlayImage( idleCloseAllIcon, overlayIconScale );
-
-		this.radial2TileButton = this.createRadialButton( radialButtonIcon, false, menuButtonSize, menuButtonHitboxSize, 'centered', 'circle', 7.175, menuLevel2Radius );
-		this.radial2TileButton.setOverlayImage( idleTileIcon, overlayIconScale );
-
-		this.radial2ImageButton = new ButtonWidget();
-		this.radial2ImageButton.init(0, this.ctx, null);
-		this.radial2ImageButton.setButtonImage( radialButtonIcon );
-		this.radial2ImageButton.useBackgroundColor = false;
-		this.radial2ImageButton.setOverlayImage( idleImageIcon, overlayIconScale * menuButtonSize/menu2ButtonSize );
-
-		this.radial2PDFButton = new ButtonWidget();
-		this.radial2PDFButton.init(0, this.ctx, null);
-		this.radial2PDFButton.setButtonImage( radialButtonIcon );
-		this.radial2PDFButton.useBackgroundColor = false;
-		this.radial2PDFButton.setOverlayImage( idlePDFIcon, overlayIconScale * menuButtonSize/menu2ButtonSize );
-
-		this.radial2VideoButton = new ButtonWidget();
-		this.radial2VideoButton.init(0, this.ctx, null);
-		this.radial2VideoButton.setButtonImage( radialButtonIcon );
-		this.radial2VideoButton.useBackgroundColor = false;
-		this.radial2VideoButton.setOverlayImage( idleVideoIcon, overlayIconScale * menuButtonSize/menu2ButtonSize );
-
-		this.radial2AppButton = new ButtonWidget();
-		this.radial2AppButton.init(0, this.ctx, null);
-		this.radial2AppButton.setButtonImage( radialButtonIcon );
-		this.radial2AppButton.useBackgroundColor = false;
-		this.radial2AppButton.setOverlayImage( idleAppIcon, overlayIconScale * menuButtonSize/menu2ButtonSize );
-
-
-		this.radial2ImageButton.setSize( menu2ButtonSize, menu2ButtonSize );
-		this.radial2PDFButton.setSize( menu2ButtonSize, menu2ButtonSize );
-		this.radial2VideoButton.setSize( menu2ButtonSize, menu2ButtonSize );
-		this.radial2AppButton.setSize( menu2ButtonSize, menu2ButtonSize );
-
-
-		this.radial2ImageButton.setHitboxSize( menuButtonHitboxSize, menuButtonHitboxSize );
-		this.radial2PDFButton.setHitboxSize( menuButtonHitboxSize, menuButtonHitboxSize );
-		this.radial2VideoButton.setHitboxSize( menuButtonHitboxSize, menuButtonHitboxSize );
-		this.radial2AppButton.setHitboxSize( menuButtonHitboxSize, menuButtonHitboxSize );
-
-		this.radial2ImageButton.alignment = 'centered';
-		this.radial2PDFButton.alignment = 'centered';
-		this.radial2VideoButton.alignment = 'centered';
-		this.radial2AppButton.alignment = 'centered';
-		this.radial2CloseAllButton.alignment = 'centered';
-		this.radial2TileButton.alignment = 'centered';
-
-		angle = (initAngle + angleSeparation * 1) * (Math.PI/180);
-		this.radial2ImageButton.setPosition( this.radialMenuCenter.x - menuLevel2Radius * Math.cos(angle), this.radialMenuCenter.y - menuLevel2Radius * Math.sin(angle) );
-		this.radial2ImageButton.setRotation( angle - Math.PI/2 );
-
-		angle = (initAngle + angleSeparation * 0) * (Math.PI/180);
-		this.radial2PDFButton.setPosition( this.radialMenuCenter.x - menuLevel2Radius * Math.cos(angle), this.radialMenuCenter.y - menuLevel2Radius * Math.sin(angle) );
-		this.radial2PDFButton.setRotation( angle - Math.PI/2 );
-
-		angle = (initAngle + angleSeparation * 2) * (Math.PI/180);
-		this.radial2VideoButton.setPosition( this.radialMenuCenter.x - menuLevel2Radius * Math.cos(angle), this.radialMenuCenter.y - menuLevel2Radius * Math.sin(angle) );
-		this.radial2VideoButton.setRotation( angle - Math.PI/2 );
-
-		angle = (initAngle + angleSeparation * 3) * (Math.PI/180);
-		this.radial2AppButton.setPosition( this.radialMenuCenter.x - menuLevel2Radius * Math.cos(angle), this.radialMenuCenter.y - menuLevel2Radius * Math.sin(angle) );
-		this.radial2AppButton.setRotation( angle - Math.PI/2 );
-		*/
-
-=======
-		this.radialDragButton = this.createRadialButton( radialDragIcon, false, 500, this.imageThumbSize, "centered", "circle", 0, 0 );
-
-		this.radialCenterButton = this.createRadialButton( radialButtonIcon, false, menuButtonSize, menuButtonHitboxSize, "centered", "circle", 0, 0 );
-
-		// Generate the radial menu buttons as specified by the server
-		for (var buttonName in data.layout) {
-			var buttonInfo = data.layout[buttonName];
 
 			this.addRadialMenuButton(buttonName, radialMenuIcons[buttonInfo.icon], overlayIconScale, {buttonSize: menuButtonSize, hitboxSize: menuButtonHitboxSize, shape: "circle"}, "centered", buttonInfo.radialPosition, buttonInfo.radialLevel);
 		}
@@ -378,21 +246,7 @@
 		}
 		this.radialMenuButtons[buttonID].setButtonState(state);
 		this.draw();
->>>>>>> 0ef4b767
-	};
-	
-	/**
-	 * Sets the state of a radial menu button
-	 *
-	 * @method createRadialButton
-	 * @param buttonID
-	 * @param state
-	 */
-	this.setRadialButtonState = function(buttonID, state) {
-		console.log("setRadialButtonState");
-		this.radialMenuButtons[buttonID].setButtonState(state);
-		this.draw();
-	}
+	};
 
 	/**
 	 * Helper function for creating a radial button (more generic than addRadialMenuButton)
@@ -421,15 +275,9 @@
 		button.alignment = alignment;
 		button.hitboxShape = hitboxShape;
 
-<<<<<<< HEAD
-		angle = (initAngle + angleSeparation * radialPos) * (Math.PI/180);
-		button.setPosition( this.radialMenuCenter.x - buttonRadius * this.radialMenuScale  * Math.cos(angle), this.radialMenuCenter.y - buttonRadius * this.radialMenuScale * Math.sin(angle) );
-		button.setRotation( angle - Math.PI/2 );
-=======
 		angle = (initAngle + angleSeparation * radialPos) * (Math.PI / 180);
 		button.setPosition( this.radialMenuCenter.x - buttonRadius * this.radialMenuScale * Math.cos(angle), this.radialMenuCenter.y - buttonRadius * this.radialMenuScale * Math.sin(angle) );
 		button.setRotation( angle - Math.PI / 2 );
->>>>>>> 0ef4b767
 
 		return button;
 	};
@@ -468,10 +316,7 @@
 		this.thumbScrollWindowctx.redraw = true;
 
 		this.draw();
-<<<<<<< HEAD
-=======
 		this.drawThumbnailWindow();
->>>>>>> 0ef4b767
 	};
 
 	/**
@@ -501,33 +346,6 @@
 
 		this.radialDragButton.draw();
 
-<<<<<<< HEAD
-		if( this.currentMenuState !== 'radialMenu' ) {
-			// line from radial menu to thumbnail window
-			this.ctx.beginPath();
-			this.ctx.moveTo( this.radialMenuCenter.x + menuButtonSize/4 * this.radialMenuScale, this.radialMenuCenter.y );
-			this.ctx.lineTo( this.thumbnailWindowPosition.x - 18  * this.radialMenuScale, this.radialMenuCenter.y );
-			this.ctx.strokeStyle = '#ffffff';
-			this.ctx.lineWidth = 5 * this.radialMenuScale;
-			this.ctx.stroke();
-		}
-
-		// draw lines to each button
-		for( var i=0; i<this.level1Buttons.length; i++) {
-
-			if( this.level1Buttons[i].isHidden() === false ) {
-				this.ctx.beginPath();
-
-				//this.ctx.moveTo(this.radialMenuCenter.x, this.radialMenuCenter.y);
-				//this.ctx.lineTo(this.level1Buttons[i].posX, this.level1Buttons[i].posY);
-
-				// We're adding -Math.PI/2 since angle also accounts for the initial orientation of the button image
-				this.ctx.moveTo(this.radialMenuCenter.x + (menuButtonSize/4 * this.radialMenuScale) * Math.cos(this.level1Buttons[i].angle-Math.PI/2), this.radialMenuCenter.y + (menuButtonSize/4 * this.radialMenuScale) * Math.sin(this.level1Buttons[i].angle-Math.PI/2));
-
-				this.ctx.lineTo(this.level1Buttons[i].posX + (menuButtonSize/4 * this.radialMenuScale) * Math.cos(this.level1Buttons[i].angle+Math.PI/2), this.level1Buttons[i].posY + (menuButtonSize/4 * this.radialMenuScale) * Math.sin(this.level1Buttons[i].angle+Math.PI/2));
-
-				this.ctx.strokeStyle = '#ffffff';
-=======
 		if( this.currentMenuState !== "radialMenu" ) {
 			// line from radial menu to thumbnail window
 			this.ctx.beginPath();
@@ -550,18 +368,11 @@
 				this.ctx.lineTo(this.level1Buttons[i].posX + (menuButtonSize / 4 * this.radialMenuScale) * Math.cos(this.level1Buttons[i].angle + Math.PI / 2), this.level1Buttons[i].posY + (menuButtonSize / 4 * this.radialMenuScale) * Math.sin(this.level1Buttons[i].angle + Math.PI / 2));
 
 				this.ctx.strokeStyle = "#ffffff";
->>>>>>> 0ef4b767
 				this.ctx.lineWidth = 5 * this.radialMenuScale;
 				this.ctx.stroke();
 			}
 		}
 
-<<<<<<< HEAD
-		this.radialCenterButton.draw();
-		
-		var i = 0;
-		if( this.currentRadialState === 'radialMenu' ) {
-=======
 		if( this.level0Buttons.length === 0 ) {
 			this.radialCenterButton.draw();
 		}
@@ -569,36 +380,10 @@
 			for ( i = 0; i < this.level0Buttons.length; i++ ) {
 				this.level0Buttons[i].draw();
 			}
->>>>>>> 0ef4b767
 			for ( i = 0; i < this.level1Buttons.length; i++ ) {
 				this.level1Buttons[i].draw();
 			}
 		}
-<<<<<<< HEAD
-		
-		/*
-		this.radialCloseButton.draw();
-		this.radialSettingsButton.draw();
-
-		if( this.settingMenuOpen ) {
-			this.radial2CloseAllButton.draw();
-			this.radial2TileButton.draw();
-		}
-
-		if( this.currentRadialState === 'radialMenu' ) {
-			this.radialMenuButtons.radialRemoteSitesButton.draw();
-			this.radialMenuButtons.radialImageButton.draw();
-			this.radialMenuButtons.radialPDFButton.draw();
-			this.radialMenuButtons.radialVideoButton.draw();
-			this.radialMenuButtons.radialAppButton.draw();
-			this.radialMenuButtons.radialSessionButton.draw();
-			this.radialMenuButtons.radialSaveSessionButton.draw();
-
-			this.thumbnailWindowDiv.style.backgroundColor = "rgba(10,50,200,0.0)";
-		}
-		*/
-		
-=======
 
 		this.drawThumbnailWindow();
 
@@ -623,7 +408,6 @@
 			this.thumbScrollWindowctx.fillStyle = this.ctx.fillStyle;
 		}
 
->>>>>>> 0ef4b767
 		// Thumbnail window
 		if( this.currentMenuState !== "radialMenu" ) {
 			this.thumbnailWindowDiv.style.backgroundColor = "rgba(5,5,5,0.5)";
@@ -674,54 +458,31 @@
 
 			// Thumbnail window - Title bar
 			this.ctx.beginPath();
-<<<<<<< HEAD
-			this.ctx.moveTo(this.thumbnailWindowPosition.x - 18  * this.radialMenuScale - this.borderLineThickness/2, this.borderLineThickness/2 );
-			this.ctx.lineTo( previewImageX - 10 - 40 * this.radialMenuScale + 2.5 * this.radialMenuScale -  this.borderLineThickness/2, this.borderLineThickness/2 ); // Top vertical line
-			this.ctx.lineTo( previewImageX - 10 - this.borderLineThickness, this.thumbnailWindowPosition.y + this.textHeaderHeight - this.borderLineThickness/2 ); // Angled line
-			this.ctx.lineTo( this.thumbnailWindowPosition.x - 18  * this.radialMenuScale -this.borderLineThickness/2, this.thumbnailWindowPosition.y + this.textHeaderHeight -this.borderLineThickness/2 ); // Bottom horizontal line
-=======
 			this.ctx.moveTo(this.thumbnailWindowPosition.x - 18 * this.radialMenuScale - this.borderLineThickness / 2, this.borderLineThickness / 2 );
 			this.ctx.lineTo( previewImageX - 10 - 40 * this.radialMenuScale + 2.5 * this.radialMenuScale - this.borderLineThickness / 2, this.borderLineThickness / 2 ); // Top vertical line
 			this.ctx.lineTo( previewImageX - 10 - this.borderLineThickness, this.thumbnailWindowPosition.y + this.textHeaderHeight - this.borderLineThickness / 2 ); // Angled line
 			this.ctx.lineTo( this.thumbnailWindowPosition.x - 18 * this.radialMenuScale - this.borderLineThickness / 2, this.thumbnailWindowPosition.y + this.textHeaderHeight - this.borderLineThickness / 2 ); // Bottom horizontal line
->>>>>>> 0ef4b767
 			this.ctx.closePath();
 
 			this.ctx.fillStyle = "#50505080";
 			this.ctx.fill();
-<<<<<<< HEAD
-			this.ctx.strokeStyle = '#ffffff';
-=======
 			this.ctx.strokeStyle = "#ffffff";
->>>>>>> 0ef4b767
 			this.ctx.lineWidth = 5 * this.radialMenuScale;
 			this.ctx.stroke();
 
 			// Thumbnail window - Vert line
 			this.ctx.beginPath();
-<<<<<<< HEAD
-			this.ctx.moveTo(this.thumbnailWindowPosition.x - 18  * this.radialMenuScale - this.borderLineThickness/2, this.thumbnailWindowPosition.y + this.textHeaderHeight );
-			this.ctx.lineTo( this.thumbnailWindowPosition.x - 18  * this.radialMenuScale - this.borderLineThickness/2, this.thumbnailWindowSize.y);
-			this.ctx.strokeStyle = '#ffffff';
-=======
 			this.ctx.moveTo(this.thumbnailWindowPosition.x - 18 * this.radialMenuScale - this.borderLineThickness / 2, this.thumbnailWindowPosition.y + this.textHeaderHeight );
 			this.ctx.lineTo( this.thumbnailWindowPosition.x - 18 * this.radialMenuScale - this.borderLineThickness / 2, this.thumbnailWindowSize.y);
 			this.ctx.strokeStyle = "#ffffff";
->>>>>>> 0ef4b767
 			this.ctx.lineWidth = 5 * this.radialMenuScale;
 			this.ctx.stroke();
 
 			// Thumbnail window - Horz line across preview window
 			this.ctx.beginPath();
-<<<<<<< HEAD
-			this.ctx.moveTo( previewImageX - 10 - 5 * this.radialMenuScale, this.thumbnailWindowPosition.y + this.textHeaderHeight - this.borderLineThickness/2 );
-			this.ctx.lineTo( previewImageX - 10 + previewImageSize + 20, this.thumbnailWindowPosition.y + this.textHeaderHeight - this.borderLineThickness/2 );
-			this.ctx.strokeStyle = '#ffffff';
-=======
 			this.ctx.moveTo( previewImageX - 10 - 5 * this.radialMenuScale, this.thumbnailWindowPosition.y + this.textHeaderHeight - this.borderLineThickness / 2 );
 			this.ctx.lineTo( previewImageX - 10 + previewImageSize + 20, this.thumbnailWindowPosition.y + this.textHeaderHeight - this.borderLineThickness / 2 );
 			this.ctx.strokeStyle = "#ffffff";
->>>>>>> 0ef4b767
 			this.ctx.lineWidth = 5 * this.radialMenuScale;
 			this.ctx.stroke();
 
@@ -862,17 +623,6 @@
 	 * @method resetRadialButtonLitState
 	 */
 	this.resetRadialButtonLitState = function() {
-<<<<<<< HEAD
-		this.radialRemoteSitesButton.isLit = false;
-		this.radialImageButton.isLit = false;
-		this.radialPDFButton.isLit = false;
-		this.radialVideoButton.isLit = false;
-		this.radialAppButton.isLit = false;
-		this.radialSessionButton.isLit = false;
-		this.radialSaveSessionButton.isLit = false;
-		this.radialCloseButton.isLit = false;
-		this.radialSessionButton.isLit = false;
-=======
 		//this.radialRemoteSitesButton.isLit = false;
 		//this.radialImageButton.isLit = false;
 		//this.radialPDFButton.isLit = false;
@@ -882,7 +632,6 @@
 		//this.radialSaveSessionButton.isLit = false;
 		//this.radialCloseButton.isLit = false;
 		//this.radialSessionButton.isLit = false;
->>>>>>> 0ef4b767
 	};
 
 	/**
@@ -901,19 +650,11 @@
 			this.element.style.top = (data.y - offset.y - dragOffset.y).toString() + "px";
 		}
 
-<<<<<<< HEAD
-		this.thumbnailWindowDiv.style.left   = (data.windowX + this.thumbnailWindowPosition.x - 18  * this.radialMenuScale).toString() + "px";
-		this.thumbnailWindowDiv.style.top    = (data.windowY + this.thumbnailWindowPosition.y + this.textHeaderHeight).toString() + "px";
-
-		this.thumbnailWindowDiv.style.width   = (this.thumbnailWindowSize.x + this.imageThumbSize/2 - 10 - this.radialMenuSize.x - 25 * this.radialMenuScale).toString() + "px";
-		this.thumbnailWindowDiv.style.height    = (this.thumbnailWindowSize.y - this.textHeaderHeight * 2).toString() + "px";
-=======
 		this.thumbnailWindowDiv.style.left = (data.windowX + this.thumbnailWindowPosition.x - 18 * this.radialMenuScale).toString() + "px";
 		this.thumbnailWindowDiv.style.top = (data.windowY + this.thumbnailWindowPosition.y + this.textHeaderHeight).toString() + "px";
 
 		this.thumbnailWindowDiv.style.width = (this.thumbnailWindowSize.x + this.imageThumbSize / 2 - 10 - this.radialMenuSize.x - 25 * this.radialMenuScale).toString() + "px";
 		this.thumbnailWindowDiv.style.height = (this.thumbnailWindowSize.y - this.textHeaderHeight * 2).toString() + "px";
->>>>>>> 0ef4b767
 	};
 
 	/**
@@ -928,148 +669,17 @@
 	this.onEvent = function(type, position, user, data) {
 		//console.log("RadialMenu " + this.menuID + " " + type + " " + position + " " + user + " " + data );
 		this.buttonOverCount = 0; // Count number of buttons have a pointer over it
-<<<<<<< HEAD
-		
-		/*
-		// Level 0 - Always visible -----------------------------------
-		this.buttonOverCount += this.radialCloseButton.onEvent(type, user.id, position, data);
-		if ( this.radialCloseButton.isClicked() && data.button === "left" ) {
-			if( this.sendsToServer === true ) {
-				this.wsio.emit('radialMenuClick', {button: "closeButton", user: user} );
-			}
-			this.closeMenu();
-		}
-		
-		
-		this.buttonOverCount += this.radialSettingsButton.onEvent(type, user.id, position, data);
-		this.buttonOverCount += this.radialSessionButton.onEvent(type, user.id, position, data);
-		this.buttonOverCount += this.radialSaveSessionButton.onEvent(type, user.id, position, data);
-		*/
-		// Level 1 -----------------------------------
-		var i = 0;
-		if( this.currentRadialState === 'radialMenu' ) {
-=======
 
 		// Level 1 -----------------------------------
 		var i = 0;
 		if( this.currentRadialState === "radialMenu" ) {
->>>>>>> 0ef4b767
 			//this.element.width = this.radialMenuSize.x;
 			//this.element.height = this.radialMenuSize.y;
 			for ( i = 0; i < this.level1Buttons.length; i++ ) {
 				this.buttonOverCount += this.level1Buttons[i].onEvent(type, user.id, position, data);
 			}
-<<<<<<< HEAD
-		}
-	
-		/*
-		if( this.radialSettingsButton.isClicked() ) {
-			if( this.settingMenuOpen ) {
-				this.settingMenuOpen = false;
-				this.radialSettingsButton.isLit = false;
-				if( this.sendsToServer === true ) {
-					this.wsio.emit('radialMenuClick', {button: "settingsButton", user: user, data: {state: "closed"}} );
-				}
-			} else {
-				this.settingMenuOpen = true;
-				this.radialSettingsButton.isLit = true;
-				if( this.sendsToServer === true ) {
-					this.wsio.emit('radialMenuClick', {button: "settingsButton", user: user, data: {state: "opened"}} );
-				}
-			}
-		}
-
-		if( this.settingMenuOpen ) {
-			this.buttonOverCount += this.radial2CloseAllButton.onEvent(type, user.id, position, data);
-			this.buttonOverCount += this.radial2TileButton.onEvent(type, user.id, position, data);
-		}
-
-		if( this.radial2CloseAllButton.isClicked() && this.sendsToServer === true ) {
-			this.wsio.emit('clearDisplay');
-			this.wsio.emit('radialMenuClick', {button: "clearDisplay", user: user} );
-		}
-		if( this.radial2TileButton.isClicked() && this.sendsToServer === true ) {
-			this.wsio.emit('tileApplications');
-			this.wsio.emit('radialMenuClick', {button: "tileApplications", user: user} );
-		}
-
-
-		if( this.radialRemoteSitesButton.isClicked() ) {
-			this.resetRadialButtonLitState();
-		}
-
-		if( this.radialImageButton.isClicked() || this.radial2ImageButton.isClicked() ) {
-			this.resetRadialButtonLitState();
-			if( this.setToggleMenu('imageThumbnailWindow') ) {
-				this.radialImageButton.isLit = true;
-				if( this.sendsToServer === true ) {
-					this.wsio.emit('radialMenuClick', {button: "imageWindow", user: user, data: {state: "opened"}} );
-				}
-			} else if( this.sendsToServer === true ) {
-				this.wsio.emit('radialMenuClick', {button: "imageWindow", user: user, data: {state: "closed"}} );
-			}
-		}
-		if( this.radialPDFButton.isClicked() || this.radial2PDFButton.isClicked() ) {
-			this.resetRadialButtonLitState();
-			if( this.setToggleMenu('pdfThumbnailWindow') ) {
-				this.radialPDFButton.isLit = true;
-				if( this.sendsToServer === true ) {
-					this.wsio.emit('radialMenuClick', {button: "pdfWindow", user: user,  data: {state: "opened"}} );
-				}
-			} else if( this.sendsToServer === true )	{
-				this.wsio.emit('radialMenuClick', {button: "pdfWindow", user: user,  data: {state: "closed"}} );
-			}
-		}
-		if( this.radialVideoButton.isClicked() || this.radial2VideoButton.isClicked() ) {
-			this.resetRadialButtonLitState();
-			if( this.setToggleMenu('videoThumbnailWindow') ) {
-				this.radialVideoButton.isLit = true;
-				if( this.sendsToServer === true )
-					this.wsio.emit('radialMenuClick', {button: "videoWindow", user: user,  data: {state: "opened"}} );
-			}
-			else if( this.sendsToServer === true )
-				this.wsio.emit('radialMenuClick', {button: "videoWindow", user: user,  data: {state: "closed"}} );
-		}
-		if( this.radialAppButton.isClicked() || this.radial2AppButton.isClicked() ) {
-			this.resetRadialButtonLitState();
-			if( this.setToggleMenu('appThumbnailWindow') )
-			{
-				this.radialAppButton.isLit = true;
-				if( this.sendsToServer === true )
-					this.wsio.emit('radialMenuClick', {button: "appWindow", user: user,  data: {state: "opened"}} );
-			}
-			else if( this.sendsToServer === true )
-				this.wsio.emit('radialMenuClick', {button: "appWindow", user: user,  data: {state: "closed"}} );
-		}
-		if( this.radialSessionButton.isClicked() ) {
-			this.resetRadialButtonLitState();
-			if( this.setToggleMenu('sessionThumbnailWindow') ) {
-				this.radialSessionButton.isLit = true;
-				if( this.sendsToServer === true )
-					this.wsio.emit('radialMenuClick', {button: "sessionWindow", user: user,  data: {state: "opened"}} );
-			}
-			else if( this.sendsToServer === true )
-				this.wsio.emit('radialMenuClick', {button: "sessionWindow", user: user, data: {state: "closed"}} );
-		}
-		if( this.radialSaveSessionButton.isClicked() && this.sendsToServer === true ) {
-			this.wsio.emit('saveSesion');
-			this.wsio.emit('requestStoredFiles');
-			this.wsio.emit('radialMenuClick', {button: "saveSession", user: user} );
-		}
-
-		// Level 2 -----------------------------------
-		if( this.currentRadialState === 'radialAppMenu2' ) {
-			this.radial2ImageButton.onEvent(type, user.id, position, data);
-			this.radial2PDFButton.onEvent(type, user.id, position, data);
-			this.radial2VideoButton.onEvent(type, user.id, position, data);
-			this.radial2AppButton.onEvent(type, user.id, position, data);
-		}
-		*/
-		
-=======
-		}
-
->>>>>>> 0ef4b767
+		}
+
 		// Thumbnail window ----------------------------
 		if( this.currentMenuState !== "radialMenu" ) {
 			var currentThumbnailButtons = this.imageThumbnailButtons;
@@ -1094,17 +704,10 @@
 				var thumbButton = currentThumbnailButtons[i];
 
 
-<<<<<<< HEAD
-				var thumbEventPos = { x: position.x - this.thumbnailWindowPosition.x + 18  * this.radialMenuScale, y: position.y - this.thumbnailWindowPosition.y - this.textHeaderHeight };
-
-				// Prevent clicking on hidden thumbnails under preview window
-				var thumbnailWindowDivWidth = this.thumbnailWindowSize.x + this.imageThumbSize/2 - 10 - this.radialMenuSize.x - 25 * this.radialMenuScale; // Should match where 'this.thumbnailWindowDiv.style.width' is assigned
-=======
 				var thumbEventPos = { x: position.x - this.thumbnailWindowPosition.x + 18 * this.radialMenuScale, y: position.y - this.thumbnailWindowPosition.y - this.textHeaderHeight };
 
 				// Prevent clicking on hidden thumbnails under preview window
 				var thumbnailWindowDivWidth = this.thumbnailWindowSize.x + this.imageThumbSize / 2 - 10 - this.radialMenuSize.x - 25 * this.radialMenuScale; // Should match where "this.thumbnailWindowDiv.style.width" is assigned
->>>>>>> 0ef4b767
 				if( thumbEventPos.x >= 0 && thumbEventPos.x <= thumbnailWindowDivWidth ) {
 					thumbEventPos.x -= this.thumbnailWindowScrollOffset.x;
 					this.buttonOverCount += thumbButton.onEvent(type, user.id, thumbEventPos, data);
@@ -1284,15 +887,9 @@
 						customIcon.lsrc = imageList[i].exif.SAGE2thumbnail + "_256.jpg";
 						customIcon.src = imageList[i].exif.SAGE2thumbnail + "_128.jpg";
 						thumbnailButton.setButtonImage( customIcon );
-<<<<<<< HEAD
-					} else
-						thumbnailButton.setButtonImage( radialMenuIcons["images/ui/images.svg"] );
-
-=======
 					} else {
 						thumbnailButton.setButtonImage( radialMenuIcons["images/ui/images.svg"] );
 					}
->>>>>>> 0ef4b767
 					// File has a bad filename for thumbnails, set default icon
 					if( imageList[i].exif.SAGE2thumbnail.match(invalidFilenameRegex) !== null ) {
 						thumbnailButton.setButtonImage( radialMenuIcons["images/ui/images.svg"] );
@@ -1320,15 +917,9 @@
 					customIcon.lsrc = pdfList[i].exif.SAGE2thumbnail + "_256.jpg";
 					customIcon.src = pdfList[i].exif.SAGE2thumbnail + "_128.jpg";
 					thumbnailButton.setButtonImage( customIcon );
-<<<<<<< HEAD
-				} else
-					thumbnailButton.setButtonImage( radialMenuIcons["images/ui/pdfs.svg"] );
-
-=======
 				} else {
 					thumbnailButton.setButtonImage( radialMenuIcons["images/ui/pdfs.svg"] );
 				}
->>>>>>> 0ef4b767
 				// File has a bad filename for thumbnails, set default icon
 				if( pdfList[i].exif.SAGE2thumbnail.match(invalidFilenameRegex) !== null ) {
 					thumbnailButton.setButtonImage( radialMenuIcons["images/ui/pdfs.svg"] );
@@ -1355,15 +946,9 @@
 					customIcon.src = videoList[i].exif.SAGE2thumbnail + "_128.jpg";
 					//console.log("uploads/assets/"+imageList[i].exif.SAGE2thumbnail);
 					thumbnailButton.setButtonImage( customIcon );
-<<<<<<< HEAD
-				} else
-					thumbnailButton.setButtonImage( radialMenuIcons["images/ui/videos.svg"] );
-
-=======
 				} else {
 					thumbnailButton.setButtonImage( radialMenuIcons["images/ui/videos.svg"] );
 				}
->>>>>>> 0ef4b767
 				// File has a bad filename for thumbnails, set default icon
 				if( videoList[i].exif.SAGE2thumbnail.match(invalidFilenameRegex) !== null ) {
 					thumbnailButton.setButtonImage( radialMenuIcons["images/ui/videos.svg"] );
@@ -1389,15 +974,9 @@
 					customIcon.lsrc = appList[i].exif.SAGE2thumbnail + "_256.jpg";
 					customIcon.src = appList[i].exif.SAGE2thumbnail + "_128.jpg";
 					thumbnailButton.setButtonImage( customIcon );
-<<<<<<< HEAD
-				} else
-					thumbnailButton.setButtonImage( radialMenuIcons["images/ui/applauncher.svg"] );
-
-=======
 				} else {
 					thumbnailButton.setButtonImage( radialMenuIcons["images/ui/applauncher.svg"] );
 				}
->>>>>>> 0ef4b767
 				// File has a bad filename for thumbnails, set default icon
 				if( appList[i].exif.SAGE2thumbnail.match(invalidFilenameRegex) !== null ) {
 					thumbnailButton.setButtonImage( radialMenuIcons["images/ui/applauncher.svg"] );
@@ -1651,8 +1230,6 @@
 		this.ctx.save();
 		this.ctx.translate( translate.x, translate.y );
 
-<<<<<<< HEAD
-=======
 		if( this.useBackgroundColor ) {
 			if( this.state === 5 ) {
 				this.ctx.fillStyle = this.litColor;
@@ -1668,7 +1245,6 @@
 				//this.ctx.fill();
 			//}
 		}
->>>>>>> 0ef4b767
 		if( this.state === 1 ) {
 			this.ctx.fillStyle = this.mouseOverColor;
 		}
@@ -1795,22 +1371,12 @@
 			return 0;
 		}
 	};
-<<<<<<< HEAD
-	
-	this.setButtonState = function(state) {
-		console.log("button set to "+state);
-		this.state = state;
-		this.ctx.redraw = true;
-	};
-	
-=======
 
 	this.setButtonState = function(state) {
 		this.state = state;
 		this.ctx.redraw = true;
 	};
 
->>>>>>> 0ef4b767
 	this.isPositionOver = function(id, position) {
 		var x = position.x;
 		var y = position.y;
