// SAGE2 is available for use under the SAGE2 Software License
//
// University of Illinois at Chicago's Electronic Visualization Laboratory (EVL)
// and University of Hawai'i at Manoa's Laboratory for Advanced Visualization and
// Applications (LAVA)
//
// See full text, terms and conditions in the LICENSE.txt included file
//
// Copyright (c) 2014-2015

/**
 * Menu System for SAGE2 Display Clients
 *
 * @module client
 * @submodule RadialMenu
 */

// layout parameters (Defaults based on Cyber-Commons touch interaction)
var imageThumbSize = 75;
var thumbSpacer = 5;

//var thumbnailWindowWidth = 0.8;
var previewWindowWidth = 0.2;
//var previewWindowOffset = 0.74;

var radialMenuCenter = { x: 215, y: 215 }; // scaled in init - based on window size

var angleSeparation = 35;
var initAngle = 55;
var angle = 0;
var menuRadius = 100;
var menuButtonSize = 100; // pie image size
var menuButtonHitboxSize = 50;
var overlayIconScale = 0.5; // image, pdf, etc image

var thumbnailScrollScale = 1;
var thumbnailDisableSelectionScrollDistance = 5; // Distance in pixels scroll window can move before button select is cancelled
var thumbnailWindowSize = { x: 1024, y: 768 };
var thumbnailPreviewWindowSize = { x: 550, y: 800 };

var radialMenuList = {};

// Mostly for debugging, toggles buttons/thumbnails redrawing on a events (like move)
//var enableEventRedraw = false;

// common radial menu icons
var radialButtonIcon = new Image();
radialButtonIcon.src = "images/radialMenu/icon_radial_button_circle.svg";
var radialMenuLevel2Icon = new Image();
radialMenuLevel2Icon.src = "images/radialMenu/icon_radial_level2_360.png";
var idleExitIcon = new Image();
idleExitIcon.src = "images/ui/close.svg";

// Level 1 radial icons
var idleRemoteSitesIcon = new Image();
idleRemoteSitesIcon.src = "images/ui/remote.svg";
var idlePDFIcon = new Image();
idlePDFIcon.src = "images/ui/pdfs.svg";
var idleImageIcon = new Image();
idleImageIcon.src = "images/ui/images.svg";
var idleVideoIcon = new Image();
idleVideoIcon.src = "images/ui/videos.svg";
var idleAppIcon = new Image();
idleAppIcon.src = "images/ui/applauncher.svg";
var idleSessionIcon = new Image();
idleSessionIcon.src = "images/ui/loadsession.svg";
var idleSaveSessionIcon = new Image();
idleSaveSessionIcon.src = "images/ui/savesession.svg";
var idleSettingsIcon = new Image();
idleSettingsIcon.src = "images/ui/arrangement.svg";

// Level 2 radial icons
var idleFolderIcon = new Image();
idleFolderIcon.src = "images/radialMenu/open131.svg";
var idleCloseAppIcon = new Image();
idleCloseAppIcon.src = "images/radialMenu/window27.svg";
var idleCloseAllIcon = new Image();
idleCloseAllIcon.src = "images/ui/clearcontent.svg";
var idleMaximizeIcon = new Image();
idleMaximizeIcon.src = "images/radialMenu/maximize.svg";
var idleTileIcon = new Image();
idleTileIcon.src = "images/ui/tilecontent.svg";

var radialDragIcon = new Image();
radialDragIcon.src = "images/radialMenu/drag-ring.svg";

/**
 * Radial menu and Thumbnail Content Window
 * @class RadialMenu
 * @constructor
 */
function RadialMenu(){
	this.element    = null;
	this.ctx        = null;

	this.thumbnailScrollWindowElement = null;
	this.thumbScrollWindowctx = null;

	this.thumbnailScrollWindowElement2 = null;
	this.thumbScrollWindowctx2 = null;

	this.thumbnailWindowSize = thumbnailWindowSize;
	this.imageThumbSize = imageThumbSize;

	// This is the number of thumbnails in the window WITHOUT scrolling
	this.thumbnailGridSize = { x: 10, y: 10 }; // Overwritten in setThumbnailPosition().

	this.level1Buttons = [];
	this.level2Buttons = [];

	this.radialMenuButtons = {};
	this.thumbnailWindows = {};

	/**
	 * Helper function for creating radial menu buttons
	 *
	 * @method addRadialMenuButton
	 * @param name {String} name of the button
	 * @param icon {Image} icon image for the button
	 * @param iconScale {Float} scale factor for icon
	 * @param dim {{buttonSize: float, hitboxSize: float}} object specifying the button display and hitbox size
	 * @param alignment {String} where the center of the button is defined 'left' (default) or 'centered'
	 * @param radialAnglePos {Float} position of the button along the radius. based on angleSeparation and initAngle
	 * @param radialLevel {Float} radial level of button (0 = center, 1 = standard icons, 2 = secondary icons)
	 * @return {ButtonWidget} the ButtonWidget object created
	 */
	this.addRadialMenuButton = function(name, icon, iconScale, dim, alignment, radialAnglePos, radialLevel ){
		var button = this.createRadialButton( radialButtonIcon, false, dim.buttonSize, dim.hitboxSize, alignment, dim.shape, radialAnglePos, menuRadius );
		button.setOverlayImage( icon, iconScale );

		if( radialLevel === 1 )
			this.level1Buttons.push(button);

		this.radialMenuButtons[name] = button;
		return button;
	};

	/**
	 * Initialization
	 *
	 * @method init
	 * @param data { id: this.pointerid, x: this.left, y: this.top, radialMenuSize: this.radialMenuSize, thumbnailWindowSize: this.thumbnailWindowSize, radialMenuScale: this.radialMenuScale, visble: this.visible } Radial menu info from node-radialMenu
	 * @param thumbElem {Element} DOM element for the thumbnail content window
	 * @param thumbElem2 {Element} DOM element for the metadata window (not currently implemented)
	 */
	this.init = function(data, thumbElem, thumbElem2) {
		this.divCtxDebug = false;

<<<<<<< HEAD
		var id = data.id;
		this.radialMenuScale = data.radialMenuScale;
		this.radialMenuCenter = { x: radialMenuCenter.x * this.radialMenuScale, y: radialMenuCenter.y * this.radialMenuScale }; // overwritten in init - based on window size
=======
		this.id = data.id;
		radialMenuScale = data.radialMenuScale;
		radialMenuCenter = { x: 215 * radialMenuScale, y: 215 * radialMenuScale }; // overwritten in init - based on window size
>>>>>>> 322514f6
		this.radialMenuSize = data.radialMenuSize;

		this.thumbnailWindowSize.x = data.thumbnailWindowSize.x;
		this.thumbnailWindowSize.y = data.thumbnailWindowSize.y;
		this.imageThumbSize = imageThumbSize * this.radialMenuScale;

		this.textHeaderHeight = 32  * this.radialMenuScale;

		this.element = document.getElementById(this.id+"_menu"); // gets because pointer is assumed to be created with initial connection (else createElement( canvas tag)
		this.ctx     = this.element.getContext("2d");

		this.resrcPath = "images/radialMenu/";

		this.menuID = this.id+"_menu";
		this.currentMenuState = 'radialMenu';
		this.currentRadialState = 'radialMenu';

		this.settingMenuOpen = false;

		this.timer = 0;
		this.menuState = 'open';
		this.stateTransition = 0;
		this.stateTransitionTime = 1;

		this.visible = true;
		this.windowInteractionMode = false;
		this.ctx.redraw = true;
		this.dragPosition = { x: 0, y: 0 };

		this.notEnoughThumbnailsToScroll = false; // Flag to stop scrolling if there are not enough thumbnails
		this.dragThumbnailWindow = false;
		this.thumbnailWindowPosition = { x: (this.radialMenuCenter.x * 2 + this.imageThumbSize/2), y: 30 * this.radialMenuScale };
		this.thumbnailWindowDragPosition = { x: 0, y: 0 };
		this.thumbnailWindowScrollOffset = { x: 0, y: 0 };
		this.thumbnailWindowInitialScrollOffset = { x: 0, y: 0 };

		this.thumbnailWindowDiv = document.getElementById(this.id+"_menuDiv");

		// Debug: Show scrolling window background
		if (this.divCtxDebug) {
			this.thumbnailWindowDiv.style.backgroundColor = "rgba(10,50,200,0.2)";
		}

		this.thumbnailScrollWindowElement = thumbElem;
		this.thumbScrollWindowctx = this.thumbnailScrollWindowElement.getContext("2d");

		this.thumbnailWindowScrollLock = { x: false, y: true };
		this.scrollOpenContentLock = false; // Stop opening content/app if window is scrolling

		this.thumbnailScrollWindowElement.width = this.thumbnailWindowSize.x - this.thumbnailWindowPosition.x;
		this.thumbnailScrollWindowElement.height = this.thumbnailWindowSize.y - this.thumbnailWindowPosition.y;
		this.thumbnailScrollWindowElement.style.display = "block";

		this.hoverOverText = "";
		radialMenuList[this.id+"_menu"] = this;

		if (isMaster) {
			this.wsio = wsio;
			this.sendsToServer = true;
		} else {
			this.sendsToServer = false;
		}

		// Create buttons
		// icon, useBackgroundColor, buttonSize, hitboxSize, alignment, hitboxType, radialAnglePos, radialDistance
		this.radialDragButton = this.createRadialButton( radialDragIcon, false, 500, this.imageThumbSize, 'centered', 'circle', 0, 0 );

		this.radialCenterButton = this.createRadialButton( radialButtonIcon, false, menuButtonSize, menuButtonHitboxSize, 'centered', 'circle', 0, 0 );

		this.radialRemoteSitesButton = this.addRadialMenuButton("radialRemoteSitesButton", idleRemoteSitesIcon, overlayIconScale, {buttonSize: menuButtonSize, hitboxSize: menuButtonHitboxSize, shape: 'circle'}, 'centered', 0, 1);
		this.radialRemoteSitesButton.setHidden(true);

		this.radialPDFButton = this.addRadialMenuButton("radialPDFButton", idlePDFIcon, overlayIconScale, {buttonSize: menuButtonSize, hitboxSize: menuButtonHitboxSize, shape: 'circle'}, 'centered', 1, 1);

		this.radialImageButton = this.addRadialMenuButton("radialImageButton", idleImageIcon, overlayIconScale, {buttonSize: menuButtonSize, hitboxSize: menuButtonHitboxSize, shape: 'circle'}, 'centered', 2, 1);

		this.radialVideoButton = this.addRadialMenuButton("radialVideoButton", idleVideoIcon, overlayIconScale, {buttonSize: menuButtonSize, hitboxSize: menuButtonHitboxSize, shape: 'circle'}, 'centered', 3, 1);

		this.radialAppButton = this.addRadialMenuButton("radialAppButton", idleAppIcon, overlayIconScale, {buttonSize: menuButtonSize, hitboxSize: menuButtonHitboxSize, shape: 'circle'}, 'centered', 4, 1);

		this.radialSessionButton = this.addRadialMenuButton("radialSessionButton", idleSessionIcon, overlayIconScale, {buttonSize: menuButtonSize, hitboxSize: menuButtonHitboxSize, shape: 'circle'}, 'centered', 5, 1);

		this.radialSaveSessionButton = this.addRadialMenuButton("radialSaveSessionButton", idleSaveSessionIcon, overlayIconScale, {buttonSize: menuButtonSize, hitboxSize: menuButtonHitboxSize, shape: 'circle'}, 'centered', 6, 1);

		this.radialSettingsButton = this.addRadialMenuButton("radialSettingsButton", idleSettingsIcon, overlayIconScale, {buttonSize: menuButtonSize, hitboxSize: menuButtonHitboxSize, shape: 'circle'}, 'centered', 7.5, 1);

		this.radialCloseButton = this.addRadialMenuButton("radialCloseButton", idleExitIcon, overlayIconScale, {buttonSize: menuButtonSize, hitboxSize: menuButtonHitboxSize, shape: 'circle'}, 'centered', 8.5, 1);

		// Radial level 2 (Not currently used + really old way of creating buttons)
		var menu2ButtonSize = 140;
		var menuLevel2Radius = menuRadius + menuButtonSize/2 + 10;

		this.radial2CloseAllButton = this.createRadialButton( radialButtonIcon, false, menuButtonSize, menuButtonHitboxSize, 'centered', 'circle', 7.875, menuLevel2Radius );
		this.radial2CloseAllButton.setOverlayImage( idleCloseAllIcon, overlayIconScale );

		this.radial2TileButton = this.createRadialButton( radialButtonIcon, false, menuButtonSize, menuButtonHitboxSize, 'centered', 'circle', 7.175, menuLevel2Radius );
		this.radial2TileButton.setOverlayImage( idleTileIcon, overlayIconScale );

		this.radial2ImageButton = new ButtonWidget();
		this.radial2ImageButton.init(0, this.ctx, null);
		this.radial2ImageButton.setButtonImage( radialButtonIcon );
		this.radial2ImageButton.useBackgroundColor = false;
		this.radial2ImageButton.setOverlayImage( idleImageIcon, overlayIconScale * menuButtonSize/menu2ButtonSize );

		this.radial2PDFButton = new ButtonWidget();
		this.radial2PDFButton.init(0, this.ctx, null);
		this.radial2PDFButton.setButtonImage( radialButtonIcon );
		this.radial2PDFButton.useBackgroundColor = false;
		this.radial2PDFButton.setOverlayImage( idlePDFIcon, overlayIconScale * menuButtonSize/menu2ButtonSize );

		this.radial2VideoButton = new ButtonWidget();
		this.radial2VideoButton.init(0, this.ctx, null);
		this.radial2VideoButton.setButtonImage( radialButtonIcon );
		this.radial2VideoButton.useBackgroundColor = false;
		this.radial2VideoButton.setOverlayImage( idleVideoIcon, overlayIconScale * menuButtonSize/menu2ButtonSize );

		this.radial2AppButton = new ButtonWidget();
		this.radial2AppButton.init(0, this.ctx, null);
		this.radial2AppButton.setButtonImage( radialButtonIcon );
		this.radial2AppButton.useBackgroundColor = false;
		this.radial2AppButton.setOverlayImage( idleAppIcon, overlayIconScale * menuButtonSize/menu2ButtonSize );


		this.radial2ImageButton.setSize( menu2ButtonSize, menu2ButtonSize );
		this.radial2PDFButton.setSize( menu2ButtonSize, menu2ButtonSize );
		this.radial2VideoButton.setSize( menu2ButtonSize, menu2ButtonSize );
		this.radial2AppButton.setSize( menu2ButtonSize, menu2ButtonSize );


		this.radial2ImageButton.setHitboxSize( menuButtonHitboxSize, menuButtonHitboxSize );
		this.radial2PDFButton.setHitboxSize( menuButtonHitboxSize, menuButtonHitboxSize );
		this.radial2VideoButton.setHitboxSize( menuButtonHitboxSize, menuButtonHitboxSize );
		this.radial2AppButton.setHitboxSize( menuButtonHitboxSize, menuButtonHitboxSize );

		this.radial2ImageButton.alignment = 'centered';
		this.radial2PDFButton.alignment = 'centered';
		this.radial2VideoButton.alignment = 'centered';
		this.radial2AppButton.alignment = 'centered';
		this.radial2CloseAllButton.alignment = 'centered';
		this.radial2TileButton.alignment = 'centered';

		angle = (initAngle + angleSeparation * 1) * (Math.PI/180);
		this.radial2ImageButton.setPosition( this.radialMenuCenter.x - menuLevel2Radius * Math.cos(angle), this.radialMenuCenter.y - menuLevel2Radius * Math.sin(angle) );
		this.radial2ImageButton.setRotation( angle - Math.PI/2 );

		angle = (initAngle + angleSeparation * 0) * (Math.PI/180);
		this.radial2PDFButton.setPosition( this.radialMenuCenter.x - menuLevel2Radius * Math.cos(angle), this.radialMenuCenter.y - menuLevel2Radius * Math.sin(angle) );
		this.radial2PDFButton.setRotation( angle - Math.PI/2 );

		angle = (initAngle + angleSeparation * 2) * (Math.PI/180);
		this.radial2VideoButton.setPosition( this.radialMenuCenter.x - menuLevel2Radius * Math.cos(angle), this.radialMenuCenter.y - menuLevel2Radius * Math.sin(angle) );
		this.radial2VideoButton.setRotation( angle - Math.PI/2 );

		angle = (initAngle + angleSeparation * 3) * (Math.PI/180);
		this.radial2AppButton.setPosition( this.radialMenuCenter.x - menuLevel2Radius * Math.cos(angle), this.radialMenuCenter.y - menuLevel2Radius * Math.sin(angle) );
		this.radial2AppButton.setRotation( angle - Math.PI/2 );


	};

	/**
	 * Helper function for creating a radial button (more generic than addRadialMenuButton)
	 *
	 * @method createRadialButton
	 * @param icon {Image} icon image for the button
	 * @param useBackgroundColor {Boolean}
	 * @param buttonSize {Float} size of the button in pixels
	 * @param hitboxSize {Float} size of the button hitbox in pixels
	 * @param alignment {String} where the center of the button is defined 'left' (default) or 'centered'
	 * @param hitboxShape {String} shape of the hitbox 'box' or 'circle'
	 * @param radialPos {Float} position of the button along the radius. based on angleSeparation and initAngle
	 * @param buttonRadius {Float} distance from the center of the menu
	 * @return {ButtonWidget} the ButtonWidget object created
	 */
	this.createRadialButton = function( idleIcon, useBackgroundColor, buttonSize, hitboxSize, alignment, hitboxShape, radialPos, buttonRadius )	{
		var button = new ButtonWidget();
		button.init(0, this.ctx, null);
		button.setButtonImage( idleIcon );
		button.useBackgroundColor = useBackgroundColor;
		button.useEventOverColor = true;

		button.setSize( buttonSize * this.radialMenuScale, buttonSize * this.radialMenuScale );
		button.setHitboxSize( hitboxSize * this.radialMenuScale, hitboxSize * this.radialMenuScale );

		button.alignment = alignment;
		button.hitboxShape = hitboxShape;

		angle = (initAngle + angleSeparation * radialPos) * (Math.PI/180);
		button.setPosition( this.radialMenuCenter.x - buttonRadius * this.radialMenuScale  * Math.cos(angle), this.radialMenuCenter.y - buttonRadius * this.radialMenuScale * Math.sin(angle) );
		button.setRotation( angle - Math.PI/2 );

		return button;
	};

	/**
	 * Helper function for drawing an image
	 *
	 * @method drawImage
	 * @param ctx {Context} context to draw on
	 * @param image {Image} image to draw
	 * @param position {x: Float, y: Float} position to draw
	 * @param size {x: Float, y: Float} width, height of image
	 * @param color {Color} fill color to use
	 * @param rotation {Float} rotation of the image (not currently used)
	 * @param centered {Boolean} is the center of the image the origin for positioning
	 */
	this.drawImage = function( ctx, image, position, size, color, rotation, centered ) {
		//this.ctx.save();
		ctx.fillStyle = color;
		//this.ctx.translate( position.x , position.y );
		//this.ctx.rotate( (initAngle + angleSeparation * angleIncrement + 90) * (Math.PI/180) );
		if( centered )
			ctx.drawImage(image, position.x - size.x/2, position.y - size.y/2, size.x, size.y);
		else
			ctx.drawImage(image, position.x, position.y, size.x, size.y);

		//this.ctx.restore();
	};

	/**
	 * Forces a redraw of the menu
	 *
	 * @method redraw
	 */
	this.redraw = function() {
		this.thumbScrollWindowctx.redraw = true;

		this.draw();
	};

	/**
	 * Draws the menu
	 *
	 * @method draw
	 */
	this.draw = function() {
		// clear canvas
		this.ctx.clearRect(0, 0, this.element.width, this.element.height);

		if( this.thumbScrollWindowctx.redraw || this.currentMenuState === 'radialMenu') {
			this.thumbScrollWindowctx.clearRect(0, 0, this.thumbnailScrollWindowElement.width, this.thumbnailScrollWindowElement.height);
		}
		if( this.windowInteractionMode === false ) {
			this.ctx.fillStyle = "rgba(5, 15, 55, 0.5)";
			this.thumbScrollWindowctx.fillStyle = this.ctx.fillStyle;
		} else if( this.dragThumbnailWindow === true ) {
			this.ctx.fillStyle = "rgba(55, 55, 5, 0.5)";
			this.thumbScrollWindowctx.fillStyle = this.ctx.fillStyle;
		} else {
			this.ctx.fillStyle = "rgba(5, 5, 5, 0.5)";
			this.thumbScrollWindowctx.fillStyle = this.ctx.fillStyle;
		}

		// TEMP: Just to clearly see context edge
		if( this.divCtxDebug ) {
			this.ctx.fillStyle = "rgba(5, 255, 5, 0.3)";
			this.ctx.fillRect(0, 0, this.element.width, this.element.height);
		}

		if( this.menuState === 'opening' ) {
			if( this.stateTransition < 1 )
				this.stateTransition += this.stateTransitionTime / 1000;
			else
				this.stateTransition = 0;
		} else if( this.menuState === 'open' ) {
			this.stateTransition = 1;
		}

		this.radialDragButton.draw();

		if( this.currentMenuState !== 'radialMenu' ) {
			// line from radial menu to thumbnail window
			this.ctx.beginPath();
			this.ctx.moveTo( this.radialMenuCenter.x + menuButtonSize/4 * this.radialMenuScale, this.radialMenuCenter.y );
			this.ctx.lineTo( this.thumbnailWindowPosition.x - 18  * this.radialMenuScale, this.radialMenuCenter.y );
			this.ctx.strokeStyle = '#ffffff';
			this.ctx.lineWidth = 5 * this.radialMenuScale;
			this.ctx.stroke();
		}

		// draw lines to each button
		for( var i=0; i<this.level1Buttons.length; i++) {

			if( this.level1Buttons[i].isHidden() === false ) {
				this.ctx.beginPath();

				//this.ctx.moveTo(this.radialMenuCenter.x, this.radialMenuCenter.y);
				//this.ctx.lineTo(this.level1Buttons[i].posX, this.level1Buttons[i].posY);

				// We're adding -Math.PI/2 since angle also accounts for the initial orientation of the button image
				this.ctx.moveTo(this.radialMenuCenter.x + (menuButtonSize/4 * this.radialMenuScale) * Math.cos(this.level1Buttons[i].angle-Math.PI/2), this.radialMenuCenter.y + (menuButtonSize/4 * this.radialMenuScale) * Math.sin(this.level1Buttons[i].angle-Math.PI/2));

				this.ctx.lineTo(this.level1Buttons[i].posX + (menuButtonSize/4 * this.radialMenuScale) * Math.cos(this.level1Buttons[i].angle+Math.PI/2), this.level1Buttons[i].posY + (menuButtonSize/4 * this.radialMenuScale) * Math.sin(this.level1Buttons[i].angle+Math.PI/2));

				this.ctx.strokeStyle = '#ffffff';
				this.ctx.lineWidth = 5 * this.radialMenuScale;
				this.ctx.stroke();
			}
		}


		this.radialCenterButton.draw();
		this.radialCloseButton.draw();
		this.radialSettingsButton.draw();

		if( this.settingMenuOpen ) {
			this.radial2CloseAllButton.draw();
			this.radial2TileButton.draw();
		}

		if( this.currentRadialState === 'radialMenu' ) {
			this.radialMenuButtons.radialRemoteSitesButton.draw();
			this.radialMenuButtons.radialImageButton.draw();
			this.radialMenuButtons.radialPDFButton.draw();
			this.radialMenuButtons.radialVideoButton.draw();
			this.radialMenuButtons.radialAppButton.draw();
			this.radialMenuButtons.radialSessionButton.draw();
			this.radialMenuButtons.radialSaveSessionButton.draw();

			this.thumbnailWindowDiv.style.backgroundColor = "rgba(10,50,200,0.0)";
		}

		// Thumbnail window
		if( this.currentMenuState !== 'radialMenu' ) {
			this.thumbnailWindowDiv.style.backgroundColor = "rgba(5,5,5,0.5)";

			var currentThumbnailButtons = this.imageThumbnailButtons;

			if( this.currentMenuState === 'imageThumbnailWindow' )
				currentThumbnailButtons = this.imageThumbnailButtons;
			else if( this.currentMenuState === 'pdfThumbnailWindow' )
				currentThumbnailButtons = this.pdfThumbnailButtons;
			else if( this.currentMenuState === 'videoThumbnailWindow' )
				currentThumbnailButtons = this.videoThumbnailButtons;
			else if( this.currentMenuState === 'appThumbnailWindow' )
				currentThumbnailButtons = this.appThumbnailButtons;
			else if( this.currentMenuState === 'sessionThumbnailWindow' )
				currentThumbnailButtons = this.sessionThumbnailButtons;

			if( this.thumbScrollWindowctx.redraw ) {
				for( i = 0; i < currentThumbnailButtons.length; i++ ) {
					var thumbButton = currentThumbnailButtons[i];
					thumbButton.draw();
				}
				this.thumbScrollWindowctx.redraw = false;
			}

			// Preview window
			var previewImageSize = this.element.width * previewWindowWidth;
			var previewImageX = this.thumbnailWindowSize.x + this.imageThumbSize/2 - 10;
			var previewImageY = 60 + this.textHeaderHeight;

			// Metadata
			var metadataLine = 0;
			var metadataTextPosX = previewImageX;
			var metadataTextPosY = previewImageY + previewImageSize + 20  + this.textHeaderHeight;

			// Preview Window Background
			if( this.currentMenuState !== 'radialMenu' ) {
				this.ctx.fillStyle = "rgba(5, 5, 5, 0.5)";
				this.ctx.fillRect(previewImageX - 10, this.thumbnailWindowPosition.y + this.textHeaderHeight, previewImageSize + 20, this.thumbnailWindowSize.y);
			}

			this.borderLineThickness = 5 * this.radialMenuScale;

			// Thumbnail window - Title bar
			this.ctx.beginPath();
			this.ctx.moveTo(this.thumbnailWindowPosition.x - 18  * this.radialMenuScale - this.borderLineThickness/2, this.borderLineThickness/2 );
			this.ctx.lineTo( previewImageX - 10 - 40 * this.radialMenuScale + 2.5 * this.radialMenuScale -  this.borderLineThickness/2, this.borderLineThickness/2 ); // Top vertical line
			this.ctx.lineTo( previewImageX - 10 - this.borderLineThickness, this.thumbnailWindowPosition.y + this.textHeaderHeight - this.borderLineThickness/2 ); // Angled line
			this.ctx.lineTo( this.thumbnailWindowPosition.x - 18  * this.radialMenuScale -this.borderLineThickness/2, this.thumbnailWindowPosition.y + this.textHeaderHeight -this.borderLineThickness/2 ); // Bottom horizontal line
			this.ctx.closePath();

			this.ctx.fillStyle = '#50505080';
			this.ctx.fill();
			this.ctx.strokeStyle = '#ffffff';
			this.ctx.lineWidth = 5 * this.radialMenuScale;
			this.ctx.stroke();

			// Thumbnail window - Vert line
			this.ctx.beginPath();
			this.ctx.moveTo(this.thumbnailWindowPosition.x - 18  * this.radialMenuScale - this.borderLineThickness/2, this.thumbnailWindowPosition.y + this.textHeaderHeight );
			this.ctx.lineTo( this.thumbnailWindowPosition.x - 18  * this.radialMenuScale - this.borderLineThickness/2, this.thumbnailWindowSize.y);
			this.ctx.strokeStyle = '#ffffff';
			this.ctx.lineWidth = 5 * this.radialMenuScale;
			this.ctx.stroke();

			// Thumbnail window - Horz line across preview window
			this.ctx.beginPath();
			this.ctx.moveTo( previewImageX - 10 - 5 * this.radialMenuScale, this.thumbnailWindowPosition.y + this.textHeaderHeight - this.borderLineThickness/2 );
			this.ctx.lineTo( previewImageX - 10 + previewImageSize + 20, this.thumbnailWindowPosition.y + this.textHeaderHeight - this.borderLineThickness/2 );
			this.ctx.strokeStyle = '#ffffff';
			this.ctx.lineWidth = 5 * this.radialMenuScale;
			this.ctx.stroke();

			//this.drawImage( this.ctx, this.thumbnailWindowFrame, {x: (this.thumbnailWindowPosition.x - 38 * this.radialMenuScale), y: 0}, {x: 1984 * this.radialMenuScale, y: 1004}, "rgba(255, 255, 255, 0.9)", 0, false );

			// Filename text
			this.ctx.font= parseInt(this.textHeaderHeight)+"px sans-serif";
			this.ctx.fillStyle = "rgba(250, 250, 250, 1.0)";
			this.ctx.fillText( this.hoverOverText, this.thumbnailWindowPosition.x, this.thumbnailWindowPosition.y + this.textHeaderHeight / 1.8 );

			if( this.hoverOverThumbnail )
				this.ctx.drawImage( this.hoverOverThumbnail, previewImageX, previewImageY, previewImageSize, previewImageSize );

			if( this.hoverOverMeta ) {
				this.ctx.font="16px sans-serif";
				this.ctx.fillStyle = "rgba(250, 250, 250, 1.0)";
				var metadata = this.hoverOverMeta;
				//console.log( metadata);

				var metadataTags = [];

				// Generic
				metadataTags[0] = { tag: metadata.FileName, longLabel: "File Name: " };
				metadataTags[1] = { tag: metadata.FileSize, longLabel: "File Size: " };
				metadataTags[2] = { tag: metadata.FileDate, longLabel: "File Date: " };

				// Image
				metadataTags[2] = { tag: metadata.ImageSize, longLabel: "Resolution: " };
				metadataTags[3] = { tag: metadata.DateCreated, longLabel: "Date Created: " };
				metadataTags[4] = { tag: metadata.Copyright, longLabel: "Copyright: " };

				// Photo
				metadataTags[5] = { tag: metadata.Artist, longLabel: "Artist: " };
				metadataTags[6] = { tag: metadata.Aperture, longLabel: "Aperture: " };
				metadataTags[7] = { tag: metadata.Exposure, longLabel: "Exposure: " };
				metadataTags[8] = { tag: metadata.Flash, longLabel: "Flash: " };
				metadataTags[9] = { tag: metadata.ExposureTime, longLabel: "Exposure Time: " };
				metadataTags[10] = { tag: metadata.FOV, longLabel: "FOV: " };
				metadataTags[11] = { tag: metadata.FocalLength, longLabel: "Focal Length: " };
				metadataTags[12] = { tag: metadata.Model, longLabel: "Model: " };
				metadataTags[13] = { tag: metadata.LensModel, longLabel: "Lens Model: " };
				metadataTags[14] = { tag: metadata.ISO, longLabel: "ISO: " };
				metadataTags[15] = { tag: metadata.ShutterSpeed, longLabel: "Shutter Speed: " };

				// GPS
				metadataTags[16] = { tag: metadata.GPSAltitude, longLabel: "GPS Altitude: " };
				metadataTags[17] = { tag: metadata.GPSLatitude, longLabel: "GPS Latitude: " };
				metadataTags[18] = { tag: metadata.GPSTimeStamp, longLabel: "GPS TimeStamp: " };

				// Video
				metadataTags[19] = { tag: metadata.Duration, longLabel: "Duration: " };
				metadataTags[20] = { tag: metadata.CompressorID, longLabel: "Compressor: " };
				metadataTags[21] = { tag: metadata.AvgBitrate, longLabel: "Avg. Bitrate: " };
				metadataTags[22] = { tag: metadata.AudioFormat, longLabel: "Audio Format: " };
				metadataTags[23] = { tag: metadata.AudioChannels, longLabel: "Audio Channels: " };
				metadataTags[24] = { tag: metadata.AudioSampleRate, longLabel: "Audio Sample Rate: " };

				// Apps
				if( metadata.metadata !== undefined ) {
					metadataTags[25] = { tag: metadata.metadata.title, longLabel: "Title: " };
					metadataTags[26] = { tag: metadata.metadata.version, longLabel: "Version: " };
					metadataTags[27] = { tag: metadata.metadata.author, longLabel: "Author: " };
					metadataTags[28] = { tag: metadata.metadata.license, longLabel: "License: " };
					metadataTags[29] = { tag: metadata.metadata.keywords, longLabel: "Keywords: " };
					metadataTags[30] = { tag: metadata.metadata.description, longLabel: "Description: " };
				}

				// Sessions
				metadataTags[31] = { tag: metadata.numapps, longLabel: "Applications: " };

				for( i = 0; i < metadataTags.length; i++ ) {
					if( metadataTags[i] !== undefined && metadataTags[i].tag ) {
						this.ctx.fillText( metadataTags[i].longLabel + metadataTags[i].tag, metadataTextPosX, metadataTextPosY + metadataLine * 20);
						metadataLine++;
					}
				}
			}
		}

		this.ctx.redraw = false;
	};

	/**
	 * Closes the menu, sends close signal to server
	 *
	 * @method closeMenu
	 */
	this.closeMenu = function() {
		this.visible = false;

		if( this.sendsToServer === true )
			this.wsio.emit('removeRadialMenu', { id: this.id } );

		this.currentMenuState = 'radialMenu';
		this.resetRadialButtonLitState();

		console.log("Closing menu" );
	};

	/**
	 * Toggles the content window open/close
	 *
	 * @method setToggleMenu
	 */
	this.setToggleMenu = function(type) {
		if (this.currentMenuState !== type ) {
			this.thumbnailWindowScrollOffset = { x: 0, y: 0 };

			this.currentMenuState = type;
			this.element.width    = this.thumbnailWindowSize.x + thumbnailPreviewWindowSize.x;
			this.element.height   = this.thumbnailWindowSize.y;
			this.thumbnailScrollWindowElement.style.display = "block";
			this.thumbScrollWindowctx.redraw = true;
			this.updateThumbnailPositions();
			this.draw();

			if (this.sendsToServer === true) {
				this.wsio.emit('radialMenuWindowToggle', { id: this.id, thumbnailWindowOpen: true } );
			}
			return true;
		} else {
			this.currentMenuState = 'radialMenu';
			this.element.width    = this.radialMenuSize.x;
			this.element.height   = this.radialMenuSize.y;
			//this.thumbnailScrollWindowElement.style.display = "None";

			if (this.sendsToServer === true) {
				this.wsio.emit('radialMenuWindowToggle', { id: this.id, thumbnailWindowOpen: false } );
			}
			return false;
		}
	};

	/**
	 * Helper function to quickly reset the radial menu button lit state
	 *
	 * @method resetRadialButtonLitState
	 */
	this.resetRadialButtonLitState = function() {
		this.radialRemoteSitesButton.isLit = false;
		this.radialImageButton.isLit = false;
		this.radialPDFButton.isLit = false;
		this.radialVideoButton.isLit = false;
		this.radialAppButton.isLit = false;
		this.radialSessionButton.isLit = false;
		this.radialSaveSessionButton.isLit = false;
		this.radialCloseButton.isLit = false;
		this.radialSessionButton.isLit = false;
	};

	/**
	 * Moves the radial menu based on master and server events
	 *
	 * @method moveMenu
	 * @param data {x: data.x, y: data.y, windowX: rect.left, windowY: rect.top} Contains the event position and the bounding rectangle
	 * @param offset {x: this.offsetX, y: this.offsetY} Contains the display client offset
	 */
	this.moveMenu = function( data, offset ) {
		// Note: We don't check if the pointer is over the menu because the server/node-radialMenu does this for us
		if( this.windowInteractionMode === false && this.buttonOverCount === 0 ) {
			var dragOffset = this.dragPosition;

			this.element.style.left    = (data.x - offset.x - dragOffset.x).toString() + "px";
			this.element.style.top     = (data.y - offset.y - dragOffset.y).toString()  + "px";
		}

		this.thumbnailWindowDiv.style.left   = (data.windowX + this.thumbnailWindowPosition.x - 18  * this.radialMenuScale).toString() + "px";
		this.thumbnailWindowDiv.style.top    = (data.windowY + this.thumbnailWindowPosition.y + this.textHeaderHeight).toString() + "px";

		this.thumbnailWindowDiv.style.width   = (this.thumbnailWindowSize.x + this.imageThumbSize/2 - 10 - this.radialMenuSize.x - 25 * this.radialMenuScale).toString() + "px";
		this.thumbnailWindowDiv.style.height    = (this.thumbnailWindowSize.y - this.textHeaderHeight * 2).toString() + "px";
	};

	/**
	 * Processes events
	 *
	 * @method onEvent
	 * @param type {String} i.e. "pointerPress", "pointerMove", "pointerRelease"
	 * @param position {x: Float, y: Float} event position
	 * @param user {Integer} userID
	 * @param data {} Other event parameters like button: "left"
	 */
	this.onEvent = function(type, position, user, data) {
		//console.log("RadialMenu " + this.menuID + " " + type + " " + position + " " + user + " " + data );
		this.buttonOverCount = 0; // Count number of buttons have a pointer over it

		// Level 0 - Always visible -----------------------------------
		this.buttonOverCount += this.radialCloseButton.onEvent(type, user.id, position, data);
		if ( this.radialCloseButton.isClicked() && data.button === "left" ) {
			if( this.sendsToServer === true ) {
				this.wsio.emit('radialMenuClick', {button: "closeButton", user: user} );
			}
			this.closeMenu();
		}

		this.buttonOverCount += this.radialSettingsButton.onEvent(type, user.id, position, data);
		this.buttonOverCount += this.radialSessionButton.onEvent(type, user.id, position, data);
		this.buttonOverCount += this.radialSaveSessionButton.onEvent(type, user.id, position, data);

		// Level 1 -----------------------------------
		var i = 0;
		if( this.currentRadialState === 'radialMenu' ) {
			//this.element.width = this.radialMenuSize.x;
			//this.element.height = this.radialMenuSize.y;
			for ( i = 0; i < this.level1Buttons.length; i++ ) {
				this.buttonOverCount += this.level1Buttons[i].onEvent(type, user.id, position, data);
			}
		}

		if( this.radialSettingsButton.isClicked() ) {
			if( this.settingMenuOpen ) {
				this.settingMenuOpen = false;
				this.radialSettingsButton.isLit = false;
				if( this.sendsToServer === true ) {
					this.wsio.emit('radialMenuClick', {button: "settingsButton", user: user, data: {state: "closed"}} );
				}
			} else {
				this.settingMenuOpen = true;
				this.radialSettingsButton.isLit = true;
				if( this.sendsToServer === true ) {
					this.wsio.emit('radialMenuClick', {button: "settingsButton", user: user, data: {state: "opened"}} );
				}
			}
		}

		if( this.settingMenuOpen ) {
			this.buttonOverCount += this.radial2CloseAllButton.onEvent(type, user.id, position, data);
			this.buttonOverCount += this.radial2TileButton.onEvent(type, user.id, position, data);
		}

		if( this.radial2CloseAllButton.isClicked() && this.sendsToServer === true ) {
			this.wsio.emit('clearDisplay');
			this.wsio.emit('radialMenuClick', {button: "clearDisplay", user: user} );
		}
		if( this.radial2TileButton.isClicked() && this.sendsToServer === true ) {
			this.wsio.emit('tileApplications');
			this.wsio.emit('radialMenuClick', {button: "tileApplications", user: user} );
		}


		if( this.radialRemoteSitesButton.isClicked() ) {
			this.resetRadialButtonLitState();
		}

		if( this.radialImageButton.isClicked() || this.radial2ImageButton.isClicked() ) {
			this.resetRadialButtonLitState();
			if( this.setToggleMenu('imageThumbnailWindow') ) {
				this.radialImageButton.isLit = true;
				if( this.sendsToServer === true ) {
					this.wsio.emit('radialMenuClick', {button: "imageWindow", user: user, data: {state: "opened"}} );
				}
			} else if( this.sendsToServer === true ) {
				this.wsio.emit('radialMenuClick', {button: "imageWindow", user: user, data: {state: "closed"}} );
			}
		}
		if( this.radialPDFButton.isClicked() || this.radial2PDFButton.isClicked() ) {
			this.resetRadialButtonLitState();
			if( this.setToggleMenu('pdfThumbnailWindow') ) {
				this.radialPDFButton.isLit = true;
				if( this.sendsToServer === true ) {
					this.wsio.emit('radialMenuClick', {button: "pdfWindow", user: user,  data: {state: "opened"}} );
				}
			} else if( this.sendsToServer === true )	{
				this.wsio.emit('radialMenuClick', {button: "pdfWindow", user: user,  data: {state: "closed"}} );
			}
		}
		if( this.radialVideoButton.isClicked() || this.radial2VideoButton.isClicked() ) {
			this.resetRadialButtonLitState();
			if( this.setToggleMenu('videoThumbnailWindow') ) {
				this.radialVideoButton.isLit = true;
				if( this.sendsToServer === true )
					this.wsio.emit('radialMenuClick', {button: "videoWindow", user: user,  data: {state: "opened"}} );
			}
			else if( this.sendsToServer === true )
				this.wsio.emit('radialMenuClick', {button: "videoWindow", user: user,  data: {state: "closed"}} );
		}
		if( this.radialAppButton.isClicked() || this.radial2AppButton.isClicked() ) {
			this.resetRadialButtonLitState();
			if( this.setToggleMenu('appThumbnailWindow') )
			{
				this.radialAppButton.isLit = true;
				if( this.sendsToServer === true )
					this.wsio.emit('radialMenuClick', {button: "appWindow", user: user,  data: {state: "opened"}} );
			}
			else if( this.sendsToServer === true )
				this.wsio.emit('radialMenuClick', {button: "appWindow", user: user,  data: {state: "closed"}} );
		}
		if( this.radialSessionButton.isClicked() ) {
			this.resetRadialButtonLitState();
			if( this.setToggleMenu('sessionThumbnailWindow') ) {
				this.radialSessionButton.isLit = true;
				if( this.sendsToServer === true )
					this.wsio.emit('radialMenuClick', {button: "sessionWindow", user: user,  data: {state: "opened"}} );
			}
			else if( this.sendsToServer === true )
				this.wsio.emit('radialMenuClick', {button: "sessionWindow", user: user, data: {state: "closed"}} );
		}
		if( this.radialSaveSessionButton.isClicked() && this.sendsToServer === true ) {
			this.wsio.emit('saveSesion');
			this.wsio.emit('requestStoredFiles');
			this.wsio.emit('radialMenuClick', {button: "saveSession", user: user} );
		}

		// Level 2 -----------------------------------
		if( this.currentRadialState === 'radialAppMenu2' ) {
			this.radial2ImageButton.onEvent(type, user.id, position, data);
			this.radial2PDFButton.onEvent(type, user.id, position, data);
			this.radial2VideoButton.onEvent(type, user.id, position, data);
			this.radial2AppButton.onEvent(type, user.id, position, data);
		}

		// Thumbnail window ----------------------------
		if( this.currentMenuState !== 'radialMenu' ) {
			var currentThumbnailButtons = this.imageThumbnailButtons;

			if( this.currentMenuState === 'imageThumbnailWindow' )
				currentThumbnailButtons = this.imageThumbnailButtons;
			else if( this.currentMenuState === 'pdfThumbnailWindow' )
				currentThumbnailButtons = this.pdfThumbnailButtons;
			else if( this.currentMenuState === 'videoThumbnailWindow' )
				currentThumbnailButtons = this.videoThumbnailButtons;
			else if( this.currentMenuState === 'appThumbnailWindow' )
				currentThumbnailButtons = this.appThumbnailButtons;
			else if( this.currentMenuState === 'sessionThumbnailWindow' )
				currentThumbnailButtons = this.sessionThumbnailButtons;

			for( i = 0; i < currentThumbnailButtons.length; i++ ) {
				var thumbButton = currentThumbnailButtons[i];


				var thumbEventPos = { x: position.x - this.thumbnailWindowPosition.x + 18  * this.radialMenuScale, y: position.y - this.thumbnailWindowPosition.y - this.textHeaderHeight };

				// Prevent clicking on hidden thumbnails under preview window
				var thumbnailWindowDivWidth = this.thumbnailWindowSize.x + this.imageThumbSize/2 - 10 - this.radialMenuSize.x - 25 * this.radialMenuScale; // Should match where 'this.thumbnailWindowDiv.style.width' is assigned
				if( thumbEventPos.x >= 0 && thumbEventPos.x <= thumbnailWindowDivWidth ) {
					thumbEventPos.x -= this.thumbnailWindowScrollOffset.x;
					this.buttonOverCount += thumbButton.onEvent(type, user.id, thumbEventPos, data);

					if ( thumbButton.isReleased() && this.scrollOpenContentLock === false ) {
						if( this.currentMenuState === 'appThumbnailWindow' ) {
							this.loadApplication( thumbButton.getData(), user  );
						} else {
							this.loadFileFromServer( thumbButton.getData(), user  );
						}

					}
					if ( thumbButton.isPositionOver(user.id, thumbEventPos)  ) {
						this.hoverOverText = thumbButton.getData().filename;
						this.hoverOverThumbnail = thumbButton.buttonImage;
						if (thumbButton.buttonImage.lsrc) {
							this.hoverOverThumbnail.src = thumbButton.buttonImage.lsrc;
							this.ctx.redraw = true;
						}
						this.hoverOverMeta = thumbButton.getData().meta;
					}

					if( thumbButton.isFirstOver()  ) // Only occurs on first pointerMove event over button
						this.ctx.redraw = true; // Redraws radial menu and metadata window (independent of thumbnails)
				}
			}
		}

		// windowInteractionMode = true if any active button has an event over its
		if( type === "pointerPress" && data.button === 'left' ) {
			// Press over radial menu, drag menu
			if( position.x > 0 && position.x < this.radialMenuSize.x && position.y > 0 && position.y < this.radialMenuSize.y && this.buttonOverCount === 0 ) {
				this.windowInteractionMode = false;
				this.dragPosition = position;
			}

			if( position.x > this.radialMenuSize.x && position.x < this.thumbnailWindowSize.x && position.y > 0 && position.y < this.thumbnailWindowSize.y ) {
				if( this.dragThumbnailWindow === false ) {
					this.dragThumbnailWindow = true;
					this.thumbnailWindowDragPosition = position;

					this.thumbnailWindowInitialScrollOffset.x = this.thumbnailWindowScrollOffset.x;
					this.thumbnailWindowInitialScrollOffset.y = this.thumbnailWindowScrollOffset.y;
				}
			}
			this.ctx.redraw = true;
		} else if( type === "pointerMove" ) {
			if( this.dragThumbnailWindow === true ) {
				// Controls the content window scrolling.
				// Note:Scrolling is +right, -left so offset should always be negative
				if( this.thumbnailWindowScrollOffset.x <= 0 && this.notEnoughThumbnailsToScroll === false ) {
					var scrollDist = 0;

					var nextScrollPos = this.thumbnailWindowScrollOffset;

					nextScrollPos.x += (position.x - this.thumbnailWindowDragPosition.x) * thumbnailScrollScale;
					nextScrollPos.y += (position.y - this.thumbnailWindowDragPosition.y) * thumbnailScrollScale;

					if( nextScrollPos.x > 0 )
						nextScrollPos.x = 0;
					if( nextScrollPos.y > 0 )
						nextScrollPos.y = 0;

					if( this.thumbnailWindowScrollLock.x === false ) {
						this.thumbnailWindowScrollOffset.x = nextScrollPos.x;
						scrollDist += this.thumbnailWindowInitialScrollOffset.x - this.thumbnailWindowScrollOffset.x;
					}
					if( this.thumbnailWindowScrollLock.y === false ) {
						this.thumbnailWindowScrollOffset.y = nextScrollPos.y;
						scrollDist += this.thumbnailWindowInitialScrollOffset.y - this.thumbnailWindowScrollOffset.y;
					}

					if( scrollDist < 0 )
						scrollDist *= -1;

					if( scrollDist >= thumbnailDisableSelectionScrollDistance ) {
						this.scrollOpenContentLock = true;
					}

					this.thumbnailScrollWindowElement.style.left = (this.thumbnailWindowScrollOffset.x).toString()+"px";

					this.thumbnailWindowDragPosition = position;
				} else {
					this.thumbnailWindowScrollOffset.x = 0;
				}
			}

		}
		else if( type === "pointerRelease" ) {
			if(  this.windowInteractionMode === false )	{
				this.windowInteractionMode = true;
				this.dragPosition = { x: 0, y: 0 };
			}
			else if( this.dragThumbnailWindow === true ) {
				this.dragThumbnailWindow = false;
				this.scrollOpenContentLock = false;
			}
		}

	};

	/**
	 * Tells the server to load a file
	 *
	 * @method loadFileFromServer
	 * @param data {} Content information like type and filename
	 * @param user {Integer} userID
	 */
	this.loadFileFromServer = function( data, user ) {
		if( this.sendsToServer === true ) {
			this.wsio.emit('loadFileFromServer', { application: data.application, filename: data.filename, user: user} );
		}
	};

	/**
	 * Tells the server to start an application
	 *
	 * @method loadApplication
	 * @param data {} Application information like filename
	 * @param user {Integer} userID
	 */
	this.loadApplication = function( data, user ) {
		if( this.sendsToServer === true ) {
			this.wsio.emit('loadApplication', { application: data.filename, user: user} );
		}
	};

	/**
	 * Receives the current asset list from server
	 *
	 * @method updateFileList
	 * @param serverFileList {} Server file list
	 */
	this.updateFileList = function(serverFileList) {
		//console.log("updateFileList: ");
		//console.log(serverFileList);

		this.thumbnailButtons = [];
		this.imageThumbnailButtons = [];
		this.videoThumbnailButtons = [];
		this.pdfThumbnailButtons = [];
		this.appThumbnailButtons = [];
		this.sessionThumbnailButtons = [];

		// Server file lists by type
		var imageList = serverFileList.images;
		var pdfList =  serverFileList.pdfs;
		var videoList =  serverFileList.videos;
		var appList =  serverFileList.apps;

		var sessionList =  serverFileList.sessions;
		var i = 0;
		var thumbnailButton;
		var customIcon;
<<<<<<< HEAD
		
		var invalidFilenameRegex = "[:#$%^&@]";
		
=======
		var invalidFilenameRegex = "[:#$%^&@]";

>>>>>>> 322514f6
		if( imageList !== null ) {
			var validImages = 0;
			for( i = 0; i < imageList.length; i++ ) {
				if( imageList[i].filename.search("Thumbs.db") === -1 ) {
					thumbnailButton = new ButtonWidget();
					thumbnailButton.init(0, this.thumbScrollWindowctx, null);
					thumbnailButton.setData( {application: "image_viewer", filename: imageList[i].exif.FileName, meta: imageList[i].exif} );
					thumbnailButton.simpleTint = false;

					thumbnailButton.setSize( this.imageThumbSize, this.imageThumbSize );
					thumbnailButton.setHitboxSize( this.imageThumbSize, this.imageThumbSize );

					// Thumbnail image
					if ( imageList[i].exif.SAGE2thumbnail !== null ) {
						customIcon = new Image();
						customIcon.lsrc = imageList[i].exif.SAGE2thumbnail+"_256.jpg";
						customIcon.src = imageList[i].exif.SAGE2thumbnail+"_128.jpg";
						thumbnailButton.setButtonImage( customIcon );
					} else
						thumbnailButton.setButtonImage( idleImageIcon );

					// File has a bad filename for thumbnails, set default icon
					if( imageList[i].exif.SAGE2thumbnail.match(invalidFilenameRegex) !== null ) {
						thumbnailButton.setButtonImage( idleImageIcon );
					}

					this.thumbnailButtons.push(thumbnailButton);
					this.imageThumbnailButtons.push(thumbnailButton);
					validImages++;
				}
			}
		}
		if( pdfList !== null ) {
			for( i = 0; i < pdfList.length; i++ ) {
				thumbnailButton = new ButtonWidget();
				thumbnailButton.init(0, this.thumbScrollWindowctx, null);
				thumbnailButton.setData( {application: "pdf_viewer", filename: pdfList[i].exif.FileName, meta: pdfList[i].exif} );
				thumbnailButton.simpleTint = false;

				thumbnailButton.setSize( this.imageThumbSize, this.imageThumbSize );
				thumbnailButton.setHitboxSize( this.imageThumbSize, this.imageThumbSize );

				// Thumbnail image
				if ( pdfList[i].exif.SAGE2thumbnail !== null ) {
					customIcon = new Image();
					customIcon.lsrc = pdfList[i].exif.SAGE2thumbnail+"_256.jpg";
					customIcon.src = pdfList[i].exif.SAGE2thumbnail+"_128.jpg";
					thumbnailButton.setButtonImage( customIcon );
				} else
					thumbnailButton.setButtonImage( idlePDFIcon );

				// File has a bad filename for thumbnails, set default icon
				if( pdfList[i].exif.SAGE2thumbnail.match(invalidFilenameRegex) !== null ) {
					thumbnailButton.setButtonImage( idlePDFIcon );
				}

				this.thumbnailButtons.push(thumbnailButton);
				this.pdfThumbnailButtons.push(thumbnailButton);
			}
		}
		if( videoList !== null ) {
			for( i = 0; i < videoList.length; i++ ) {
				thumbnailButton = new ButtonWidget();
				thumbnailButton.init(0, this.thumbScrollWindowctx, null);
				thumbnailButton.setData( {application: "movie_player", filename: videoList[i].exif.FileName, meta: videoList[i].exif} );
				thumbnailButton.simpleTint = false;

				thumbnailButton.setSize( this.imageThumbSize, this.imageThumbSize );
				thumbnailButton.setHitboxSize( this.imageThumbSize, this.imageThumbSize );

				// Thumbnail image
				if ( videoList[i].exif.SAGE2thumbnail !== null ) {
					customIcon = new Image();
					customIcon.lsrc = videoList[i].exif.SAGE2thumbnail+"_256.jpg";
					customIcon.src = videoList[i].exif.SAGE2thumbnail+"_128.jpg";
					//console.log("uploads/assets/"+imageList[i].exif.SAGE2thumbnail);
					thumbnailButton.setButtonImage( customIcon );
				} else
					thumbnailButton.setButtonImage( idleVideoIcon );

				// File has a bad filename for thumbnails, set default icon
				if( videoList[i].exif.SAGE2thumbnail.match(invalidFilenameRegex) !== null ) {
					thumbnailButton.setButtonImage( idleVideoIcon );
				}

				this.thumbnailButtons.push(thumbnailButton);
				this.videoThumbnailButtons.push(thumbnailButton);
			}
		}
		if( appList !== null ) {
			for( i = 0; i < appList.length; i++ ) {
				thumbnailButton = new ButtonWidget();
				thumbnailButton.init(0, this.thumbScrollWindowctx, null);
				thumbnailButton.setData( {application: "custom_app", filename: appList[i].exif.FileName, meta: appList[i].exif} );
				thumbnailButton.simpleTint = false;
				thumbnailButton.useBackgroundColor = false;

				thumbnailButton.setSize( this.imageThumbSize * 2, this.imageThumbSize * 2 );
				thumbnailButton.setHitboxSize( this.imageThumbSize * 2, this.imageThumbSize * 2 );

				if ( appList[i].exif.SAGE2thumbnail !== null ) {
					customIcon = new Image();
					customIcon.lsrc = appList[i].exif.SAGE2thumbnail+"_256.jpg";
					customIcon.src = appList[i].exif.SAGE2thumbnail+"_128.jpg";
					thumbnailButton.setButtonImage( customIcon );
				} else
					thumbnailButton.setButtonImage( idleAppIcon );

				// File has a bad filename for thumbnails, set default icon
				if( appList[i].exif.SAGE2thumbnail.match(invalidFilenameRegex) !== null ) {
					thumbnailButton.setButtonImage( idleAppIcon );
				}

				this.thumbnailButtons.push(thumbnailButton);
				this.appThumbnailButtons.push(thumbnailButton);
			}
		}
		if( sessionList !== null ) {
			for( i = 0; i < sessionList.length; i++ ) {
				thumbnailButton = new ButtonWidget();
				thumbnailButton.init(0, this.thumbScrollWindowctx, null);
				thumbnailButton.setData( {application: "load_session", filename: sessionList[i].exif.FileName, meta: sessionList[i].exif} );
				thumbnailButton.setButtonImage( idleSessionIcon );
				thumbnailButton.simpleTint = false;

				thumbnailButton.setSize( this.imageThumbSize, this.imageThumbSize );
				thumbnailButton.setHitboxSize( this.imageThumbSize, this.imageThumbSize );

				this.thumbnailButtons.push(thumbnailButton);
				this.sessionThumbnailButtons.push(thumbnailButton);
			}
		}

		this.updateThumbnailPositions();
	};

	/**
	 * Helper function for arranging thumbnails
	 *
	 * @method setThumbnailPosition
	 * @param thumbnailSourceList {} List of thumbnails
	 * @param imageThumbnailSize {Float} width of thumbnail in pixels
	 * @param thumbSpacer {Float} space between thumbnails in pixels
	 * @param maxRows {Integer} maximum thumbnails per row
	 * @param neededColumns {Integer} calculated number of columns needed
	 */
	this.setThumbnailPosition = function( thumbnailSourceList, imageThumbnailSize, thumbnailSpacer, maxRows, neededColumns ) {
		var curRow = 0;
		var curColumn = 0;

		this.thumbnailScrollWindowElement.width = (imageThumbnailSize + thumbSpacer) * neededColumns;
		for( var i = 0; i < thumbnailSourceList.length; i++ ) {
			var currentButton = thumbnailSourceList[i];


			if( curColumn+1 > neededColumns ) {
				curColumn = 0;

				if( curRow < maxRows - 1 )
					curRow++;
			}
			currentButton.setPosition( curColumn * (imageThumbnailSize + thumbnailSpacer),  curRow * (imageThumbnailSize + thumbnailSpacer) );
			curColumn++;
		}
	};

	/**
	 * Recalculates the thumbnail positions
	 *
	 * @method updateThumbnailPositions
	 */
	this.updateThumbnailPositions = function() {
		//{ x: 1224, y: 860 };

		var thumbWindowSize = this.thumbnailWindowSize;

		// maxRows is considered a 'hard' limit based on the thumbnail and window size.
		// If maxRows and maxCols is exceeded, then maxCols is expanded as needed.
		var maxRows = Math.floor((thumbWindowSize.y-this.thumbnailWindowPosition.y) / (this.imageThumbSize + thumbSpacer));
		var maxCols = Math.floor((thumbWindowSize.x-this.thumbnailWindowPosition.x) / (this.imageThumbSize + thumbSpacer));

		var neededColumns = maxRows;

		if( this.currentMenuState === 'imageThumbnailWindow' ) {
			if( this.imageThumbnailButtons.length > (maxRows*maxCols) )
				neededColumns = Math.ceil(this.imageThumbnailButtons.length / maxRows );
		} else if( this.currentMenuState === 'pdfThumbnailWindow' ) {
			if( this.pdfThumbnailButtons.length > (maxRows*maxCols) )
				neededColumns = Math.ceil(this.pdfThumbnailButtons.length / maxRows );
		} else if( this.currentMenuState === 'videoThumbnailWindow' ) {
			if( this.videoThumbnailButtons.length > (maxRows*maxCols) )
				neededColumns = Math.ceil(this.videoThumbnailButtons.length / maxRows );
		} else if( this.currentMenuState === 'sessionThumbnailWindow' ) {
			if( this.sessionThumbnailButtons.length > (maxRows*maxCols) )
				neededColumns = Math.ceil(this.sessionThumbnailButtons.length / maxRows );
		}

		//var maxScrollPosX = this.thumbnailWindowPosition.x - (maxCols - neededColumns + 2) * (this.imageThumbSize + thumbSpacer);

		// Special thumbnail size for custom apps
		if( this.currentMenuState === 'appThumbnailWindow' ) {
			maxRows = Math.floor((this.thumbnailWindowSize.y-this.thumbnailWindowPosition.y) / (this.imageThumbSize * 2 + thumbSpacer));
			maxCols = Math.floor((this.thumbnailWindowSize.x-this.thumbnailWindowPosition.x) / (this.imageThumbSize * 2 + thumbSpacer));
			neededColumns = Math.ceil(this.appThumbnailButtons.length / maxRows );
		}

		this.thumbnailGridSize = { x: maxRows, y: maxCols };
		if( neededColumns > maxRows )
			this.notEnoughThumbnailsToScroll = false;
		else {
			this.notEnoughThumbnailsToScroll = true;
			this.thumbnailWindowScrollOffset.x = 0;
			this.thumbnailScrollWindowElement.style.left = (this.thumbnailWindowScrollOffset.x).toString()+"px";
		}

		if( this.currentMenuState === 'imageThumbnailWindow' ) {
			this.setThumbnailPosition( this.imageThumbnailButtons, this.imageThumbSize, thumbSpacer, maxRows, neededColumns );
		}

		if( this.currentMenuState === 'pdfThumbnailWindow' ) {
			this.setThumbnailPosition( this.pdfThumbnailButtons, this.imageThumbSize, thumbSpacer, maxRows, neededColumns );
		}

		if( this.currentMenuState === 'videoThumbnailWindow' ) {
			this.setThumbnailPosition( this.videoThumbnailButtons, this.imageThumbSize, thumbSpacer, maxRows, neededColumns );
		}

		if( this.currentMenuState === 'appThumbnailWindow' ) {
			this.setThumbnailPosition( this.appThumbnailButtons, this.imageThumbSize * 2, thumbSpacer, maxRows, neededColumns );
		}

		if( this.currentMenuState === 'sessionThumbnailWindow' )
			this.setThumbnailPosition( this.sessionThumbnailButtons, this.imageThumbSize, thumbSpacer, maxRows, neededColumns );

	};

}

/**
 * ButtonWidget used for menu and thumbnail buttons
 *
 * @class ButtonWidget
 * @constructor
 */
function ButtonWidget() {
	//this.element = null;
	this.ctx = null;
	this.resrcPath = null;

	this.posX = 100;
	this.posY = 100;
	this.angle = 0;
	this.width = imageThumbSize;
	this.height = imageThumbSize;

	this.hitboxWidth = imageThumbSize;
	this.hitboxheight = imageThumbSize;

	this.defaultColor =  "rgba(210, 210, 210, 1.0)";
	this.mouseOverColor = "rgba(210, 210, 10, 1.0 )";
	this.clickedColor = "rgba(10, 210, 10, 1.0 )";
	this.pressedColor = "rgba(10, 210, 210, 1.0 )";

	//this.releasedColor = "rgba(10, 10, 210, 1.0 )";
	this.releasedColor =  "rgba(210, 210, 210, 1.0)";

	this.litColor = "rgba(10, 210, 210, 1.0 )";

	this.buttonImage = null;
	this.overlayImage = null;

	this.useBackgroundColor = true;
	this.useEventOverColor = false;
	this.simpleTint = false;

	this.alignment = 'left';
	this.hitboxShape = 'box';

	this.isLit = false;

	// Button states:
	// -2 = Hidden (and Disabled)
	// -1 = Disabled (Visible, but ignores events - eventually will be dimmed?)
	// 0  = Idle
	// 1  = Over
	// 2  = Pressed
	// 3  = Clicked
	// 4  = Released
	// 5	= OverEnter (First over event)
	this.state = 0;

	this.buttonData = {};

	this.init = function(id, ctx, resrc) {
		//this.element = document.getElementById(id);
		this.ctx = ctx;
		this.resrcPath = resrc;

		//console.log("ButtonWidget init()");
	};

	this.setPosition = function( x, y ) {
		this.posX = x;
		this.posY = y;
	};

	this.setRotation = function( a ) {
		this.angle = a;
	};

	this.setData = function( data ) {
		this.buttonData = data;
	};

	this.setButtonImage = function( image ) {
		this.buttonImage = image;
	};

	this.setOverlayImage = function( overlayImage, scale ) {
		this.overlayImage = overlayImage;
		this.overlayScale = scale;
	};

	this.setSize = function( w, h ) {
		this.width = w;
		this.height = h;
	};

	this.setHitboxSize = function( w, h ) {
		this.hitboxWidth = w;
		this.hitboxheight = h;
	};

	this.getData = function() {
		return this.buttonData;
	};

	this.draw = function() {
		if( this.state === -2 ) // Button is hidden
			return;

		// Default - align 'left'
		var translate = { x: this.posX, y: this.posY };
		var offsetHitbox = { x: 0, y: 0 };
		var offset = { x: 0, y: 0 };

		if( this.alignment === 'centered' ) {
			offset = { x: -this.width/2, y: -this.height/2 };
			offsetHitbox = { x: -this.hitboxWidth/2, y: -this.hitboxWidth/2 };
		}

		this.ctx.save();
		this.ctx.translate( translate.x, translate.y );

		if( this.state === 5 ) {
			this.ctx.fillStyle = this.mouseOverColor;
		}
		else if( this.state === 3 ) {
			this.ctx.fillStyle = this.clickedColor;
			this.state = 2; // Pressed state
		}
		else if( this.state === 2 ) {
			this.ctx.fillStyle = this.pressedColor;
		}
		else if( this.state === 4 ) {
			this.ctx.fillStyle = this.releasedColor;
			this.state = 1;
		}
		if( this.useBackgroundColor ) {
			if( this.isLit )
				this.ctx.fillStyle = this.litColor;
			else
				this.ctx.fillStyle = this.defaultColor;

			if( this.hitboxShape === 'box' )
				this.ctx.fillRect(offsetHitbox.x, offsetHitbox.y, this.hitboxWidth, this.hitboxheight);
			//else if( this.hitboxShape === 'circle' ) {
				//this.ctx.arc(0, 0, this.hitboxWidth/2,0,2*Math.PI);
				//this.ctx.fillStyle = this.defaultColor;
				//this.ctx.fill();
			//}
		}

		// Draw icon aligned centered
		if( this.buttonImage !== null ) {
			//this.ctx.rotate( this.angle );

			// draw the original image
			this.ctx.drawImage( this.buttonImage, offset.x, offset.y, this.width, this.height );

			if( this.isLit === true )
				this.drawTintImage( this.buttonImage, offset, this.width, this.height, this.litColor, 0.5 );

			// Tint the image
			if( this.state !== 0 ) {
				if( this.simpleTint ) {
					this.ctx.fillRect(offsetHitbox.x, offsetHitbox.y, this.hitboxWidth, this.hitboxheight);
				}
				else {
					if( this.isLit === false && this.useEventOverColor)
						this.drawTintImage( this.buttonImage, offset, this.width, this.height, this.ctx.fillStyle, 0.8 );
				}
			}

		}
		this.ctx.restore();

		if( this.overlayImage !== null ) {
			this.ctx.save();
			this.ctx.translate( translate.x, translate.y );
			this.ctx.drawImage( this.overlayImage, -this.width* this.overlayScale/2, -this.height* this.overlayScale/2, this.width * this.overlayScale, this.height * this.overlayScale);
			this.ctx.restore();
		}
	};

	this.drawTintImage = function( image, offset, width, height, color, alpha ) {
		// Tint the image (Part 1)
		// create offscreen buffer,
		var buffer = document.createElement('canvas');
		buffer.width = width;
		buffer.height = height;
		var bx = buffer.getContext('2d');

		// fill offscreen buffer with the tint color
		bx.fillStyle = color;
		bx.fillRect(0, 0, buffer.width, buffer.height);

		// destination atop makes a result with an alpha channel identical to fg, but with all pixels retaining their original color *as far as I can tell*
		bx.globalCompositeOperation = "destination-atop";
		bx.drawImage(image, 0, 0, width, height );

		//then set the global alpha to the amound that you want to tint it, and draw the buffer directly on top of it.
		this.ctx.globalAlpha = alpha;

		// draw the tinted overlay
		this.ctx.drawImage( buffer, offset.x, offset.y, width, height );
	};

	this.onEvent = function( type, user, position, data ) {
		if( this.state < 0 ) {// Button is disabled or hidden
			return 0;
		}

		if( this.isPositionOver( user, position ) ) {
			if( this.state === 5 ) {
				this.state = 1;
			}

			if( type === "pointerPress" && this.state !== 2 ) {
				this.state = 3; // Click state
				if( this.useEventOverColor )
					this.ctx.redraw = true;
			} else if( type === "pointerRelease" ) {
				this.state = 4;
				if( this.useEventOverColor )
					this.ctx.redraw = true;
			} else if( this.state !== 2 ) {
				if( this.state !== 1 ) {
					this.state = 5;
					if( this.useEventOverColor )
						this.ctx.redraw = true;
				}
				else
					this.state = 1;
			}

			return 1;
		} else {
			if( this.state !== 0 && this.useEventOverColor )
				this.ctx.redraw = true;
			this.state = 0;

			return 0;
		}
	};

	this.isPositionOver = function(id, position) {
		var x = position.x;
		var y = position.y;

		if( this.alignment === 'centered' && this.hitboxShape === 'box' ) {
			x += this.hitboxWidth/2;
			y += this.hitboxheight/2;
		}

		if( this.hitboxShape === 'box' ) {
			if( x >= this.posX && x <= this.posX + this.hitboxWidth && y >= this.posY && y <= this.posY + this.hitboxheight )
				return true;
			else
				return false;

		} else if( this.hitboxShape === 'circle' ) {
			var distance = Math.sqrt( Math.pow(Math.abs( x - this.posX ), 2) + Math.pow(Math.abs( y - this.posY ), 2) );

			if( distance <= this.hitboxWidth/2 )
				return true;
			else
				return false;
		}
	};

	this.isFirstOver = function() {
		if ( this.state === 5 ) {
			return true;
		} else
			return false;
	};

	this.isOver = function() {
		if ( this.state === 1 ) {
			return true;
		} else
			return false;
	};

	this.isClicked = function() {
		if ( this.state === 3 ) {
			this.state = 2;
			return true;
		} else
			return false;
	};

	this.isReleased = function() {
		if ( this.state === 4 ) {
			this.state = 0;
			return true;
		} else
			return false;
	};

	this.isHidden = function() {
		if ( this.state === -2 ) {
			return true;
		} else {
			return false;
		}
	};

	this.isDisabled = function() {
		if ( this.state === -1 ) {
			return true;
		} else {
			return false;
		}
	};

	this.setHidden = function(val) {
		if ( val ) {
			this.state = -2;
		} else {
			this.state = 0;
		}
	};

	this.setDisabled = function(val) {
		if ( val ) {
			this.state = -1;
		} else {
			this.state = 0;
		}
	};
}<|MERGE_RESOLUTION|>--- conflicted
+++ resolved
@@ -146,15 +146,9 @@
 	this.init = function(data, thumbElem, thumbElem2) {
 		this.divCtxDebug = false;
 
-<<<<<<< HEAD
-		var id = data.id;
+		this.id = data.id;
 		this.radialMenuScale = data.radialMenuScale;
 		this.radialMenuCenter = { x: radialMenuCenter.x * this.radialMenuScale, y: radialMenuCenter.y * this.radialMenuScale }; // overwritten in init - based on window size
-=======
-		this.id = data.id;
-		radialMenuScale = data.radialMenuScale;
-		radialMenuCenter = { x: 215 * radialMenuScale, y: 215 * radialMenuScale }; // overwritten in init - based on window size
->>>>>>> 322514f6
 		this.radialMenuSize = data.radialMenuSize;
 
 		this.thumbnailWindowSize.x = data.thumbnailWindowSize.x;
@@ -1035,14 +1029,8 @@
 		var i = 0;
 		var thumbnailButton;
 		var customIcon;
-<<<<<<< HEAD
-		
 		var invalidFilenameRegex = "[:#$%^&@]";
-		
-=======
-		var invalidFilenameRegex = "[:#$%^&@]";
-
->>>>>>> 322514f6
+
 		if( imageList !== null ) {
 			var validImages = 0;
 			for( i = 0; i < imageList.length; i++ ) {
