// SAGE2 is available for use under the SAGE2 Software License
//
// University of Illinois at Chicago's Electronic Visualization Laboratory (EVL)
// and University of Hawai'i at Manoa's Laboratory for Advanced Visualization and
// Applications (LAVA)
//
// See full text, terms and conditions in the LICENSE.txt included file
//
// Copyright (c) 2014

/* global showSAGE2Message, showDialog */
/* global cancelIdleCallback, requestIdleCallback */
/* global showSAGE2PointerOverlayNoMouse, hideSAGE2PointerOverlayNoMouse */
/* global pointerClick, sagePointerDisabled, sagePointerEnabled */
/* global viewOnlyMode, deleteCookie */

"use strict";

/**
 * User interaction for SAGE2
 *
 * @module client
 * @submodule SAGE2_interaction
 */


const SAGE2_interaction = (function() {

	var _loggedIn = false;
	var _uid = null;

	var _userSettings = {};

	/**
	* Callback any time a login event is attempted
	*
	* @method handleLoginStateChange
	* @param response {Object} data returned by the server
	*/
	function handleLoginStateChange(response) {
		// console.log('login', response);

		// if user tried to log in: check if successful
		if (response.login) {
			let user = response.user;
			if (response.success) {
				_uid = response.uid;
				_loggedIn = true;

				if ($$("login_form_container")) {
					$$("login_form_container").hide();
					$$("settings_dialog").show();
				}

				// store auth credentials in cookies
				_userSettings.SAGE2_userName = user.name;
				_userSettings.SAGE2_userEmail = user.email;
				addCookie('SAGE2_userName', user.name);
				addCookie('SAGE2_userEmail', user.email);
			}

			if (user.SAGE2_ptrName !== _userSettings.SAGE2_ptrName) {
				this.changeSage2PointerLabel(user.SAGE2_ptrName);
			}
			if (user.SAGE2_ptrColor !== _userSettings.SAGE2_ptrColor) {
				this.changeSage2PointerColor(user.SAGE2_ptrColor);
			}
		}

		// if user tried to logout
		if (response.login === false) {
			_uid = null;
			_loggedIn = false;

			// clear credentials
			delete _userSettings.SAGE2_userName;
			delete _userSettings.SAGE2_userEmail;
			deleteCookie('SAGE2_userName');
			deleteCookie('SAGE2_userEmail');
			this.changeSage2PointerLabel(response.name);
		}

		// if an error message is shown
		if (response.errorMessage && $$("login_error")) {
			$$("login_error").setValue(response.errorMessage);
			$$("login_error").show();
		}

		// on initialization
		if (response.init) {
			if (!_loggedIn) {
				this.settingsDialog('init');
			}
		}

		this.updateLoginButton();
	}

	/**
	* @method randomHexColor
	* @return {String} color as a hex string
	*/
	function randomHexColor() {
		let hex = (Math.floor(Math.random() * 0xffffff)).toString(16);
		if (hex.length < 6) {
			hex = Array(6 - hex.length + 1).join('0') + hex;
		}
		return '#' + hex;
	}


	/**
	 * Deals with pointer, file upload, desktop sharing, ...
	 *
	 * @class SAGE2_interaction
	 * @constructor
	 */
	function SAGE2_interaction(wsio) {
		this.wsio        = wsio;
		this.uniqueID    = null;
		this.sensitivity = null;
		this.fileUploadStart    = null;
		this.fileUploadProgress = null;
		this.fileUploadComplete = null;
		this.mediaStream = null;
		this.mediaVideo  = null;
		this.mediaResolution = 2;
		this.mediaQuality    = 9;
		this.chromeDesktopCaptureEnabled = false;
		this.broadcasting  = false;
		this.gotRequest    = false;
		this.pix           = null;
		this.chunk         = 32 * 1024; // 32 KB
		this.maxUploadSize = 20 * (1024 * 1024 * 1024); // 20GB just as a precaution
		this.array_xhr     = [];

		// Event filtering for mouseMove
		this.now = Date.now();
		this.cnt = 0;
		// accumultor for delta motion of the mouse
		this.deltaX = 0;
		this.deltaY = 0;
		// Send frequency (frames per second)
		this.sendFrequency = 30;
		// Timeout for when scrolling ends
		this.scrollTimeId = null;

		/**
		* Set a unique ID
		*
		* @method setInteractionId
		* @param id {String} client id
		*/
		this.setInteractionId = function(id) {
			this.uniqueID = id;
		};

		/**
		* Set the pointer scaling factor
		*
		* @method setPointerSensitivity
		* @param value {Number} scaling factor for pointer motion
		*/
		this.setPointerSensitivity = function(value) {
			this.sensitivity = value;
		};

		/**
		* Set the start callback
		*
		* @method setFileUploadStartCallback
		* @param callback {Function} upload start callback
		*/
		this.setFileUploadStartCallback = function(callback) {
			this.fileUploadStart = callback;
		};

		/**
		* Set the progress callback
		*
		* @method setFileUploadProgressCallback
		* @param callback {Function} upload progress callback
		*/
		this.setFileUploadProgressCallback = function(callback) {
			this.fileUploadProgress = callback;
		};

		/**
		* Set the complete callback
		*
		* @method setFileUploadCompleteCallback
		* @param callback {Function} upload complete callback
		*/
		this.setFileUploadCompleteCallback = function(callback) {
			this.fileUploadComplete = callback;
		};

		/**
		* Cancel the file uploads by aborting the XMLHttpRequests
		*
		* @method cancelUploads
		*/
		this.cancelUploads = function() {
			if (this.array_xhr.length > 0) {
				for (var i = 0; i < this.array_xhr.length; i++) {
					this.array_xhr[i].abort();
				}
				this.array_xhr.length = 0;
			}
		};

		/**
		* Form processing function
		*
		* @method uploadFiles
		* @param files {Object} array of files dropped
		* @param dropX {Number} drop location X
		* @param dropY {Number} drop location Y
		*/
		this.uploadFiles = function(files, dropX, dropY) {
			var _this = this;
			var loaded = {};
			var filesFinished = 0;
			var total = 0;

			var progressCallback = function(event) {
				if (loaded[event.target.id] === undefined) {
					total += event.total;
				}
				loaded[event.target.id] = event.loaded;
				var uploaded = 0;
				for (var key in loaded) {
					uploaded += loaded[key];
				}
				var pc = uploaded / total;
				if (_this.fileUploadProgress) {
					_this.fileUploadProgress(pc);
				}
			};

			var loadCallback = function(event) {
				var sn = event.target.response.substring(event.target.response.indexOf("name: ") + 7);
				var st = event.target.response.substring(event.target.response.indexOf("type: ") + 7);
				var name = sn.substring(0, sn.indexOf("\n") - 2);
				var type = st.substring(0, st.indexOf("\n") - 2);

				// Parse the reply into JSON
				var msgFromServer = JSON.parse(event.target.response);

				// Check the return values for success/error
				Object.keys(msgFromServer.files).map(function(k) {
					name = msgFromServer.files[k].name;
					type = msgFromServer.files[k].type;
					if (!msgFromServer.fields.good) {
						showSAGE2Message('Unrecognized file type: ' + name + ' ' + type);
					}
				});

				filesFinished++;
				if (_this.fileUploadComplete && filesFinished === files.length) {
					_this.fileUploadComplete();
				}

				_this.wsio.emit('uploadedFile', {name: name, type: type});
			};

			if (this.fileUploadStart) {
				this.fileUploadStart(files);
			}

			// Clear the upload array
			this.array_xhr.length = 0;

			for (var i = 0; i < files.length; i++) {
				if (files[i].size <= this.maxUploadSize) {
					var formdata = new FormData();
					formdata.append("file" + i.toString(), files[i]);
					formdata.append("dropX", dropX);
					formdata.append("dropY", dropY);
					formdata.append("open",  true);

					formdata.append("SAGE2_ptrName",  _userSettings.SAGE2_ptrName);
					formdata.append("SAGE2_ptrColor", _userSettings.SAGE2_ptrColor);

					var xhr = new XMLHttpRequest();
					// add the request into the array
					this.array_xhr.push(xhr);
					xhr.open("POST", "upload", true);
					xhr.upload.id = "file" + i.toString();
					xhr.upload.addEventListener('progress', progressCallback, false);
					xhr.addEventListener('load', loadCallback, false);
					xhr.send(formdata);
				} else {
					// show message for 4 seconds
					showSAGE2Message("File: " + files[i].name + " is too large (max size is " +
						(this.maxUploadSize / (1024 * 1024 * 1024)) + " GB)");
				}
			}
		};

		/**
		* Process a URL drag and drop
		*
		* @method uploadURL
		* @param url {String} URL dropped on the UI
		* @param dropX {Number} drop location X
		* @param dropY {Number} drop location Y
		*/
		this.uploadURL = function(url, dropX, dropY) {
			var mimeType = "";
			var youtube  = url.indexOf("www.youtube.com");
			var ext      = url.substring(url.lastIndexOf('.') + 1);
			if (ext.length > 4) {
				ext = ext.substring(0, 4);
			}
			if (ext.length === 4 && (ext[3] === '?' || ext[3] === '#')) {
				ext = ext.substring(0, 3);
			}
			ext = ext.toLowerCase();
			if (youtube >= 0) {
				// mimeType = "video/youtube";
				mimeType = "application/url";
			} else if (ext === "jpg") {
				mimeType = "image/jpeg";
			} else if (ext === "jpeg") {
				mimeType = "image/jpeg";
			} else if (ext === "png") {
				mimeType = "image/png";
			} else if (ext === "bmp") {
				mimeType = "image/bmp";
			} else if (ext === "mp4") {
				mimeType = "video/mp4";
			} else if (ext === "m4v") {
				mimeType = "video/mp4";
			} else if (ext === "webm") {
				mimeType = "video/webm";
			} else if (ext === "pdf") {
				mimeType = "application/pdf";
			} else {
				// madeup mimetype for drag-drop URL
				mimeType = "application/url";
			}
			console.log("URL: " + url + ", type: " + mimeType);

			if (mimeType !== "") {
				this.wsio.emit('addNewWebElement', {type: mimeType, url: url, position: [dropX, dropY]});
			}
		};

<<<<<<< HEAD
		/**
		* Request a pointer lock or assume that's a touch device
		*
		* @method startSAGE2Pointer
		* @param buttonId {String} name of the button triggering the pointer
		*/
		this.startSAGE2Pointer = function(buttonId) {
			if (hasMouse) {
				var button = document.getElementById(buttonId);
				button.addEventListener('pointerlockchange', function(e) {
					console.log('Pointerlockchange>', e);
				});
				button.requestPointerLock = button.requestPointerLock       ||
											button.mozRequestPointerLock    ||
											button.webkitRequestPointerLock;

				// Ask the browser to lock the pointer
				if (button.requestPointerLock) {
					button.requestPointerLock();
				} else {
					showSAGE2Message("No PointerLock support in this browser.<br> Google Chrome is preferred.");
				}
			} else {
				console.log("No mouse detected - entering touch interface for SAGE2 Pointer");
=======
		if (mimeType !== "") {
			this.wsio.emit('addNewWebElement', {
				type: mimeType, url: url, position: [dropX, dropY],
				id: this.uniqueID,
				SAGE2_ptrName:  localStorage.SAGE2_ptrName,
				SAGE2_ptrColor: localStorage.SAGE2_ptrColor
			});
		}
	};
>>>>>>> 0672e0f5

				this.wsio.emit('startSagePointer', this.user);

				showSAGE2PointerOverlayNoMouse();
			}
		};

		/**
		* Release the pointer
		*
		* @method stopSAGE2Pointer
		*/
		this.stopSAGE2Pointer = function() {
			if (hasMouse) {
				if (document.exitPointerLock) {
					document.exitPointerLock();
				} else {
					console.log("No PointerLock support");
				}
			} else {
				this.wsio.emit('stopSagePointer', this.user);
				hideSAGE2PointerOverlayNoMouse();
			}
		};

		/**
		* Called if pointer lock failed
		*
		* @method pointerLockErrorMethod
		* @param event {Event} error event
		*/
		this.pointerLockErrorMethod = function(event) {
			console.log("Error locking pointer: ", event);
		};

		/**
		* Called when a pointer lock change is triggered, release or aquire
		*
		* @method pointerLockChangeMethod
		* @param event {Event} event
		*/
		this.pointerLockChangeMethod = function(event) {
			var pointerLockElement = document.pointerLockElement   ||
									document.mozPointerLockElement ||
									document.webkitPointerLockElement;

			// disable SAGE2 Pointer
			if (pointerLockElement === undefined || pointerLockElement === null) {
				this.wsio.emit('stopSagePointer', this.user);

				document.removeEventListener('mousedown',  this.pointerPress,     false);
				document.removeEventListener('mousemove',  this.pointerMove,      false);
				document.removeEventListener('mouseup',    this.pointerRelease,   false);
				document.removeEventListener('dblclick',   this.pointerDblClick,  false);
				document.removeEventListener('wheel',      this.pointerScroll,    false);
				document.removeEventListener('keydown',    this.pointerKeyDown,   false);
				document.removeEventListener('keyup',      this.pointerKeyUp,     false);
				document.removeEventListener('keypress',   this.pointerKeyPress,  false);

				document.addEventListener('click', pointerClick, false);

				sagePointerDisabled();
			} else {
				// enable SAGE2 Pointer
				this.wsio.emit('startSagePointer', this.user);

				document.addEventListener('mousedown',  this.pointerPress,     false);
				document.addEventListener('mousemove',  this.pointerMove,      false);
				document.addEventListener('mouseup',    this.pointerRelease,   false);
				document.addEventListener('dblclick',   this.pointerDblClick,  false);
				document.addEventListener('wheel',      this.pointerScroll,    false);
				document.addEventListener('keydown',    this.pointerKeyDown,   false);
				document.addEventListener('keyup',      this.pointerKeyUp,     false);
				document.addEventListener('keypress',   this.pointerKeyPress,  false);

				document.removeEventListener('click', pointerClick, false);

				sagePointerEnabled();
			}
		};

		/**
		* Start screen sharing, for Chrome or Firefox
		*
		* @method startScreenShare
		*/
		this.startScreenShare = function() {
			if (!this.broadcasting) {
				if (__SAGE2__.browser.isChrome === true && this.chromeDesktopCaptureEnabled === true) {
					// post message to start chrome screen share
					window.postMessage('SAGE2_capture_desktop', '*');
				} else if (__SAGE2__.browser.isChrome === true && this.chromeDesktopCaptureEnabled !== true) {

					/* eslint-disable max-len */
					webix.confirm({
						title: "Screen sharing",
						ok: "Ok",
						cancel: "Cancel",
						text:  "Let's install the SAGE2 screen sharing extension for Chrome (or visit the help page).<br>" +
								"Once done, please reload the SAGE UI page",
						width: "60%",
						position: "center",
						callback: function(confirm) {
							if (confirm) {
								window.open("https://chrome.google.com/webstore/detail/sage2-screen-capture/mbkfcmpjbkmmdcfocaclghbobhnjfpkk",
									"Good luck!");
							} else {
								window.open("help/index.html", "Good luck!");
							}
							webix.modalbox.hide(this);
						}
					});

					/* eslint-enable max-len */

				} else if (__SAGE2__.browser.isFirefox === true) {
					// attempt to start firefox screen share
					//   can replace 'screen' with 'window' (but need user choice ahead of time)
					showDialog('ffShareScreenDialog');
				} else {
					showSAGE2Message("Screen capture not supported in this browser.<br> Google Chrome is preferred.");
				}
			} else {
				var _this = this;
				// Create a modal window
				webix.confirm({
					title: "Screen sharing",
					ok: "Confirm",
					cancel: "Cancel",
					text: "Already sharing content.<br> Press <strong style='font-weight:bold;'>Confirm</strong> " +
						"to close the existing window and share another one.<br>" +
						"Press <strong style='font-weight:bold;'>Cancel</strong> to continue sharing the existing window.",
					width: "60%",
					position: "center",
					callback: function(confirm) {
						if (confirm) {
							_this.streamEnded();
							_this.startScreenShare();
						}
						webix.modalbox.hide(this);
					}
				});
			}
		};

		/**
		* Initialize the screen share request, for Chrome or Firefox
		*
		* @method captureDesktop
		* @param data {Object} data
		*/
		this.captureDesktop = function(data) {
			if (__SAGE2__.browser.isChrome === true) {
				var constraints = {
					chromeMediaSource: 'desktop',
					chromeMediaSourceId: data,
					maxWidth: 1920, maxHeight: 1080,
					maxFrameRate: 24,
					minFrameRate: 3
				};
				navigator.getUserMedia({video: {mandatory: constraints, optional: []}, audio: false},
					this.streamSuccess, this.streamFail);
			} else if (__SAGE2__.browser.isFirefox === true) {
				navigator.getUserMedia({video: {mediaSource: data}, audio: false},
					this.streamSuccess, this.streamFail);
			}
		};

		/**
		* Screen sharing is a go
		*
		* @method streamSuccessMethod
		* @param stream {Object} media stream
		*/
		this.streamSuccessMethod = function(stream) {
			this.mediaStream = stream;

			// deprecated:
			// this.mediaStream.onended = this.streamEnded;
			// Get list of tracks and set the handler on the track
			var tracks = stream.getTracks();
			if (tracks.length > 0) {
				// Place the callback when the track is ended
				tracks[0].onended = this.streamEnded;
			}

			var mediaVideo = document.getElementById('mediaVideo');
			mediaVideo.src = window.URL.createObjectURL(this.mediaStream);
			mediaVideo.play();
		};

		/**
		* Screen sharing failed
		*
		* @method streamFailMethod
		* @param event {Object} error event
		*/
		this.streamFailMethod = function(event) {
			console.log("no access to media capture");

			if (__SAGE2__.browser.isChrome === true) {
				showSAGE2Message('Screen capture failed.<br> Make sure to install and enable the Chrome SAGE2 extension.<br>' +
					'See Window/Extension menu');
			} else if (__SAGE2__.browser.isFirefox === true) {
				showSAGE2Message('Screen capture failed. To enable screen capture in Firefox:<br>1- Open "about:config"<br>' +
					'2- Set "media.getusermedia.screensharing.enabled" to true<br>' +
					'3- Add your domain (or localhost) in "media.getusermedia.screensharing.allowed_domains"');
			} else {
				showSAGE2Message("No screen capture support in this browser.<br> Google Chrome is preferred.");
			}
		};

		/**
		* Screen sharing has ended
		*
		* @method streamEndedMethod
		* @param event {Object} event
		*/
		this.streamEndedMethod = function(event) {
			this.broadcasting = false;
			// cancelAnimationFrame(this.req);
			cancelIdleCallback(this.req);
			this.wsio.emit('stopMediaStream', {id: this.uniqueID + "|0"});
		};

		/**
		* Using requestIdleCallback from Chrome for screen capture
		*
		* @method stepMethod
		* @param deadline {Object} object containing timing information
		*/
		this.stepMethod = function(deadline) {
			// if more than 10ms of freetime, go for it
			if (deadline.timeRemaining() > 10) {
				if (this.gotRequest) {
					this.pix = this.captureMediaFrame();
					this.sendMediaStreamFrame();
				}
			}
			// and request again
			this.req = requestIdleCallback(this.step);
		};

		/**
		* The screen sharing can start
		*
		* @method streamCanPlayMethod
		* @param event {Object} event
		*/
		this.streamCanPlayMethod = function(event) {
			// Making sure it's not already sending
			if (!this.broadcasting) {
				var screenShareResolution = document.getElementById('screenShareResolution');
				var mediaVideo  = document.getElementById('mediaVideo');
				var mediaCanvas = document.getElementById('mediaCanvas');

				if (mediaVideo.videoWidth === 0 || mediaVideo.videoHeight === 0) {
					setTimeout(this.streamCanPlay, 500, event);
					return;
				}

				var widths = [
					Math.min(852,  mediaVideo.videoWidth),
					Math.min(1280, mediaVideo.videoWidth),
					Math.min(1920, mediaVideo.videoWidth),
					mediaVideo.videoWidth
				];

				for (var i = 0; i < 4; i++) {
					var height = parseInt(widths[i] * mediaVideo.videoHeight / mediaVideo.videoWidth, 10);
					screenShareResolution.options[i].value = widths[i] + "x" + height;
				}

				var res = screenShareResolution.options[this.mediaResolution].value.split("x");
				mediaCanvas.width  = parseInt(res[0], 10);
				mediaCanvas.height = parseInt(res[1], 10);

				var frame = this.captureMediaFrame();
				this.pix  = frame;
				var raw   = atob(frame.split(",")[1]); // base64 to string
				this.wsio.emit('startNewMediaStream', {
					id: this.uniqueID + "|0",
					title: _userSettings.SAGE2_ptrName + ": Shared Screen",
					color: _userSettings.SAGE2_ptrColor,
					src: raw, type: "image/jpeg", encoding: "binary",
					width: mediaVideo.videoWidth, height: mediaVideo.videoHeight
				});

				this.broadcasting = true;

				// Using requestAnimationFrame
				// var _this = this;
				// var lastCapture = performance.now();
				// function step(timestamp) {
				// 	console.log('    update', timestamp - lastCapture);
				// 	var interval = timestamp - lastCapture;
				// 	// if (_this.broadcasting && interval >= 16) {
				// 		lastCapture = timestamp;
				// 		if (_this.gotRequest) {
				// 			console.log('  Capture', timestamp);
				// 			_this.pix = _this.captureMediaFrame();
				// 			_this.sendMediaStreamFrame();
				// 		}
				// 		_this.req = requestAnimationFrame(step);
				// 	// }
				// }
				// this.req = requestAnimationFrame(step);

				// Request an idle callback for screencapture
				this.req = requestIdleCallback(this.step);
			}
		};

		/**
		* Received a new frame, capture it and return a JPEG buffer
		*
		* @method captureMediaFrame
		*/
		this.captureMediaFrame = function() {
			var mediaVideo  = document.getElementById('mediaVideo');
			var mediaCanvas = document.getElementById('mediaCanvas');
			var mediaCtx    = mediaCanvas.getContext('2d');

			// mediaCtx.clearRect(0, 0, mediaCanvas.width, mediaCanvas.height);
			mediaCtx.drawImage(mediaVideo, 0, 0, mediaCanvas.width, mediaCanvas.height);
			return mediaCanvas.toDataURL("image/jpeg", (this.mediaQuality / 10));
		};

		this.requestMediaStreamFrame = function(argument) {
			if (this.broadcasting) {
				this.gotRequest = true;
			}
		};

		/**
		* Send the captured frame to the server
		*
		* @method sendMediaStreamFrame
		*/
		this.sendMediaStreamFrame = function() {
			if (this.broadcasting) {
				// var frame = this.captureMediaFrame();
				var frame = this.pix;
				var raw   = atob(frame.split(",")[1]);  // base64 to string

				if (raw.length > this.chunk) {
					var _this   = this;
					var nchunks = Math.ceil(raw.length / this.chunk);

					var updateMediaStreamChunk = function(index, msg_chunk) {
						setTimeout(function() {
							_this.wsio.emit('updateMediaStreamChunk', {id: _this.uniqueID + "|0",
								state: {src: msg_chunk, type: "image/jpeg", encoding: "binary"},
								piece: index, total: nchunks});
						}, 4);
					};
					for (var i = 0; i < nchunks; i++) {
						var start = i * this.chunk;
						var end   = (i + 1) * this.chunk < raw.length ? (i + 1) * this.chunk : raw.length;
						updateMediaStreamChunk(i, raw.substring(start, end));
					}
					this.gotRequest = false;
				} else {
					this.wsio.emit('updateMediaStreamFrame', {id: this.uniqueID + "|0", state:
						{src: raw, type: "image/jpeg", encoding: "binary"}});
				}
			}
		};

		/**
		* Handler for mouse press
		*
		* @method pointerPressMethod
		* @param event {Event} press event
		*/
		this.pointerPressMethod = function(event) {
			var btn = (event.button === 0) ? "left" : (event.button === 1) ? "middle" : "right";
			this.wsio.emit('pointerPress', {button: btn});
			if (event.preventDefault) {
				event.preventDefault();
			}
		};

		/**
		* Handler for mouse move
		*
		* @method pointerMoveMethod
		* @param event {Event} move event
		*/
		this.pointerMoveMethod = function(event) {
			var movementX = event.movementX || event.mozMovementX || event.webkitMovementX || 0;
			var movementY = event.movementY || event.mozMovementY || event.webkitMovementY || 0;

			// Event filtering
			var now  = Date.now();
			// time difference since last event
			var diff = now - this.now;
			// count the events
			this.cnt++;
			if (diff >= (1000 / this.sendFrequency)) {
				// Calculate the offset
				// increase the speed for touch devices
				var scale = (hasMouse ? this.sensitivity : 3 * this.sensitivity);
				var px  = this.deltaX * scale;
				var py  = this.deltaY * scale;
				// Send the event
				this.wsio.emit('pointerMove', {dx: Math.round(px), dy: Math.round(py)});
				// Reset the accumulators
				this.deltaX = 0;
				this.deltaY = 0;
				// Reset the time and count
				this.now = now;
				this.cnt = 0;
			} else {
				// if it's not time, just accumulate
				this.deltaX += movementX;
				this.deltaY += movementY;
			}
			if (event.preventDefault) {
				event.preventDefault();
			}
		};

		/**
		* Handler for mouse release
		*
		* @method pointerReleaseMethod
		* @param event {Event} release event
		*/
		this.pointerReleaseMethod = function(event) {
			var btn = (event.button === 0) ? "left" : (event.button === 1) ? "middle" : "right";
			this.wsio.emit('pointerRelease', {button: btn});
			if (event.preventDefault) {
				event.preventDefault();
			}
		};

		/**
		* Handler for double click
		*
		* @method pointerDblClickMethod
		* @param event {Event} double click event
		*/
		this.pointerDblClickMethod = function(event) {
			this.wsio.emit('pointerDblClick');
			if (event.preventDefault) {
				event.preventDefault();
			}
		};

		/**
		* Handler for mouse scroll
		*
		* @method pointerScrollMethod
		* @param event {Object} scroll event
		*/
		this.pointerScrollMethod = function(event) {
			if (this.scrollTimeId === null) {
				this.wsio.emit('pointerScrollStart');
			} else {
				clearTimeout(this.scrollTimeId);
			}
			this.wsio.emit('pointerScroll', {wheelDelta: event.deltaY});

			var _this = this;
			this.scrollTimeId = setTimeout(function() {
				_this.wsio.emit('pointerScrollEnd');
				_this.scrollTimeId = null;
			}, 500);
			if (event.preventDefault) {
				event.preventDefault();
			}
		};

		/**
		* Handler for key down
		*
		* @method pointerKeyDownMethod
		* @param event {Object} key event
		*/
		this.pointerKeyDownMethod = function(event) {
			// Get the code of the event
			var code = parseInt(event.keyCode, 10);
			// exit if 'esc' key
			if (code === 27) {
				this.stopSAGE2Pointer();
				if (event.preventDefault) {
					event.preventDefault();
				}
			} else {
				this.wsio.emit('keyDown', {code: code});
				if (code === 9) { // tab is a special case - must emulate keyPress event
					this.wsio.emit('keyPress', {code: code, character: String.fromCharCode(code)});
				}
				// if a special key - prevent default (otherwise let continue to keyPress)
				if (code === 8 || code === 9 || (code >= 16 && code <= 46 && code !== 32) ||
					(code >= 91 && code <= 93) || (code >= 112 && code <= 145)) {
					if (event.preventDefault) {
						event.preventDefault();
					}
				}
			}
		};

		/**
		* Handler for key up
		*
		* @method pointerKeyUpMethod
		* @param event {Object} key event
		*/
		this.pointerKeyUpMethod = function(event) {
			var code = parseInt(event.keyCode, 10);
			if (code !== 27) {
				this.wsio.emit('keyUp', {code: code});
			}
			if (event.preventDefault) {
				event.preventDefault();
			}
		};

		/**
		* Handler for key press
		*
		* @method pointerKeyPressMethod
		* @param event {Object} key event
		*/
		this.pointerKeyPressMethod = function(event) {
			var code = parseInt(event.charCode, 10);
			this.wsio.emit('keyPress', {code: code, character: String.fromCharCode(code)});
			if (event.preventDefault) {
				event.preventDefault();
			}
		};

		/**
		* Simalute Shift-Tab with keys
		*
		* @method togglePointerMode
		*/
		this.togglePointerMode = function() {
			this.wsio.emit('keyDown', {code: 16});
			this.wsio.emit('keyPress', {code: 9, character: String.fromCharCode(9)});
			this.wsio.emit('keyUp', {code: 16});
		};

		/**
		* Send a spacebar key, for playing PDF and movies mostly
		*
		* @method sendPlay
		*/
		this.sendPlay = function() {
			// send spacebar code 32
			this.wsio.emit('keyPress', {code: 32, character: String.fromCharCode(32)});
		};

		/**
		* Handler for pointer lable text
		*
		* @method changeSage2PointerLabelMethod
		* @param value {String} new name
		*/
		this.changeSage2PointerLabelMethod = function(value) {
			if (value) {
				_userSettings.SAGE2_ptrName = value;
			} else if (hasMouse) {
				_userSettings.SAGE2_ptrName  = "SAGE2_user";
			} else {
				_userSettings.SAGE2_ptrName  = "SAGE2_mobile";
			}

			addCookie('SAGE2_ptrName', _userSettings.SAGE2_ptrName);
			if ($$("settings_dialog")) {
				// this should be the same as in settingsdialog
				webix.ui({
					view: "text",
					id: "user_name",
					label: "Name",
					value: _userSettings.SAGE2_ptrName
				}, $$("user_name"));
			}
		};

		/**
		* Handler for the pointer color selection
		*
		* @method changeSage2PointerColorMethod
		* @param value {String} new name
		*/
		this.changeSage2PointerColorMethod = function(value) {
			_userSettings.SAGE2_ptrColor = value || randomHexColor();

			addCookie('SAGE2_ptrColor', _userSettings.SAGE2_ptrColor);
			if ($$("settings_dialog")) {
				// this should be the same as in settingsdialog
				webix.ui({
					view: "colorpicker", id: "user_color", label: "Color", value: _userSettings.SAGE2_ptrColor
				}, $$("user_color"));
			}
		};

		/**
		* Handler for screen resolution selection
		*
		* @method changeScreenShareResolutionMethod
		* @param value {Number} a value corresponding to a resolution level
		* @param resolution {String} resolution in the format "width x height"
		*/
		this.changeScreenShareResolutionMethod = function(value, resolution) {
			this.mediaResolution = value;
			var res = resolution.split("x");
			var mediaCanvas = document.getElementById('mediaCanvas');
			mediaCanvas.width  = parseInt(res[0], 10);
			mediaCanvas.height = parseInt(res[1], 10);
			console.log("Media resolution: " + resolution);
		};

		/**
		* Handler for screen quality selection
		*
		* @method changeScreenShareQualityMethod
		* @param value {Number} a value corresponding to a quality level
		*/
		this.changeScreenShareQualityMethod = function(value) {
			this.mediaQuality = parseInt(value, 10);
		};

		/**
		* Webix modal for user login
		*
		* @method loginDialog
		* @param callingView {Object} webix view that called this method
		*/
		this.loginDialog = function(callingView) {
			if ($$("login_form_container")) {
				$$("login_form_container").show();
			} else {
				webix.ui({
					view: "window",
					position: "center",
					modal: true,
					zIndex: 9999,
					id: "login_form_container",
					head: "Sign in",
					body: {
						view: "form",
						id: "login_form",
						width: 400,
						borderless: false,
						elements: [
							{
								view: "text", id: "login_name", label: "Name", name: "name"
							},
							{
								view: "text", id: "login_email", label: "Email", name: "email"
							},
							{
								view: "label", id: "login_error", label: "", align: "center"
							},
							{
								margin: 5, cols: [
									{
										view: "button", id: "login_cancel", label: "Cancel", type: "prev",
										click: function() {
											this.getTopParentView().hide();
											if (callingView) {
												callingView.show();
											}
										}
									},
									{
										view: "button", id: "login_create", label: "Create new user",
										click: function() {
											let data = $$("login_form").getValues();
											data.SAGE2_ptrName = _userSettings.SAGE2_ptrName;
											data.SAGE2_ptrColor = _userSettings.SAGE2_ptrColor;
											wsio.emit('createUser', data);
										}
									},
									{
										view: "button", id: "login_confirm", label: "Sign in", type: "form",
										click: function() {
											let data = $$("login_form").getValues();
											wsio.emit('loginUser', data);
										}
									}
								]
							}
						]
					}
				}).show();
			}


			if (callingView) {
				callingView.hide();
			}

			// clear initial values
			let name = $$("login_name");
			let email = $$("login_email");
			$$("login_form").setValues({
				name: "",
				email: ""
			});
			$$("login_cancel").enable();
			$$("login_confirm").disable();
			$$("login_create").disable();
			$$("login_error").hide();

			$$("login_name").focus();

			// check input
			function validate() {
				if (name.getValue() && email.getValue()) {
					$$("login_create").enable();
					$$("login_confirm").enable();
				} else {
					$$("login_create").disable();
					$$("login_confirm").disable();
				}
			}
			if (!name.hasEvent('onTimedKeyPress')) {
				$$("login_name").attachEvent("onTimedKeyPress", validate);
			}
			if (!email.hasEvent('onTimedKeyPress')) {
				$$("login_email").attachEvent("onTimedKeyPress", validate);
			}
		};

		this.updateLoginButton = function(data) {
			if ($$("user_login")) {
				webix.ui({
					view: "button", id: "user_login",
					type: _loggedIn ? "warning" : "next",
					label: _loggedIn ? "Log out" : "Log in",
					click: () => {
						if (_loggedIn) {
							wsio.emit('logoutUser', _uid);
						} else {
							// redirect view to login modal
							this.loginDialog($$("settings_dialog"));
						}
					}
				}, $$("user_login"));
			}
		};

		/**
		* Webix modal for user settings
		*
		* @method settingsDialog
		* @param type {String} (init | main) indicates how to populate the dialog
		*/
		this.settingsDialog = function(type) {
			if (!type) {
				return;
			}

			// get default or stored values
			let username = _userSettings.SAGE2_ptrName || (hasMouse ? "SAGE2_user" : "SAGE2_mobile");
			let color = _userSettings.SAGE2_ptrColor || randomHexColor();

			let webixOptions = {
				view: "window",
				id: "settings_dialog",
				position: "center",
				modal: true,
				zIndex: 9999,
				body: {
					view: "form",
					width: 400,
					borderless: false,
					elements: [
						{
							// this should be the same as in changeSage2PointerLabelMethod
							view: "text",
							id: "user_name",
							label: "Name",
							value: username
						},
						{
							// this should be the same as in changeSage2PointerColorMethod
							view: "colorpicker",
							id: "user_color",
							label: "Color",
							value: color
						},
						{
							view: "button", id: "user_login"
						},
						{
							margin: 5, cols: [
								{
									view: "button", id: "user_cancel", value: "Cancel"
								},
								{
									view: "button", id: "user_confirm", value: "Ok", type: "form"
								}
							]
						}
					],
					elementsConfig: {
						// labelPosition: "top"
					}
				}
			};

			let elements = webixOptions.body.elements;
			switch (type) {
				case 'init':
					webixOptions.head = "Set your pointer name and color";
					break;
				case 'main':
					// also show screen resolution options when called via toolbar
					webixOptions.head = "Settings";
					var userElements;

					// if (!_loggedIn) {
					userElements = elements.splice(0, 2);
					// }
					// else {
					// 	userElements = elements.splice(0, 2,
					// 	{
					// 		view: "label", label: "Account", align: "center"
					// 	},
					// 	{
					// 		type: "space",
					// 		rows: [
					// 			{
					// 				view: "text",
					// 				id: "user2_name",
					// 				label: "Name",
					// 				value: _userSettings.SAGE2_userName
					// 			},
					// 			{
					// 				view: "text",
					// 				id: "user2_email",
					// 				label: "Email",
					// 				value: _userSettings.SAGE2_userEmail
					// 			}
					// 		]
					// 	});
					// }
					elements.splice(elements.length - 1, 0,
						{
							view: "label", label: "Pointer", align: "center"
						},
						{
							type: "space",
							rows: userElements
						},
						{
							view: "label", label: "Screen sharing", align: "center"
						},
						{
							type: "space",
							rows: [
								{
									view: "richselect",
									label: "Resolution",
									id: "screen_resolution",
									value: (this.mediaResolution + 1) || 3,
									options: [
										{id: 1, value: "Low"},
										{id: 2, value: "Medium"},
										{id: 3, value: "High"},
										{id: 4, value: "Full"}
									]
								},
								{
									view: "richselect",
									label: "Quality",
									id: "screen_quality",
									value: this.mediaQuality || 9,
									options: [
										{id: 3, value: "Low"},
										{id: 7, value: "Medium"},
										{id: 9, value: "High"}
									]
								}
							]
						}
					);
					break;
				default: break;
			}

			webix.ui.zIndexBase = 10000;	// to make the colorboard appear on top of the modal
			webix.ui(webixOptions).show();

			// get reference to ui form
			let parent = $$("settings_dialog");

			this.updateLoginButton();

			// Attach event handlers

			// change screen resolution
			if (type === 'main') {
				let res = $$("screen_resolution");
				res.attachEvent("onChange", () => {
					this.changeScreenShareResolution(res.getValue() - 1, res.getText());
				});

				// change screen quality
				let quality = $$("screen_quality");
				$$("screen_quality").attachEvent("onChange", () => {
					this.changeScreenShareQuality(quality.getValue());
				});
			}

			// close the dialog without saving changes
			$$("user_cancel").attachEvent("onItemClick", function() {
				parent.destructor();
			});

			// close the dialog and save changes
			$$("user_confirm").attachEvent("onItemClick", () => {
				// When OK button pressed

				var uname  = $$("user_name").getValue();
				var ucolor = $$("user_color").getValue();

				// Set the values into _userSettings of browser
				this.changeSage2PointerLabel(uname);
				this.changeSage2PointerColor(ucolor);

				this.wsio.emit('editUser', {
					uid: _uid,
					properties: {
						SAGE2_ptrColor: ucolor,
						SAGE2_ptrName: uname
					}
				});

				// Close the UI
				parent.destructor();
			});
			// Focus the text box
			$$('user_name').focus();
		};

		/**
		* Getter for user settings
		*
		* @property user
		*/
		Object.defineProperty(this, "user", {
			get: function() {
				return {
					name: _userSettings.SAGE2_userName,
					// id: _uid,
					label: _userSettings.SAGE2_ptrName,
					color: _userSettings.SAGE2_ptrColor
				};
			}
		});


		/**
		* Getter for user name
		*
		* @property username
		*/
		Object.defineProperty(this, "username", {
			get: function() {
				return _userSettings.SAGE2_userName;
			}
		});

		/**
		* Getter for user email
		*
		* @property email
		*/
		Object.defineProperty(this, "email", {
			get: function() {
				return _userSettings.SAGE2_userEmail;
			}
		});


		/**
		* Getter for pointer color
		*
		* @property pointerColor
		*/
		Object.defineProperty(this, "pointerColor", {
			get: function() {
				return _userSettings.SAGE2_ptrColor;
			}
		});

		/**
		* Getter for pointer label
		*
		* @property pointerLabel
		*/
		Object.defineProperty(this, "pointerLabel", {
			get: function() {
				return _userSettings.SAGE2_ptrName;
			}
		});


		this.streamSuccess               = this.streamSuccessMethod.bind(this);
		this.streamFail                  = this.streamFailMethod.bind(this);
		this.streamEnded                 = this.streamEndedMethod.bind(this);
		this.streamCanPlay               = this.streamCanPlayMethod.bind(this);

		this.pointerLockError            = this.pointerLockErrorMethod.bind(this);
		this.pointerLockChange           = this.pointerLockChangeMethod.bind(this);
		this.pointerPress                = this.pointerPressMethod.bind(this);
		this.pointerMove                 = this.pointerMoveMethod.bind(this);
		this.pointerRelease              = this.pointerReleaseMethod.bind(this);
		this.pointerDblClick             = this.pointerDblClickMethod.bind(this);
		this.pointerScroll               = this.pointerScrollMethod.bind(this);
		this.pointerKeyDown              = this.pointerKeyDownMethod.bind(this);
		this.pointerKeyUp                = this.pointerKeyUpMethod.bind(this);
		this.pointerKeyPress             = this.pointerKeyPressMethod.bind(this);

		this.changeSage2PointerLabel     = this.changeSage2PointerLabelMethod.bind(this);
		this.changeSage2PointerColor     = this.changeSage2PointerColorMethod.bind(this);
		this.changeScreenShareResolution = this.changeScreenShareResolutionMethod.bind(this);
		this.changeScreenShareQuality    = this.changeScreenShareQualityMethod.bind(this);
		this.step                        = this.stepMethod.bind(this);


		/** init **/

		// Check if a domain cookie exists for the name
		var cookieName = getCookie('SAGE2_ptrName');
		if (cookieName) {
			_userSettings.SAGE2_ptrName = cookieName;
		}
		// Check if a domain cookie exists for the color
		var cookieColor = getCookie('SAGE2_ptrColor');
		if (cookieColor) {
			_userSettings.SAGE2_ptrColor = cookieColor;
		}

		// Post message to the Chrome extension to register the UI
		if (__SAGE2__.browser.isChrome === true) {
			window.postMessage('SAGE2_registerUI', '*');
		}

		// Deals with the name and color of the pointer
		if (_userSettings.SAGE2_ptrColor === undefined ||
			_userSettings.SAGE2_ptrColor === null) {
			_userSettings.SAGE2_ptrColor = randomHexColor();
			addCookie('SAGE2_ptrColor', _userSettings.SAGE2_ptrColor);
		}

		// Check if user email / name exists
		var cookieUserName = getCookie('SAGE2_userName') || '';
		var cookieEmail = getCookie('SAGE2_userEmail') || '';

		wsio.emit('loginUser', {
			name: cookieUserName,
			email: cookieEmail,
			SAGE2_ptrName: _userSettings.SAGE2_ptrName,
			SAGE2_ptrColor: _userSettings.SAGE2_ptrColor,
			init: true
		});

		this.wsio.on('loginStateChanged', handleLoginStateChange.bind(this));
		this.wsio.on('cancelSAGE2Pointer', this.stopSAGE2Pointer.bind(this));

		document.addEventListener('pointerlockerror',        this.pointerLockError,  false);
		document.addEventListener('mozpointerlockerror',     this.pointerLockError,  false);
		document.addEventListener('pointerlockchange',       this.pointerLockChange, false);
		document.addEventListener('mozpointerlockchange',    this.pointerLockChange, false);
		document.getElementById('mediaVideo').addEventListener('canplay',           this.streamCanPlay,               false);


		// -----------
		// Shim for requestIdleCallback (available on Chrome)
		// -----------
		window.requestIdleCallback = window.requestIdleCallback || function(cb) {
			var start = Date.now();
			return setTimeout(function() {
				cb({
					didTimeout: false,
					timeRemaining: function() {
						return Math.max(0, 50 - (Date.now() - start));
					}
				});
			}, 1);
		};
		window.cancelIdleCallback =	window.cancelIdleCallback || function(id) {
			clearTimeout(id);
		};
		// -----------
	}

	return SAGE2_interaction;
}());<|MERGE_RESOLUTION|>--- conflicted
+++ resolved
@@ -343,11 +343,15 @@
 			console.log("URL: " + url + ", type: " + mimeType);
 
 			if (mimeType !== "") {
-				this.wsio.emit('addNewWebElement', {type: mimeType, url: url, position: [dropX, dropY]});
-			}
-		};
-
-<<<<<<< HEAD
+				this.wsio.emit('addNewWebElement', {
+					type: mimeType, url: url, position: [dropX, dropY],
+					id: this.uniqueID,
+					SAGE2_ptrName:  localStorage.SAGE2_ptrName,
+					SAGE2_ptrColor: localStorage.SAGE2_ptrColor
+				});
+			}
+		};
+
 		/**
 		* Request a pointer lock or assume that's a touch device
 		*
@@ -372,17 +376,6 @@
 				}
 			} else {
 				console.log("No mouse detected - entering touch interface for SAGE2 Pointer");
-=======
-		if (mimeType !== "") {
-			this.wsio.emit('addNewWebElement', {
-				type: mimeType, url: url, position: [dropX, dropY],
-				id: this.uniqueID,
-				SAGE2_ptrName:  localStorage.SAGE2_ptrName,
-				SAGE2_ptrColor: localStorage.SAGE2_ptrColor
-			});
-		}
-	};
->>>>>>> 0672e0f5
 
 				this.wsio.emit('startSagePointer', this.user);
 
