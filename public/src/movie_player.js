--- conflicted
+++ resolved
@@ -205,15 +205,6 @@
 	* @param date {Date} current time from the server
 	*/
 	event: function(eventType, position, user, data, date) {
-		/*if (data.code === 17){
-			if (data.state === "down"){
-				this.ctrlDown = true;
-			}
-			else if (data.state === "up"){
-				this.ctrlDown = false;
-			}
-
-		}*/
 		if (eventType === "keyboard") {
 
 			if (data.character === " ") {
@@ -221,7 +212,6 @@
 			} else if (data.character === "l") {
 				this.toggleLoop(date);
 			} else if (data.character === "m") {
-<<<<<<< HEAD
 				// m mute
 				if (this.state.muted === true) {
 					if (isMaster) {
@@ -235,10 +225,6 @@
 					this.state.muted = true;
 				}
 			} else if (data.character === "1" || data.character === "r") {
-=======
-				this.toggleMute(date);
-			} else if (data.character === "r") {
->>>>>>> dbf0d3a1
 				// 1 start of video
 				this.stopVideo();
 			} else if (data.character === 'q') {
