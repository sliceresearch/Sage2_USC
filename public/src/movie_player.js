// SAGE2 is available for use under the SAGE2 Software License
//
// University of Illinois at Chicago's Electronic Visualization Laboratory (EVL)
// and University of Hawai'i at Manoa's Laboratory for Advanced Visualization and
// Applications (LAVA)
//
// See full text, terms and conditions in the LICENSE.txt included file
//
// Copyright (c) 2014

"use strict";

/**
 * @module client
 * @submodule image_viewer
 */

/**
 * Movie player application, inherits from SAGE2_BlockStreamingApp
 *
 * @class movie_player
 */
var movie_player = SAGE2_BlockStreamingApp.extend({
	/**
	* Init method, creates an 'div' tag in the DOM
	*
	* @method init
	* @param data {Object} contains initialization values (id, width, height, ...)
	*/
	init: function(data) {
		this.blockStreamInit(data);

		this.firstLoad();
		this.initWidgets();
	},

	/**
	* Builds the widgets to control the movie player
	*
	* @method initWidgets
	*/
	initWidgets: function() {
		var _this = this;

		this.loopBtn = this.controls.addButton({
<<<<<<< HEAD
			identifier:"Loop",
=======
			id: "Loop",
>>>>>>> 54a9123b
			type: "loop",
			position: 2
		});

		this.muteBtn = this.controls.addButton({
<<<<<<< HEAD
			identifier:"Mute",
=======
			id: "Mute",
>>>>>>> 54a9123b
			type: "mute",
			position: 6
		});

		this.playPauseBtn = this.controls.addButton({
<<<<<<< HEAD
			identifier:"PlayPause",
=======
			id: "PlayPause",
>>>>>>> 54a9123b
			type: "play-pause",
			position: 5
		});
		this.stopBtn = this.controls.addButton({
<<<<<<< HEAD
			identifier:"Stop",
=======
			id: "Stop",
>>>>>>> 54a9123b
			type: "stop",
			position: 3
		});

		this.controls.addSlider({
<<<<<<< HEAD
			identifier:"Seek",
			minimum: 0,
			maximum: this.state.numframes-1,
=======
			id: "Seek",
			begin: 0,
			end: this.state.numframes - 1,
>>>>>>> 54a9123b
			increments: 1,
			property: "this.state.frame",
			labelFormatFunction: function(value, end) {
				var duration = parseInt(1000 * (value / _this.state.framerate), 10);
				return formatHHMMSS(duration);
			}
		});

		this.controls.finishedAddingControls();

		setTimeout(function() {
			_this.muteBtn.state      = _this.state.muted  ? 0 : 1;
			_this.loopBtn.state      = _this.state.looped ? 0 : 1;
			_this.playPauseBtn.state = _this.state.paused ? 0 : 1;
		}, 500);
	},

	/**
	* Set to movie player to a given frame
	*
	* @method setVideoFrame
	* @param frameIdx {Number} change the current frame number
	*/
	setVideoFrame: function(frameIdx) {
		this.state.frame = frameIdx;
		this.SAGE2Sync(false);
	},

	/**
	* Pause the movie if not in loop mode
	*
	* @method videoEnded
	*/
	videoEnded: function() {
		if (this.state.looped === false) {
			this.state.paused = true;
			// must change play-pause button (should show 'play' icon)
			this.playPauseBtn.state = 1;
		}
	},

	/**
	* Load the app from a previous state and builds the widgets
	*
	* @method load
	* @param date {Date} time from the server
	*/
	load: function(date) {
	},

	/**
	* Handles event processing, arrow keys to navigate, and r to redraw
	*
	* @method event
	* @param eventType {String} the type of event
	* @param position {Object} contains the x and y positions of the event
	* @param user_id {Object} data about the user who triggered the event
	* @param data {Object} object containing extra data about the event,
	* @param date {Date} current time from the server
	*/
	event: function(eventType, position, user, data, date) {
		// Space Bar - toggle play/pause
		if (eventType === "keyboard") {
			if (data.character === " ") {
				if (this.state.paused === true) {
					if (isMaster) {
						wsio.emit('playVideo', {id: this.div.id});
					}
					this.state.paused = false;
				} else {
					if (isMaster) {
						wsio.emit('pauseVideo', {id: this.div.id});
					}
					this.state.paused = true;
				}
				this.refresh(date);
			} else if (data.character === "l") {
				if (this.state.looped === true) {
					if (isMaster) {
						wsio.emit('loopVideo', {id: this.div.id, loop: false});
					}
					this.state.looped = false;
				} else {
					if (isMaster) {
						wsio.emit('loopVideo', {id: this.div.id, loop: true});
					}
					this.state.looped = true;
				}
			} else if (data.character === "m") {
				if (this.state.muted === true) {
					if (isMaster) {
						wsio.emit('unmuteVideo', {id: this.div.id});
					}
					this.state.muted = false;
				} else {
					if (isMaster) {
						wsio.emit('muteVideo', {id: this.div.id});
					}
					this.state.muted = true;
				}
			}
<<<<<<< HEAD
		}
		else if (eventType === "widgetEvent"){
			switch(data.identifier){
=======
		} else if (eventType === "widgetEvent") {
			switch (data.ctrlId){
>>>>>>> 54a9123b
				case "Loop":
					if (this.state.looped === true) {
						if (isMaster) {
							wsio.emit('loopVideo', {id: this.div.id, loop: false});
						}
						this.state.looped = false;
					} else {
						if (isMaster) {
							wsio.emit('loopVideo', {id: this.div.id, loop: true});
						}
						this.state.looped = true;
					}
					break;
				case "Mute":
					if (this.state.muted === true) {
						if (isMaster) {
							wsio.emit('unmuteVideo', {id: this.div.id});
						}
						this.state.muted = false;
					} else {
						if (isMaster) {
							wsio.emit('muteVideo', {id: this.div.id});
						}
						this.state.muted = true;
					}
					break;
				case "PlayPause":
					if (this.state.paused === true) {
						if (isMaster) {
							wsio.emit('playVideo', {id: this.div.id});
						}
						this.state.paused = false;
					} else {
						if (isMaster) {
							wsio.emit('pauseVideo', {id: this.div.id});
						}
						this.state.paused = true;
					}
					break;
				case "Stop":
					if (isMaster) {
						wsio.emit('stopVideo', {id: this.div.id});
					}
					this.state.paused = true;
					this.playPauseBtn.state = 0;
					break;
				case "Seek":
					switch (data.action){
						case "sliderLock":
							if (this.state.paused === false) {
								if (isMaster) {
									wsio.emit('pauseVideo', {id: this.div.id});
								}
							} else {
								this.state.playAfterSeek = false;
							}
							break;
						case "sliderUpdate":
							break;
						case "sliderRelease":
							if (isMaster) {
								wsio.emit('updateVideoTime',
									{id: this.div.id,
									timestamp: (this.state.frame / this.state.framerate),
									play: !this.state.paused});
							}
							break;
					}
					break;
				default:
					console.log("No handler for:", data.ctrlId);
			}
		}
	}
});<|MERGE_RESOLUTION|>--- conflicted
+++ resolved
@@ -43,54 +43,32 @@
 		var _this = this;
 
 		this.loopBtn = this.controls.addButton({
-<<<<<<< HEAD
-			identifier:"Loop",
-=======
-			id: "Loop",
->>>>>>> 54a9123b
+			identifier: "Loop",
 			type: "loop",
 			position: 2
 		});
 
 		this.muteBtn = this.controls.addButton({
-<<<<<<< HEAD
-			identifier:"Mute",
-=======
-			id: "Mute",
->>>>>>> 54a9123b
+			identifier: "Mute",
 			type: "mute",
 			position: 6
 		});
 
 		this.playPauseBtn = this.controls.addButton({
-<<<<<<< HEAD
-			identifier:"PlayPause",
-=======
-			id: "PlayPause",
->>>>>>> 54a9123b
+			identifier: "PlayPause",
 			type: "play-pause",
 			position: 5
 		});
 		this.stopBtn = this.controls.addButton({
-<<<<<<< HEAD
-			identifier:"Stop",
-=======
-			id: "Stop",
->>>>>>> 54a9123b
+			identifier: "Stop",
 			type: "stop",
 			position: 3
 		});
 
 		this.controls.addSlider({
-<<<<<<< HEAD
-			identifier:"Seek",
+			identifier: "Seek",
 			minimum: 0,
-			maximum: this.state.numframes-1,
-=======
-			id: "Seek",
-			begin: 0,
-			end: this.state.numframes - 1,
->>>>>>> 54a9123b
+			maximum: this.state.numframes - 1,
 			increments: 1,
 			property: "this.state.frame",
 			labelFormatFunction: function(value, end) {
@@ -192,14 +170,9 @@
 					this.state.muted = true;
 				}
 			}
-<<<<<<< HEAD
 		}
 		else if (eventType === "widgetEvent"){
 			switch(data.identifier){
-=======
-		} else if (eventType === "widgetEvent") {
-			switch (data.ctrlId){
->>>>>>> 54a9123b
 				case "Loop":
 					if (this.state.looped === true) {
 						if (isMaster) {
