--- conflicted
+++ resolved
@@ -25,52 +25,6 @@
 PDFJS.disableStream   = true;
 
 
-<<<<<<< HEAD
-function deleteClick(item) {
-	item.clickReceived = null;
-}
-
-// function getScale (g) {
-// 	return d3.transform(g.attr("transform")).scale;
-// }
-
-// function getTranslate (g) {
-// 	return d3.transform(g.attr("transform")).translate;
-// }
-
-function within(element, x, y) {
-	var translate = d3.transform(element.container.attr("transform")).translate;
-	var s = d3.transform(element.container.attr("transform")).scale[0];
-
-	var mX = (x - translate[0]);
-	var mY = (y - translate[1]);
-
-	mX /= s;
-	mY /= s;
-
-	return (mY >= element.y &&
-			mY <= (element.y + element.h) &&
-			mX >= element.x &&
-			mX <= (element.x + element.w));
-}
-
-// function moveImage (item, newPosition) {
-// 	if (newPosition.x) {
-// 		item.attr("x", newPosition.x);
-// 	}
-// 	if (newPosition.y) {
-// 		item.attr("y", newPosition.y);
-// 	}
-// 	if (newPosition.w) {
-// 		item.attr("width", newPosition.w);
-// 	}
-// 	if (newPosition.h) {
-// 		item.attr("height", newPosition.h);
-// 	}
-// }
-
-=======
->>>>>>> 4e1b0933
 /**
  * PDF viewing application, based on pdf.js library
  *
