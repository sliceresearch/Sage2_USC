--- conflicted
+++ resolved
@@ -345,14 +345,6 @@
 	* @param date {Date} current time from the server
 	*/
 	event: function(eventType, position, user, data, date) {
-<<<<<<< HEAD
-		/*
-		Keyboard:
-			spacebar - next
-			1 - first
-			0 - last
-		*/
-=======
 		// Left Click  - go back one page
 		// Right Click - go forward one page
 
@@ -376,7 +368,6 @@
 		//   spacebar - next
 		//   1 - first
 		//   0 - last
->>>>>>> 8363431f
 		if (eventType === "keyboard") {
 			if (data.character === " ") {
 				this.state.page = (this.state.page % this.pdfDoc.numPages) + 1;
