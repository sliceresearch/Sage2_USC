// SAGE2 is available for use under the SAGE2 Software License
//
// University of Illinois at Chicago's Electronic Visualization Laboratory (EVL)
// and University of Hawai'i at Manoa's Laboratory for Advanced Visualization and
// Applications (LAVA)
//
// See full text, terms and conditions in the LICENSE.txt included file
//
// Copyright (c) 2016

/* global d3 */

"use strict";

/**
 * @module client
 * @submodule pdf_viewer
 */

PDFJS.workerSrc       = 'lib/pdf.worker.js';
PDFJS.disableWorker   = false;
PDFJS.disableWebGL    = true;
PDFJS.verbosity       = PDFJS.VERBOSITY_LEVELS.warnings;
PDFJS.maxCanvasPixels = 67108864; // 8k2
PDFJS.disableStream   = true;

// List of icons
var svgImages = [
	'arrowLeftBtnOff.svg',   // 0
	'arrowLeftBtnOn.svg',    // 1
	'arrowRightBtnOn.svg',   // 2
	'arrowRightBtnOff.svg',  // 3
	'addPage.svg',           // 4
	'deletePage.svg',        // 5
	'thumbnail.svg'];        // 6

// Folder containing the icons
var iconPath = "/images/appUi/";

/**
 * PDF viewing application, based on pdf.js library
 *
 * @class pdf_viewer
 */
var pdf_viewer = SAGE2_App.extend({

	modifyState: function(name, value) {
		this.state[name] = value;
		this.SAGE2Sync(true);
	},

	/**
	* Init method, creates an 'img' tag in the DOM and a few canvas contexts to handle multiple redraws
	*
	* @method init
	* @param data {Object} contains initialization values (id, width, height, ...)
	*/
	init: function(data) {
		// Create div into the DOM
		this.SAGE2Init("div", data);

		// Set the background
		this.element.style.backgroundColor = '#272822';

		// move and resize callbacks
		this.resizeEvents = "continuous";

		// SAGE2 Application Settings
		//
		// Control the frame rate for an animation application
		this.maxFPS = 2.0;

		this.activeTouch    = [];
		this.interactable   = [];
		this.gotInformation = false;
		this.pageDocument   = 0;
		this.baseWidthPage  = null;
		this.baseHeightPage = null;
		this.pageCurrentlyVisible  = {};
		this.pageCurrentlyGenerated = {};
		this.loaded = false;
		this.TVALUE = 0.25;
		this.showUI = true;
		this.title  = data.title;

		// disable gap between pages (bug in scaling)
		// this.displacement = this.marginButton;
		this.displacement = 0;

		this.marginButton    = 5;
		this.thumbnailHeight = 0;
		this.thumbnailHorizontalPosition = 0;
		this.resizeValue = 1;
		this.previousResizeValue = 1;

		// svg container, big as the application
		this.container = d3.select(this.element).append("svg").attr("id", "container");
		this.container
			.style("position", "absolute")
			.style("left", 0)
			.attr("width",  this.element.clientWidth)
			.attr("height", this.element.clientHeight);

		// the group that will visualize the images
		this.imageVisualizer = this.container.append("g");
		this.imageVisualizer.groups = {};
		for (var i = 1; i <= 3; i++) {
			this.imageVisualizer.groups[i] = this.imageVisualizer.append("g").style("visibility", "hidden");
		}

		// this.imageVisualizer = this.container.append("g");
		// array used to store the svg image item used to visualize the images
		this.imageViewers = {};
		// array containing the image links
		this.imagesLink = {};

		// the group that will visualize the thumbnails
		this.thumbnailsVisualizer = this.container.append("g");
		// array used to store the svg image for thumbnails
		this.thumbnailsViewers = [];
		// array containing the image links
		this.thumbnailsLink = [];

		// menu bar
		this.commandBarG = this.container.append("g");

		this.imageVisualizer.groups[Math.ceil(this.resizeValue)] =
			this.imageVisualizer.append("g").style("visibility", "visible");
		this.thumbnailsVisualizer.style("visibility",
			this.state.showingThumbnails ? "visible" : "hidden");

		// if no state available, load new pdf
		this.loadPDF(cleanURL(this.state.doc_url));
	},

	loadPDF: function(docURL) {
		var _this = this;
		PDFJS.getDocument(docURL).then(function(solver) {

			// saving the solver
			_this.solver = solver;

			// memorize the number of page of the document
			_this.pageDocument = solver.numPages;

			// no UI needed when only one page
			if (_this.pageDocument === 1) {
				_this.showUI = false;
			}

			// load the first page the get the INFORMATION
			_this.obtainPageFromPDF(solver, 1, _this, 1);

			// generating the thumbnails - i do not need to generate thumbnails.
			for (var i = 1; i <= _this.pageDocument; i++) {
				_this.obtainPageFromPDF(solver, i, _this, _this.TVALUE);
			}

			// Update the title
			_this.changeTitle();

			// Build the wall UI
			_this.addWidgetControlsToPdfViewer();
		});
	},

	/**
	* Adds custom widgets to app
	*
	* @method addWidgetControlsToPdfViewer
	*/
	addWidgetControlsToPdfViewer: function() {
		if (this.pageDocument > 1) {
			this.controls.addButton({type: "fastforward", position: 6, identifier: "LastPage"});
			this.controls.addButton({type: "rewind",      position: 2, identifier: "FirstPage"});
			this.controls.addButton({type: "prev",        position: 3, identifier: "PreviousPage"});
			this.controls.addButton({type: "next",        position: 5, identifier: "NextPage"});
			this.controls.addSlider({
				minimum: 1,
				maximum: this.pageDocument,
				increments: 1,
				property: "this.state.currentPage",
				label: "Page",
				identifier: "Page"
			});
		}
		this.controls.finishedAddingControls();
	},

	/**
	 * Update the tile with current page number
	 *
	 * @method     `eTitle
	 */
	changeTitle: function() {
		// Get the page in center of the screen
		var currentNumber = this.pageInCenter();
		// Boundaries check
		currentNumber = (currentNumber < 1) ? 1 : currentNumber;
		currentNumber = (currentNumber > this.pageDocument) ? this.pageDocument : currentNumber;
		var newTitle  = this.title + " (page " + currentNumber + " of " + this.pageDocument + ")";
		this.updateTitle(newTitle);
	},

	obtainPageFromPDF: function(pdfFile, pageNumber, that, quality) {

		var thumbnail = (quality === that.TVALUE) ? true : false;

		pdfFile.getPage(pageNumber).then(function(page) {

			var canvas = document.createElement("canvas");
			var ctx = canvas.getContext("2d");
			var viewport;
			viewport = page.getViewport(quality);

			if (!that.gotInformation && !thumbnail) {
				if (that.baseWidthPage == null) {
					that.baseWidthPage  = viewport.width;
					that.baseHeightPage = viewport.height;
				}
				that.gotInformation = true;

				that.createMenuBar();

				var dx = (-1) * that.baseWidthPage * (that.state.currentPage - 1);
				that.imageVisualizer.attr("transform", "translate(" + dx + ",0)");

				that.scaleThumbnailBar();

				var commandDy = that.state.showingThumbnails ? that.thumbnailHeight * that.resizeValue : 0;
				that.commandBarG.attr("transform", "translate(0," + (viewport.height + commandDy) + ")");

				that.loaded = true;

				var neww = that.baseWidthPage * that.state.numberOfPageToShow * that.resizeValue;
				var newh = (that.baseHeightPage + that.commandBarG.height + that.thumbnailHeight) * that.resizeValue;
				that.sendResize(neww, newh);
				return;
			}

			canvas.width  = viewport.width;
			canvas.height = viewport.height;

			// rendering the page
			var renderContext = {
				canvasContext: ctx,
				viewport:      viewport
			};

			page.render(renderContext).then(function(pdf) {
				// Render as a JPEG, 80%
				// var data = canvas.toDataURL("image/jpeg", 0.80).split(',');
				// Render as a PNG
				var data = canvas.toDataURL().split(',');

				var bin  = atob(data[1]);
				var mime = data[0].split(':')[1].split(';')[0];
				var buf  = new ArrayBuffer(bin.length);
				var view = new Uint8Array(buf);
				for (var i = 0; i < view.length; i++) {
					view[i] = bin.charCodeAt(i);
				}
				var blob = new Blob([buf], {type: mime});
				var source = window.URL.createObjectURL(blob);

				var theWidth, theHeight, dx, c;

				if (thumbnail) {

					that.thumbnailsLink[page.pageNumber] = source;

					theWidth  = that.baseWidthPage  * that.TVALUE;
					theHeight = that.baseHeightPage * that.TVALUE;
					dx = (theWidth + that.marginButton * that.TVALUE) * (page.pageNumber - 1);

					c = that.thumbnailsVisualizer.append("image")
						.attr("x", dx)
						.attr("y", 0)
						.attr("width",  theWidth)
						.attr("height", theHeight + 2 * that.marginButton)
						.attr("xlink:href", source);

					c.thumbnail = true;
					c.container = that.thumbnailsVisualizer;
					c.page = page.pageNumber;
					that.interactable.push(c);
					that.thumbnailsViewers.push(c);

				} else {
					if (!that.imagesLink[quality]) {
						that.imagesLink[quality] = [];
					}
					that.imagesLink[quality][page.pageNumber] = source;

					theWidth  = that.baseWidthPage  * quality;
					theHeight = that.baseHeightPage * quality;
					dx = (theWidth + that.displacement) * (page.pageNumber - 1);

					c = that.imageVisualizer.groups[quality].append("image")
						.attr("x", dx)
						.attr("y", 0)
						.attr("width", theWidth)
						.attr("height", theHeight)
						.attr("xlink:href", source);
				}
			});
		});
	},

	changeImageQuality: function(q, previousQ) {
		this.imageVisualizer.groups[previousQ].style("visibility", "hidden");
		if (!this.imageVisualizer.groups[q]) {
			this.imageVisualizer.groups[q] = this.imageVisualizer.append("g").style("visibility", "visible");
		} else {
			this.imageVisualizer.groups[q].style("visibility", "visible");
		}
	},

	resize: function(date) {
		if (!this.loaded) {
			return;
		}

		var r = this.element.clientWidth / this.state.numberOfPageToShow / Math.round(this.baseWidthPage);
		this.resizeValue = r;

		var qualityRequested = Math.ceil(this.resizeValue);
		var previousQualityRequested = Math.ceil(this.previousResizeValue);

		var scale = r / qualityRequested;

		this.translateGroup(this.imageVisualizer, this.state.horizontalOffset, 0, scale);
		this.translateGroup(this.thumbnailsVisualizer, this.thumbnailHorizontalPosition,
			this.baseHeightPage * r, r, this.clickedThumbnail);
		this.translateGroup(this.commandBarG, null, (this.baseHeightPage + this.thumbnailHeight) * r,
			r, this.clickedThumbnail);

		if (this.clickedThumbnail) {
			this.clickedThumbnail = false;
		}

		if (Math.ceil(this.previousResizeValue) != qualityRequested) {
			this.previousResizeValue = r;
			this.changeImageQuality(qualityRequested, previousQualityRequested);
		}

		this.generateMissingPages();

		this.container
			.attr("width",  this.element.clientWidth)
			.attr("height", this.element.clientHeight);
		this.refresh(date);
	},

	translateGroup: function(g, dx, dy, s, animated) {
		var transf = parse_transform(g.attr("transform"));
		var scale  = transf.scale ? parseFloat(transf.scale[0]) : 1;
		dx = (dx == null) ? parseFloat(transf.translate[0]) : dx;
		dy = (dy == null) ? parseFloat(transf.translate[1]) : dy;
		s  = (s  == null) ? scale : s;
		var tDuration = animated ? 200 : 0;
		g.transition().attr("transform",
			"translate(" + dx * this.resizeValue + "," + dy +
			"), scale(" + s + ")").duration(tDuration);
	},

	generateMissingPages: function() {

		var q = Math.ceil(this.resizeValue);

		// generating array of images of current quality, if not available
		if (!this.pageCurrentlyVisible[q]) {
			this.pageCurrentlyVisible[q] = [];
			this.SAGE2Sync(true);
		}
		if (!this.pageCurrentlyGenerated[q]) {
			this.pageCurrentlyGenerated[q] = [];
			this.SAGE2Sync(true);
		}

		// calculate page in view
		var halfRange = Math.floor(this.state.numberOfPageToShow / 2);
		for (var i = this.pageInCenter() - halfRange - 1; i <= this.pageInCenter() + halfRange + 1; i++) {
			if (i > 0 && i <= this.pageDocument && this.pageCurrentlyVisible[q].indexOf(i) === -1) {
				this.pageCurrentlyVisible[q].push(i);
				this.SAGE2Sync(true);
			}
		}

		// generate page not already loaded
		for (var index in this.pageCurrentlyVisible[q]) {
			var pageIndex = this.pageCurrentlyVisible[q][index];
			if (this.pageCurrentlyGenerated[q].indexOf(pageIndex) === -1) {
				this.pageCurrentlyGenerated[q].push(pageIndex);
				this.SAGE2Sync(true);
				this.obtainPageFromPDF(this.solver, pageIndex, this, q);
			}
		}

	},

	leftClickDown: function(x, y, id) {
		// setting the feedback button color
		var pressedColor = "gray";
		var defaultBg    = "lightgray";

		// taking a reference of the main object
		var _this = this;
		// iterating over the model trying to understand if a button was pressed
		for (var i in this.interactable) {
			var item = this.interactable[i];
			var position = {
				x: parseInt(item.attr("x")),
				y: parseInt(item.attr("y")),
				w: parseInt(item.attr("width")),
				h: parseInt(item.attr("height")),
				container: item.container
			};
			// check if the click is within the current button
			if (item.command && within(position, x, y)) {
				// if the button is clickable, generates a color transition feedback
				if (item.command) {
					item.action(_this);
					// feedback
					var oldColor = item.backgroundColor || defaultBg;
					item.transition();
					item.attr("fill", pressedColor).transition().duration(500).attr("fill", oldColor);
				}
				return;
			}

			if (item.thumbnail && within(position, x, y)) {

				if (item.clickReceived) {
					this.doubleLeftClickPosition(x, y, id, item);
					item.clickReceived = null;
					return;
				} else {
					item.clickReceived = true;
					setTimeout(deleteClick, 500, item);
				}

				this.activeTouch[id] = {};
				this.activeTouch[id].lastMousePosition = {x: x, y: y};
				this.activeTouch[id].item = item;
			}

		}

	},

	leftClickMove: function(x, y, id) {
		var position = {
			x: parseInt(this.commandBarBG.attr("x")),
			y: parseInt(this.commandBarBG.attr("y")),
			w: parseInt(this.commandBarBG.attr("width")),
			h: parseInt(this.commandBarBG.attr("height")),
			container: this.commandBarBG.container
		};

		// check if the click is within the current button
		if (this.inBarCommand == null && within(position, x, y)) {
			// Do not move the widget bar at the bottom anymore
			// var center = ((this.widthCommandButton + this.marginButton) *
			// 	(this.commandBarG.node().childNodes.length - 1) / 2) / 2;
			// var iFound = 0;
			// for (var i in this.interactable) {
			// 	var item = this.interactable[i];
			// 	if (item.ico) {
			// 		item.transition().attr("x", x / this.resizeValue +
			// 			(this.widthCommandButton + this.marginButton) * iFound - center).duration(200);
			// 		item.ico.transition().attr("x", x / this.resizeValue +
			// 			(this.widthCommandButton + this.marginButton) * iFound - center).duration(200);
			// 		iFound += 1;
			// 	}
			// }
			this.inBarCommand = true;
		} else if (!within(position, x, y)) {
			this.inBarCommand = null;
		}

		var f = this.activeTouch[id];
		if (f && this.state.showingThumbnails && f.item.thumbnail) {
			var transf = parse_transform(f.item.container.attr("transform"));
			var sx = parseFloat(transf.scale[0]);
			var translate = transf.translate;
			var newX = parseFloat(translate[0]) + x - f.lastMousePosition.x;
			var newY = parseFloat(translate[1]);
			newX /= sx;
			newY /= sx;
			f.lastMousePosition = {x: x, y: y};
			this.thumbnailHorizontalPosition = newX;
			this.thumbnailsVisualizer.attr("transform", "scale(" + sx + "), translate(" + newX + "," + newY + ")");
		}
	},

	leftClickRelease: function(x, y, id) {
		var f = this.activeTouch[id];
		if (f) {
			// empty
		}
		delete this.activeTouch[id];
	},

	doubleLeftClickPosition: function(x, y, id, item) {
		if (this.state.showingThumbnails) {
			this.goToPage(item.page);
		}
	},

	pageInCenter: function() {
		return Math.floor((this.state.horizontalOffset * (-1) * this.resizeValue +
			this.element.clientWidth / 2) / (this.baseWidthPage * this.resizeValue) + 1);
	},

	addPage: function(that) {
		if (that.state.numberOfPageToShow < that.pageDocument) {
			that.modifyState("numberOfPageToShow", that.state.numberOfPageToShow + 1);
			var neww = that.baseWidthPage * that.state.numberOfPageToShow * that.resizeValue;
			var newh = (that.baseHeightPage + that.commandBarG.height + that.thumbnailHeight) * that.resizeValue;
			that.sendResize(neww, newh);
		}
	},

	removePage: function(that) {
		if (that.state.numberOfPageToShow > 1) {
			that.modifyState("numberOfPageToShow", that.state.numberOfPageToShow - 1);
			var neww = that.baseWidthPage * that.state.numberOfPageToShow * that.resizeValue;
			var newh = (that.baseHeightPage + that.commandBarG.height + that.thumbnailHeight) * that.resizeValue;
			that.sendResize(neww, newh);
		}
	},

	showThumbnails: function(that) {
		that.modifyState("showingThumbnails", !that.state.showingThumbnails);
		that.thumbnailsVisualizer.style("visibility", that.state.showingThumbnails ? "visible" : "hidden");
		that.clickedThumbnail = true;

		var multiplier = that.state.showingThumbnails ? 0.25 : 0;
		that.thumbnailHeight = that.baseHeightPage * multiplier;

		var neww = that.baseWidthPage * that.state.numberOfPageToShow * that.resizeValue;
		var newh = (that.baseHeightPage + that.commandBarG.height + that.thumbnailHeight) * that.resizeValue;
		that.sendResize(neww, newh);
	},

	scaleThumbnailBar: function() {
		var ty = this.baseHeightPage / this.resizeValue;
		this.thumbnailsVisualizer.attr("transform", "scale(" + this.resizeValue +
			"), translate(" + this.thumbnailHorizontalPosition + "," + ty + ")");
	},

	goToPage: function(page) {
		// var center = (this.baseWidthPage / 2) * (this.state.numberOfPageToShow - 1);
		// var dx = center - (this.baseWidthPage + this.displacement) * (page - 1);
		var dx = -1 * (this.baseWidthPage + this.displacement) * (page - 1);
		this.state.horizontalOffset = dx;
		this.generateMissingPages();
		if (this.state.currentPage !== page) {
			this.modifyState("currentPage", page);
		}
		this.translateGroup(this.imageVisualizer, this.state.horizontalOffset, 0);
		return dx;
	},

	GoToNext: function(that) {
		if (that.state.currentPage === that.pageDocument) {
			return;
		}

		if (that.state.currentPage === that.pageDocument - 1) {
			that.nextButton.ico.attr("xlink:href", iconPath + svgImages[3]);
		}
		that.previousButton.ico.attr("xlink:href", iconPath + svgImages[1]);
		that.goToPage(that.state.currentPage + 1);
		that.refresh();
	},

	GoToPrevious: function(that) {
		if (that.state.currentPage === 1) {
			return;
		}

		if (that.state.currentPage === 2) {
			that.previousButton.ico.attr("xlink:href", iconPath + svgImages[0]);
		}
		that.goToPage(that.state.currentPage - 1);
		that.nextButton.ico.attr("xlink:href", iconPath + svgImages[2]);
		that.refresh();
	},

	GoToFirst: function(that) {
		that.goToPage(1);
		that.previousButton.ico.attr("xlink:href", iconPath + svgImages[0]);
		that.nextButton.ico.attr("xlink:href", iconPath + svgImages[2]);
		that.refresh();
	},

	GoToLast: function(that) {
		that.goToPage(that.pageDocument);
		that.previousButton.ico.attr("xlink:href", iconPath + svgImages[1]);
		that.nextButton.ico.attr("xlink:href", iconPath + svgImages[3]);
		that.refresh();
	},

	createMenuBar: function() {

		if (this.commandBarG) {
			this.commandBarG.selectAll("*").remove();
		}

		this.commandBarG.height = this.baseHeightPage * 0.1;
		this.widthCommandButton = this.commandBarG.height - this.marginButton * 2;

		if (!this.showUI) {
			this.commandBarG.height = 0;
			return;
		}

		// the background
		this.commandBarBG = this.commandBarG.append("rect")
			.attr("x", -3000).attr("y", 0)
			.attr("height", this.commandBarG.height)
			.attr("width", 10000)
			.attr("fill", "#272822");
		this.commandBarBG.container = this.commandBarG;

		// the previous < button
		this.previousButton = this.commandBarG.append("rect")
			.attr("x", 0 + this.marginButton)
			.attr("y", 0 + this.marginButton)
			.attr("width", this.widthCommandButton)
			.attr("height", this.widthCommandButton)
			.attr("fill", "lightgray");
		this.previousButton.ico = this.commandBarG.append("image")
			.attr("x",  0 + this.marginButton)
			.attr("y", 0 + this.marginButton)
			.attr("width", this.widthCommandButton)
			.attr("height", this.widthCommandButton)
			.attr("xlink:href", iconPath + svgImages[0]);
		this.previousButton.command = true;
		this.previousButton.action = this.GoToPrevious;
		this.previousButton.container = this.commandBarG;
		this.interactable.push(this.previousButton);

		// the next > button
		this.nextButton = this.commandBarG.append("rect")
			.attr("x", parseInt(this.previousButton.attr("x")) + this.widthCommandButton + this.marginButton)
			.attr("y", 0 + this.marginButton)
			.attr("width", this.widthCommandButton)
			.attr("height", this.widthCommandButton)
			.attr("fill", "lightgray");
		this.nextButton.ico = this.commandBarG.append("image")
			.attr("x", parseInt(this.previousButton.attr("x")) + this.widthCommandButton + this.marginButton)
			.attr("y", 0 + this.marginButton)
			.attr("width", this.widthCommandButton)
			.attr("height", this.widthCommandButton)
			.attr("xlink:href", iconPath + svgImages[2]);
		this.nextButton.command = true;
		this.nextButton.action = this.GoToNext;
		this.nextButton.container = this.commandBarG;
		this.interactable.push(this.nextButton);

		// the plus button
		this.plusButton = this.commandBarG.append("rect")
			.attr("x", parseInt(this.nextButton.attr("x")) + this.widthCommandButton + this.marginButton)
			.attr("y", 0 + this.marginButton)
			.attr("width", this.widthCommandButton)
			.attr("height", this.widthCommandButton)
			.attr("fill", "lightgray");
		this.plusButton.ico = this.commandBarG.append("image")
			.attr("x", parseInt(this.nextButton.attr("x")) + this.widthCommandButton + this.marginButton)
			.attr("y", 0 + this.marginButton)
			.attr("width", this.widthCommandButton)
			.attr("height", this.widthCommandButton)
			.attr("xlink:href", iconPath + svgImages[4]);
		this.plusButton.command = true;
		this.plusButton.action = this.addPage;
		this.plusButton.container = this.commandBarG;
		this.interactable.push(this.plusButton);

		// the minus button
		this.minusButton = this.commandBarG.append("rect")
			.attr("x", parseInt(this.plusButton.attr("x")) + this.widthCommandButton + this.marginButton)
			.attr("y", 0 + this.marginButton)
			.attr("width", this.widthCommandButton)
			.attr("height", this.widthCommandButton)
			.attr("fill", "lightgray");
		this.minusButton.ico = this.commandBarG.append("image")
			.attr("x", parseInt(this.plusButton.attr("x")) + this.widthCommandButton + this.marginButton)
			.attr("y", 0 + this.marginButton)
			.attr("width", this.widthCommandButton)
			.attr("height", this.widthCommandButton)
			.attr("xlink:href", iconPath + svgImages[5]);
		this.minusButton.command = true;
		this.minusButton.action = this.removePage;
		this.minusButton.container = this.commandBarG;
		this.interactable.push(this.minusButton);

		// the show thumbnails button
		this.thumbnailsButton = this.commandBarG.append("rect")
			.attr("x", parseInt(this.minusButton.attr("x")) + this.widthCommandButton + this.marginButton)
			.attr("y", 0 + this.marginButton)
			.attr("width", this.widthCommandButton)
			.attr("height", this.widthCommandButton)
			.attr("fill", "lightgray");
		this.thumbnailsButton.ico = this.commandBarG.append("image")
			.attr("x", parseInt(this.minusButton.attr("x")) + this.widthCommandButton + this.marginButton)
			.attr("y", 0 + this.marginButton)
			.attr("width", this.widthCommandButton)
			.attr("height", this.widthCommandButton)
			.attr("xlink:href", iconPath + svgImages[6]);
		this.thumbnailsButton.command = true;
		this.thumbnailsButton.action = this.showThumbnails;
		this.thumbnailsButton.container = this.commandBarG;
		this.interactable.push(this.thumbnailsButton);
	},

	load: function(date) {
<<<<<<< HEAD
		// This check is necessary for remote sharing.
		// Activating generateMissingPages() will infinitely loop on first sync.
		if (!this.hadFirstRemoteLoad) {
			this.hadFirstRemoteLoad = true;
			return;
		}
=======
		// Update the current page
>>>>>>> f2e2ec81
		this.goToPage(this.state.currentPage);

		// Adjust the number of pages
		var neww = this.baseWidthPage * this.state.numberOfPageToShow * this.resizeValue;
		var newh = (this.baseHeightPage + this.commandBarG.height + this.thumbnailHeight) * this.resizeValue;
		this.sendResize(neww, newh);
	},

	draw: function(date) {
		// Update the title
		this.changeTitle();
	},

	/**
	* To enable right click context menu support,
	* this function needs to be present with this format.
	*/
	getContextEntries: function() {
		var entries = [];
		var entry;

		entry = {};
		entry.description = "First Page";
		entry.accelerator = "\u2191";     // up arrow
		entry.callback = "changeThePage";
		entry.parameters = {};
		entry.parameters.page = "first";
		entries.push(entry);

		entry = {};
		entry.description = "Previous Page";
		entry.accelerator = "\u2190";     // left arrow
		entry.callback = "changeThePage";
		entry.parameters = {};
		entry.parameters.page = "previous";
		entries.push(entry);

		entry = {};
		entry.description = "Next Page";
		entry.accelerator = "\u2192";     // right arrow
		entry.callback = "changeThePage";
		entry.parameters = {};
		entry.parameters.page = "next";
		entries.push(entry);

		entry = {};
		entry.description = "Last Page";
		entry.accelerator = "\u2193";     // down arrow
		entry.callback = "changeThePage";
		entry.parameters = {};
		entry.parameters.page = "last";
		entries.push(entry);

		entry = {};
		entry.description = "Jump To: ";
		entry.callback = "changeThePage";
		entry.parameters = {};
		entry.inputField = true;
		entry.inputFieldSize = 3;
		entries.push(entry);

		// Special callback: dowload the file
		entries.push({
			description: "Download PDF",
			callback: "SAGE2_download",
			parameters: {
				url: this.state.doc_url
			}
		});
		entries.push({
			description: "Copy URL",
			callback: "SAGE2_copyURL",
			parameters: {
				url: this.state.doc_url
			}
		});

		return entries;
	},

	/**
	* Support function to allow page changing through right mouse context menu.
	*
	* @method changeThePage
	* @param responseObject {Object} contains response from entry selection
	*/
	changeThePage: function(responseObject) {
		var page = responseObject.page;
		// if the user did the input option
		if (responseObject.clientInput) {
			page = parseInt(responseObject.clientInput);
			if (page > 0 && page <= this.pageDocument) {
				if (page === 1) {
					this.GoToFirst(this);
				} else if (page === this.pageDocument) {
					this.GoToLast(this);
				} else {
					this.previousButton.ico.attr("xlink:href", iconPath + svgImages[1]);
					this.nextButton.ico.attr("xlink:href", iconPath + svgImages[2]);
					this.goToPage(page);
				}
			}
		} else {
			// else check for these word options
			if (page === "first") {
				this.GoToFirst(this);
			} else if (page === "previous") {
				if (this.pageInCenter() === 1) {
					return;
				}
				this.GoToPrevious(this);
			} else if (page === "next") {
				if (this.pageInCenter() === this.pageDocument) {
					return;
				}
				this.GoToNext(this);
			} else if (page === "last") {
				this.GoToLast(this);
			}
		}
		// This needs to be a new date for the extra function.
		this.refresh(new Date(responseObject.serverDate));
	},

	/**
	* Handles event processing, arrow keys to navigate, and r to redraw
	*
	* @method event
	* @param eventType {String} the type of event
	* @param position {Object} contains the x and y positions of the event
	* @param user_id {Object} data about the user who triggered the event
	* @param data {Object} object containing extra data about the event,
	* @param date {Date} current time from the server
	*/
	event: function(eventType, position, user, data, date) {
		if (eventType === "pointerPress" && (data.button === "left")) {
			if (this.showUI) {
				this.leftClickDown(position.x, position.y, user.id);
				this.refresh(date);
			}
		} else if (eventType === "pointerMove") {
			if (this.showUI) {
				this.leftClickMove(position.x, position.y, user.id);
				this.refresh(date);
			}
		} else if (eventType === "pointerRelease" && (data.button === "left")) {
			if (this.showUI) {
				this.leftClickRelease(position.x, position.y, user.id);
				this.refresh(date);
			}
		}

		if (eventType === "specialKey") {
			var newOffset, center, minOffset, step;

			if (data.code === 39 && data.state === "down") {
				// Right Arrow

				if (data.status.SHIFT) {
					// calculate a offset amount
					step = (this.baseWidthPage + this.displacement) / 10;
					// apply offset
					newOffset = this.state.horizontalOffset - step;
					center = (this.baseWidthPage / 2) * (this.state.numberOfPageToShow - 1);
					minOffset = center - (this.baseWidthPage + this.displacement) * (this.pageDocument - 1);
					if (newOffset < minOffset) {
						newOffset = minOffset;
					}
					this.modifyState("horizontalOffset", newOffset);
					this.translateGroup(this.imageVisualizer, this.state.horizontalOffset, 0);
					this.generateMissingPages();
				} else {
					this.GoToNext(this);
				}
				this.refresh(date);
			} else if (data.code === 37 && data.state === "down") {
				// Left Arrow

				if (data.status.SHIFT) {
					// calculate a offset amount
					step = (this.baseWidthPage + this.displacement) / 10;
					// apply offset
					newOffset = this.state.horizontalOffset + step;
					center = (this.baseWidthPage / 2) * (this.state.numberOfPageToShow - 1);
					if (newOffset > center) {
						newOffset = center;
					}
					this.modifyState("horizontalOffset", newOffset);
					this.translateGroup(this.imageVisualizer, this.state.horizontalOffset, 0);
					this.generateMissingPages();
				} else {
					this.GoToPrevious(this);
				}
				this.refresh(date);
			} else if (data.code === 38 && data.state === "down") {
				// Up Arrow
				this.GoToFirst(this);
				this.refresh(date);
			} else if (data.code === 40 && data.state === "down") {
				// Down Arrow
				this.GoToLast(this);
				this.refresh(date);
			}
		}

		// Keyboard:
		//   spacebar - next
		//   1/f - first
		//   0/l - last
		if (eventType === "keyboard") {
			if (data.character === " ") {
				this.GoToNext(this);
			} else if (data.character === "1" || data.character === "f") {
				this.GoToFirst(this);
				this.refresh(date);
			} else if (data.character === "0" || data.character === "l") {
				this.GoToLast(this);
				this.refresh(date);
			}
		}

		if (eventType === "widgetEvent") {
			switch (data.identifier) {
				case "LastPage":
					this.GoToLast(this);
					break;
				case "FirstPage":
					this.GoToFirst(this);
					break;
				case "PreviousPage":
					this.GoToPrevious(this);
					break;
				case "NextPage":
					this.GoToNext(this);
					break;
				case "Page":
					switch (data.action) {
						case "sliderRelease":
							this.goToPage(this.state.currentPage);
							break;
						default:
							return;
					}
					break;
				default:
					return;
			}
			this.refresh(date);
		}

	}
});


// Extra functions

function deleteClick(item) {
	item.clickReceived = null;
}

function parse_transform(a) {
	var b = {};
	for (var i in a = a.match(/(\w+)\(([^,)]+),?([^)]+)?\)/gi)) {
		/* eslint-disable */
		var c = a[i].match(/[\w\.\-]+/g);
		/* eslint-enable */
		b[c.shift()] = c;
	}
	return b;
}

function within(element, x, y) {
	var transf = parse_transform(element.container.attr("transform"));
	var translate = transf.translate;
	var s = transf.scale ? parseFloat(transf.scale[0]) : 1;

	var mX = (x - parseFloat(translate[0]));
	var mY = (y - parseFloat(translate[1]));

	mX /= s;
	mY /= s;

	return (mY >= element.y &&
			mY <= (element.y + element.h) &&
			mX >= element.x &&
			mX <= (element.x + element.w));
}<|MERGE_RESOLUTION|>--- conflicted
+++ resolved
@@ -717,16 +717,13 @@
 	},
 
 	load: function(date) {
-<<<<<<< HEAD
 		// This check is necessary for remote sharing.
 		// Activating generateMissingPages() will infinitely loop on first sync.
 		if (!this.hadFirstRemoteLoad) {
 			this.hadFirstRemoteLoad = true;
 			return;
 		}
-=======
 		// Update the current page
->>>>>>> f2e2ec81
 		this.goToPage(this.state.currentPage);
 
 		// Adjust the number of pages
