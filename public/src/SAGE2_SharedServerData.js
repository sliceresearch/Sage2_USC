--- conflicted
+++ resolved
@@ -40,10 +40,7 @@
 		// section shared data related
 		app.serverDataGetValue = this.serverDataGetValue;
 		app.serverDataSetValue = this.serverDataSetValue;
-<<<<<<< HEAD
-=======
 		app.serverDataSetSourceValue = this.serverDataSetSourceValue;
->>>>>>> 61560436
 		app.serverDataBroadcastSource = this.serverDataBroadcastSource;
 		app.serverDataBroadcastDestination = this.serverDataBroadcastDestination;
 		// subscription
@@ -205,48 +202,6 @@
 	},
 
 	/**
-<<<<<<< HEAD
-	* Helper function to tell server about a source. This will add additional markers to the variable.
-	* Name will be of format:
-	*	app_id:source:givenName
-	*
-	* @method serverDataBroadcastSource
-	* @param {String} nameOfValue - name suffix
-	* @param {Object} value - the value to store for this variable
-	* @param {Object} description - description object
-	*/
-	serverDataBroadcastSource: function(nameOfValue, value, description) {
-		if (isMaster) {
-			nameOfValue = this.id + ":source:" + nameOfValue;
-			this.serverDataSetValue(nameOfValue, value, description, true);
-			if (!this.dataSourcesBeingBroadcast.includes(nameOfValue)) {
-				this.dataSourcesBeingBroadcast.push(nameOfValue);
-			}
-		}
-	},
-
-	/**
-	* Helper function to tell server about a destination. This will add additional markers to the variable.
-	* In addition to creating the variable on the server, will also subscribe to the variable.
-	* Name will be of format:
-	*	app_id:destination:givenName
-	*
-	* @method serverDataBroadcastDestination
-	* @param {String} nameOfValue - name suffix
-	* @param {Object} value - the value to store for this variable
-	* @param {Object} description - description object
-	* @param {String} callback - what function will handle values given to the source
-	*/
-	serverDataBroadcastDestination: function(nameOfValue, value, description, callback) {
-		if (isMaster) {
-			nameOfValue = this.id + ":destination:" + nameOfValue;
-			// serverDataSubscribeToValue: function(nameOfValue, callback, unsubscribe = false)
-			var callbackName = SAGE2SharedServerData.getCallbackName(callback);
-			this.serverDataSubscribeToValue(nameOfValue, callbackName);
-			this.serverDataSetValue(nameOfValue, value, description, true);
-			if (!this.dataDestinationsBeingBroadcast.includes(nameOfValue)) {
-				this.dataDestinationsBeingBroadcast.push(nameOfValue);
-=======
 	* Helper function, given the variable name suffix, set value of variable on server.
 	* Checks in place to ensure value exists.
 	*
@@ -285,7 +240,6 @@
 			this.serverDataSetValue(nameOfValue, value, description, true);
 			if (!this.dataSourcesBeingBroadcast.includes(nameOfValue)) {
 				this.dataSourcesBeingBroadcast.push(nameOfValue);
->>>>>>> 61560436
 			}
 		}
 	},
