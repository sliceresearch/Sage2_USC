--- conflicted
+++ resolved
@@ -922,17 +922,8 @@
 		if (menuElem !== null) {
 			var menu = this.radialMenus[menuElem.id];
 			menu.setState(data);
-
-<<<<<<< HEAD
-			menuElem.style.display = "block";
-			menu.thumbnailScrollWindowElement.style.display = "block";
-			if (data.thumbnailWindowState  !== 'closed') {
-				menu.thumbnailWindowDiv.style.display = "block";
-				menu.draw();
-=======
 			if (data.visible === false) {
 				menu.closeMenu();
->>>>>>> ef6f86e2
 			} else {
 				menu.setState(data);
 
