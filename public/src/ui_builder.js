// SAGE2 is available for use under the SAGE2 Software License
//
// University of Illinois at Chicago's Electronic Visualization Laboratory (EVL)
// and University of Hawai'i at Manoa's Laboratory for Advanced Visualization and
// Applications (LAVA)
//
// See full text, terms and conditions in the LICENSE.txt included file
//
// Copyright (c) 2014

/**
 * Building the display background and elememnts
 *
 * @module client
 * @submodule UIBuilder
 */

/**
* Constructor for UIBuilder object
*
* @class UIBuilder
* @constructor
* @param json_cfg {Object} configuration structure
* @param clientID {Number} ID of the display client (-1, 0, ...N)
*/
function UIBuilder(json_cfg, clientID) {

	// Save the wall configuration object
	this.json_cfg = json_cfg;
	this.clientID = clientID;
	// set the default style sheet
	this.csssheet = "css/style.css";
	// Objects for the UI
	this.upperBar = null;
	this.clock    = null;

	// Variables
	this.offsetX        = null;
	this.offsetY        = null;
	this.titleBarHeight = null;
	this.titleTextSize  = null;
	this.pointerWidth   = null;
	this.pointerHeight  = null;
	this.pointerOffsetX = null;
	this.pointerOffsetY = null;
	this.noDropShadow   = null;
	this.uiHidden       = null;

	// Aspect ratio of the wall and the browser
	this.wallRatio      = null;
	this.browserRatio   = null;
	this.ratio          = "fit";

	this.pointerItems   = {};
	this.radialMenus    = {};

	// Get handle on the main div
	this.bg   = document.getElementById("background");
	this.main = document.getElementById("main");

	/**
	* Build the background image/color
	*
	* @method background
	*/
	this.background = function () {
		var _this = this;

		// background color
		if (typeof this.json_cfg.background.color !== "undefined" && this.json_cfg.background.color !== null) {
			this.bg.style.backgroundColor = this.json_cfg.background.color;
		}
		else {
			this.bg.style.backgroundColor = "#000000";
		}

		// Setup the clipping size
		if (this.clientID===-1) {
			// set the resolution to be the whole display wall
			var wallWidth  = this.json_cfg.resolution.width  * this.json_cfg.layout.columns;
			var wallHeight = this.json_cfg.resolution.height * this.json_cfg.layout.rows;
			this.wallRatio = wallWidth / wallHeight;

			document.body.style.overflow = "scroll";

			this.bg.style.width    = wallWidth  + "px";
			this.bg.style.height   = wallHeight + "px";
			this.bg.style.overflow = "hidden";

			// put the scale up to the top left
			this.bg.style.webkitTransformOrigin = "0% 0%";
			this.bg.style.mozTransformOrigin = "0% 0%";
			this.bg.style.transformOrigin = "0% 0%";

			// calculate the scale ratio to make it fit
			this.browserRatio = document.documentElement.clientWidth / document.documentElement.clientHeight;
			var newratio;
			if (this.wallRatio >= this.browserRatio)
				newratio = document.documentElement.clientWidth / wallWidth;
			else
				newratio = document.documentElement.clientHeight / wallHeight;
			this.bg.style.webkitTransform = "scale("+(newratio)+")";
			this.bg.style.mozTransform    = "scale("+(newratio)+")";
			this.bg.style.transform       = "scale("+(newratio)+")";

			this.main.style.width  = wallWidth  + "px";
			this.main.style.height = wallHeight + "px";

			window.onresize = function(event) {
				// recalculate after every window resize
				_this.browserRatio = document.documentElement.clientWidth / document.documentElement.clientHeight;
				if (_this.ratio === "fit") {
					var newr;
					if (_this.wallRatio >= _this.browserRatio)
						newr = document.documentElement.clientWidth / wallWidth;
					else
						newr = document.documentElement.clientHeight / wallHeight;
					_this.bg.style.webkitTransform = "scale("+(newr)+")";
					_this.bg.style.mozTransform    = "scale("+(newr)+")";
					_this.bg.style.transform       = "scale("+(newr)+")";
				}
			};
			window.onkeydown = function (event) {
				// keycode: f
				if (event.keyCode === 70) {
					if (_this.ratio === "fit") {
						_this.bg.style.webkitTransform = "scale(1)";
						_this.bg.style.mozTransform = "scale(1)";
						_this.bg.style.transform = "scale(1)";
						_this.ratio = "full";
					} else if (_this.ratio === "full") {
						var newr;
						if (_this.wallRatio >= _this.browserRatio)
							newr = document.documentElement.clientWidth / wallWidth;
						else
							newr = document.documentElement.clientHeight / wallHeight;
						_this.bg.style.webkitTransform = "scale("+(newr)+")";
						_this.bg.style.mozTransform    = "scale("+(newr)+")";
						_this.bg.style.transform       = "scale("+(newr)+")";
						_this.ratio = "fit";
					}
					// This somehow forces a reflow of the div and show the scrollbars as needed
					// Needed with chrome v36
					_this.bg.style.display='none';
					_this.bg.style.display='block';
				}
			};
			// show the cursor in this mode
			document.body.style.cursor = "initial";
		} else {
			document.body.style.backgroundColor = "#000000";
			this.bg.style.backgroundColor = this.json_cfg.background.color || "#333333";
			this.bg.style.top    = "0px";
			this.bg.style.left   = "0px";
			this.bg.style.width  = this.json_cfg.resolution.width + "px";
			this.bg.style.height = this.json_cfg.resolution.height + "px";

			this.main.style.width  = this.json_cfg.resolution.width  + "px";
			this.main.style.height = this.json_cfg.resolution.height + "px";

			if (this.json_cfg.background.image !== undefined && this.json_cfg.background.image.url !== undefined) {
				var bgImg = new Image();
				bgImg.addEventListener('load', function() {
					if (_this.json_cfg.background.image.style === "tile") {
						var top = -1 * (_this.offsetY % bgImg.naturalHeight);
						var left = -1 * (_this.offsetX % bgImg.naturalWidth);

						_this.bg.style.top    = top.toString() + "px";
						_this.bg.style.left   = left.toString() + "px";
						_this.bg.style.width  = (_this.json_cfg.resolution.width - left).toString() + "px";
						_this.bg.style.height = (_this.json_cfg.resolution.height - top).toString() + "px";

						_this.bg.style.backgroundImage    = "url(" + _this.json_cfg.background.image.url + ")";
						_this.bg.style.backgroundPosition = "top left";
						_this.bg.style.backgroundRepeat   = "repeat-x repeat-y";
						_this.bg.style.backgroundSize     = bgImg.naturalWidth +"px " + bgImg.naturalHeight + "px";

						_this.main.style.top    = (-1*top).toString()  + "px";
						_this.main.style.left   = (-1*left).toString() + "px";
						_this.main.style.width  = _this.json_cfg.resolution.width  + "px";
						_this.main.style.height = _this.json_cfg.resolution.height + "px";
					}
					else {
						var bgImgFinal;
						var ext = _this.json_cfg.background.image.url.lastIndexOf(".");
						if(_this.json_cfg.background.image.style === "fit" && (bgImg.naturalWidth !== _this.json_cfg.totalWidth || bgImg.naturalHeight !== _this.json_cfg.totalHeight))
							bgImgFinal = _this.json_cfg.background.image.url.substring(0, ext) + "_" + _this.clientID + ".png";
						else
							bgImgFinal = _this.json_cfg.background.image.url.substring(0, ext) + "_" + _this.clientID + _this.json_cfg.background.image.url.substring(ext);

						_this.bg.style.top    = "0px";
						_this.bg.style.left   = "0px";
						_this.bg.style.width  = _this.json_cfg.resolution.width + "px";
						_this.bg.style.height = _this.json_cfg.resolution.height + "px";

						_this.bg.style.backgroundImage    = "url(" + bgImgFinal + ")";
						_this.bg.style.backgroundPosition = "top left";
						_this.bg.style.backgroundRepeat   = "no-repeat";
						_this.bg.style.backgroundSize     = _this.json_cfg.resolution.width +"px " + _this.json_cfg.resolution.height + "px";

						_this.main.style.top    = "0px";
						_this.main.style.left   = "0px";
						_this.main.style.width  = _this.json_cfg.resolution.width  + "px";
						_this.main.style.height = _this.json_cfg.resolution.height + "px";
					}
				}, false);
				bgImg.src = this.json_cfg.background.image.url;
			}

			if (this.json_cfg.background.clip !== undefined && this.json_cfg.background.clip === true) {
				this.bg.style.overflow = "hidden";
				this.main.style.overflow = "hidden";
			}
		}
	};

	/**
	* Buidling the UI for the display
	*
	* @method build
	*/
	this.build = function () {
		console.log("Buidling the UI for the display");

		this.logoLoadedFunc = this.logoLoaded.bind(this);
		this.watermarkLoadedFunc = this.watermarkLoaded.bind(this);

		var head = document.getElementsByTagName("head")[0];

		// Load CSS style sheet
		var fileref = document.createElement("link");
		fileref.setAttribute("rel",   "stylesheet");
		fileref.setAttribute("type",  "text/css");
		fileref.setAttribute("media", "screen");
		fileref.setAttribute("href",  this.csssheet);

		if (this.clientID===-1) {
			this.offsetX = 0;
			this.offsetY = 0;
			this.titleBarHeight = this.json_cfg.ui.titleBarHeight;
			this.titleTextSize  = this.json_cfg.ui.titleTextSize;
			this.pointerWidth   = this.json_cfg.ui.pointerSize*3;
			this.pointerHeight  = this.json_cfg.ui.pointerSize;
			this.widgetControlSize = this.json_cfg.ui.widgetControlSize;
			this.pointerOffsetX = Math.round(0.27917*this.pointerHeight);
			this.pointerOffsetY = Math.round(0.24614*this.pointerHeight);
		} else {
			this.offsetX = this.json_cfg.displays[this.clientID].column * this.json_cfg.resolution.width;
			this.offsetY = this.json_cfg.displays[this.clientID].row * this.json_cfg.resolution.height;
			this.titleBarHeight = this.json_cfg.ui.titleBarHeight;
			this.titleTextSize  = this.json_cfg.ui.titleTextSize;
			this.pointerWidth   = this.json_cfg.ui.pointerSize*3;
			this.pointerHeight  = this.json_cfg.ui.pointerSize;
			this.widgetControlSize = this.json_cfg.ui.widgetControlSize;
			this.pointerOffsetX = Math.round(0.27917*this.pointerHeight);
			this.pointerOffsetY = Math.round(0.24614*this.pointerHeight);
		}
		if (this.json_cfg.ui.noDropShadow === true) this.noDropShadow = true;
		else this.noDropShadow = false;

		// Build the upper bar
		this.upperBar    = document.createElement('div');
		//this.upperBar.webkitTransformStyle = "preserve-3d"; // to make the transforms below "better" - necessary?
		this.upperBar.id = "upperBar";

		var textColor = "rgba(255, 255, 255, 1.0)";
		if(this.json_cfg.ui.menubar !== undefined && this.json_cfg.ui.menubar.textColor !== undefined)
			textColor = this.json_cfg.ui.menubar.textColor;

		// time clock
		this.clock = document.createElement('p');
		this.clock.id  = "time";
		// machine name
		var machine = document.createElement('p');
		machine.id  = "machine";
		// version id
		var version = document.createElement('p');
		version.id  = "version";
		// logo and background watermark
		var watermark;
		var logo;
		if (__SAGE2__.browser.isIE) {
			watermark = document.createElement('img');
			logo      = document.createElement('img');
		}
		else {
			watermark = document.createElement('object');
			logo      = document.createElement('object');
		}
		watermark.id = "watermark";
		logo.id = "logo";

		this.upperBar.appendChild(this.clock);
		this.upperBar.appendChild(machine);
		this.upperBar.appendChild(version);
		this.upperBar.appendChild(logo);
		this.main.appendChild(watermark);
		this.main.appendChild(this.upperBar);

		var backgroundColor = "rgba(0, 0, 0, 0.5)";
		if(this.json_cfg.ui.menubar !== undefined && this.json_cfg.ui.menubar.backgroundColor !== undefined)
			backgroundColor = this.json_cfg.ui.menubar.backgroundColor;

		this.upperBar.style.height = this.titleBarHeight.toString() + "px";
		this.upperBar.style.left   = "0px";
		this.upperBar.style.top    = -this.offsetY.toString() + "px";
		this.upperBar.style.zIndex = "9999";
		this.upperBar.style.backgroundColor = backgroundColor;

		this.clock.style.position   = "absolute";
		this.clock.style.whiteSpace = "nowrap";
		this.clock.style.fontSize   = Math.round(this.titleTextSize) + "px";
		this.clock.style.color      = textColor;
		this.clock.style.left       = (-this.offsetX + this.titleBarHeight).toString() + "px";
		// center vertically: position top 50% and then translate by -50%
		this.clock.style.top        = "50%";
		this.clock.style.webkitTransform  = "translateY(-50%)";
		this.clock.style.mozTransform  = "translateY(-50%)";
		this.clock.style.transform  = "translateY(-50%)";

		machine.style.position   = "absolute";
		machine.style.whiteSpace = "nowrap";
		machine.style.fontSize   = Math.round(this.titleTextSize) + "px";
		machine.style.color      = textColor;
		machine.style.left       = (-this.offsetX + (6*this.titleBarHeight)).toString() + "px";
		machine.style.top        = "50%";
		machine.style.webkitTransform  = "translateY(-50%)";
		machine.style.mozTransform  = "translateY(-50%)";
		machine.style.transform  = "translateY(-50%)";

		var rightOffset = this.offsetX - (this.json_cfg.resolution.width*(this.json_cfg.layout.columns-1));
		version.style.position   = "absolute";
		version.style.whiteSpace = "nowrap";
		version.style.fontSize   = Math.round(this.titleTextSize) + "px";
		version.style.color      = textColor;
		if (this.clientID===-1)
			version.style.right  = (6*this.titleBarHeight) + "px";
		else
			version.style.right  = ((6*this.titleBarHeight) + rightOffset).toString() + "px";
		version.style.top        = "50%";
		version.style.webkitTransform  = "translateY(-50%)";
		version.style.mozTransform  = "translateY(-50%)";
		version.style.transform  = "translateY(-50%)";

		logo.addEventListener('load', this.logoLoadedFunc, false);
		if (__SAGE2__.browser.isIE) {
			logo.src  = "images/EVL-LAVA.svg";
		} else {
			logo.data = "images/EVL-LAVA.svg";
			logo.type = "image/svg+xml";
		}

		if (this.json_cfg.background.watermark !== undefined) {
			watermark.addEventListener('load', this.watermarkLoadedFunc, false);
			if (__SAGE2__.browser.isIE) {
				// using an image tag in IE
				watermark.src  = this.json_cfg.background.watermark.svg;
			} else {
				watermark.data = this.json_cfg.background.watermark.svg;
				watermark.type = "image/svg+xml";
			}
		}

		if (this.json_cfg.ui.show_url) {
			var url   = this.json_cfg.host;
			var iport = this.json_cfg.index_port;
			if(iport !== 80) url += ":" + iport;
			if(this.json_cfg.rproxy_index_port !== undefined) {
				iport = this.json_cfg.rproxy_index_port;
				url = window.location.hostname;
				if(iport !== 80) url += ":" + iport;
				url += window.location.pathname;
			}
			// If the SAGE2 session is password protected, add a lock symbol
			if (this.json_cfg.passordProtected)
				// not portable: machine.innerHTML = url + " &#128274;";
				machine.innerHTML = url + " <span><img style=\"vertical-align: text-top;\" src=\"images/lock.png\" height=" + this.titleTextSize + "/></span>";
			else
				machine.textContent = url;
		}

		var dataSharingRequestDialog = document.createElement("div");
		dataSharingRequestDialog.id = "dataSharingRequestDialog";
		dataSharingRequestDialog.style.position = "absolute";
		dataSharingRequestDialog.style.top = (-this.offsetY + (2*this.titleBarHeight)).toString() + "px";
		dataSharingRequestDialog.style.left = (-this.offsetX + (this.json_cfg.totalWidth/2 - 13*this.titleBarHeight)).toString() + "px";
		dataSharingRequestDialog.style.width = (26*this.titleBarHeight).toString() + "px";
		dataSharingRequestDialog.style.height = (8*this.titleBarHeight).toString() + "px";
		dataSharingRequestDialog.style.webkitBoxSizing = "border-box";
		dataSharingRequestDialog.style.mozBoxSizing = "border-box";
		dataSharingRequestDialog.style.boxSizing = "border-box";
		dataSharingRequestDialog.style.backgroundColor =  "#666666";
		dataSharingRequestDialog.style.border =  "2px solid #000000";
		dataSharingRequestDialog.style.padding = (this.titleBarHeight/4).toString() + "px";
		dataSharingRequestDialog.style.zIndex = 8999;
		dataSharingRequestDialog.style.display = "none";
		var dataSharingText = document.createElement("p");
		dataSharingText.id = "dataSharingRequestDialog_text";
		dataSharingText.textContent = "";
		dataSharingText.style.fontSize = Math.round(2*this.titleTextSize) + "px";
		dataSharingText.style.color = "#FFFFFF";
		dataSharingText.style.marginBottom = (this.titleBarHeight/4).toString() + "px";
		var dataSharingAccept = document.createElement("div");
		dataSharingAccept.id = "dataSharingRequestDialog_accept";
		dataSharingAccept.style.position = "absolute";
		dataSharingAccept.style.left = (this.titleBarHeight/4).toString() + "px";
		dataSharingAccept.style.bottom = (this.titleBarHeight/4).toString() + "px";
		dataSharingAccept.style.width = (9*this.titleBarHeight).toString() + "px";
		dataSharingAccept.style.height = (3*this.titleBarHeight).toString() + "px";
		dataSharingAccept.style.webkitBoxSizing = "border-box";
		dataSharingAccept.style.mozBoxSizing = "border-box";
		dataSharingAccept.style.boxSizing = "border-box";
		dataSharingAccept.style.backgroundColor =  "rgba(55, 153, 130, 1.0)";
		dataSharingAccept.style.border =  "2px solid #000000";
		dataSharingAccept.style.textAlign = "center";
		dataSharingAccept.style.lineHeight = (3*this.titleBarHeight).toString() + "px";
		var dataSharingAcceptText = document.createElement("p");
		dataSharingAcceptText.id = "dataSharingRequestDialog_acceptText";
		dataSharingAcceptText.textContent = "Accept";
		dataSharingAcceptText.style.fontSize = Math.round(2*this.titleTextSize) + "px";
		dataSharingAcceptText.style.color = "#FFFFFF";
		dataSharingAccept.appendChild(dataSharingAcceptText);
		var dataSharingReject = document.createElement("div");
		dataSharingReject.id = "dataSharingRequestDialog_reject";
		dataSharingReject.style.position = "absolute";
		dataSharingReject.style.right = (this.titleBarHeight/4).toString() + "px";
		dataSharingReject.style.bottom = (this.titleBarHeight/4).toString() + "px";
		dataSharingReject.style.width = (9*this.titleBarHeight).toString() + "px";
		dataSharingReject.style.height = (3*this.titleBarHeight).toString() + "px";
		dataSharingReject.style.webkitBoxSizing = "border-box";
		dataSharingReject.style.mozBoxSizing = "border-box";
		dataSharingReject.style.boxSizing = "border-box";
		dataSharingReject.style.backgroundColor =  "rgba(173, 42, 42, 1.0)";
		dataSharingReject.style.border =  "2px solid #000000";
		dataSharingReject.style.textAlign = "center";
		dataSharingReject.style.lineHeight = (3*this.titleBarHeight).toString() + "px";
		var dataSharingRejectText = document.createElement("p");
		dataSharingRejectText.id = "dataSharingRequestDialog_rejectText";
		dataSharingRejectText.textContent = "Reject";
		dataSharingRejectText.style.fontSize = Math.round(2*this.titleTextSize) + "px";
		dataSharingRejectText.style.color = "#FFFFFF";
		dataSharingReject.appendChild(dataSharingRejectText);
		dataSharingRequestDialog.appendChild(dataSharingText);
		dataSharingRequestDialog.appendChild(dataSharingAccept);
		dataSharingRequestDialog.appendChild(dataSharingReject);
		this.main.appendChild(dataSharingRequestDialog);

		var dataSharingWaitDialog = document.createElement("div");
		dataSharingWaitDialog.id = "dataSharingWaitDialog";
		dataSharingWaitDialog.style.position = "absolute";
		dataSharingWaitDialog.style.top = (-this.offsetY + (2*this.titleBarHeight)).toString() + "px";
		dataSharingWaitDialog.style.left = (-this.offsetX + (this.json_cfg.totalWidth/2 - 13*this.titleBarHeight)).toString() + "px";
		dataSharingWaitDialog.style.width = (26*this.titleBarHeight).toString() + "px";
		dataSharingWaitDialog.style.height = (8*this.titleBarHeight).toString() + "px";
		dataSharingWaitDialog.style.webkitBoxSizing = "border-box";
		dataSharingWaitDialog.style.mozBoxSizing = "border-box";
		dataSharingWaitDialog.style.boxSizing = "border-box";
		dataSharingWaitDialog.style.backgroundColor =  "#666666";
		dataSharingWaitDialog.style.border =  "2px solid #000000";
		dataSharingWaitDialog.style.padding = (this.titleBarHeight/4).toString() + "px";
		dataSharingWaitDialog.style.zIndex = 8999;
		dataSharingWaitDialog.style.display = "none";
		var dataSharingWaitText = document.createElement("p");
		dataSharingWaitText.id = "dataSharingWaitDialog_text";
		dataSharingWaitText.textContent = "";
		dataSharingWaitText.style.fontSize = Math.round(2*this.titleTextSize) + "px";
		dataSharingWaitText.style.color = "#FFFFFF";
		dataSharingWaitText.style.marginBottom = (this.titleBarHeight/4).toString() + "px";
		var dataSharingCancel = document.createElement("div");
		dataSharingCancel.id = "dataSharingWaitDialog_cancel";
		dataSharingCancel.style.position = "absolute";
		dataSharingCancel.style.right = (this.titleBarHeight/4).toString() + "px";
		dataSharingCancel.style.bottom = (this.titleBarHeight/4).toString() + "px";
		dataSharingCancel.style.width = (9*this.titleBarHeight).toString() + "px";
		dataSharingCancel.style.height = (3*this.titleBarHeight).toString() + "px";
		dataSharingCancel.style.webkitBoxSizing = "border-box";
		dataSharingCancel.style.mozBoxSizing = "border-box";
		dataSharingCancel.style.boxSizing = "border-box";
		dataSharingCancel.style.backgroundColor =  "rgba(173, 42, 42, 1.0)";
		dataSharingCancel.style.border =  "2px solid #000000";
		dataSharingCancel.style.textAlign = "center";
		dataSharingCancel.style.lineHeight = (3*this.titleBarHeight).toString() + "px";
		var dataSharingCancelText = document.createElement("p");
		dataSharingCancelText.id = "dataSharingWaitDialog_cancelText";
		dataSharingCancelText.textContent = "Cancel";
		dataSharingCancelText.style.fontSize = Math.round(2*this.titleTextSize) + "px";
		dataSharingCancelText.style.color = "#FFFFFF";
		dataSharingCancel.appendChild(dataSharingCancelText);
		dataSharingWaitDialog.appendChild(dataSharingWaitText);
		dataSharingWaitDialog.appendChild(dataSharingCancel);
		this.main.appendChild(dataSharingWaitDialog);

		var connectedColor = "rgba(55, 153, 130, 1.0)";
		if (this.json_cfg.ui.menubar !== undefined && this.json_cfg.ui.menubar.remoteConnectedColor !== undefined)
			connectedColor = this.json_cfg.ui.menubar.remoteConnectedColor;
		var disconnectedColor = "rgba(173, 42, 42, 1.0)";


		head.appendChild(fileref);
		this.uiHidden = false;
		this.showInterface();
	};

	/**
	* Update the clock in the title bar
	*
	* @method setTime
	* @param val {Date} new time from server
	*/
	this.setTime = function (val) {
		// must update date to construct based on (year, month, day, hours, minutes, seconds, milliseconds)
		var now;
		if (this.json_cfg.ui.clock === 12) now = formatAMPM(val);
		else now = format24Hr(val);
		this.clock.textContent = now;
	};

	/**
	* Update the version number in the title bar
	*
	* @method updateVersionText
	* @param data {Object} new time from server
	*/
	this.updateVersionText = function(data) {
		if (this.json_cfg.ui.show_version) {
			var version = document.getElementById('version');
			if (data.branch && data.commit && data.date)
				version.innerHTML = "<b>v" + data.base+"-"+data.branch+"-"+data.commit+"</b> " + data.date;
			else
				version.innerHTML = "<b>v" + data.base + "</b>";
		}
	};

	/**
	* Called when SVG logo file is finished loading
	*
	* @method logoLoaded
	* @param event {Event} event
	*/
	this.logoLoaded = function(event) {
		var logo   = document.getElementById('logo');
		var height = 0.95 * this.titleBarHeight;
		var width;
		if (__SAGE2__.browser.isIE) {
			width = height * (logo.width/logo.height);
			logo.style.backgroundColor = "rgba(255,255,255,0.75)";
		} else {
			var logoSVG = logo.getSVGDocument().querySelector('svg');
			var bbox    = logoSVG.getBBox();
			width = height * (bbox.width/bbox.height);
			var textColor = "rgba(255, 255, 255, 1.0)";
			if(this.json_cfg.ui.menubar !== undefined && this.json_cfg.ui.menubar.textColor !== undefined)
				textColor = this.json_cfg.ui.menubar.textColor;
			this.changeSVGColor(logoSVG, "path", null, textColor);
		}
		var rightOffset = this.offsetX - (this.json_cfg.resolution.width*(this.json_cfg.layout.columns-1));
		logo.width  = width;
		logo.height = height;
		logo.style.position   = "absolute";
		if (this.clientID===-1)
			logo.style.right  = this.titleBarHeight.toString() + "px";
		else
			logo.style.right  = (this.titleBarHeight + rightOffset).toString() + "px";
		logo.style.top        = "50%";
		logo.style.webkitTransform  = "translateY(-50%)";
		logo.style.mozTransform     = "translateY(-50%)";
		logo.style.transform        = "translateY(-50%)";
	};

	/**
	* Called when SVG watermark file is finished loading
	*
	* @method watermarkLoaded
	* @param event {Event} event
	*/
	this.watermarkLoaded = function(event) {
		var width;
		var height;
		var watermark = document.getElementById('watermark');
		if (__SAGE2__.browser.isIE) {
			// using an image tag in IE
			width  = this.json_cfg.totalWidth / 2;
			height = watermark.height;
			watermark.width = width;
		} else {
			var watermarkSVG = watermark.getSVGDocument().querySelector('svg');
			var bbox = watermarkSVG.getBBox();
			if (bbox.width/bbox.height >= this.json_cfg.totalWidth/this.json_cfg.totalHeight) {
				width  = this.json_cfg.totalWidth / 2;
				height = width * bbox.height/bbox.width;
			}
			else {
				height = this.json_cfg.totalHeight / 2;
				width  = height * bbox.width/bbox.height;
			}
			watermark.width  = width;
			watermark.height = height;
			// Also hide the cursor on top of the SVG (doesnt inherit from style body)
			if (this.clientID !== -1)
				watermarkSVG.style.cursor = "none";
			this.changeSVGColor(watermarkSVG, "path", null, this.json_cfg.background.watermark.color);
		}
		watermark.style.opacity  = 0.4;
		watermark.style.position = "absolute";
		watermark.style.left     = ((this.json_cfg.totalWidth  / 2) - (width  / 2) - this.offsetX).toString() + "px";
		watermark.style.top      = ((this.json_cfg.totalHeight / 2) - (height / 2) - this.offsetY).toString() + "px";
	};

	/**
	* Change stroke and fill color of SVG elements
	*
	* @method changeSVGColor
	* @param svgItem {Element} base node
	* @param elementType {String} type of SVG element to update
	* @param strokeColor {String} stroke color
	* @param fillColor {String} fill color
	*/
	this.changeSVGColor = function(svgItem, elementType, strokeColor, fillColor) {
		var elements = svgItem.querySelectorAll(elementType);
		for (var i=0; i<elements.length; i++){
			if (strokeColor) elements[i].style.stroke = strokeColor;
			if (fillColor)   elements[i].style.fill   = fillColor;
		}
	};

	/**
	* Create a pointer
	*
	* @method createSagePointer
	* @param pointer_data {Object} pointer information
	*/
	this.createSagePointer = function(pointer_data) {
		if (this.pointerItems.hasOwnProperty(pointer_data.id)) return;

		var pointerElem = document.createElement('div');
		pointerElem.id  = pointer_data.id;
		pointerElem.className  = "pointerItem";
		pointerElem.style.zIndex = 10000;

		if (pointer_data.portal !== undefined && pointer_data.portal !== null) {
			pointerElem.style.left = (-this.pointerOffsetX).toString() + "px";
			pointerElem.style.top = (-this.pointerOffsetY).toString()  + "px";
			document.getElementById(pointer_data.portal+"_overlay").appendChild(pointerElem);
		}
		else {
			pointerElem.style.left = (-this.pointerOffsetX-this.offsetX).toString() + "px";
			pointerElem.style.top = (-this.pointerOffsetY-this.offsetY).toString()  + "px";
			this.main.appendChild(pointerElem);
		}

		var ptr = new Pointer();
		ptr.init(pointerElem.id, pointer_data.label, pointer_data.color, this.pointerWidth, this.pointerHeight);

		if (pointer_data.visible) {
			pointerElem.style.display = "block";
			ptr.isShown = true;
		}
		else {
			pointerElem.style.display = "none";
			ptr.isShown = false;
		}

		// keep track of the pointers
        this.pointerItems[pointerElem.id] = ptr;
	};

	/**
	* Show the pointer: change CSS values, update position, label and color
	*
	* @method showSagePointer
	* @param pointer_data {Object} pointer information
	*/
	this.showSagePointer = function(pointer_data) {
		var pointerElem = document.getElementById(pointer_data.id);
		var translate;
		if (pointer_data.portal !== undefined && pointer_data.portal !== null) {
			var left = pointer_data.left*dataSharingPortals[pointer_data.portal].scaleX;
			var top = pointer_data.top*dataSharingPortals[pointer_data.portal].scaleY;
			translate = "translate(" + left + "px," + top + "px)";
		}
		else {
			translate = "translate(" + pointer_data.left + "px," + pointer_data.top + "px)";
		}

		pointerElem.style.display = "block";
		pointerElem.style.webkitTransform = translate;
		pointerElem.style.mozTransform    = translate;
		pointerElem.style.transform       = translate;

		this.pointerItems[pointerElem.id].setLabel(pointer_data.label);
		this.pointerItems[pointerElem.id].setColor(pointer_data.color);
		this.pointerItems[pointerElem.id].setSourceType(pointer_data.sourceType);

		this.pointerItems[pointerElem.id].isShown = true;
	};

	/**
	* Hide a pointer
	*
	* @method hideSagePointer
	* @param pointer_data {Object} pointer information
	*/
	this.hideSagePointer = function(pointer_data) {
		var pointerElem = document.getElementById(pointer_data.id);
		pointerElem.style.display = "none";
		this.pointerItems[pointerElem.id].isShown = false;
	};

	/**
	* Move a pointer using CSS
	*
	* @method updateSagePointerPosition
	* @param pointer_data {Object} pointer information
	*/
	this.updateSagePointerPosition = function(pointer_data) {
		if (this.pointerItems[pointer_data.id].isShown) {
			var pointerElem = document.getElementById(pointer_data.id);

			var translate;
			if (pointer_data.portal !== undefined && pointer_data.portal !== null) {
				var left = pointer_data.left*dataSharingPortals[pointer_data.portal].scaleX;
				var top = pointer_data.top*dataSharingPortals[pointer_data.portal].scaleY;
				translate = "translate(" + left + "px," + top + "px)";
			}
			else {
				translate = "translate(" + pointer_data.left + "px," + pointer_data.top + "px)";
			}

			pointerElem.style.webkitTransform = translate;
			pointerElem.style.mozTransform    = translate;
			pointerElem.style.transform       = translate;
		}
	};

	/**
	* Switch between window and application interaction mode
	*
	* @method changeSagePointerMode
	* @param pointer_data {Object} pointer information
	*/
	this.changeSagePointerMode = function(pointer_data) {
		this.pointerItems[pointer_data.id].changeMode(pointer_data.mode);
	};

	/**
	* Create a radial menu
	*
	* @method createRadialMenu
	* @param data {Object} menu data
	*/
	this.createRadialMenu = function(data) {
		var menuElem = document.getElementById(data.id+"_menu");
		if (!menuElem && this.radialMenus[data.id+"_menu"] === undefined) {
			var radialMenuContentWindowDiv = document.createElement("div");

			radialMenuContentWindowDiv.id = data.id+"_menuDiv";
			radialMenuContentWindowDiv.style.width    = (data.radialMenuSize.x).toString() + "px";
			radialMenuContentWindowDiv.style.height   =  (data.radialMenuSize.y).toString() + "px";
			radialMenuContentWindowDiv.style.overflow = "hidden";
			radialMenuContentWindowDiv.style.position = "absolute";
			radialMenuContentWindowDiv.style.left     = (data.x - this.offsetX).toString() + "px";
			radialMenuContentWindowDiv.style.top      = (data.y - this.offsetY).toString() + "px";
			radialMenuContentWindowDiv.style.zIndex   = 9000;

			var menuElem1 = createDrawingElement(data.id+"_menu", "pointerItem",
								data.x  - this.offsetX, data.y - this.offsetY,
								data.radialMenuSize.x, data.radialMenuSize.y, 9000);
			var menuElem2 = createDrawingElement(data.id+"_menuWindow", "pointerItem",
								0, 0,
								data.radialMenuSize.x, data.radialMenuSize.y, 9001);
			var menuElem3 = createDrawingElement(data.id+"_menuWindow2", "pointerItem",
								data.x  - this.offsetX, data.y - this.offsetY,
								data.radialMenuSize.x, data.radialMenuSize.y, 9002);

			this.main.appendChild(menuElem1);
			this.main.appendChild(radialMenuContentWindowDiv);
			this.main.appendChild(menuElem3);

			radialMenuContentWindowDiv.appendChild(menuElem2);
			var rect = menuElem1.getBoundingClientRect();

			var menu = new RadialMenu();
			menu.init(data, menuElem2, menuElem3);

			menuElem1.style.left = (data.x - this.offsetX - menu.radialMenuCenter.x).toString() + "px";
			menuElem1.style.top  = (data.y - this.offsetY - menu.radialMenuCenter.y).toString() + "px";

			// Set initial thumbnail window position and size
			rect = menuElem1.getBoundingClientRect();
			menu.thumbnailWindowDiv.style.left   = (rect.left + menu.thumbnailWindowPosition.x - 18  * menu.radialMenuScale).toString() + "px";
			menu.thumbnailWindowDiv.style.top    = (rect.top + menu.thumbnailWindowPosition.y + menu.textHeaderHeight).toString() + "px";

			menu.thumbnailWindowDiv.style.width   = (menu.thumbnailWindowSize.x + menu.imageThumbSize/2 - 10 - menu.radialMenuSize.x - 25 * menu.radialMenuScale).toString() + "px";
			menu.thumbnailWindowDiv.style.height    = (menu.thumbnailWindowSize.y - menu.textHeaderHeight * 2).toString() + "px";

			// keep track of the menus
			this.radialMenus[data.id+"_menu"] = menu;
			this.radialMenus[data.id+"_menu"].draw();

			if (this.radialMenus[menuElem1.id].visible === false) {
				menuElem1.style.left = (data.x - this.offsetX - menu.radialMenuCenter.x).toString() + "px";
				menuElem1.style.top  = (data.y - this.offsetY - menu.radialMenuCenter.y).toString() + "px";
				this.radialMenus[menuElem1.id].visible = true;
				menuElem1.style.display = "block";
				this.radialMenus[menuElem1.id].draw();
			}
		}
	};

	/**
	* Update the radial menu state (visibility, position)
	*
	* @method updateRadialMenu
	* @param data {Object} menu data
	*/
	this.updateRadialMenu = function(data) {
		var menuElem = document.getElementById(data.id+"_menu");

		if (menuElem !== null) {
			var menu = this.radialMenus[menuElem.id];

			menuElem.style.display = "block";
			menu.thumbnailScrollWindowElement.style.display = "block";
			if( menu.currentMenuState !== 'radialMenu' ) {
				menu.thumbnailWindowDiv.style.display = "block";
			} else {
				menu.thumbnailWindowDiv.style.display = "none";
				menu.draw();
			}
			menu.visible = true;

			var rect = menuElem.getBoundingClientRect();
			menu.moveMenu( {x: data.x, y: data.y, windowX: rect.left, windowY: rect.top}, {x: this.offsetX, y: this.offsetY} );

			menuElem.style.left = (data.x - this.offsetX - menu.radialMenuCenter.x).toString() + "px";
			menuElem.style.top  = (data.y - this.offsetY - menu.radialMenuCenter.y).toString()  + "px";

			//console.log("RadialMenu " + menuElem.id + " at " + menuElem.style.left + " " + menuElem.style.top);
		} else {
			// Show was called on non-existant menu (display client was likely reset)
			this.createRadialMenu(data);
		}
	};

	/**
	* Deal with event in radial menu
	*
	* @method radialMenuEvent
	* @param data {Event} event
	*/
	this.radialMenuEvent = function(data) {
<<<<<<< HEAD
		if( data.type == "stateChange" && data.id != undefined ) {
			this.radialMenus[data.menuID+"_menu"].setRadialButtonState(data.id, data.newState);
		} else if( data.type == "stateChange" ) {
			var buttonStates = data.buttonStates;
			for( buttonName in buttonStates ) {
				this.radialMenus[data.menuID+"_menu"].setRadialButtonState(buttonName, buttonStates[buttonName]);
=======
		if( data.type === "stateChange" ) {
			// Update the button state
			var menuState = data.menuState;
			for( var buttonName in menuState.buttonState ) {
				this.radialMenus[data.menuID+"_menu"].setRadialButtonState(buttonName, menuState.buttonState[buttonName], menuState.color);
			}

			// State also contains new actions
			if( data.menuState.action !== undefined ) {
				if( data.menuState.action.type === "contentWindow" ) {
					this.radialMenus[data.menuID+"_menu"].setToggleMenu(data.menuState.action.window+"ThumbnailWindow");
				} else if( data.menuState.action.type === "close" ) {
					this.radialMenus[data.menuID+"_menu"].closeMenu();
				}
			}
		}
		else {
			for (var menuID in this.radialMenus) {
				var menuElem = document.getElementById(menuID);
				var menu     = this.radialMenus[menuID];

				if (menuElem !== null) {
					var rect = menuElem.getBoundingClientRect();

					var pointerX = data.x - rect.left - this.offsetX;
					var pointerY = data.y - rect.top - this.offsetY;

					if (menu.visible) {
						menu.onEvent( data.type, {x: pointerX, y: pointerY, windowX: rect.left, windowY: rect.top}, data.id, data.data );
					}
				}
>>>>>>> 0ef4b767
			}
		}
	};

	/**
	* Update the list of file in the menu
	*
	* @method updateRadialMenuDocs
	* @param data {Object} data
	*/
	this.updateRadialMenuDocs = function(data) {
		var menuElem = document.getElementById(data.id+"_menu");
		if (menuElem !== null) {
			this.radialMenus[menuElem.id].updateFileList(data.fileList);
			this.radialMenus[menuElem.id].draw();
		}
	};

	/**
	* Update the list of app in the menu
	*
	* @method updateRadialMenuApps
	* @param data {Object} data
	*/
	this.updateRadialMenuApps = function(data) {
		console.log("updateRadialMenuApps");
		var menuElem = document.getElementById(data.id+"_menu");
		if( menuElem !== null )
		{
			this.radialMenus[menuElem.id].updateAppFileList(data.fileList);
			this.radialMenus[menuElem.id].draw();
		}
	};

	/**
	* Add a remote side in the top sharing bar
	*
	* @method addRemoteSite
	* @param data {Object} remote site information
	*/
	this.addRemoteSite = function(data) {
		var connectedColor = "rgba(55, 153, 130, 1.0)";
		if (this.json_cfg.ui.menubar !== undefined && this.json_cfg.ui.menubar.remoteConnectedColor !== undefined)
			connectedColor = this.json_cfg.ui.menubar.remoteConnectedColor;
		var disconnectedColor = "rgba(173, 42, 42, 1.0)";
		if (this.json_cfg.ui.menubar !== undefined && this.json_cfg.ui.menubar.remoteDisconnectedColor !== undefined)
			disconnectedColor = this.json_cfg.ui.menubar.remoteDisconnectedColor;

		var remote = document.createElement('div');
		remote.id  = data.name;
		remote.style.position  = "absolute";
		remote.style.textAlign = "center";
		remote.style.width  = data.geometry.w.toString() + "px";
		remote.style.height = data.geometry.h.toString() + "px";
		remote.style.left   = (-this.offsetX + data.geometry.x).toString() + "px";
		remote.style.top    = (-this.offsetY + data.geometry.y).toString() + "px";
		if (data.connected) remote.style.backgroundColor = connectedColor;
		else remote.style.backgroundColor = disconnectedColor;

		var color = "rgba(255, 255, 255, 1.0)";
		if (this.json_cfg.ui.menubar !== undefined && this.json_cfg.ui.menubar.textColor !== undefined)
			color = this.json_cfg.ui.menubar.textColor;

		var name = document.createElement('p');
		name.style.whiteSpace = "nowrap";
		name.style.fontSize   = Math.round(this.titleTextSize) + "px";
		name.style.color = color;
		name.textContent = data.name;
		remote.appendChild(name);

		this.upperBar.appendChild(remote);
	};

	/**
	* Update remote side status and color
	*
	* @method connectedToRemoteSite
	* @param data {Object} remote site information
	*/
	this.connectedToRemoteSite = function(data) {
		var connectedColor = "rgba(55, 153, 130, 1.0)";
		if (this.json_cfg.ui.menubar !== undefined && this.json_cfg.ui.menubar.remoteConnectedColor !== undefined)
			connectedColor = this.json_cfg.ui.menubar.remoteConnectedColor;
		var disconnectedColor = "rgba(173, 42, 42, 1.0)";
		if (this.json_cfg.ui.menubar !== undefined && this.json_cfg.ui.menubar.remoteDisconnectedColor !== undefined)
			disconnectedColor = this.json_cfg.ui.menubar.remoteDisconnectedColor;

		var remote = document.getElementById(data.name);
		if (data.connected) remote.style.backgroundColor = connectedColor;
		else remote.style.backgroundColor = disconnectedColor;
	};

	/**
	* Dialog to accept/reject requests for a new data sharing session from a remote site
	*
	* @method showDataSharingRequestDialog
	* @param data {Object} remote site information
	*/
	this.showDataSharingRequestDialog = function(data) {
		var port = (data.port === 80 || data.port === 443) ? "" : ":" + data.port;
		var host = data.host + port;
		var dataSharingRequestDialog = document.getElementById("dataSharingRequestDialog");
		var dataSharingText = document.getElementById("dataSharingRequestDialog_text");
		dataSharingText.textContent = "Data-sharing request from " + data.name + " (" + host + ")";
		dataSharingRequestDialog.style.display = "block";
	};

	/**
	* Close dialog to accept/reject requests for a new data sharing session from a remote site
	*
	* @method hideDataSharingRequestDialog
	*/
	this.hideDataSharingRequestDialog = function() {
		document.getElementById("dataSharingRequestDialog").style.display = "none";
	};

	/**
	* Dialog that displays wait message for data sharing session from a remote site
	*
	* @method showDataSharingWaitingDialog
	* @param data {Object} remote site information
	*/
	this.showDataSharingWaitingDialog = function(data) {
		var port = (data.port === 80 || data.port === 443) ? "" : ":" + data.port;
		var host = data.host + port;
		var dataSharingWaitDialog = document.getElementById("dataSharingWaitDialog");
		var dataSharingText = document.getElementById("dataSharingWaitDialog_text");
		dataSharingText.textContent = "Requested data-sharing session with " + data.name + " (" + host + ")";
		dataSharingWaitDialog.style.display = "block";
	};

	/**
	* Close dialog that displays wait message for data sharing session from a remote site
	*
	* @method hideDataSharingWaitingDialog
	*/
	this.hideDataSharingWaitingDialog = function() {
		document.getElementById("dataSharingWaitDialog").style.display = "none";
	};

	/**
	* Called when auto-hide kicks, using CSS features
	*
	* @method hideInterface
	*/
	this.hideInterface = function() {
		var i;
		if (!this.uiHidden) {
			// Hide the top bar
			this.upperBar.style.display = 'none';
			// Hide the pointers
			for (var p in this.pointerItems) {
				if (this.pointerItems[p].div)
					this.pointerItems[p].div.style.display = 'none';
			}
			// Hide the apps top bar
			var applist = document.getElementsByClassName("windowTitle");
			for (i = 0; i < applist.length; i++) {
				applist[i].style.display = 'none';
			}
			// Hide the apps border
			var itemlist = document.getElementsByClassName("windowItem");
			for (i = 0; i < itemlist.length; i++) {
				itemlist[i].classList.toggle("windowItemNoBorder");
			}
			this.uiHidden = true;
		}
	};

	/**
	* Show the ui elements again
	*
	* @method showInterface
	*/
	this.showInterface = function() {
		var i;
		if (this.uiHidden) {
			// Show the top bar
			this.upperBar.style.display = 'block';
			// Show the pointers (only if they have a name, ui pointers dont have names)
			for (var p in this.pointerItems) {
				if (this.pointerItems[p].label !== "") {
					if (this.pointerItems[p].isShown === true)
						this.pointerItems[p].div.style.display = 'block';
				}
			}
			// Show the apps top bar
			var applist = document.getElementsByClassName("windowTitle");
			for (i = 0; i < applist.length; i++) {
				applist[i].style.display = 'block';
			}
			// Show the apps border
			var itemlist = document.getElementsByClassName("windowItem");
			for (i = 0; i < itemlist.length; i++) {
				itemlist[i].classList.toggle("windowItemNoBorder");
			}
			this.uiHidden = false;
		}
	};
}<|MERGE_RESOLUTION|>--- conflicted
+++ resolved
@@ -849,14 +849,6 @@
 	* @param data {Event} event
 	*/
 	this.radialMenuEvent = function(data) {
-<<<<<<< HEAD
-		if( data.type == "stateChange" && data.id != undefined ) {
-			this.radialMenus[data.menuID+"_menu"].setRadialButtonState(data.id, data.newState);
-		} else if( data.type == "stateChange" ) {
-			var buttonStates = data.buttonStates;
-			for( buttonName in buttonStates ) {
-				this.radialMenus[data.menuID+"_menu"].setRadialButtonState(buttonName, buttonStates[buttonName]);
-=======
 		if( data.type === "stateChange" ) {
 			// Update the button state
 			var menuState = data.menuState;
@@ -888,7 +880,6 @@
 						menu.onEvent( data.type, {x: pointerX, y: pointerY, windowX: rect.left, windowY: rect.top}, data.id, data.data );
 					}
 				}
->>>>>>> 0ef4b767
 			}
 		}
 	};
