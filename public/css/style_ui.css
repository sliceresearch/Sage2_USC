--- conflicted
+++ resolved
@@ -741,7 +741,6 @@
 	top:               50%;
 	left:              50%;
 	-webkit-transform: translate(-50%, -50%);
-<<<<<<< HEAD
 	-moz-transform:    translate(-50%, -50%);
 	-ms-transform:     translate(-50%, -50%);
 	transform:         translate(-50%, -50%);
@@ -757,12 +756,6 @@
 	width: 	65px;
 	height: 45px;
 	border: 1px solid black;
-=======
-	-moz-transform: translate(-50%, -50%);
-	-ms-transform: translate(-50%, -50%);
-	transform: translate(-50%, -50%);
-	text-align: center;
->>>>>>> 9eb15e40
 }
 
 #uiDrawZone {
