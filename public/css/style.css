--- conflicted
+++ resolved
@@ -99,9 +99,50 @@
 .textInput {
 	font-family: Arimo, Helvetica, sans-serif;
 	fill: rgba(250,250,250,1.0);
-<<<<<<< HEAD
-	font-weight:lighter; 
-	font-style:normal;
+	font-weight: lighter; 
+	font-style: normal;
+}
+
+.dataSharingArea {
+	position: absolute;
+	left: 0px;
+	top: 0px;
+	overflow: hidden;
+	/*border: 4px solid #000000;*/
+	background-color: rgba(255, 255, 255, 0.75);
+	box-shadow: 8px 4px 15px #222222;
+	-webkit-box-sizing: border-box;
+	-moz-box-sizing: border-box;
+	box-sizing: border-box;
+	-webkit-transform-origin: 0% 0% 0;
+	-moz-transform-origin: 0% 0% 0;
+	transform-origin: 0% 0% 0;
+}
+
+.dataSharingOverlay {
+	position: absolute;
+	left: 0px;
+	top: 0px;
+	overflow: hidden;
+	-webkit-transform-origin: 0% 0% 0;
+	-moz-transform-origin: 0% 0% 0;
+	transform-origin: 0% 0% 0;
+}
+
+.dataSharingTitle {
+	position: absolute;
+	left: 0px;
+	top: 0px;
+	overflow: hidden;
+	border: 4px solid #000000;
+	border-bottom: none;
+	box-shadow: 8px 4px 15px #222222;
+	-webkit-box-sizing: border-box;
+	-moz-box-sizing: border-box;
+	box-sizing: border-box;
+	-webkit-transform-origin: 0% 0% 0;
+	-moz-transform-origin: 0% 0% 0;
+	transform-origin: 0% 0% 0;
 }
 
 .annotationWindow{
@@ -159,50 +200,4 @@
 	overflow: hidden;
 	box-shadow: 4px 4px 4px 2px #222222;
 	z-index: 1;
-=======
-	font-weight: lighter; 
-	font-style: normal;
-}
-
-.dataSharingArea {
-	position: absolute;
-	left: 0px;
-	top: 0px;
-	overflow: hidden;
-	/*border: 4px solid #000000;*/
-	background-color: rgba(255, 255, 255, 0.75);
-	box-shadow: 8px 4px 15px #222222;
-	-webkit-box-sizing: border-box;
-	-moz-box-sizing: border-box;
-	box-sizing: border-box;
-	-webkit-transform-origin: 0% 0% 0;
-	-moz-transform-origin: 0% 0% 0;
-	transform-origin: 0% 0% 0;
-}
-
-.dataSharingOverlay {
-	position: absolute;
-	left: 0px;
-	top: 0px;
-	overflow: hidden;
-	-webkit-transform-origin: 0% 0% 0;
-	-moz-transform-origin: 0% 0% 0;
-	transform-origin: 0% 0% 0;
-}
-
-.dataSharingTitle {
-	position: absolute;
-	left: 0px;
-	top: 0px;
-	overflow: hidden;
-	border: 4px solid #000000;
-	border-bottom: none;
-	box-shadow: 8px 4px 15px #222222;
-	-webkit-box-sizing: border-box;
-	-moz-box-sizing: border-box;
-	box-sizing: border-box;
-	-webkit-transform-origin: 0% 0% 0;
-	-moz-transform-origin: 0% 0% 0;
-	transform-origin: 0% 0% 0;
->>>>>>> 8ebac0f0
 }