--- conflicted
+++ resolved
@@ -149,10 +149,63 @@
 	-webkit-box-sizing: border-box;
 	-moz-box-sizing: border-box;
 	box-sizing: border-box;
-<<<<<<< HEAD
-	-webkit-transform-origin: 0% 0% 0;
-	-moz-transform-origin: 0% 0% 0;
-	transform-origin: 0% 0% 0;
+	-webkit-transform-origin: 0 0 0;
+	-moz-transform-origin: 0 0 0;
+	-o-transform-origin: 0 0 0;
+	-ms-transform-origin: 0 0 0;
+	transform-origin: 0 0 0;
+}
+
+.stateObject {
+	color: #FFFFFF;
+}
+
+.stateObject[state='hover'] {
+	color: #EECC00;
+}
+
+.stateObject[state='unsynced'] {
+	color: #727272;
+}
+
+.stateNumber {
+	color: #AF7DFF;
+}
+
+.stateNumber[synced=false] {
+	color: #727272;
+}
+
+.stateBoolean {
+	color: #FC1F70;
+}
+
+.stateBoolean[synced=false] {
+	color: #727272;
+}
+
+.stateString {
+	color: #E6DC6D;
+}
+
+.stateString[synced=false] {
+	color: #727272;
+}
+
+.stateNull {
+	color: #A4E402;
+}
+
+.stateNull[synced=false] {
+	color: #727272;
+}
+
+.stateArray {
+	color: #60D9F1;
+}
+
+.stateArray[synced=false] {
+	color: #727272;
 }
 
 .annotationWindow{
@@ -266,63 +319,4 @@
   50% {
     color: black;
   }
-=======
-	-webkit-transform-origin: 0 0 0;
-	-moz-transform-origin: 0 0 0;
-	-o-transform-origin: 0 0 0;
-	-ms-transform-origin: 0 0 0;
-	transform-origin: 0 0 0;
-}
-
-.stateObject {
-	color: #FFFFFF;
-}
-
-.stateObject[state='hover'] {
-	color: #EECC00;
-}
-
-.stateObject[state='unsynced'] {
-	color: #727272;
-}
-
-.stateNumber {
-	color: #AF7DFF;
-}
-
-.stateNumber[synced=false] {
-	color: #727272;
-}
-
-.stateBoolean {
-	color: #FC1F70;
-}
-
-.stateBoolean[synced=false] {
-	color: #727272;
-}
-
-.stateString {
-	color: #E6DC6D;
-}
-
-.stateString[synced=false] {
-	color: #727272;
-}
-
-.stateNull {
-	color: #A4E402;
-}
-
-.stateNull[synced=false] {
-	color: #727272;
-}
-
-.stateArray {
-	color: #60D9F1;
-}
-
-.stateArray[synced=false] {
-	color: #727272;
->>>>>>> 8cfc9053
 }