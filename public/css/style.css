--- conflicted
+++ resolved
@@ -149,16 +149,11 @@
 	-webkit-box-sizing: border-box;
 	-moz-box-sizing: border-box;
 	box-sizing: border-box;
-<<<<<<< HEAD
 	-webkit-transform-origin: 0 0 0;
 	-moz-transform-origin: 0 0 0;
 	-o-transform-origin: 0 0 0;
 	-ms-transform-origin: 0 0 0;
 	transform-origin: 0 0 0;
-=======
-	-webkit-transform-origin: 0% 0% 0;
-	-moz-transform-origin: 0% 0% 0;
-	transform-origin: 0% 0% 0;
 }
 
 .stateObject {
@@ -211,5 +206,4 @@
 
 .stateArray[synced=false] {
 	color: #727272;
->>>>>>> 741a1222
 }