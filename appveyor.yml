version: 0.4.{build}

branches:
  only:
  - master

# git clone of depth 1
clone_depth: 1
# specific to github and bitbucket: get a ZIP file using REST API
#shallow_clone: true

configuration: Release

platform: x64

init:
  - curl -LsSO http://ffmpeg.zeranoe.com/builds/win64/dev/ffmpeg-2.8-win64-dev.7z
  - 7z x ffmpeg-2.8-win64-dev.7z -o.
  - mkdir C:\Dev\
  - mkdir C:\Dev\ffmpeg-win64-dev
  - move ffmpeg-2.8-win64-dev\lib C:\Dev\ffmpeg-win64-dev
  - move ffmpeg-2.8-win64-dev\include C:\Dev\ffmpeg-win64-dev
  - del /Q *.7z
  - rmdir /Q /S ffmpeg-2.8-win64-dev
  - dir C:\Dev
  - dir C:\Dev\ffmpeg-win64-dev\include
  - dir C:\Dev\ffmpeg-win64-dev\lib

install:
<<<<<<< HEAD
  - ps: Install-Product node 4.2.1 x64
=======
  - ps: Install-Product node 5.0.0 x64
>>>>>>> 671a3b86
  - node -v
  - cd %APPVEYOR_BUILD_FOLDER%
  - .\keys\GO-windows.bat
  - cd %APPVEYOR_BUILD_FOLDER%
  - npm install --production --msvs_version=2013
  - npm install npm
  - npm install -g kthxbai
  - kthxbai
  - curl -LsSO http://ffmpeg.zeranoe.com/builds/win64/shared/ffmpeg-2.8-win64-shared.7z
  - 7z x ffmpeg-2.8-win64-shared.7z -o.
  - copy ffmpeg-2.8-win64-shared\bin\*.dll node_modules\node-demux\build\Release\
  - copy ffmpeg-2.8-win64-shared\bin\*.dll bin\
  - copy ffmpeg-2.8-win64-shared\bin\*.exe bin\
  - rmdir /Q /S ffmpeg-2.8-win64-shared
<<<<<<< HEAD
  - curl -LsSO http://www.sno.phy.queensu.ca/~phil/exiftool/exiftool-10.02.zip
  - 7z x exiftool-10.02.zip
=======
  - curl -LsSO http://www.sno.phy.queensu.ca/~phil/exiftool/exiftool-10.04.zip
  - 7z x exiftool-10.04.zip
>>>>>>> 671a3b86
  - move exiftool(-k).exe bin\exiftool.exe
  - move bin\sage2.bat sage2.bat
  - move /Y config\defaultWinstall-cfg.json config\defaultWin-cfg.json
  - curl -LsSO http://downloads.ghostscript.com/public/gs918w64.exe
  - 7z x -y gs918w64.exe $_OUTDIR\bin\ $_OUTDIR\lib -ogs
  - copy gs\$_OUTDIR\bin\* bin\
  - copy bin\gswin64c.exe bin\gswin32c.exe
  - xcopy /S /I /Y gs\$_OUTDIR\lib lib
  - rmdir /Q /S gs
  - curl -LsSO http://www.imagemagick.org/download/binaries/ImageMagick-6.9.2-5-portable-Q16-x64.zip
  - 7z x -y ImageMagick-6.9.2-5-portable-Q16-x64.zip -oim
  - rmdir /Q /S im\www im\images
  - copy im\* bin
  - rmdir /Q /S im
  - curl -LsSOk https://bitbucket.org/sage2/sage2/downloads/git-win64-bin.zip
  - 7z x -y git-win64-bin.zip
  - del /Q *.7z
  - del /Q *.zip
  - cd bin
<<<<<<< HEAD
  - curl -LsSO https://nodejs.org/dist/v4.2.1/win-x64/node.exe
  - curl -LsSO https://nodejs.org/dist/v4.2.1/win-x64/node.lib
=======
  - curl -LsSO https://nodejs.org/dist/latest/win-x64/node.exe
  - curl -LsSO https://nodejs.org/dist/latest/win-x64/node.lib
>>>>>>> 671a3b86
  - cd ..
  - 'echo {"version": "%APPVEYOR_BUILD_VERSION%", "build": "%APPVEYOR_BUILD_NUMBER%", "commit": "%APPVEYOR_REPO_COMMIT%", "arch": "win%PLATFORM%", "tag_name": "%PLATFORM%_%APPVEYOR_BUILD_VERSION%", "target_commitish": "%APPVEYOR_REPO_BRANCH%", "name": "SAGE2 v%APPVEYOR_BUILD_VERSION% for Win %PLATFORM% devices", "body": "Release of SAGE2 app v%APPVEYOR_BUILD_VERSION%\n Commit by %APPVEYOR_REPO_COMMIT_AUTHOR% \n%APPVEYOR_REPO_COMMIT_MESSAGE%", "prerelease": true} > VERSION.json'
  - 7z a -tzip sage2-win64-%APPVEYOR_BUILD_VERSION%.zip VERSION.json .git sage2.bat AUTHORS GO-scripts Gruntfile.js LICENSE.txt README.md bin lib config doc keys node_modules package.json public server.js src


build: off

test: off

artifacts:
  - path: sage2-win64-$(APPVEYOR_BUILD_VERSION).zip
    name: sage2-win64

deploy:
  - provider: FTP
    host: ftp.sagecommons.org
    protocol: ftp
    username: upload@sagecommons.org
    password:
      secure: L4I4NkKN7mrQww7GgwPLrA==
    folder: /
    artifact: sage2-win64

notifications:
  - provider: Slack
    auth_token:
      secure: zWPzLLrh/2HV3lXJd9q5XK+m2D1zn/bWBIQOzjQ2QkFSFL3ijB839EMqTRUrYZeA
    channel: appveyor
    on_build_success: true
    on_build_failure: true
    on_build_status_changed: true

<|MERGE_RESOLUTION|>--- conflicted
+++ resolved
@@ -1,113 +1,99 @@
-version: 0.4.{build}
-
-branches:
-  only:
-  - master
-
-# git clone of depth 1
-clone_depth: 1
-# specific to github and bitbucket: get a ZIP file using REST API
-#shallow_clone: true
-
-configuration: Release
-
-platform: x64
-
-init:
-  - curl -LsSO http://ffmpeg.zeranoe.com/builds/win64/dev/ffmpeg-2.8-win64-dev.7z
-  - 7z x ffmpeg-2.8-win64-dev.7z -o.
-  - mkdir C:\Dev\
-  - mkdir C:\Dev\ffmpeg-win64-dev
-  - move ffmpeg-2.8-win64-dev\lib C:\Dev\ffmpeg-win64-dev
-  - move ffmpeg-2.8-win64-dev\include C:\Dev\ffmpeg-win64-dev
-  - del /Q *.7z
-  - rmdir /Q /S ffmpeg-2.8-win64-dev
-  - dir C:\Dev
-  - dir C:\Dev\ffmpeg-win64-dev\include
-  - dir C:\Dev\ffmpeg-win64-dev\lib
-
-install:
-<<<<<<< HEAD
-  - ps: Install-Product node 4.2.1 x64
-=======
-  - ps: Install-Product node 5.0.0 x64
->>>>>>> 671a3b86
-  - node -v
-  - cd %APPVEYOR_BUILD_FOLDER%
-  - .\keys\GO-windows.bat
-  - cd %APPVEYOR_BUILD_FOLDER%
-  - npm install --production --msvs_version=2013
-  - npm install npm
-  - npm install -g kthxbai
-  - kthxbai
-  - curl -LsSO http://ffmpeg.zeranoe.com/builds/win64/shared/ffmpeg-2.8-win64-shared.7z
-  - 7z x ffmpeg-2.8-win64-shared.7z -o.
-  - copy ffmpeg-2.8-win64-shared\bin\*.dll node_modules\node-demux\build\Release\
-  - copy ffmpeg-2.8-win64-shared\bin\*.dll bin\
-  - copy ffmpeg-2.8-win64-shared\bin\*.exe bin\
-  - rmdir /Q /S ffmpeg-2.8-win64-shared
-<<<<<<< HEAD
-  - curl -LsSO http://www.sno.phy.queensu.ca/~phil/exiftool/exiftool-10.02.zip
-  - 7z x exiftool-10.02.zip
-=======
-  - curl -LsSO http://www.sno.phy.queensu.ca/~phil/exiftool/exiftool-10.04.zip
-  - 7z x exiftool-10.04.zip
->>>>>>> 671a3b86
-  - move exiftool(-k).exe bin\exiftool.exe
-  - move bin\sage2.bat sage2.bat
-  - move /Y config\defaultWinstall-cfg.json config\defaultWin-cfg.json
-  - curl -LsSO http://downloads.ghostscript.com/public/gs918w64.exe
-  - 7z x -y gs918w64.exe $_OUTDIR\bin\ $_OUTDIR\lib -ogs
-  - copy gs\$_OUTDIR\bin\* bin\
-  - copy bin\gswin64c.exe bin\gswin32c.exe
-  - xcopy /S /I /Y gs\$_OUTDIR\lib lib
-  - rmdir /Q /S gs
-  - curl -LsSO http://www.imagemagick.org/download/binaries/ImageMagick-6.9.2-5-portable-Q16-x64.zip
-  - 7z x -y ImageMagick-6.9.2-5-portable-Q16-x64.zip -oim
-  - rmdir /Q /S im\www im\images
-  - copy im\* bin
-  - rmdir /Q /S im
-  - curl -LsSOk https://bitbucket.org/sage2/sage2/downloads/git-win64-bin.zip
-  - 7z x -y git-win64-bin.zip
-  - del /Q *.7z
-  - del /Q *.zip
-  - cd bin
-<<<<<<< HEAD
-  - curl -LsSO https://nodejs.org/dist/v4.2.1/win-x64/node.exe
-  - curl -LsSO https://nodejs.org/dist/v4.2.1/win-x64/node.lib
-=======
-  - curl -LsSO https://nodejs.org/dist/latest/win-x64/node.exe
-  - curl -LsSO https://nodejs.org/dist/latest/win-x64/node.lib
->>>>>>> 671a3b86
-  - cd ..
-  - 'echo {"version": "%APPVEYOR_BUILD_VERSION%", "build": "%APPVEYOR_BUILD_NUMBER%", "commit": "%APPVEYOR_REPO_COMMIT%", "arch": "win%PLATFORM%", "tag_name": "%PLATFORM%_%APPVEYOR_BUILD_VERSION%", "target_commitish": "%APPVEYOR_REPO_BRANCH%", "name": "SAGE2 v%APPVEYOR_BUILD_VERSION% for Win %PLATFORM% devices", "body": "Release of SAGE2 app v%APPVEYOR_BUILD_VERSION%\n Commit by %APPVEYOR_REPO_COMMIT_AUTHOR% \n%APPVEYOR_REPO_COMMIT_MESSAGE%", "prerelease": true} > VERSION.json'
-  - 7z a -tzip sage2-win64-%APPVEYOR_BUILD_VERSION%.zip VERSION.json .git sage2.bat AUTHORS GO-scripts Gruntfile.js LICENSE.txt README.md bin lib config doc keys node_modules package.json public server.js src
-
-
-build: off
-
-test: off
-
-artifacts:
-  - path: sage2-win64-$(APPVEYOR_BUILD_VERSION).zip
-    name: sage2-win64
-
-deploy:
-  - provider: FTP
-    host: ftp.sagecommons.org
-    protocol: ftp
-    username: upload@sagecommons.org
-    password:
-      secure: L4I4NkKN7mrQww7GgwPLrA==
-    folder: /
-    artifact: sage2-win64
-
-notifications:
-  - provider: Slack
-    auth_token:
-      secure: zWPzLLrh/2HV3lXJd9q5XK+m2D1zn/bWBIQOzjQ2QkFSFL3ijB839EMqTRUrYZeA
-    channel: appveyor
-    on_build_success: true
-    on_build_failure: true
-    on_build_status_changed: true
-
+version: 0.4.{build}
+
+branches:
+  only:
+  - master
+
+# git clone of depth 1
+clone_depth: 1
+# specific to github and bitbucket: get a ZIP file using REST API
+#shallow_clone: true
+
+configuration: Release
+
+platform: x64
+
+init:
+  - curl -LsSO http://ffmpeg.zeranoe.com/builds/win64/dev/ffmpeg-2.8-win64-dev.7z
+  - 7z x ffmpeg-2.8-win64-dev.7z -o.
+  - mkdir C:\Dev\
+  - mkdir C:\Dev\ffmpeg-win64-dev
+  - move ffmpeg-2.8-win64-dev\lib C:\Dev\ffmpeg-win64-dev
+  - move ffmpeg-2.8-win64-dev\include C:\Dev\ffmpeg-win64-dev
+  - del /Q *.7z
+  - rmdir /Q /S ffmpeg-2.8-win64-dev
+  - dir C:\Dev
+  - dir C:\Dev\ffmpeg-win64-dev\include
+  - dir C:\Dev\ffmpeg-win64-dev\lib
+
+install:
+  - ps: Install-Product node 5.0.0 x64
+  - node -v
+  - cd %APPVEYOR_BUILD_FOLDER%
+  - .\keys\GO-windows.bat
+  - cd %APPVEYOR_BUILD_FOLDER%
+  - npm install --production --msvs_version=2013
+  - npm install npm
+  - npm install -g kthxbai
+  - kthxbai
+  - curl -LsSO http://ffmpeg.zeranoe.com/builds/win64/shared/ffmpeg-2.8-win64-shared.7z
+  - 7z x ffmpeg-2.8-win64-shared.7z -o.
+  - copy ffmpeg-2.8-win64-shared\bin\*.dll node_modules\node-demux\build\Release\
+  - copy ffmpeg-2.8-win64-shared\bin\*.dll bin\
+  - copy ffmpeg-2.8-win64-shared\bin\*.exe bin\
+  - rmdir /Q /S ffmpeg-2.8-win64-shared
+  - curl -LsSO http://www.sno.phy.queensu.ca/~phil/exiftool/exiftool-10.04.zip
+  - 7z x exiftool-10.04.zip
+  - move exiftool(-k).exe bin\exiftool.exe
+  - move bin\sage2.bat sage2.bat
+  - move /Y config\defaultWinstall-cfg.json config\defaultWin-cfg.json
+  - curl -LsSO http://downloads.ghostscript.com/public/gs918w64.exe
+  - 7z x -y gs918w64.exe $_OUTDIR\bin\ $_OUTDIR\lib -ogs
+  - copy gs\$_OUTDIR\bin\* bin\
+  - copy bin\gswin64c.exe bin\gswin32c.exe
+  - xcopy /S /I /Y gs\$_OUTDIR\lib lib
+  - rmdir /Q /S gs
+  - curl -LsSO http://www.imagemagick.org/download/binaries/ImageMagick-6.9.2-5-portable-Q16-x64.zip
+  - 7z x -y ImageMagick-6.9.2-5-portable-Q16-x64.zip -oim
+  - rmdir /Q /S im\www im\images
+  - copy im\* bin
+  - rmdir /Q /S im
+  - curl -LsSOk https://bitbucket.org/sage2/sage2/downloads/git-win64-bin.zip
+  - 7z x -y git-win64-bin.zip
+  - del /Q *.7z
+  - del /Q *.zip
+  - cd bin
+  - curl -LsSO https://nodejs.org/dist/latest/win-x64/node.exe
+  - curl -LsSO https://nodejs.org/dist/latest/win-x64/node.lib
+  - cd ..
+  - 'echo {"version": "%APPVEYOR_BUILD_VERSION%", "build": "%APPVEYOR_BUILD_NUMBER%", "commit": "%APPVEYOR_REPO_COMMIT%", "arch": "win%PLATFORM%", "tag_name": "%PLATFORM%_%APPVEYOR_BUILD_VERSION%", "target_commitish": "%APPVEYOR_REPO_BRANCH%", "name": "SAGE2 v%APPVEYOR_BUILD_VERSION% for Win %PLATFORM% devices", "body": "Release of SAGE2 app v%APPVEYOR_BUILD_VERSION%\n Commit by %APPVEYOR_REPO_COMMIT_AUTHOR% \n%APPVEYOR_REPO_COMMIT_MESSAGE%", "prerelease": true} > VERSION.json'
+  - 7z a -tzip sage2-win64-%APPVEYOR_BUILD_VERSION%.zip VERSION.json .git sage2.bat AUTHORS GO-scripts Gruntfile.js LICENSE.txt README.md bin lib config doc keys node_modules package.json public server.js src
+
+
+build: off
+
+test: off
+
+artifacts:
+  - path: sage2-win64-$(APPVEYOR_BUILD_VERSION).zip
+    name: sage2-win64
+
+deploy:
+  - provider: FTP
+    host: ftp.sagecommons.org
+    protocol: ftp
+    username: upload@sagecommons.org
+    password:
+      secure: L4I4NkKN7mrQww7GgwPLrA==
+    folder: /
+    artifact: sage2-win64
+
+notifications:
+  - provider: Slack
+    auth_token:
+      secure: zWPzLLrh/2HV3lXJd9q5XK+m2D1zn/bWBIQOzjQ2QkFSFL3ijB839EMqTRUrYZeA
+    channel: appveyor
+    on_build_success: true
+    on_build_failure: true
+    on_build_status_changed: true
+