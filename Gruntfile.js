var fs   = require('fs');
var path = require('path');

module.exports = function(grunt) {
	// Init
	grunt.initConfig({
		// ESLINT
		eslint: {
			options: {
			},
			nodeFiles: {
				files: {
					src: [
						"server.js",
						"electron.js",
						"install_dependencies.js",
						"src/*.js",
						"bin/*.js",
						"public/uploads/apps/welcome/plugin.js",
						"public/uploads/apps/chronicles_of_spaceman_spiff/plugin.js",
						"public/uploads/apps/chemViewer/plugin.js"
						]
				},
				options: { configFile: "build/.eslintrc" }
			},
			browserFiles: {
				files: {
					src: ['public/src/*.js', 'public/admin/*.js']
				},
				options: { configFile: "build/.eslint_client_rc" }
			},
			appsFiles: {
				files: {
					src: [
						"public/uploads/apps/UIC_crime_with_leaflet/leaflet.js",
						"public/uploads/apps/US_weather/USweather.js",
						"public/uploads/apps/car_threejs/car_threejs.js",
						"public/uploads/apps/chemViewer/chemViewer.js",
						"public/uploads/apps/chronicles_of_spaceman_spiff/chronicles_of_spaceman_spiff.js",
						"public/uploads/apps/clock_svg/clock_svg.js",
						"public/uploads/apps/countdown/countdown.js",
						"public/uploads/apps/doodle/doodle.js",
						"public/uploads/apps/flow/flow.js",
						"public/uploads/apps/flow/shared.js",
						"public/uploads/apps/googlemaps/googlemaps.js",
						"public/uploads/apps/notepad/notepad.js",
						"public/uploads/apps/photos/photos.js",
						"public/uploads/apps/photos/photo_scrapbooks.js",
						"public/uploads/apps/quickNote/quickNote.js",
						"public/uploads/apps/radar/radar.js",
						"public/uploads/apps/stereo_image/stereo_image.js",
						"public/uploads/apps/timezone/timezone.js",
						"public/uploads/apps/sticky_note/sticky_note.js",
						"public/uploads/apps/web_earth/web_earth.js",
						"public/uploads/apps/welcome/welcome.js",
						"public/uploads/apps/Webview/Webview.js",
						"public/uploads/apps/WhiteboardPalette/WhiteboardPalette.js",
						"public/uploads/apps/zoom/zoom.js"
					]
				},
				options: { configFile: "build/.eslint_client_rc" }
			}
		},
<<<<<<< HEAD
		jscs: {
			serverFiles: {
				src: [
					"server.js",
					"electron.js",
					"install_dependencies.js",
					"src/*.js",
					"bin/*.js",
					"public/uploads/apps/welcome/plugin.js",
					"public/uploads/apps/chronicles_of_spaceman_spiff/plugin.js",
					"public/uploads/apps/chemViewer/plugin.js"
					],
				options: { config: "build/jscs_server.json" }
			},
			browserFiles: {
				src: ['public/src/*.js', 'public/admin/*.js'],
				options: { config: "build/jscs_sage2.json" }
			},
			appsFiles: {
				src: [
					"public/uploads/apps/UIC_crime_with_leaflet/leaflet.js",
					"public/uploads/apps/US_weather/USweather.js",
					"public/uploads/apps/car_threejs/car_threejs.js",
					"public/uploads/apps/chemViewer/chemViewer.js",
					"public/uploads/apps/chronicles_of_spaceman_spiff/chronicles_of_spaceman_spiff.js",
					"public/uploads/apps/clock_svg/clock_svg.js",
					"public/uploads/apps/countdown/countdown.js",
					"public/uploads/apps/doodle/doodle.js",
					"public/uploads/apps/flow/flow.js",
					"public/uploads/apps/flow/shared.js",
					"public/uploads/apps/googlemaps/googlemaps.js",
					"public/uploads/apps/notepad/notepad.js",
					"public/uploads/apps/photos/photos.js",
					"public/uploads/apps/photos/photo_scrapbooks.js",
					"public/uploads/apps/quickNote/quickNote.js",
					"public/uploads/apps/radar/radar.js",
					"public/uploads/apps/stereo_image/stereo_image.js",
					"public/uploads/apps/timezone/timezone.js",
					"public/uploads/apps/sticky_note/sticky_note.js",
					"public/uploads/apps/web_earth/web_earth.js",
					"public/uploads/apps/welcome/welcome.js",
					"public/uploads/apps/zoom/zoom.js"
				],
				options: { config: "build/jscs_sage2.json" }
			}
		},
=======
>>>>>>> c3111b4c
		yuidoc: {
			options: {
				quiet: true
			},
			compile: {
				name: 'SAGE2',
				description: 'A New Approach for Data Intensive Collaboration Using Scalable Resolution Shared Displays',
				version: '1.5.0',
				url: 'http://sage2.sagecommons.org',
				options: {
					linkNatives: "true",
					outdir: "./doc/api",
					themedir: "./doc/theme",
					paths: [ "." ],
					exclude: "public/lib,public/uploads,doc,build,extras"
				}
			}
		},
		uglify: {
			options: {
				compress: true,
				report: 'min',
				preserveComments: false
			},
			build: {
				files: {
					'public/min/display.min.js':
						[ "public/src/websocket.io.js", "public/src/DynamicImage.js",
						"public/src/Class.js", "public/src/SAGE2_App.js",
						"public/src/SAGE2_BlockStreamingApp.js", "public/src/SAGE2_runtime.js",
						"public/src/image_viewer.js", "public/src/movie_player.js",
						"public/src/pdf_viewer.js", "public/src/media_stream.js",
						"public/src/media_block_stream.js", "public/src/ui_builder.js",
						"public/src/pointer.js", "public/src/SAGE2_WidgetButtonTypes.js",
						"public/src/SAGE2_WidgetControl.js", "public/src/SAGE2_WidgetControlInstance.js",
						"public/src/widgetHelperFunctions.js", "public/src/radialMenu.js",
						"public/src/SAGE2_Display.js" ],
					'public/min/audio.min.js':
						["public/src/websocket.io.js",
						"public/src/SAGE2_runtime.js",
						"public/src/SAGE2_AudioManager.js" ],
					'public/min/ui.min.js':
						[ "public/src/websocket.io.js",
						"public/src/SAGE2_runtime.js",
						"public/src/SAGE2_interaction.js",
						"public/src/SAGE2_DisplayUI.js",
						"public/src/SAGE2_UI.js" ]
				}	}
		},
		// prompt questions when generating a new application: 'genapp' task
		prompt: {
			genapp: {
				options: {
					questions: [
					{ config: 'appname',   type: 'input', message: 'Application name' },
					{ config: 'firstname', type: 'input', message: 'Author first name' },
					{ config: 'lastname',  type: 'input', message: 'Author last name' },
					{ config: 'email',     type: 'input', message: 'Author email' }
					]
				}
			}
		},
		mochacli: {
			options: {
				bail: true
			},
			all: ['test/*.js']
		}
	});

	// Load the dependencies
	grunt.loadNpmTasks('grunt-eslint');
	grunt.loadNpmTasks('grunt-contrib-yuidoc');
	grunt.loadNpmTasks('grunt-contrib-uglify');
	grunt.loadNpmTasks('grunt-mocha-cli');
	grunt.loadNpmTasks('grunt-prompt');

	// this would be run by typing "grunt test" on the command line
	grunt.registerTask('all', ['eslint', 'yuidoc', 'uglify', 'mochacli']);

	// the default task can be run just by typing "grunt" on the command line
	grunt.registerTask('default', ['eslint']);

	// Build a SAGE2 app folder and such (do not call directly, see 'newapp' task)
	grunt.registerTask('genapp', 'Generate a SAGE2 app skeleton', function() {
		// it's async task
		var done     = this.async();
		// get the name from the prompt
		var appname  = grunt.config("appname");
		// use ir or get the name from command line
		var newapp   = appname || grunt.option('name');
		// calculate new paths
		var homeDir  = process.env[(process.platform === 'win32') ? 'USERPROFILE' : 'HOME'];
		var sageDir  = path.join(homeDir, "Documents", "SAGE2_Media", "/");
		var appdir   = path.join(sageDir, "apps", newapp);
		var templdir = path.join(__dirname, "doc", "templates");
		// create the application folder
		fs.mkdirSync(appdir);
		// read the instructions, and put the name in
		fs.readFile(path.join(templdir, "instructions.json"), 'utf8', function (err,data) {
			// substitute APPNAME for the new app name
			var result = data.replace(/APPNAME/g, newapp);
			result = result.replace(/FIRSTNAME/g, grunt.config("firstname"));
			result = result.replace(/LASTNAME/g,  grunt.config("lastname"));
			result = result.replace(/EMAIL/g,     grunt.config("email"));
			// write the resulting content
			fs.writeFileSync(path.join(appdir, "instructions.json"), result, 'utf8');
			// Read the template code
			fs.readFile(path.join(templdir, "sage2.js"), 'utf8', function (err2, data2) {
				// substitute APPNAME for the new app name
				var result2 = data2.replace(/APPNAME/g, newapp);
				result2 = result2.replace(/FIRSTNAME/g, grunt.config("firstname"));
				result2 = result2.replace(/LASTNAME/g,  grunt.config("lastname"));
				result2 = result2.replace(/EMAIL/g,     grunt.config("email"));
				// write the resulting content
				fs.writeFileSync(path.join(appdir, newapp + ".js"), result2, 'utf8');
				// Copy the icon
				fs.writeFileSync(path.join(appdir, newapp + ".png"), fs.readFileSync(path.join(templdir, "sage2.png")));
				// Copy eslint definition
				fs.writeFileSync(path.join(appdir, "eslintrc"), fs.readFileSync(path.join(templdir, "eslintrc")));

				// geenrate a package.json file
				fs.readFile(path.join(templdir, "package.json"), 'utf8', function (err3, data3) {
					// substitute APPNAME for the new app name
					var result3 = data3.replace(/APPNAME/g, newapp);
					result3 = result3.replace(/FIRSTNAME/g, grunt.config("firstname"));
					result3 = result3.replace(/LASTNAME/g,  grunt.config("lastname"));
					result3 = result3.replace(/EMAIL/g,     grunt.config("email"));
					// write the resulting content
					fs.writeFileSync(path.join(appdir, "package.json"), result3, 'utf8');

					// We are done
					grunt.log.write('New application done: ', newapp, 'in', appdir);
					done();
				});

			});
		});
	});
	// build a new app with questions
	grunt.registerTask('newapp', ['prompt:genapp', 'genapp']);
};<|MERGE_RESOLUTION|>--- conflicted
+++ resolved
@@ -61,7 +61,6 @@
 				options: { configFile: "build/.eslint_client_rc" }
 			}
 		},
-<<<<<<< HEAD
 		jscs: {
 			serverFiles: {
 				src: [
@@ -108,8 +107,6 @@
 				options: { config: "build/jscs_sage2.json" }
 			}
 		},
-=======
->>>>>>> c3111b4c
 		yuidoc: {
 			options: {
 				quiet: true
