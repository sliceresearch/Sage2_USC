--- conflicted
+++ resolved
@@ -97,13 +97,8 @@
 
 var platform = os.platform() === "win32" ? "Windows" : os.platform() === "darwin" ? "Mac OS X" : "Linux";
 
-<<<<<<< HEAD
-//support variables for meetingID writing (passwd.json)
-var pathToSageUiPwdFile = path.join(homedir(), "Documents", "SAGE2_Media", "passwd.json");
-=======
 // Support variables for meetingID writing (passwd.json)
 var pathToSageUiPwdFile    = path.join(homedir(), "Documents", "SAGE2_Media", "passwd.json");
->>>>>>> b039a951
 var pathToWinDefaultConfig = path.join(homedir(), "Documents", "SAGE2_Media", "config", "defaultWin-cfg.json");
 var pathToMacDefaultConfig = path.join(homedir(), "Documents", "SAGE2_Media", "config", "default-cfg.json");
 var pathToWinStartupFolder = path.join(homedir(), "AppData", "Roaming", "Microsoft", "Windows", "Start Menu", "Programs", "Startup", "startWebCon.bat" );
@@ -182,13 +177,8 @@
 		fs.createReadStream(configInput).pipe(fs.createWriteStream(configOuput));
 	}
 
-<<<<<<< HEAD
 	//check for Windows startup file
-	if (platform === "Windows" &&  !fileExists(pathToWinStartupFolder) ) {
-=======
-	// Check for Windows startup file
 	if (platform === "Windows" &&  !fileExists(pathToWinStartupFolder)) {
->>>>>>> b039a951
 		var sfpContents = 'cd "' + __dirname + '\\..' + '"\n';
 		sfpContents += 'set PATH=%CD%\\bin;%PATH%;\n';
 		sfpContents += 'cd sabi.js\n';
@@ -996,11 +986,7 @@
 			}
 		}
 	}
-<<<<<<< HEAD
-	if (!found && "makeNewMeetingID" === data.method) {
-=======
 	if (!found && data.method === "makeNewMeetingID") {
->>>>>>> b039a951
 		var jsonString = '{ "pwd" : "' + data.value[0] + '" }';
 		console.log('meetingID save double checking:' + jsonString);
 		fs.writeFileSync(pathToSageUiPwdFile, jsonString);
