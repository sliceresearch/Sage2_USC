// Copyright 2012-2015 Luc Renambot, University of Illinois at Chicago.
//    All rights reserved.
//
// Redistribution and use in source and binary forms, with or without
// modification, are permitted provided that the following conditions are
// met:
//
//     * Redistributions of source code must retain the above copyright
//       notice, this list of conditions and the following disclaimer.
//     * Redistributions in binary form must reproduce the above
//       copyright notice, this list of conditions and the following
//       disclaimer in the documentation and/or other materials provided
//       with the distribution.
//     * Neither the name of Google Inc. nor the names of its
//       contributors may be used to endorse or promote products derived
//       from this software without specific prior written permission.
//
// THIS SOFTWARE IS PROVIDED BY THE COPYRIGHT HOLDERS AND CONTRIBUTORS
// "AS IS" AND ANY EXPRESS OR IMPLIED WARRANTIES, INCLUDING, BUT NOT
// LIMITED TO, THE IMPLIED WARRANTIES OF MERCHANTABILITY AND FITNESS FOR
// A PARTICULAR PURPOSE ARE DISCLAIMED. IN NO EVENT SHALL THE COPYRIGHT
// OWNER OR CONTRIBUTORS BE LIABLE FOR ANY DIRECT, INDIRECT, INCIDENTAL,
// SPECIAL, EXEMPLARY, OR CONSEQUENTIAL DAMAGES (INCLUDING, BUT NOT
// LIMITED TO, PROCUREMENT OF SUBSTITUTE GOODS OR SERVICES; LOSS OF USE,
// DATA, OR PROFITS; OR BUSINESS INTERRUPTION) HOWEVER CAUSED AND ON ANY
// THEORY OF LIABILITY, WHETHER IN CONTRACT, STRICT LIABILITY, OR TORT
// (INCLUDING NEGLIGENCE OR OTHERWISE) ARISING IN ANY WAY OUT OF THE USE
// OF THIS SOFTWARE, EVEN IF ADVISED OF THE POSSIBILITY OF SUCH DAMAGE.
//
// Contact: Luc Renambot - renambot@gmail.com

/*jslint node: true */


// ---------------------------------------------
//  Include dependencies
// ---------------------------------------------

// Basic includes
var os    = require('os');
var url   = require('url');
var fs    = require('fs');
var net   = require('net');
var path  = require('path');

// Better parser fro JSON
var JSON5 = require('json5');

// To talk to the web clients
var io = require('socket.io');

// To talk to other servers
var cio = require('socket.io-client');

// To detect file type
var mime = require('mime');

// To build a web server
var http = require('http');

// Parsing url with parameters
var querystring = require('querystring');

// To do authentification
var http_auth = require('http-auth');

// OSC library
var osc = require('./src/node-osc/lib/osc.js');

// htdigest password generation
var htdigest = require('./src/htdigest.js');

// Blocking exec function
// var exec  = require('exec-sync');

// Serial port communication library
var serialport = require("serialport");
var SerialPort = serialport.SerialPort; // localize object constructor

// Application messages
var AppRPC = require('./src/AppRPC');

// Command line argument processing
var optimist = require('optimist');

// the HTTP server
var hserver;
// the HTTP port
var hport = 9000;

// the HTTP server
var tcp_server;
// the HTTP port
var tcp_port = 11000;
var tcp_clients = [];

var platform = os.platform() === "win32" ? "Windows" : os.platform() === "darwin" ? "Mac OS X" : "Linux";

// Support variables for meetingID writing (passwd.json)
var pathToSageUiPwdFile			= path.join(homedir(), "Documents", "SAGE2_Media", "passwd.json");
var pathToWinDefaultConfig		= path.join(homedir(), "Documents", "SAGE2_Media", "config", "defaultWin-cfg.json");
var pathToMacDefaultConfig		= path.join(homedir(), "Documents", "SAGE2_Media", "config", "default-cfg.json");
// var pathToElectronConfig		= path.join(homedir(), "Documents", "SAGE2_Media", "config", "electron-cfg.json");
var pathToElectronConfig		= path.join(homedir(), "Documents", "SAGE2_Media", "config", "defaultWin-cfg.json");
var pathToWinStartupFolder		= path.join(homedir(), "AppData", "Roaming", "Microsoft", "Windows",
														"Start Menu", "Programs", "Startup", "startWebCon.bat");
 // MonitorInfo gets written here due to nature of the winScriptHelperWriteMonitorRes.exe file.
var pathToMonitorDataFile		= path.join("scripts", "MonitorInfo.json");
var pathToSabiConfigFolder		= path.join(homedir(), "Documents", "SAGE2_Media", "sabiConfig");
var pathToFindMonitorData		= path.join(pathToSabiConfigFolder, "scripts", "winScriptHelperWriteMonitorRes.exe");
// var pathToSage2onbatScript		= path.join(pathToSabiConfigFolder, "scripts", "sage2_on.bat");
var pathToGoWindowsCertGenFile	= path.join(pathToSabiConfigFolder, "scripts", "GO-windows.bat"); // "../keys/GO-windows.bat";
var pathToActivateGoWindowsCert = path.join(pathToSabiConfigFolder, "scripts", "activateWindowsCertGenerator.bat");
var scriptExecutionFunction		= require('./src/script').Script;
var commandExecutionFunction	= require('./src/script').Command;
var spawn = require('child_process').spawn;

// ---------------------------------------------
//  Parse command line arguments
// ---------------------------------------------

console.log('--------------------------------------------');
optimist = optimist.usage('Usage: $0 -h -p password -f [json file]');
if (platform === "Windows") {
	optimist = optimist.default('f', path.join('config', 'windows.json'));
} else {
	optimist = optimist.default('f', path.join('config', 'sabi.json'));
}
// optimist = optimist.default('p', 'sage2');
optimist = optimist.describe('f', 'Load a configuration file');
optimist = optimist.describe('p', 'Create a password for the sage2 user');
var argv = optimist.argv;
if (argv.h) {
	optimist.showHelp();
	process.exit();
}
var ConfigFile = argv.f;
console.log('Reading configuration file:', ConfigFile);
console.log('--------------------------------------------');

//
// SAGE2 Specifics:
// create folders
//
if (ConfigFile.indexOf("sage2") >= 0) {
	console.log('Checking SAGE2 folders...');
	var media = path.join(homedir(), "Documents", "SAGE2_Media");
	if (!folderExists(media)) {
		mkdirParent(media);
	}
	var sessionDirectory = path.join(media, "sessions");
	if (!folderExists(sessionDirectory)) {
		mkdirParent(sessionDirectory);
	}
	var newdirs = ["apps", "assets", "images", "pdfs", "tmp", "videos", "config", "sabiConfig"];
	newdirs.forEach(function(d) {
		var newsubdir = path.join(media, d);
		if (!folderExists(newsubdir)) {
			mkdirParent(newsubdir);
		}
	});


	//
	//Move files as required
	//

	// Copy a default configuration file over if there isn't one.
	var configInput, configOuput;
	if (platform === "Windows" && !fileExists(pathToWinDefaultConfig)) {
		configInput = path.join("scripts", "defaultWin-cfg.json");
		configOuput = pathToWinDefaultConfig;//path.join(media, "config", "defaultWin-cfg.json");

		console.log('Delete this comment later: config file does not exist tried to write to:' + configOuput);
		console.log('    from file:' + configInput);

		// do the actual copy
		fs.writeFileSync(configOuput, fs.readFileSync(configInput));
	} else if (platform === "Mac OS X" && !fileExists(pathToMacDefaultConfig)) {
		configInput = path.join("scripts", "default-cfg.json");
		configOuput = pathToMacDefaultConfig;//path.join(media, "config", "default-cfg.json");

		console.log('Delete this comment later: config file does not exist tried to write to:' + configOuput);
		console.log('    from file:' + configInput);

		// do the actual copy
		fs.writeFileSync(configOuput, fs.readFileSync(configInput));
	}
	// always move electron regardless of OS
	if (!fileExists(pathToElectronConfig)) {
		configInput = path.join("scripts", "defaultWin-cfg.json");
		configOuput = pathToElectronConfig;//path.join(media, "config", "defaultWin-cfg.json");

		console.log('Delete this comment later: config file does not exist tried to write to:' + configOuput);
		console.log('    from file:' + configInput);

		// do the actual copy
		fs.writeFileSync(configOuput, fs.readFileSync(configInput));
	}

	//always ov
	if (platform === "Windows") {
		var sfpContents = 'cd /d "' + __dirname + '\\..' + '"\n';
		sfpContents += 'set PATH=%CD%\\bin;%PATH%;\n';
		sfpContents += 'cd sabi.js\n';
		sfpContents += 'start /MIN ..\\bin\\node server.js -f ' + pathToSabiConfigFolder + '\\config\\sage2.json %*';
		fs.writeFileSync(pathToWinStartupFolder, sfpContents);

		console.log('Startup file does not exist, adding it. Contents:' + sfpContents);
	}

	//copy over additional files to run the sabi interface.
	var sabiMediaCopy;
	var sabiMediaCheck = path.join(pathToSabiConfigFolder, "config");
	if (!folderExists(sabiMediaCheck)) {
		mkdirParent(sabiMediaCheck);
	}
	sabiMediaCheck = path.join(pathToSabiConfigFolder, "config", "sage2.json");
	if (!fileExists(sabiMediaCheck)) {
		sabiMediaCopy = path.join("config", "sage2.json");
		fs.writeFileSync(sabiMediaCheck, fs.readFileSync(sabiMediaCopy));
	}
	sabiMediaCheck = path.join(pathToSabiConfigFolder, "scripts");
	if (!folderExists(sabiMediaCheck)) {
		mkdirParent(sabiMediaCheck);
	}
	sabiMediaCheck = path.join(pathToSabiConfigFolder, "scripts", "sage2_on.bat");
	if (!fileExists(sabiMediaCheck)) {
		sabiMediaCopy = path.join("scripts", "sage2_on.bat");
		fs.writeFileSync(sabiMediaCheck, fs.readFileSync(sabiMediaCopy));
	}
	sabiMediaCheck = path.join(pathToSabiConfigFolder, "scripts", "s2_on_electron.bat");
	if (!fileExists(sabiMediaCheck)) {
		sabiMediaCopy = path.join("scripts", "s2_on_electron.bat");
		fs.writeFileSync(sabiMediaCheck, fs.readFileSync(sabiMediaCopy));
	}
	sabiMediaCheck = path.join(pathToSabiConfigFolder, "scripts", "sage2_off.bat");
	if (!fileExists(sabiMediaCheck)) {
		sabiMediaCopy = path.join("scripts", "sage2_off.bat");
		fs.writeFileSync(sabiMediaCheck, fs.readFileSync(sabiMediaCopy));
	}
	sabiMediaCheck = path.join(pathToFindMonitorData);
	if (!fileExists(sabiMediaCheck)) {
		sabiMediaCopy = path.join("scripts", "winScriptHelperWriteMonitorRes.exe");
		fs.writeFileSync(sabiMediaCheck, fs.readFileSync(sabiMediaCopy));
	}
	sabiMediaCheck = path.join(pathToSabiConfigFolder, "scripts", "GO-windows.bat");
	if (!fileExists(sabiMediaCheck)) {
		sabiMediaCopy = path.join("..", "keys", "GO-windows.bat");
		fs.writeFileSync(sabiMediaCheck, fs.readFileSync(sabiMediaCopy));
	}

	makeMonitorInfoFile();

	console.log('   ...done checking SAGE2_Media');
}


//
// Some utility functions
//

/**
 * Creates recursively a series of folders if needed (synchronous function and throws error)
 *
 * @method mkdirParent
 * @param dirPath {String} path to be created
 * @return {String} null or directory created
 */
function mkdirParent(dirPath) {
	var made = null;
	dirPath = path.resolve(dirPath);
	try {
		fs.mkdirSync(dirPath);
		made = dirPath;
	} catch (err0) {
		switch (err0.code) {
			case 'ENOENT' : {
				made = mkdirParent(path.dirname(dirPath));
				made = mkdirParent(dirPath);
				break;
			}
			default: {
				var stat;
				try {
					stat = fs.statSync(dirPath);
				} catch (err1) {
					throw err0;
				}
				if (!stat.isDirectory()) {
					throw err0;
				}
				made = dirPath;
				break;
			}
		}
	}
	return made;
}

function folderExists(directory) {
	try {
		var res = fs.statSync(directory);
		return res.isDirectory();
	} catch (err) {
		return false;
	}
}

/**
 * Test if file is exists
 *
 * @method fileExists
 * @param filename {String} name of the file to be tested
 * @return {Bool} true if exists
 */
function fileExists(filename) {
	try {
		var res = fs.statSync(filename);
		return res.isFile();
	} catch (err) {
		return false;
	}
}

// Github: sindresorhus/os-homedir
function homedir() {
	var env  = process.env;
	var home = env.HOME;
	var user = env.LOGNAME || env.USER || env.LNAME || env.USERNAME;

	if (process.platform === 'win32') {
		return env.USERPROFILE || env.HOMEDRIVE + env.HOMEPATH || home || null;
	}

	if (process.platform === 'darwin') {
		return home || (user ? '/Users/' + user : null);
	}

	if (process.platform === 'linux') {
		return home || (process.getuid() === 0 ? '/root' : (user ? '/home/' + user : null));
	}

	return home || null;
}

// Github: sindresorhus/untildify
function untildify(str) {
	var home = homedir();
	if (typeof str !== 'string') {
		throw new TypeError('Expected a string');
	}

	return home ? str.replace(/^~($|\/|\\)/, home + '$1') : str;
}


// ---------------------------------------------
//  Read the configuration file
// ---------------------------------------------

//var configdata = fs.readFileSync(path.join(__dirname,ConfigFile)); //causes a problem if config files are in SAGE2_Media
var configdata = fs.readFileSync(ConfigFile);
var cfg = JSON5.parse(configdata);

// Get the port of the webserver from configuration file
if (cfg.global.server_port) {
	hport = parseInt(cfg.global.server_port);
}
// Get the port for TCP connection from configuration file
if (cfg.global.tcp_port) {
	tcp_port = parseInt(cfg.global.tcp_port);
}

// ---------------------------------------------
//  Return the mime type of a file
//     used for the web server
// ---------------------------------------------

// Mime function
function contentType(apath) {
	return mime.lookup(apath);
}

// ---------------------------------------------
//  Sleep for a little while
// ---------------------------------------------
// commented out to make lint happy
// function sleep(milliseconds) {
// 	var start = new Date().getTime();
// 	for (var i = 0; i < 1e7; i++) {
// 		if ((new Date().getTime() - start) > milliseconds) {
// 			break;
// 		}
// 	}
// }


// ---------------------------------------------
// Requesting new authentication instance.
// ---------------------------------------------

// Generate the password file
if (argv.p) {
	if (argv.p !== true) {
		console.log('Setting a new password for http authorization sage2 user');
		htdigest.htdigest("users.htpasswd", "sabi", "sage2", argv.p);
	}
}

var digest = http_auth.digest({
	realm: "sabi",
	file:  path.join(__dirname, 'users.htpasswd'),
});

// ---------------------------------------------
//   Build the main page of the site
// ---------------------------------------------

function buildMainPage(cfg) {
	var p, b;
	var data = '';

	// Generate the page
	data += '<div data-role="page" id="MAIN" data-theme="b">\n';

	var numpages = cfg.main.pages.length;

	// Panel
	if (numpages > 1) {
		data += '<div data-role="panel" style="background: rgba(0,0,0,.80);"'
				+ ' id="navpanel" data-display="overlay" data-theme="a">';
		data += '<h2>Menu</h2>';
		for (p in cfg.main.pages) {
			b = cfg.main.pages[p];
			data += '<p> <a data-role="button" data-icon="arrow-r" data-iconpos="right" href="#' +  b  + '">' + b + '</a> </p>\n';
		}
		data += '</div><!-- /panel --> ';
	}


	data += '<div data-role="header" data-position="fixed">\n';
	data += cfg.main.header;
	if (numpages > 1) {
		data += '<a href="#navpanel" data-icon="bars" data-role="button" data-inline="true" data-iconpos="notext">Panel</a>\n';
	}
	data += '</div>\n\n';

	// Content of the page
	data += '<div data-role="content">\n';

	if (cfg.main.image) {
		data += '<div style="text-align: center;">\n';
		data += '<img src="' + cfg.main.image + '" ';
		if (cfg.main.image_style) {
			data += cfg.main.image_style;
		}
		data += '/>\n';
		data += '</div>\n';
	}

	if (numpages === 1) {
		data += buildaPage(cfg, cfg.main.pages[0]);
	} else {
		for (p in cfg.main.pages) {
			b = cfg.main.pages[p];
			data += '<p> <a data-role="button" data-icon="arrow-r" data-iconpos="right" href="#' +  b  + '">' + b + '</a> </p>\n';
		}
		data += '</div>\n\n';
	}

	data += '<div data-role="footer" data-position="fixed">\n';
	data += cfg.main.footer;
	data += '</div>\n\n';

	data += '</div>\n';

	return data;
}

// ---------------------------------------------
//   Build any othe page from the configuration
// ---------------------------------------------

function buildaPage(cfg, name) {
	var a, p, b, theme, role, collapsed;
	var data = '';

	var numpages = cfg.main.pages.length;

	// Panel
	if (numpages > 1) {
		// Generate the page
		data += '<div data-role="page" id="' + name + '" data-theme="b">\n';

		// Panel
		data += '<div data-role="panel" id="navpanel" style="background: rgba(0,0,0,.80);"'
				+ ' data-display="overlay" data-theme="a">';
		data += '<h2>Menu</h2>';
		data += '<p> <a data-role="button" data-icon="grid" data-iconpos="right" href="..">Home</a> </p>\n';
		for (p in cfg.main.pages) {
			b = cfg.main.pages[p];
			if (b != name) {
				data += '<p> <a data-role="button" data-icon="arrow-r" data-iconpos="right" href="#'
						+  b  + '">' + b + '</a> </p>\n';
			}
		}
		data += '</div><!-- /panel --> ';

		// Header
		data += '<div data-role="header" data-position="fixed">\n';
		data += '<h1>' + cfg[name].title + '</h1>';
		// data += '<a href="#navpanel" data-icon="bars" data-role="button" data-inline="true" data-iconpos="notext">Panel</a>\n';
		data += '</div>\n\n';

		// Content of the page
		data += '<div data-role="content">\n';
	}


	var groups = cfg[name].groups;

	if (cfg[name].image) {
		data += '<div style="text-align: center;">\n';
		data += '<img src="' + cfg[name].image + '" ';
		if (cfg.main.image_style) {
			data += cfg.main.image_style;
		}
		data += '/>\n';
		data += '</div>\n';
	}

	if (groups) {
		for (p in groups) {
			data += '<div data-role="collapsible" data-theme="b" data-content-theme="a" data-collapsed="false">\n';
			b = groups[p];
			var c = cfg[name][b];
			data += '<h3>' + c.title + '</h3>\n';
			if (c.image) {
				data += '<div>\n';
				if (c.description) {
					data += c.description + '\n';
				}
				data += '<table style="width:100%;" cellpadding="10">\n';
				data += '<colgroup>\n';
				//data += '<col style="width: 100px;" />\n';
				data += '<col style="width: 15%;max-width:250px" />\n';
				data += '<col style="width: auto;align:right"/>\n';
				data += '</colgroup>\n';
				data += '<tr>\n';
				data += '<td> <img style="width:90%" src="' + c.image + '"/> </td>\n';
				data += '<td>\n<div>\n';
				for (a in c.actions) {
					theme = "a";
					if (c.actions[a].theme) {
						theme = c.actions[a].theme;
					}
					role = "button";
					if (c.actions[a].role) {
						role = c.actions[a].role;
					}
					if (role == "button") {
						data += '<p><a data-icon="gear" data-role="button" data-theme="' + theme + '" class="sabijs" id="';
						if (c.actions[a].macro) {
							data += c.actions[a].macro + '">';
						} else {
							data += c.actions[a].action + '">';
						}
						data += c.actions[a].title;
						data += '</a> </p>\n';
					} else if (role == "collapsible") {
						collapsed = true;
						if (c.actions[a].collapsed == "false") {
							collapsed = false;
						}
						data += '<div data-role="collapsible" data-collapsed="' + collapsed + '" ';
						data += 'data-theme="' + theme + '" class="sabijs" id="';
						if (c.actions[a].macro) {
							data += c.actions[a].macro + '">\n';
						} else {
							data += c.actions[a].action + '">\n';
						}
						data += '<h3>' + c.actions[a].title + '</h3>\n';
						data += '<div data-role="fieldcontain"></div>\n';
						data += '</div>\n';
					} else if (role == "range") {
						data += '<div data-role="fieldcontain">\n';
						var minv = 0;
						var maxv = 0;
						if (c.actions[a].minvalue) {
							minv = parseFloat(c.actions[a].minvalue);
						}
						if (c.actions[a].maxvalue) {
							maxv = parseFloat(c.actions[a].maxvalue);
						}
						var medium = (maxv + minv) / 2.0;
						data += '<input type="range" data-track-theme="b" data-highlight="true" ';
						data += 'value=' + medium + ' min=' + minv + ' max=' + maxv;
						if (c.actions[a].macro) {
							data += 'data-theme="' + theme + '" class="sabijs" id="' + c.actions[a].macro + '">\n';
						} else {
							data += 'data-theme="' + theme + '" class="sabijs" id="' + c.actions[a].action + '">\n';
						}
						data += '</div>\n';
					} else if (role == "inputText") {
						data += '<p><input type="text" class="sabijs" placeholder="' + c.actions[a].placeholder + '" id="';
						if (c.actions[a].macro) {
							data += c.actions[a].macro + '">';
						} else {
							data += c.actions[a].action + '">';
						}
						data += '</input> </p>\n';
					} else if (role == "inputPassword") {
						data += '<p><input type="password" class="sabijs" placeholder="' + c.actions[a].placeholder + '" id="';
						if (c.actions[a].macro) {
							data += c.actions[a].macro + '">';
						} else {
							data += c.actions[a].action + '">';
						}
						data += '</input> </p>\n';
					}

				}
				data += '</div></td></tr>\n';
				data += '</table></div>\n';
			} else {
				if (c.description) {
					data += '<p>' + c.description + '</p>\n';
				}
				for (a in c.actions) {
					theme = "a";
					if (c.actions[a].theme) {
						theme = c.actions[a].theme;
					}
					role = "button";
					if (c.actions[a].role) {
						role = c.actions[a].role;
					}
					if (role == "button") {
						data += '<p><a data-icon="gear" data-role="button" data-theme="' + theme + '" class="sabijs" id="';
						if (c.actions[a].macro) {
							data += c.actions[a].macro + '">';
						} else {
							data += c.actions[a].action + '">';
						}
						data += c.actions[a].title;
						data += '</a> </p>\n';
					} else if (role == "collapsible") {
						collapsed = true;
						if (c.actions[a].collapsed == "false") {
							collapsed = false;
						}
						data += '<div data-role="collapsible" data-collapsed="' + collapsed + '" ';
						data += 'data-theme="' + theme + '" class="sabijs" id="';
						if (c.actions[a].macro) {
							data += c.actions[a].macro + '">\n';
						} else {
							data += c.actions[a].action + '">\n';
						}
						data += '<h3>' + c.actions[a].title + '</h3>\n';
						data += '<div data-role="fieldcontain"></div>\n';
						data += '</div>\n';
					}
				}
			}
			data += '</div>\n\n';
		}
	}

	// Back to main page button
	//data += '<p><a data-role="button" data-theme="b" data-icon="arrow-l" data-iconpos="left" href="#MAIN">Back to Main page</a></p>\n\n';

	if (numpages > 1) {
		// End of page content
		data += '</div>\n\n';

		// Footer
		data += '<div data-role="footer" data-position="fixed">\n';
		data += '  <div data-role="navbar" data-iconpos="left" >';
		data += '  <ul>';
		data += '    <li> <a href="#MAIN" data-theme="b" data-icon="grid">Home</a> </li>\n';
		// Put the navbar items in the navigation bar
		for (p in cfg.main.pages) {
			b = cfg.main.pages[p];
			if (b != name && cfg[b].navbar && cfg[b].navbar == "true") {
				data += '    <li> <a href="#' +  b  + '" data-icon="star">' + b + '</a> </li>\n';
			}
		}
		data += '  </ul>';
		data += '  </div><!-- /navbar -->';
		//data += cfg.main.footer;
		data += '</div>\n\n';

		// end of page
		data += '</div>\n';
	}

	return data;
}


// ---------------------------------------------
// Process one page load
// ---------------------------------------------

function process_request(cfg, req, res) {
	if (req.method === "GET") {
		var apath = url.parse(req.url).pathname;
		if (apath.indexOf('/action/') === 0) {
			var args = apath.split('/');
			var act  = args[args.length - 1];
			var filename = cfg.actions[act].editor;
			filename = path.resolve(untildify(filename));
			// If exists, is it readable/writable
			fs.access(filename, fs.R_OK, function (err) {
				if (err) {
					console.log('Error with file, need read/write access', filename);
					res.writeHead(404);
					res.end();
				} else {
					var content = fs.readFileSync(filename, 'utf8');
					try {
						res.writeHead(200, {'Content-Type': 'text/html'});
						res.write(content, 'utf8');
						res.end();
					} catch (e) {
						console.log('Error with file, need read/write access', filename);
						res.writeHead(404);
						res.end();
					}
				}
			});
		}
		if (apath == '/') {
			// Open the header template
			apath = '/src/header';
			// Read the data synchronously
			let data = fs.readFileSync(__dirname + apath);

			// Build the main page
			data += buildMainPage(cfg);

			// Build the other pages
			var numpages = cfg.main.pages.length;
			if (numpages > 1) {
				for (var p in cfg.main.pages) {
					var b = cfg.main.pages[p];
					data += buildaPage(cfg, b);
				}
			}

			// Add the main script
			data += '\n<script type="text/javascript" src="src/mobile.js"></script>\n\n';

			// Close the HTML syntax
			data += "</body></html>";

			// Send the whole thing as HTML
			res.writeHead(200, {'Content-Type': 'text/html'});
			res.write(data, 'utf8');
			res.end();
		} else {
			//console.log("Agent: " + req.headers['user-agent']);
			console.log("serving to ", req.connection.remoteAddress, apath);
			fs.readFile(__dirname + apath, function(err, data) {
				if (err) {
					res.writeHead(404);
					res.end();
				} else {
					res.writeHead(200, {'Content-Type': contentType(apath)});
					res.write(data, 'utf8');
					res.end();
				}
			});
		}
	} else if (req.method === "PUT") {
		var parsed  = url.parse(req.url);
		var putName = decodeURIComponent(parsed.pathname);
		if (putName === "/upload") {
			var params     = querystring.parse(parsed.query);
			var action     = params.action;
			var fileLength = 0;
			let filename   = cfg.actions[action].editor;
			filename = path.resolve(untildify(filename));
			var wstream    = fs.createWriteStream(filename);

			wstream.on('finish', function() {
				// stream closed
				console.log('HTTP>		PUT file has been written', filename, fileLength, 'bytes');
				updateCertificates(); // keeping this if someone edits with basic / advanced
			});
			// Getting data
			req.on('data', function(chunk) {
				// Write into output stream
				wstream.write(chunk);
				fileLength += chunk.length;
			});
			// Data no more
			req.on('end', function() {
				// No more date
				console.log("HTTP>		PUT Received:", fileLength, filename);
				// Close the write stream
				wstream.end();
				// empty 200 OK response for now
				res.writeHead(200, "OK", {'Content-Type': 'text/html'});
				res.end();
			});
		}
	}
}

// ---------------------------------------------
// Create the web server
// ---------------------------------------------

// hserver = http.createServer(function(req, res) {
// 	var secure = cfg.global.security;
// 	if (secure && (secure === "true")) {
// 		// apply basic login check
// 		basic.apply(req, res, function(username) {   // secure access
// 			// process one request
// 			process_request(cfg, req, res);
// 		});   // end of secure
// 	} else {
// 		// process one request
// 		process_request(cfg, req, res);
// 	}
// });

var secure = cfg.global.security;
if (secure && (secure === "true")) {
	// pass the digest object to do authentification
	hserver = http.createServer(digest, function(req, res) {
		process_request(cfg, req, res);
	});
} else {
	hserver = http.createServer(function(req, res) {
		// process one request
		process_request(cfg, req, res);
	});
}


// ---------------------------------------------
// Create the TCP server
// ---------------------------------------------

function processTCPData(data) {

	var actions = cfg.actions;
	var macros  = cfg.macros;
	var id      = data;

	console.log("processTCPData: ", id);

	// Is it a macro ?
	if (macros && id in macros) {
		console.log("Found macro:", id);
		processMacro(id);
	}
	// Is it an action ?
	if (actions && id in actions) {
		// if the id is an action
		var act = id;
		if (actions[act].oscmessage) {
		// the action is an OSC message
			if (actions[act].parameters) {
				processOSC({message: actions[act].oscmessage,
					server: actions[act].server,
					parameters: [actions[act].parameters] });
			} else {
				processOSC({message: actions[act].oscmessage,
					server: actions[act].server });
			}
		} else if (actions[act].serial) {
			// the action is a serial-port message
			processSerialPort({message: actions[act].serial, baud: actions[act].baud, port: actions[act].port});
		} else if (actions[act].command) {
			// the action is a command (as opposed to a script)
			console.log("Command", actions[act].command);
			processRPC({method: 'command', value: [act, actions[act].command] });
		} else {
			// The action is a script on the local machine
			console.log("Should trigger:", actions[act].script);
			processRPC({method: 'action', value: [act, actions[act].script] });
		}
	} else {
		console.log("Action unknown: [%s]", id);
	}
}

// Callback method executed when data is received from a socket
//
function receiveTCPData(socket, data) {
	// Clean up the message
	let mesg = data.toString().replace(/(\r\n|\n|\r)/gm, "");
	if (mesg.length > 0) {
		console.log("TCP message: [%s]", mesg);
		if (mesg == "@quit") {
			socket.end('Goodbye!\n');
		} else {
			processTCPData(mesg);
			socket.write('@done\n');
		}
	}
}

// Method executed when a socket ends
//
function closeTCPSocket(socket) {
	var i = tcp_clients.indexOf(socket);
	if (i != -1) {
		tcp_clients.splice(i, 1);
		console.log("Closing a TCP client connection: %d client(s)", tcp_clients.length);
	}
}

//  Callback method executed when a new TCP socket is opened.
//
function newTCPSocket(socket) {
	tcp_clients.push(socket);
	console.log("Opening a new TCP client connection: %d client(s)", tcp_clients.length);
	socket.write('Welcome to the Sabi.js TCP server!\n');
	socket.on('end', function() {
		closeTCPSocket(socket);
	});
	socket.on('data', function(data) {
		receiveTCPData(socket, data);
	});
}

// Create a new server and provide a callback for when a connection occurs
tcp_server = net.createServer(newTCPSocket);

// Listen on port tcp_port
tcp_server.listen(tcp_port);
// console.log("TCP server running at localhost:" + tcp_port);


// ---------------------------------------------
// Setup the websocket port
// ---------------------------------------------

var sio = io(hserver);

// ---------------------------------------------
// Process commands
// ---------------------------------------------

function processMacro(data) {
	var id = data;
	var actions = cfg.actions;
	var macros  = cfg.macros;
	// Go through the list of action in the macro
	for (var idx in macros[id]) {
		// process each action one at a time
		var act = macros[id][idx];
		console.log("Macro " + id + " : action " + act);

		if (actions[act].oscmessage) {
			// the action is an OSC message
			if (actions[act].parameters) {
				processOSC({message: actions[act].oscmessage, server: actions[act].server,
					parameters: [actions[act].parameters]});
			} else {
				processOSC({message: actions[act].oscmessage, server: actions[act].server});
			}
		} else if (actions[act].serial) {
			// the action is a serial-port message
			processSerialPort({message: actions[act].serial, baud: actions[act].baud, port: actions[act].port});
		} else if (actions[act].command) {
			// the action is a command (as opposed to a script)
			console.log("Here", act, actions[act].command);
			processRPC({method: 'command', value: [act, actions[act].command]});
		} else {
			// The action is a script on a machine (remote or local)
			// if it's on a different server
			if (actions[act].server) {
				var url = 'http://' + actions[act].server;
				console.log("Connecting to:", url);
				var remotesocket = cio.connect(url);
				console.log("Connected to server: " + url);
				remotesocket.emit('RPC', {method: 'action', value: [act, actions[act].script]});
				remotesocket.once('return', function (data) {
					console.log("remote status: ", data);
				}); // jshint ignore:line
			} else {
				//if (actions[act].return == "process")
				//  this.sendCallandProcess('action', [act, actions[act].script]);
				// else
				processRPC({method: 'action', value: [act, actions[act].script]});
			}
		}
		// End of the current action in macro
	}
}


function processEditor(data, socket) {
	console.log("Editor for:", data);
	try {
		var filename = path.resolve(untildify(data.value));
		var shortname = path.basename(filename);

		// Test if file exists
		fs.access(filename, fs.F_OK, function (err) {
			if (err) {
				console.log('Sending empty new file (file not found)');
				socket.emit('file', {action: data.action, name: shortname, data: "{\n}"});
			} else {
				// If exists, is it readable/writable
				fs.access(filename, fs.R_OK | fs.W_OK, function (err) {
					if (err) {
						console.log('Error with file, need read/write access', filename);
					} else {
						var content = fs.readFileSync(filename, 'utf8');
						try {
							// try to parse the JSON
							var pretty  = JSON.stringify(JSON5.parse(content), null, 4);
							socket.emit('file', {action: data.action, name: shortname, data: pretty});
						} catch (e) {
							// parsing failed, just send file content
							socket.emit('file', {action: data.action, name: shortname, data: content});
						}
					}
				});
			}
		});

	} catch (e) {
		console.log('Error reading file', data.value, e);
	}
}

/*
	data is an object TODO double check this
		data.value	an array
			0		action defined in sage2.json (sabi config file)
			1		path of file to activate
		data.method	sendPurpose

*/
function processRPC(data, socket) {
	console.log("RPC for:", data);

	/*
		Path fix to use SAGE2_Media only if the path STARTS with scripts\

		interception to activate data.method actions script from SAGE2_Media\sabiConfig folder
		data.value[1] now contains full path to specified script. Probably: C:\users\userName\Documents\.....bat
	*/
	if (data.value[1] && data.value[1].indexOf("scripts\\") === 0) {
		data.value[1] = pathToSabiConfigFolder + "\\" + data.value[1];
	}
	var found = false;
	if (data.value[0].indexOf("sage2-on") !== -1 && data.value[1] != undefined) {
		if (data.value[1].indexOf("electron") > -1) {
			spawn(data.value[1], getLaunchParameters("electron"));
		} else {
			spawn(data.value[1], getLaunchParameters());
		}
		return;
	}
	for (var f in AppRPC) {
		var func = AppRPC[f];
		if (typeof func == "function") {
			if (f == data.method) {
				(func)(data, socket);
				found = true;
			}
		}
	}
	if (!found && data.method === "makeNewMeetingID") {
		var jsonString = '{ "pwd" : "' + data.value[0] + '" }';
		console.log('meetingID save double checking:' + jsonString);
		fs.writeFileSync(pathToSageUiPwdFile, jsonString);
	}
	if (!found && data.method === "makeNewLauncherPassword") {
		console.log('Setting new launcher password', data.value[0]);
		htdigest.htdigest_save("users.htpasswd", "sabi", "sage2", data.value[0]);
	}
	if (!found && data.method === "performGitUpdate") {
		console.log('Rewriting launcher to initiate git update before launching sabi');

		//if platform is windows
		if (platform === "Windows") {
			//modify start up script for a one time git fetch and reset.
			//one time because each startup of sabi will re
			var sfpContents = 'cd "' + __dirname + '\\..' + '"\n';
			sfpContents += 'set PATH=%CD%\\bin;%PATH%;\n';
			//sfpContents += 'git config credential.helper store\n';
			sfpContents += 'git fetch --all\n';
			sfpContents += 'git reset --hard origin/master\n';
			sfpContents += 'cd sabi.js\n';
			sfpContents += 'start /MIN ..\\bin\\node server.js -f "' + pathToSabiConfigFolder + '\\config\\sage2.json" %*';
			fs.writeFileSync(pathToWinStartupFolder, sfpContents);

			commandExecutionFunction("shutdown -r -t 1", null);
		} else {
			console.log("Error, update function not supported on this OS.");
		}

	}
}

<<<<<<< HEAD
function writeSageOnFileWithCorrectPortAndMeetingID( data ) {
	var port 		= getPortUsedInConfig();
	var meetingID 	= getMeetingIDFromPasswd();
	var cfg 		= fs.readFileSync( pathToWinDefaultConfig, "utf8" );
		cfg 		= JSON5.parse(cfg);
	var monitorData = fs.readFileSync(pathToMonitorDataFile);
		monitorData = JSON5.parse(monitorData);
	var displayNumber = 0;

	if (port === null) {
		console.log("Error: null port value. Cannot write file new sage2_on file.");
		return;
	}

	var onFileLocation = path.join(pathToSabiConfigFolder, data.value[1]);

	if(onFileLocation === pathToSage2onbatScript) {
		console.log( "Script to activate matches " + pathToSage2onbatScript );
		console.log( "Going to overwrite it.");
		var rewriteContents;
			rewriteContents = "@rem off\n\n";
			rewriteContents += "rem This file will be automatically regenerated through sabi usage.\n\n";
			rewriteContents += "start /MIN /D .. sage2.bat\n\n";
			rewriteContents += "timeout 2\n\n";
			rewriteContents += "rem clear the chrome folders\n";
			rewriteContents += "rmdir /q /s %APPDATA%\\chrome\n\n";
			rewriteContents += "rem audio client\n";
			rewriteContents += "set datadir=%APPDATA%\\chrome\\audio\n";
			rewriteContents += "mkdir %datadir%\n";
			rewriteContents += 'start "" "C:\\Program Files (x86)\\Google\\Chrome\\Application\\chrome.exe" --no-default-browser-check --new-window --disable-popup-blocking --no-first-run --enable-accelerated-compositing --allow-file-access-from-files --disable-session-crashed-bubble --allow-running-insecure-content --window-size=600,300 --window-position=0,0 --user-data-dir=%datadir% http://localhost:'
			rewriteContents += port + '/audioManager.html?hash='+meetingID+' /B\n\n';
			rewriteContents += "timeout 5\n\n";
		for(var h = 0; h < cfg.layout.rows; h++) {
			for(var w = 0; w < cfg.layout.columns; w++) {
				displayNumber 	= (h * cfg.layout.columns + w);
				rewriteContents += "timeout 2\n\n";	
				rewriteContents += "rem display" + displayNumber + "\n";
				rewriteContents += "set datadir=%APPDATA%\\chrome\\display" + displayNumber + "\n";
				rewriteContents += "mkdir %datadir%\n";
				rewriteContents += 'start "" "C:\\Program Files (x86)\\Google\\Chrome\\Application\\chrome.exe" ';
				rewriteContents += '--no-default-browser-check --new-window --disable-popup-blocking --no-first-run ';
				rewriteContents += '--enable-accelerated-compositing --allow-file-access-from-files ';
				rewriteContents += '--disable-session-crashed-bubble --allow-running-insecure-content ';
				rewriteContents += '--window-size=500,500 --window-position='+ (monitorData.tileCoordinates[displayNumber].col + 100) +','+ (monitorData.tileCoordinates[displayNumber].row + 100) +'  '; 
				rewriteContents += '--start-fullscreen --user-data-dir=%datadir% ';
				rewriteContents += '"http://localhost:'+port+'/display.html?clientID='+displayNumber+'&hash='+meetingID+'" /B\n\n';
			}
		}
		fs.writeFileSync(pathToSage2onbatScript, rewriteContents);
	}//end if onFileLocation === pathToSage2onbatScript
	else {
		console.log("Script doesn't match.");
		console.log("Will only change value of port and meeting id.");

		var originalFileContents = fs.readFileSync(onFileLocation, "utf8");
		var rewriteContents = originalFileContents.substring( 0, originalFileContents.indexOf("localhost") );
			rewriteContents += "localhost:" + port;
			originalFileContents = originalFileContents.substring( originalFileContents.indexOf("localhost") );
			originalFileContents = originalFileContents.substring( originalFileContents.indexOf("/") );
			rewriteContents += originalFileContents.substring(0, originalFileContents.indexOf("hash="));
			rewriteContents += "hash=" + meetingID;
			originalFileContents = originalFileContents.substring(originalFileContents.indexOf("\"") );
		while(originalFileContents.indexOf("localhost") !== -1) {
			rewriteContents += originalFileContents.substring( 0, originalFileContents.indexOf("localhost") );
			rewriteContents += "localhost:" + port;
			originalFileContents = originalFileContents.substring( originalFileContents.indexOf("localhost") );
			originalFileContents = originalFileContents.substring( originalFileContents.indexOf("/") );
			rewriteContents += originalFileContents.substring(0, originalFileContents.indexOf("hash="));
			rewriteContents += "hash=" + meetingID;
			originalFileContents = originalFileContents.substring(originalFileContents.indexOf("\"") );
		}
		rewriteContents += originalFileContents;
			
		fs.writeFileSync(onFileLocation, rewriteContents);
	}

}

function oldwriteSageOnFileWithCorrectPortAndMeetingIDold() {
	var port = getPortUsedInConfig();
	var meetingID = getMeetingIDFromPasswd();

	if (port === null) {
		console.log("Error: null port value. Cannot write file new sage2_on file.");
		return;
	}
	console.log('Delete this comment later:');
	console.log('   Port:' + port);
	console.log('   meetingID:' + meetingID);

	if (!fileExists(pathToSage2onbatScript)) {
		console.log("Error: sage2_on script missing");
		return;
	}

	var scriptContents = fs.readFileSync( pathToSage2onbatScript, "utf8" );
	console.log("scriptContents:" + scriptContents);
	var rewriteContents = scriptContents.substring(0, scriptContents.indexOf("localhost:"));
		rewriteContents += "localhost:" + port;
	scriptContents = scriptContents.substring(scriptContents.indexOf("/audioManager"));
		rewriteContents += scriptContents.substring(0, scriptContents.indexOf("audioManager.html"));
		rewriteContents += "audioManager.html?hash="+meetingID;
	scriptContents = scriptContents.substring(scriptContents.indexOf(" /B"));
		rewriteContents += scriptContents.substring(0, scriptContents.indexOf("localhost:"));
		rewriteContents += "localhost:" + port;
	scriptContents = scriptContents.substring(scriptContents.indexOf("/display"));
		rewriteContents += scriptContents.substring(0, scriptContents.indexOf("ID=0"));
		if (meetingID === null) { rewriteContents += 'ID=0"'; }
		else { rewriteContents += 'ID=0&hash='+meetingID+'"'; }
	scriptContents = scriptContents.substring(scriptContents.indexOf(" /B"));
		rewriteContents += scriptContents;

	fs.writeFileSync(pathToSage2onbatScript, rewriteContents);
}

function updateConfigFileToAccountForMonitorsAndResolution() {
	if(!fileExists(pathToMonitorDataFile)) {
		console.log("Error, asynchronous file writer through script function");
		process.exit();
	}

	var monitorData = fs.readFileSync(pathToMonitorDataFile);
		monitorData = JSON5.parse(monitorData);
	var cfg 		= fs.readFileSync(pathToWinDefaultConfig);
		cfg 		= JSON5.parse(cfg);
	var displays 	= [];
	var tdisp;

	var totalMonitors	= monitorData.tileWidth * monitorData.tileHeight;
	cfg.layout.columns	= monitorData.tileWidth;
	cfg.layout.rows		= monitorData.tileHeight;

	for(var height = 0; height < cfg.layout.rows; height++){
		for(var width = 0; width < cfg.layout.columns; width++){
			tdisp = {};
			tdisp.row = height;
			tdisp.column = width;
			displays.push(tdisp);
		}
	}

	cfg.displays = displays;
	fs.writeFileSync(pathToWinDefaultConfig, JSON5.stringify(cfg, null, 4));
}

function updateElectronConfig() {
	if(!fileExists(pathToWinDefaultConfig)) {
		console.log("Error, asynchronous file writer through script function");
		process.exit();
	}

	var defaultWinCfg = JSON5.parse(fs.readFileSync(pathToWinDefaultConfig));
	var electronCfg   = JSON5.parse(fs.readFileSync(pathToElectronConfig));
	var dataReturn = {};

	electronCfg.host = defaultWinCfg.host;
	electronCfg.port = defaultWinCfg.port;
	electronCfg.index_port = defaultWinCfg.index_port;
	electronCfg.layout = {
		rows: 1,
		columns: 1
	};
	electronCfg.resolution = {
		width: (defaultWinCfg.resolution.width * defaultWinCfg.layout.columns),
		height: (defaultWinCfg.resolution.height * defaultWinCfg.layout.rows)
	};
	electronCfg.displays = [{
		row: 0,
		column: 0
	}];
	electronCfg.alternate_hosts = defaultWinCfg.alternate_hosts;
	electronCfg.remote_sites = defaultWinCfg.remote_sites;

	fs.writeFileSync(pathToElectronConfig, JSON5.stringify(electronCfg, null, 4));

	dataReturn.width = electronCfg.resolution.width;
	dataReturn.height = electronCfg.resolution.height;
	dataReturn.port = electronCfg.index_port;
	dataReturn.hash = getMeetingIDFromPasswd();

	return dataReturn;
}

function getPortUsedInConfig() {
	var pathToConfig; //config name differs depending on OS.
	if (platform === "Windows") { pathToConfig = pathToWinDefaultConfig; }
	else if (platform === "Mac OS X") { pathToConfig = pathToMacDefaultConfig; }
	
	if (!fileExists(pathToConfig)) {
		console.log("Error, config doesn't exist.");
=======
function getMeetingIDFromPasswd() {
	//if there is no passwd file, then there is no need to add a hash to address.
	if (!fileExists(pathToSageUiPwdFile)) {
>>>>>>> 0e4ac50f
		return null;
	}

	var configdata = fs.readFileSync(pathToSageUiPwdFile);
	var cfg = JSON5.parse(configdata);
	return cfg.pwd;
}

function updateCertificates() {
	var pathToConfig; //config name differs depending on OS.
	if (platform === "Windows") {
		pathToConfig = pathToWinDefaultConfig;
	} else if (platform === "Mac OS X") {
		pathToConfig = pathToMacDefaultConfig;
	}

	if (!fileExists(pathToConfig)) {
		console.log("Error, config doesn't exist.");
		return null;
	}

	var configdata = fs.readFileSync(pathToWinDefaultConfig);
	var cfg = JSON5.parse(configdata);
	var host = cfg.host;
	var alternate = cfg.alternate_hosts;

	var rewriteContents = "REM Must be run as administrator\n";
	//rewriteContents += "pushd %~dp0\n"; //Not sure what this does... it stores the directory the script is run from. But to retrieve the path, a popd must be used. No other scripts in the chain seem to use it.
	rewriteContents += "call init_webserver.bat localhost\n";
	rewriteContents += "call init_webserver.bat 127.0.0.1\n";
	rewriteContents += "call init_webserver.bat " + host + "\n";
	rewriteContents += "call init_webserver.bat " + alternate + "\n";
	fs.writeFileSync(pathToGoWindowsCertGenFile, rewriteContents);

	rewriteContents = "@echo off\n\n";
	rewriteContents += 'start /MIN /D "..\\keys" ' + pathToGoWindowsCertGenFile;
	fs.writeFileSync(pathToActivateGoWindowsCert, rewriteContents);

	scriptExecutionFunction(pathToActivateGoWindowsCert, false);
}

function makeMonitorInfoFile() {
	console.log("Gathering monitor information");
	commandExecutionFunction(pathToFindMonitorData, null);
}

function processSerialPort(data) {
	var sp = new SerialPort(data.port, {
		parser: serialport.parsers.readline("\r"),
		baudrate: parseInt(data.baud)
	});
	sp.on("data", function (data) {
		console.log("Got: " + data);
		sp.close();
	});
	sp.on("error", function(msg) {
		console.log("error: " + msg);
	});
	sp.on('close', function (err) {
		console.log('port closed');
	});
	sp.on('open', function () {
		sp.write(data.message);
		sp.flush();
	});
}

function processOSC(data) {
	var addr    = data.server.split(':');
	var oclient = new osc.Client(addr[0], parseInt(addr[1]));
	var reply   = null;
	if (data.parameters) {
		// for all parameters are converted to type float for OSC messages
		//    need to add int, string, ...
		var params = data.parameters.map(parseFloat);
		if (params.length === 1) {
			reply = new osc.Message(data.message, params[0]);
		}
		if (params.length === 2) {
			reply = new osc.Message(data.message, params[0], params[1]);
		}
		if (params.length === 3) {
			reply = new osc.Message(data.message, params[0], params[1], params[2]);
		}
		if (params.length === 4) {
			reply = new osc.Message(data.message, params[0], params[1], params[2], params[3]);
		}
		if (params.length === 5) {
			reply = new osc.Message(data.message, params[0], params[1], params[2], params[3], params[4]);
		}
	} else {
		reply = new osc.Message(data.message);
	}
	oclient.send(reply, oclient);
}


// ---------------------------------------------
// Callback for the websocket
// ---------------------------------------------

sio.on('connection', function (socket) {
	console.log("New connection from " + socket.request.connection.remoteAddress);

	/*
	// Send the name of the configuration file to the web client
	//    the client will parse the file
	socket.emit('start', ConfigFile);
	*/
	//Rather than send the name, send the contents. It has to get there anyway...
	var cfg = fs.readFileSync(ConfigFile);
	cfg = JSON5.parse(cfg);
	socket.emit('start', cfg);


	socket.on("RPC", function (data) {
		processRPC(data, socket);
	});

	socket.on("EDITOR", function (data) {
		processEditor(data, socket);
	});

	socket.on("SERIALPORT", function (data) {
		processSerialPort(data);
	});

	socket.on("Macro", function (data) {
		processMacro(data);
	});

	socket.on("OSC", function (data) {
		processOSC(data);
	});

	socket.on("disconnect", function (socket) {
		console.log("Connection closed");
	});

	// additional support for assisted config

	/*
		This needs to send necessary config components for the assisted config autofill and suggest values.
	*/
	socket.on("requestConfigAndTips", function(data) {
		socketOnRequestConfigAndTips(socket);
	});

	/*
		This will be sent after user hits the save button.
		Hopefully this triggers correctly before redirecting the page. Double check.
	*/
	socket.on("assistedConfigSend", function(data) {
		socketOnAssistedConfigSend(socket, data);
	});

});


// ---------------------------------------------
// Start the webserver and get ready...
// ---------------------------------------------

// Listen on the given port and IPv4 local interfaces
hserver.listen(hport, "0.0.0.0");
console.log("\nHTTP server running at http://localhost:" + hport);
console.log("\n");






// ------------------------------------------------------------------------------------------------------------
// Additional functions to support assisted config



/*
	Main confusion is monitorData
		tileWidth	actually how many detected monitors there are in the tiled display width
		tileHeight	detected number of monitors in height
		tileCoordinates
		[
			{
			col 	x coordinate of top left corner of this particular monitor
			row 	y coordinate of top left corner of this particular monitor
			}
		]

*/
function socketOnRequestConfigAndTips(socket) {
	// read default
	var cfg 		= fs.readFileSync(pathToWinDefaultConfig, "utf8");
	cfg 		    = JSON5.parse(cfg);
	var monitorData = fs.readFileSync(pathToMonitorDataFile);
	monitorData     = JSON5.parse(monitorData);

	// as mentioned earlier the tilewidth/height is how many detected monitors in the tile display layout
	var tips = {};
	tips.layoutWidth  = monitorData.tileWidth;
	tips.layoutHeight = monitorData.tileHeight;
	tips.resolutionWidth  = "unknown";
	tips.resolutionHeight = "unknown";
	var tw, th;

	// if there are more than one detected, find where there is a difference in coordinates and set tips
	for (var i = 1; i < monitorData.tileCoordinates.length; i++) {
		tw = tips.resolutionWidth = Math.abs(monitorData.tileCoordinates[i - 1].col - monitorData.tileCoordinates[i].col);
		th = tips.resolutionHeight = Math.abs(monitorData.tileCoordinates[i - 1].row - monitorData.tileCoordinates[i].row);
		if (tw > 10) {
			tips.resolutionWidth = tw;
		}
		if (th > 10) {
			tips.resolutionHeight = th;
		}
	}

	cfg.tips = tips;

	socket.emit("requestConfigAndTipsResponse", cfg);
}


/*
	The given config should be correct as it had to be checked in assistedConfig.html for Send button to work.
	Still, have a couple safety checks.
	Needs to copy over
		host
		port
		index_port
		resolution
		layout
		alternate_hosts
		remote_sites

*/
function socketOnAssistedConfigSend(socket, sentCfg) {
	var cfg           = JSON5.parse(fs.readFileSync(pathToWinDefaultConfig));
	var electronCfg   = JSON5.parse(fs.readFileSync(pathToElectronConfig));
	var totalMonitors = sentCfg.layout.columns * sentCfg.layout.rows;

	// copy over layout
	cfg.layout = sentCfg.layout;
	// double check the displays
	if (sentCfg.displays.length != totalMonitors) { // if display values don't match, make them
		var tdisp;
		cfg.displays = [];

		for (var height = 0; height < cfg.layout.rows; height++) {
			for (var width = 0; width < cfg.layout.columns; width++) {
				tdisp = {};
				tdisp.row = height;
				tdisp.column = width;
				cfg.displays.push(tdisp);
			}
		}
	} else { // else it should be correct from UI
		cfg.displays = sentCfg.displays;
	}
	// copy over all other relevent data.
	cfg.host = sentCfg.host;
	cfg.port = sentCfg.port;
	cfg.index_port = sentCfg.index_port;
	cfg.resolution = sentCfg.resolution;
	cfg.alternate_hosts = sentCfg.alternate_hosts;
	cfg.remote_sites = sentCfg.remote_sites;
	// write
	console.log("Updating default cfg");
	fs.writeFileSync(pathToWinDefaultConfig, JSON5.stringify(cfg, null, 4));


	// electron copy over
	electronCfg.host = cfg.host;
	electronCfg.port = cfg.port;
	electronCfg.index_port      = cfg.index_port;
	electronCfg.resolution      = {width: (cfg.resolution.width * cfg.layout.columns),
		height: (cfg.resolution.height * cfg.layout.rows)};//cfg.resolution;
	electronCfg.layout          = {rows: 1, columns: 1};
	electronCfg.displays        = [{row: 0, column: 0}];
	electronCfg.alternate_hosts = cfg.alternate_hosts;
	electronCfg.remote_sites    = cfg.remote_sites;

	// write
	// console.log("Updating electron cfg");
	// fs.writeFileSync(pathToElectronConfig, JSON5.stringify(electronCfg, null, 4));

	if (sentCfg.makeCerts) {
		updateCertificates();
	}
}


/*
	Get relevent electron data for launch.
	Electron launcher is a bat that needs to be passed width, height, port, hash(if available)

	rem %1 path electron config
	rem %2 index_port, NOT https
	rem %3 width
	rem %4 height
	rem %5 hash
	rem %6 row count
	rem %7 col count

	this only works with windows, actually probably everything only works with windows.
*/

function getLaunchParameters(isElectron) {
	var cfg;
	var dataReturn = [];

	// if launching electron, need to ensure that the defaultWin-cfg.json file has the correct width, height on display 0
	if (isElectron != undefined && isElectron == "electron") {
		cfg = JSON5.parse(fs.readFileSync(pathToElectronConfig));
		cfg.displays[0].width = cfg.layout.columns;
		cfg.displays[0].height = cfg.layout.rows;
	} else {
		cfg = JSON5.parse(fs.readFileSync(pathToWinDefaultConfig));
		cfg.displays[0].width = 1;
		cfg.displays[0].height = 1;
	}



	dataReturn.push(pathToElectronConfig);
	dataReturn.push(cfg.index_port);

	// electron bat is designed to get full resolution since it assumes only 1 electorn window.
	if (isElectron != undefined && isElectron == "electron") {
		dataReturn.push(cfg.resolution.width * cfg.layout.columns);
		dataReturn.push(cfg.resolution.height * cfg.layout.rows);
	} else {
		dataReturn.push(cfg.resolution.width);
		dataReturn.push(cfg.resolution.height);
	}

	dataReturn.push(getMeetingIDFromPasswd());
	dataReturn.push(cfg.layout.rows);
	dataReturn.push(cfg.layout.columns);


	// now write the file with its adjustments
	if (isElectron != undefined && isElectron == "electron") {
		fs.writeFileSync(pathToElectronConfig, JSON5.stringify(cfg, null, 4));
	} else {
		fs.writeFileSync(pathToWinDefaultConfig, JSON5.stringify(cfg, null, 4));
	}

	return dataReturn;
}




<|MERGE_RESOLUTION|>--- conflicted
+++ resolved
@@ -1103,202 +1103,9 @@
 	}
 }
 
-<<<<<<< HEAD
-function writeSageOnFileWithCorrectPortAndMeetingID( data ) {
-	var port 		= getPortUsedInConfig();
-	var meetingID 	= getMeetingIDFromPasswd();
-	var cfg 		= fs.readFileSync( pathToWinDefaultConfig, "utf8" );
-		cfg 		= JSON5.parse(cfg);
-	var monitorData = fs.readFileSync(pathToMonitorDataFile);
-		monitorData = JSON5.parse(monitorData);
-	var displayNumber = 0;
-
-	if (port === null) {
-		console.log("Error: null port value. Cannot write file new sage2_on file.");
-		return;
-	}
-
-	var onFileLocation = path.join(pathToSabiConfigFolder, data.value[1]);
-
-	if(onFileLocation === pathToSage2onbatScript) {
-		console.log( "Script to activate matches " + pathToSage2onbatScript );
-		console.log( "Going to overwrite it.");
-		var rewriteContents;
-			rewriteContents = "@rem off\n\n";
-			rewriteContents += "rem This file will be automatically regenerated through sabi usage.\n\n";
-			rewriteContents += "start /MIN /D .. sage2.bat\n\n";
-			rewriteContents += "timeout 2\n\n";
-			rewriteContents += "rem clear the chrome folders\n";
-			rewriteContents += "rmdir /q /s %APPDATA%\\chrome\n\n";
-			rewriteContents += "rem audio client\n";
-			rewriteContents += "set datadir=%APPDATA%\\chrome\\audio\n";
-			rewriteContents += "mkdir %datadir%\n";
-			rewriteContents += 'start "" "C:\\Program Files (x86)\\Google\\Chrome\\Application\\chrome.exe" --no-default-browser-check --new-window --disable-popup-blocking --no-first-run --enable-accelerated-compositing --allow-file-access-from-files --disable-session-crashed-bubble --allow-running-insecure-content --window-size=600,300 --window-position=0,0 --user-data-dir=%datadir% http://localhost:'
-			rewriteContents += port + '/audioManager.html?hash='+meetingID+' /B\n\n';
-			rewriteContents += "timeout 5\n\n";
-		for(var h = 0; h < cfg.layout.rows; h++) {
-			for(var w = 0; w < cfg.layout.columns; w++) {
-				displayNumber 	= (h * cfg.layout.columns + w);
-				rewriteContents += "timeout 2\n\n";	
-				rewriteContents += "rem display" + displayNumber + "\n";
-				rewriteContents += "set datadir=%APPDATA%\\chrome\\display" + displayNumber + "\n";
-				rewriteContents += "mkdir %datadir%\n";
-				rewriteContents += 'start "" "C:\\Program Files (x86)\\Google\\Chrome\\Application\\chrome.exe" ';
-				rewriteContents += '--no-default-browser-check --new-window --disable-popup-blocking --no-first-run ';
-				rewriteContents += '--enable-accelerated-compositing --allow-file-access-from-files ';
-				rewriteContents += '--disable-session-crashed-bubble --allow-running-insecure-content ';
-				rewriteContents += '--window-size=500,500 --window-position='+ (monitorData.tileCoordinates[displayNumber].col + 100) +','+ (monitorData.tileCoordinates[displayNumber].row + 100) +'  '; 
-				rewriteContents += '--start-fullscreen --user-data-dir=%datadir% ';
-				rewriteContents += '"http://localhost:'+port+'/display.html?clientID='+displayNumber+'&hash='+meetingID+'" /B\n\n';
-			}
-		}
-		fs.writeFileSync(pathToSage2onbatScript, rewriteContents);
-	}//end if onFileLocation === pathToSage2onbatScript
-	else {
-		console.log("Script doesn't match.");
-		console.log("Will only change value of port and meeting id.");
-
-		var originalFileContents = fs.readFileSync(onFileLocation, "utf8");
-		var rewriteContents = originalFileContents.substring( 0, originalFileContents.indexOf("localhost") );
-			rewriteContents += "localhost:" + port;
-			originalFileContents = originalFileContents.substring( originalFileContents.indexOf("localhost") );
-			originalFileContents = originalFileContents.substring( originalFileContents.indexOf("/") );
-			rewriteContents += originalFileContents.substring(0, originalFileContents.indexOf("hash="));
-			rewriteContents += "hash=" + meetingID;
-			originalFileContents = originalFileContents.substring(originalFileContents.indexOf("\"") );
-		while(originalFileContents.indexOf("localhost") !== -1) {
-			rewriteContents += originalFileContents.substring( 0, originalFileContents.indexOf("localhost") );
-			rewriteContents += "localhost:" + port;
-			originalFileContents = originalFileContents.substring( originalFileContents.indexOf("localhost") );
-			originalFileContents = originalFileContents.substring( originalFileContents.indexOf("/") );
-			rewriteContents += originalFileContents.substring(0, originalFileContents.indexOf("hash="));
-			rewriteContents += "hash=" + meetingID;
-			originalFileContents = originalFileContents.substring(originalFileContents.indexOf("\"") );
-		}
-		rewriteContents += originalFileContents;
-			
-		fs.writeFileSync(onFileLocation, rewriteContents);
-	}
-
-}
-
-function oldwriteSageOnFileWithCorrectPortAndMeetingIDold() {
-	var port = getPortUsedInConfig();
-	var meetingID = getMeetingIDFromPasswd();
-
-	if (port === null) {
-		console.log("Error: null port value. Cannot write file new sage2_on file.");
-		return;
-	}
-	console.log('Delete this comment later:');
-	console.log('   Port:' + port);
-	console.log('   meetingID:' + meetingID);
-
-	if (!fileExists(pathToSage2onbatScript)) {
-		console.log("Error: sage2_on script missing");
-		return;
-	}
-
-	var scriptContents = fs.readFileSync( pathToSage2onbatScript, "utf8" );
-	console.log("scriptContents:" + scriptContents);
-	var rewriteContents = scriptContents.substring(0, scriptContents.indexOf("localhost:"));
-		rewriteContents += "localhost:" + port;
-	scriptContents = scriptContents.substring(scriptContents.indexOf("/audioManager"));
-		rewriteContents += scriptContents.substring(0, scriptContents.indexOf("audioManager.html"));
-		rewriteContents += "audioManager.html?hash="+meetingID;
-	scriptContents = scriptContents.substring(scriptContents.indexOf(" /B"));
-		rewriteContents += scriptContents.substring(0, scriptContents.indexOf("localhost:"));
-		rewriteContents += "localhost:" + port;
-	scriptContents = scriptContents.substring(scriptContents.indexOf("/display"));
-		rewriteContents += scriptContents.substring(0, scriptContents.indexOf("ID=0"));
-		if (meetingID === null) { rewriteContents += 'ID=0"'; }
-		else { rewriteContents += 'ID=0&hash='+meetingID+'"'; }
-	scriptContents = scriptContents.substring(scriptContents.indexOf(" /B"));
-		rewriteContents += scriptContents;
-
-	fs.writeFileSync(pathToSage2onbatScript, rewriteContents);
-}
-
-function updateConfigFileToAccountForMonitorsAndResolution() {
-	if(!fileExists(pathToMonitorDataFile)) {
-		console.log("Error, asynchronous file writer through script function");
-		process.exit();
-	}
-
-	var monitorData = fs.readFileSync(pathToMonitorDataFile);
-		monitorData = JSON5.parse(monitorData);
-	var cfg 		= fs.readFileSync(pathToWinDefaultConfig);
-		cfg 		= JSON5.parse(cfg);
-	var displays 	= [];
-	var tdisp;
-
-	var totalMonitors	= monitorData.tileWidth * monitorData.tileHeight;
-	cfg.layout.columns	= monitorData.tileWidth;
-	cfg.layout.rows		= monitorData.tileHeight;
-
-	for(var height = 0; height < cfg.layout.rows; height++){
-		for(var width = 0; width < cfg.layout.columns; width++){
-			tdisp = {};
-			tdisp.row = height;
-			tdisp.column = width;
-			displays.push(tdisp);
-		}
-	}
-
-	cfg.displays = displays;
-	fs.writeFileSync(pathToWinDefaultConfig, JSON5.stringify(cfg, null, 4));
-}
-
-function updateElectronConfig() {
-	if(!fileExists(pathToWinDefaultConfig)) {
-		console.log("Error, asynchronous file writer through script function");
-		process.exit();
-	}
-
-	var defaultWinCfg = JSON5.parse(fs.readFileSync(pathToWinDefaultConfig));
-	var electronCfg   = JSON5.parse(fs.readFileSync(pathToElectronConfig));
-	var dataReturn = {};
-
-	electronCfg.host = defaultWinCfg.host;
-	electronCfg.port = defaultWinCfg.port;
-	electronCfg.index_port = defaultWinCfg.index_port;
-	electronCfg.layout = {
-		rows: 1,
-		columns: 1
-	};
-	electronCfg.resolution = {
-		width: (defaultWinCfg.resolution.width * defaultWinCfg.layout.columns),
-		height: (defaultWinCfg.resolution.height * defaultWinCfg.layout.rows)
-	};
-	electronCfg.displays = [{
-		row: 0,
-		column: 0
-	}];
-	electronCfg.alternate_hosts = defaultWinCfg.alternate_hosts;
-	electronCfg.remote_sites = defaultWinCfg.remote_sites;
-
-	fs.writeFileSync(pathToElectronConfig, JSON5.stringify(electronCfg, null, 4));
-
-	dataReturn.width = electronCfg.resolution.width;
-	dataReturn.height = electronCfg.resolution.height;
-	dataReturn.port = electronCfg.index_port;
-	dataReturn.hash = getMeetingIDFromPasswd();
-
-	return dataReturn;
-}
-
-function getPortUsedInConfig() {
-	var pathToConfig; //config name differs depending on OS.
-	if (platform === "Windows") { pathToConfig = pathToWinDefaultConfig; }
-	else if (platform === "Mac OS X") { pathToConfig = pathToMacDefaultConfig; }
-	
-	if (!fileExists(pathToConfig)) {
-		console.log("Error, config doesn't exist.");
-=======
 function getMeetingIDFromPasswd() {
 	//if there is no passwd file, then there is no need to add a hash to address.
 	if (!fileExists(pathToSageUiPwdFile)) {
->>>>>>> 0e4ac50f
 		return null;
 	}
 
