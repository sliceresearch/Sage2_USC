#!/bin/sh

#killall -HUP node
<<<<<<< HEAD
=======
kill `ps auxww | grep node | grep -v CAVE2.js|awk '{print $2}'`
>>>>>>> aacc509e
tentakel pkill -HUP chrome
<|MERGE_RESOLUTION|>--- conflicted
+++ resolved
@@ -1,8 +1,5 @@
 #!/bin/sh
 
 #killall -HUP node
-<<<<<<< HEAD
-=======
 kill `ps auxww | grep node | grep -v CAVE2.js|awk '{print $2}'`
->>>>>>> aacc509e
 tentakel pkill -HUP chrome
