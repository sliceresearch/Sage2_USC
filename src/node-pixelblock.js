// SAGE2 is available for use under the SAGE2 Software License
//
// University of Illinois at Chicago's Electronic Visualization Laboratory (EVL)
// and University of Hawai'i at Manoa's Laboratory for Advanced Visualization and
// Applications (LAVA)
//
// See full text, terms and conditions in the LICENSE.txt included file
//
// Copyright (c) 2014

/**
 * Pixel block processing functions
 *
 * @module server
 * @submodule pixelblock
 * @class pixelblock
 */

// require variables to be declared
"use strict";

/**
 * Chop RGB pixel buffer into square blocks (NYI)
 *
 * @method rgbToPixelBlocks
 * @param rgbBuffer {Buffer} pixel buffer
 * @param width {Number} buffer width
 * @param height {Number} buffer height
 * @param maxSize {Number} block size (at most)
 * @return {Array} array of buffer, one for each block of pixel
 */
module.exports.rgbToPixelBlocks = function(rgbBuffer, width, height, maxSize) {

};

/**
 * Chop RGBA pixel buffer into square blocks (NYI)
 *
 * @method rgbaToPixelBlocks
 * @param rgbBuffer {Buffer} pixel buffer
 * @param width {Number} buffer width
 * @param height {Number} buffer height
 * @param maxSize {Number} block size (at most)
 * @return {Array} array of buffer, one for each block of pixel
 */
module.exports.rgbaToPixelBlocks = function(rgbaBuffer, width, height, maxSize) {
	var i, j, k;
	var blockBuffers = [];

	var horizontalBlocks = Math.ceil(width/maxSize);
	var verticalBlocks   = Math.ceil(height/maxSize);
	for (i=0; i<verticalBlocks; i++) {
		for (j=0; j<horizontalBlocks; j++) {
			var bWidth  = (j+1)*maxSize > width  ? width -(j*maxSize) : maxSize;
			var bHeight = (i+1)*maxSize > height ? height-(i*maxSize) : maxSize;
			var block   = new Buffer(bWidth*bHeight*4);

			for (k=0; k<bHeight; k++) {
				var row = i*maxSize + k;
				var col = j*maxSize;
				var start = 4*(row*width + col);

				rgbaBuffer.copy(block, k*bWidth*4, start, start+bWidth*4);
			}
			blockBuffers.push(block);
		}
	}

	return blockBuffers;
};

/**
 * Chop YUV420 pixel buffer into square blocks
 *
 * @method yuv420ToPixelBlocks
 * @param yuvBuffer {Buffer} pixel buffer
 * @param width {Number} buffer width
 * @param height {Number} buffer height
 * @param maxSize {Number} block size (at most)
 * @return {Array} array of buffer, one for each block of pixel
 */
module.exports.yuv420ToPixelBlocks = function(yuvBuffer, width, height, maxSize) {
	var uStart = width*height;
	var vStart = uStart + (width*height/4);
	//
	var i, j, k;
	var blockBuffers = [];
	//
	var horizontalBlocks = Math.ceil(width/maxSize);
	var verticalBlocks   = Math.ceil(height/maxSize);
	for (i=0; i<verticalBlocks; i++) {
		for (j=0; j<horizontalBlocks; j++) {
			var bWidth  = (j+1)*maxSize > width  ? width -(j*maxSize) : maxSize;
			var bHeight = (i+1)*maxSize > height ? height-(i*maxSize) : maxSize;
			var buStart = bWidth*bHeight;
			var bvStart = buStart + (bWidth*bHeight/4);
			var block   = new Buffer(bWidth*bHeight*1.5);
			//
			for (k=0; k<bHeight; k++) {
				var row = i*maxSize + k;
				var col = j*maxSize;
				var yStart = row*width + col;

				yuvBuffer.copy(block, k*bWidth, yStart, yStart+bWidth);
				if(k%2 === 0){
					var uvRow   = Math.floor(row/2);
					var uvCol   = Math.floor(col/2);
					var uvStart = uvRow*width/2 + uvCol;
					//
					yuvBuffer.copy(block, buStart+k/2*bWidth/2, uStart+uvStart, uStart+uvStart+bWidth/2);
					yuvBuffer.copy(block, bvStart+k/2*bWidth/2, vStart+uvStart, vStart+uvStart+bWidth/2);
				}
			}
			blockBuffers.push(block);
		}
	}
	return blockBuffers;
};

/**
 * Chop YUV422 pixel buffer into square blocks (NYI)
 *
 * @method yuv422ToPixelBlocks
 * @param yuvBuffer {Buffer} pixel buffer
 * @param width {Number} buffer width
 * @param height {Number} buffer height
 * @param maxSize {Number} block size (at most)
 * @return {Array} array of buffer, one for each block of pixel
 */
module.exports.yuv422ToPixelBlocks = function(yuvBuffer, width, height, maxSize) {
<<<<<<< HEAD
	var uStart = width*height;
	var vStart = uStart + (width*height/4);
	//
	var i, j, k;
	var blockBuffers = [];
	//
	var horizontalBlocks = Math.ceil(width/maxSize);
	var verticalBlocks   = Math.ceil(height/maxSize);
	for (i=0; i<verticalBlocks; i++) {
		for (j=0; j<horizontalBlocks; j++) {
			var bWidth  = (j+1)*maxSize > width  ? width -(j*maxSize) : maxSize;
			var bHeight = (i+1)*maxSize > height ? height-(i*maxSize) : maxSize;
			var buStart = bWidth*bHeight;
			var bvStart = buStart + (bWidth*bHeight/4);
			var block   = new Buffer(bWidth*bHeight*1.5);
			//
			for (k=0; k<bHeight; k++) {
				var row = i*maxSize + k;
				var col = j*maxSize;
				var yStart = row*width + col;

				yuvBuffer.copy(block, k*bWidth, yStart, yStart+bWidth);
				if(k%2 === 0){
					var uvRow   = Math.floor(row/2);
					var uvCol   = Math.floor(col/2);
					var uvStart = uvRow*width/2 + uvCol;
					//
					yuvBuffer.copy(block, buStart+k/2*bWidth/2, uStart+uvStart, uStart+uvStart+bWidth/2);
					yuvBuffer.copy(block, bvStart+k/2*bWidth/2, vStart+uvStart, vStart+uvStart+bWidth/2);
				}
			}
			blockBuffers.push(block);
		}
	}
	return blockBuffers;
=======
        console.log("YUV422ToPixelBlocks");
        var uStart = width*height;
        var vStart = uStart + (width*height/4);
        //
        var i, j, k;
        var blockBuffers = [];
        //
        var horizontalBlocks = Math.ceil(width/maxSize);
        var verticalBlocks   = Math.ceil(height/maxSize);
        for (i=0; i<verticalBlocks; i++) {
                for (j=0; j<horizontalBlocks; j++) {
                        var bWidth  = (j+1)*maxSize > width  ? width -(j*maxSize) : maxSize;
                        var bHeight = (i+1)*maxSize > height ? height-(i*maxSize) : maxSize;
                        var buStart = bWidth*bHeight;
                        var bvStart = buStart + (bWidth*bHeight/4);
                        var block   = new Buffer(bWidth*bHeight*1.5);
                        //
                        for (k=0; k<bHeight; k++) {
                                var row = i*maxSize + k;
                                var col = j*maxSize;
                                var yStart = row*width + col;

                                yuvBuffer.copy(block, k*bWidth, yStart, yStart+bWidth);
                                if(k%2 === 0){
                                        var uvRow   = Math.floor(row/2);
                                        var uvCol   = Math.floor(col/2);
                                        var uvStart = uvRow*width/2 + uvCol;
                                        //
                                        yuvBuffer.copy(block, buStart+k/2*bWidth/2, uStart+uvStart, uStart+uvStart+bWidth/2);
                                        yuvBuffer.copy(block, bvStart+k/2*bWidth/2, vStart+uvStart, vStart+uvStart+bWidth/2);
                                }
                        }
                        blockBuffers.push(block);
                }
        }
        return blockBuffers;
>>>>>>> d8800597
};

/**
 * Chop DXT1 pixel buffer into square blocks
 *
 * @method dxt1ToPixelBlocks
 * @param dxt1Buffer {Buffer} pixel buffer
 * @param width {Number} buffer width
 * @param height {Number} buffer height
 * @param maxSize {Number} block size (at most)
 * @return {Array} array of buffer, one for each block of pixel
 */
module.exports.dxt1ToPixelBlocks = function(dxt1Buffer, width, height, maxSize) {

};<|MERGE_RESOLUTION|>--- conflicted
+++ resolved
@@ -82,10 +82,10 @@
 module.exports.yuv420ToPixelBlocks = function(yuvBuffer, width, height, maxSize) {
 	var uStart = width*height;
 	var vStart = uStart + (width*height/4);
-	//
+
 	var i, j, k;
 	var blockBuffers = [];
-	//
+
 	var horizontalBlocks = Math.ceil(width/maxSize);
 	var verticalBlocks   = Math.ceil(height/maxSize);
 	for (i=0; i<verticalBlocks; i++) {
@@ -95,7 +95,7 @@
 			var buStart = bWidth*bHeight;
 			var bvStart = buStart + (bWidth*bHeight/4);
 			var block   = new Buffer(bWidth*bHeight*1.5);
-			//
+
 			for (k=0; k<bHeight; k++) {
 				var row = i*maxSize + k;
 				var col = j*maxSize;
@@ -106,7 +106,7 @@
 					var uvRow   = Math.floor(row/2);
 					var uvCol   = Math.floor(col/2);
 					var uvStart = uvRow*width/2 + uvCol;
-					//
+
 					yuvBuffer.copy(block, buStart+k/2*bWidth/2, uStart+uvStart, uStart+uvStart+bWidth/2);
 					yuvBuffer.copy(block, bvStart+k/2*bWidth/2, vStart+uvStart, vStart+uvStart+bWidth/2);
 				}
@@ -128,43 +128,6 @@
  * @return {Array} array of buffer, one for each block of pixel
  */
 module.exports.yuv422ToPixelBlocks = function(yuvBuffer, width, height, maxSize) {
-<<<<<<< HEAD
-	var uStart = width*height;
-	var vStart = uStart + (width*height/4);
-	//
-	var i, j, k;
-	var blockBuffers = [];
-	//
-	var horizontalBlocks = Math.ceil(width/maxSize);
-	var verticalBlocks   = Math.ceil(height/maxSize);
-	for (i=0; i<verticalBlocks; i++) {
-		for (j=0; j<horizontalBlocks; j++) {
-			var bWidth  = (j+1)*maxSize > width  ? width -(j*maxSize) : maxSize;
-			var bHeight = (i+1)*maxSize > height ? height-(i*maxSize) : maxSize;
-			var buStart = bWidth*bHeight;
-			var bvStart = buStart + (bWidth*bHeight/4);
-			var block   = new Buffer(bWidth*bHeight*1.5);
-			//
-			for (k=0; k<bHeight; k++) {
-				var row = i*maxSize + k;
-				var col = j*maxSize;
-				var yStart = row*width + col;
-
-				yuvBuffer.copy(block, k*bWidth, yStart, yStart+bWidth);
-				if(k%2 === 0){
-					var uvRow   = Math.floor(row/2);
-					var uvCol   = Math.floor(col/2);
-					var uvStart = uvRow*width/2 + uvCol;
-					//
-					yuvBuffer.copy(block, buStart+k/2*bWidth/2, uStart+uvStart, uStart+uvStart+bWidth/2);
-					yuvBuffer.copy(block, bvStart+k/2*bWidth/2, vStart+uvStart, vStart+uvStart+bWidth/2);
-				}
-			}
-			blockBuffers.push(block);
-		}
-	}
-	return blockBuffers;
-=======
         console.log("YUV422ToPixelBlocks");
         var uStart = width*height;
         var vStart = uStart + (width*height/4);
@@ -201,7 +164,6 @@
                 }
         }
         return blockBuffers;
->>>>>>> d8800597
 };
 
 /**
