--- conflicted
+++ resolved
@@ -117,27 +117,16 @@
 * @method getStickingItems
 */
 StickyItems.prototype.getStickingItems = function(elemId) {
-<<<<<<< HEAD
-	var stickingItems = [] ; 
-	if (this.stickyItemParent[elemId] !== null && this.stickyItemParent[elemId] !== undefined) {
-		var list = this.stickyItemParent[elemId] ;
-		for (var i in list ) {
-			stickingItems.push(list[i]) ;
-			var oneDeepItems = this.getStickingItems(list[i].id) ;
-=======
 	var stickingItems = [];
 	if (this.stickyItemParent[elemId] !== null && this.stickyItemParent[elemId] !== undefined) {
 		var list = this.stickyItemParent[elemId];
 		for (var i in list) {
 			stickingItems.push(list[i]);
 			var oneDeepItems = this.getStickingItems(list[i].id);
->>>>>>> 0e4ac50f
 			if (oneDeepItems.length > 0) {
 				Array.prototype.push.apply(stickingItems, oneDeepItems);
 			}
 		}
-<<<<<<< HEAD
-=======
 	}
 	return stickingItems;
 };
@@ -151,9 +140,8 @@
 StickyItems.prototype.getFirstLevelStickingItems = function(elemId) {
 	if (this.stickyItemParent[elemId] !== null && this.stickyItemParent[elemId] !== undefined) {
 		return this.stickyItemParent[elemId];
->>>>>>> 0e4ac50f
 	}
-	return stickingItems;
+	return [];
 };
 
 
