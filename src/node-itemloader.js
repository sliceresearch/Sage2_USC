// SAGE2 is available for use under the SAGE2 Software License
//
// University of Illinois at Chicago's Electronic Visualization Laboratory (EVL)
// and University of Hawai'i at Manoa's Laboratory for Advanced Visualization and
// Applications (LAVA)
//
// See full text, terms and conditions in the LICENSE.txt included file
//
// Copyright (c) 2014

/**
 * Main module loading content and creating applications
 *
 * @module server
 * @submodule itemLoader
 * @requires decompress-zip, gm, mime, request, ytdl-core, node-demux, node-exiftool, node-assets, node-utils, node-registry
 */

"use strict";

var fs           = require('fs');
var path         = require('path');
var url          = require('url');

var Unzip        = require('decompress-zip');
var gm           = require('gm');
var mime         = require('mime');
var request      = require('request');
var ytdl         = require('ytdl-core');
var Videodemuxer = (process.arch !== 'arm') ? require('node-demux') : null;
// require('node-demux');
var mv           = require('mv');

var exiftool     = require('../src/node-exiftool');        // gets exif tags for images
var assets       = require('../src/node-assets');          // asset management
var sageutils    = require('../src/node-utils');           // provides utility functions
var registry     = require('../src/node-registry');        // Registry Manager

var imageMagick;

/** don't use path.join for URL creation - all URLs use forward slashes **/


function AppLoader(publicDir, hostOrigin, config, imOptions, ffmpegOptions) {
	this.publicDir      = publicDir;
	this.hostOrigin     = hostOrigin;
	this.configuration  = config;
	this.displayWidth   = config.totalWidth;
	this.displayHeight  = config.totalHeight;
	this.titleBarHeight = (config.ui.auto_hide_ui === true) ? 0 : config.ui.titleBarHeight;

	imageMagick     = gm.subClass(imOptions);
	this.ffmpegPath = ffmpegOptions.appPath;
}


AppLoader.prototype.scaleAppToFitDisplay = function(appInstance) {
	var wallRatio   = this.displayWidth / (this.displayHeight - this.titleBarHeight);
	var iWidth      = appInstance.native_width;
	var iHeight     = appInstance.native_height;
	var aspectRatio = iWidth / iHeight;
	// Image wider than wall
	if (iWidth > (this.displayWidth - (2 * this.titleBarHeight)) && appInstance.aspect >= wallRatio) {
		// Image wider than wall
		iWidth  = this.displayWidth - (2 * this.titleBarHeight);
		iHeight = iWidth / appInstance.aspect;
	} else if (iHeight > (this.displayHeight - (3 * this.titleBarHeight)) && appInstance.aspect < wallRatio) {
		// Image taller than wall
		// Wall wider than image
		iHeight = this.displayHeight - (3 * this.titleBarHeight);
		iWidth  = iHeight * appInstance.aspect;
	}

	// Check against min dimensions
	if (iWidth < this.configuration.ui.minWindowWidth) {
		iWidth  = this.configuration.ui.minWindowWidth;
		iHeight = iWidth / aspectRatio;
	}
	if (iWidth > this.configuration.ui.maxWindowWidth) {
		iWidth  = this.configuration.ui.maxWindowWidth;
		iHeight = iWidth / aspectRatio;
	}
	if (iHeight < this.configuration.ui.minWindowHeight) {
		iHeight = this.configuration.ui.minWindowHeight;
		iWidth  = iHeight * aspectRatio;
	}
	if (iHeight > this.configuration.ui.maxWindowHeight) {
		iHeight = this.configuration.ui.maxWindowHeight;
		iWidth  = iHeight * aspectRatio;
	}

	appInstance.width  = iWidth;
	appInstance.height = iHeight;
};

AppLoader.prototype.loadImageFromURL = function(aUrl, mime_type, name, strictSSL, callback) {
	var _this = this;

	request({
		url: aUrl,
		encoding: null,
		strictSSL: strictSSL,
		agentOptions: {rejectUnauthorized: false, requestCert: false},
		headers: {'User-Agent': 'node'}},
		function(err1, response, body) {
			if (err1) {
				console.log("request error", err1);
				throw err1;
			}
			var localPath = path.join(_this.publicDir, "images", name);
			fs.writeFile(localPath, body, function(err2) {
				if (err2) {
					console.log("Error saving image:", aUrl, localPath);
				}

				assets.exifAsync([localPath], function(err3) {
					if (!err3) {
						_this.loadImageFromFile(localPath, mime_type, aUrl, aUrl, name, function(appInstance) {
							_this.scaleAppToFitDisplay(appInstance);
							callback(appInstance);
						});
					}
				});

			});

		}
	);
};

AppLoader.prototype.loadYoutubeFromURL = function(aUrl, callback) {
	var _this = this;

	ytdl.getInfo(aUrl, function(err, info) {
		if (err) {
			throw err;
		}

		var video = {index: -1, resolution: 0, type: ""};
		var audio = {index: -1, bitrate: 0, type: ""};
		for (var i = 0; i < info.formats.length; i++) {
			var type = info.formats[i].type.split(";")[0];
			if ((type === "video/mp4" || type === "video/webm") &&
				info.formats[i].resolution !== null &&
				info.formats[i].profile !== "3d") {
				// Compatible video file and not 3d
				var res = parseInt(info.formats[i].resolution.substring(0, info.formats[i].resolution.length - 1));
				if (res <= 1200 && res > video.resolution) {
					video.index = i;
					video.resolution = res;
					video.type = type;
				}
			} else if ((type === "audio/mp4" || type === "audio/webm")) {
				// or audio file
				var bitrate = info.formats[i].audioBitrate || 0;
				if ((audio.type === type && bitrate > audio.bitrate) ||
					(audio.type !== "audio/webm" && type === "audio/webm") ||
					(audio.type === "")
					) {
					audio.index = i;
					audio.bitrate = bitrate;
					audio.type = type;
				}
			}
		}

		_this.loadVideoFromURL(aUrl, "video/youtube", info.formats[video.index].url, info.title, function(appInstance, videohandle) {
			appInstance.data.video_url  = info.formats[video.index].url;
			appInstance.data.video_type = video.type;
			appInstance.data.audio_url  = info.formats[audio.index].url;
			appInstance.data.audio_type = audio.type;

			callback(appInstance, videohandle);
		});
	});
};

AppLoader.prototype.loadVideoFromURL = function(aUrl, mime_type, source_url, name, callback) {
	this.loadVideoFromFile(source_url, mime_type, aUrl, aUrl, name, callback);
};


AppLoader.prototype.loadPdfFromURL = function(aUrl, mime_type, name, strictSSL, callback) {
	var local_url = "uploads/pdfs/" + name;
	var localPath = path.join(this.publicDir, "pdfs", name);
	var _this = this;

	var tmp = fs.createWriteStream(localPath);
	tmp.on('error', function(err) {
		if (err) {
			throw err;
		}
	});
	tmp.on('close', function() {
		_this.loadPdfFromFile(localPath, mime_type, local_url, aUrl, name, function(appInstance) {
			callback(appInstance);
		});
	});
	request({url: aUrl, strictSSL: strictSSL, headers: {'User-Agent': 'node'}}).pipe(tmp);
};


AppLoader.prototype.loadImageFromDataBuffer = function(buffer, width, height, mime_type, aUrl,
	external_url, name, exif_data, callback) {

	// var source = buffer.toString("base64");
	var source = buffer;

	var aspectRatio = width / height;

	var metadata         = {};
	metadata.title       = "Image Viewer";
	metadata.version     = "1.0.0";
	metadata.description = "Image viewer for SAGE2";
	metadata.author      = "SAGE2";
	metadata.license     = "SAGE2-Software-License";
	metadata.keywords    = ["image", "picture", "viewer"];

	var appInstance = {
		id: null,
		title: name,
		application: "image_viewer",
		icon: buffer,
		type: mime_type,
		url: external_url,
		data: {
			img_url: source,
			type: mime_type,
			exif: exif_data,
			top: 0,
			showExif: false,
			crct: false
		},
		resrc: null,
		left: this.titleBarHeight,
		top: 1.5 * this.titleBarHeight,
		width: width,
		height: height,
		native_width: width,
		native_height: height,
		previous_left: null,
		previous_top: null,
		previous_width: null,
		previous_height: null,
		maximized: false,
		aspect: aspectRatio,
		animation: false,
		metadata: metadata,
		sticky: false,
		date: new Date()
	};
	this.scaleAppToFitDisplay(appInstance);
	callback(appInstance);
};

AppLoader.prototype.loadImageFromServer = function(width, height, mime_type, aUrl, external_url, name, exif_data, callback) {

	var aspectRatio = width / height;

	var metadata         = {};
	metadata.title       = "Image Viewer";
	metadata.version     = "1.0.0";
	metadata.description = "Image viewer for SAGE2";
	metadata.author      = "SAGE2";
	metadata.license     = "SAGE2-Software-License";
	metadata.keywords    = ["image", "picture", "viewer"];

	var appInstance = {
		id: null,
		title: name,
		application: "image_viewer",
		icon: exif_data ? exif_data.SAGE2thumbnail : null,
		type: mime_type,
		url: external_url,
		data: {
			img_url: external_url,
			type: mime_type,
			exif: exif_data,
			top: 0,
			showExif: false,
			crct: false
		},
		resrc: null,
		left: this.titleBarHeight,
		top: 1.5 * this.titleBarHeight,
		width: width,
		height: height,
		native_width: width,
		native_height: height,
		previous_left: null,
		previous_top: null,
		previous_width: null,
		previous_height: null,
		maximized: false,
		aspect: aspectRatio,
		animation: false,
		metadata: metadata,
		sticky: false,
		annotation:true,
		date: new Date()
	};
	this.scaleAppToFitDisplay(appInstance);
	callback(appInstance);
};

AppLoader.prototype.loadImageFromFile = function(file, mime_type, aUrl, external_url, name, callback) {
	var _this = this;

	if (mime_type === "image/jpeg" || mime_type === "image/png" || mime_type === "image/webp") {
		// Query the exif data
		var dims = assets.getDimensions(file);
		var exif = assets.getExifData(file);
		if (dims) {
			this.loadImageFromServer(dims.width, dims.height, mime_type, aUrl, external_url, exif.FileName, exif, function(appInstance) {
					callback(appInstance);
				});
		} else {
			console.log("File not recognized", file, mime_type, aUrl);
		}

	} else if (mime_type === "image/svg+xml") {
		// SVG file

		// Query the exif data
		var box  = assets.getTag(file, "ViewBox").split(' ');
		var svgDims = {width: parseInt(box[2]), height: parseInt(box[3])};
		var svgExif = assets.getExifData(file);

		if (svgDims) {
			this.loadImageFromServer(svgDims.width, svgDims.height, mime_type, aUrl, external_url, name, svgExif, function(appInstance) {
				callback(appInstance);
			});
		} else {
			console.log("File not recognized:", file, mime_type, aUrl);
		}
	} else {
		var localPath = path.join(this.publicDir, "tmp", name) + ".png";

		imageMagick(file + "[0]").noProfile().bitdepth(8).flatten().setFormat("PNG").write(localPath, function(err, buffer) {
			if (err) {
				console.log("Error> processing image file", file);
				return;
			}

			// Query the exif data
			var imgDims = assets.getDimensions(file);
			var imgExif = assets.getExifData(file);

			if (dims) {
				_this.loadImageFromServer(imgDims.width, imgDims.height, "image/png", aUrl + ".png",
						external_url + ".png", name + ".png", imgExif, function(appInstance) {
					callback(appInstance);
				});
			} else {
				console.log("File not recognized:", file, mime_type, aUrl);
			}
		});

	}
};


AppLoader.prototype.loadVideoFromFile = function(file, mime_type, aUrl, external_url, name, callback) {
	// load video module, except on ARM processor (raspberry pi)
	if (process.arch !== 'arm') {
		var _this = this;
		var video = new Videodemuxer();
		video.on('metadata', function(data) {
			var metadata = {title: "Video Player", version: "2.0.0", description: "Video player for SAGE2",
							author: "SAGE2", license: "SAGE2-Software-License", keywords: ["video", "movie", "player"]};
			var exif = assets.getExifData(file);

			var stretch = data.display_aspect_ratio / (data.width / data.height);
			var native_width  = data.width * stretch;
			var native_height = data.height;

			var appInstance = {
				id: null,
				title: exif ? exif.FileName : name,
				application: "movie_player",
				icon: exif ? exif.SAGE2thumbnail : null,
				type: mime_type,
				url: external_url,
				data: {
					width: data.width,
					height: data.height,
					colorspace: "YUV420p",
					video_url: external_url,
					video_type: mime_type,
					audio_url: external_url,
					audio_type: mime_type,
					paused: true,
					frame: 0,
					numframes: data.num_frames,
					framerate: data.frame_rate,
					display_aspect_ratio: data.display_aspect_ratio,
					muted: false,
					looped: false,
					playAfterSeek: false
				},
				resrc: null,
				left:  _this.titleBarHeight,
				top:   1.5 * _this.titleBarHeight,
				width:  data.width,
				height: data.height,
				native_width:    native_width,
				native_height:   native_height,
				previous_left:   null,
				previous_top:    null,
				previous_width:  null,
				previous_height: null,
				maximized:       false,
				aspect:          native_width / native_height,
				animation:       false,
				metadata:        metadata,
				date:            new Date()
			};
			_this.scaleAppToFitDisplay(appInstance);
			callback(appInstance, video);
		});
		video.load(file, {decodeFirstFrame: true});
	}
};


AppLoader.prototype.loadPdfFromFile = function(file, mime_type, aUrl, external_url, name, callback) {
	// Assume default to Letter size
	var page_width  = 612;
	var page_height = 792;

	var aspectRatio = page_width / page_height;

	var metadata         = {};
	metadata.title       = "PDF Viewer";
	metadata.version     = "1.0.0";
	metadata.description = "PDF viewer for SAGE2";
	metadata.author      = "SAGE2";
	metadata.license     = "SAGE2-Software-License";
	metadata.keywords    = ["pdf", "document", "viewer"];

	var exif = assets.getExifData(file);

	var appInstance = {
		id: null,
		title: exif ? exif.FileName : name,
		application: "pdf_viewer",
		icon: exif ? exif.SAGE2thumbnail : null,
		type: mime_type,
		url: external_url,
		data: {
			doc_url: external_url,
			page: 1,
			numPagesShown: 1
		},
		resrc:  null,
		left:   this.titleBarHeight,
		top:    1.5 * this.titleBarHeight,
		width:  page_width,
		height: page_height,
		native_width:    page_width,
		native_height:   page_height,
		previous_left:   null,
		previous_top:    null,
		previous_width:  null,
		previous_height: null,
		maximized: false,
		aspect:    aspectRatio,
		animation: false,
		metadata: metadata,
		sticky: false,
		annotation:true,
		date:      new Date()
	};
	this.scaleAppToFitDisplay(appInstance);
	callback(appInstance);
};

AppLoader.prototype.loadAppFromFileFromRegistry = function(file, mime_type, aUrl, external_url, name, callback) {
	// Find the app!!
	var appName = registry.getDefaultApp(file);
	var localPath = getSAGE2Path(appName);
	var instructionsFile = path.join(localPath, "instructions.json");

	var _this = this;
	fs.readFile(instructionsFile, 'utf8', function(err, json_str) {
		if (err) {
			throw err;
		}

		var appUrl = getSAGE2URL(localPath);
		var app_external_url = _this.hostOrigin + sageutils.encodeReservedURL(appUrl);

		var appInstance = _this.readInstructionsFile(json_str, localPath, mime_type, app_external_url);
		appInstance.data.file = assets.getURL(file);
		callback(appInstance);
	});
};


AppLoader.prototype.loadAppFromFile = function(file, mime_type, aUrl, external_url, name, callback) {
	var _this = this;
	var zipFolder = file;

	var instructionsFile = path.join(zipFolder, "instructions.json");
	fs.readFile(instructionsFile, 'utf8', function(err, json_str) {
		if (err) {
			throw err;
		}

		var appInstance = _this.readInstructionsFile(json_str, zipFolder, mime_type, external_url);
		_this.scaleAppToFitDisplay(appInstance);
		callback(appInstance);
	});
};

AppLoader.prototype.loadZipAppFromFile = function(file, mime_type, aUrl, external_url, name, callback) {
	var _this = this;
	var zipFolder = path.join(path.dirname(file), name);

	var unzipper = new Unzip(file);
	unzipper.on('extract', function(log) {
		// read instructions for how to handle
		var instuctionsFile = path.join(zipFolder, "instructions.json");
		fs.readFile(instuctionsFile, 'utf8', function(err1, json_str) {
			if (err1) {
				throw err1;
			}

			assets.exifAsync([zipFolder], function(err2) {
				if (err2) {
					throw err2;
				}

				var appInstance = _this.readInstructionsFile(json_str, zipFolder, mime_type, external_url);
				_this.scaleAppToFitDisplay(appInstance);
				callback(appInstance);
			});
		});

		// delete original zip file
		fs.unlink(file, function(err) {
			if (err) {
				throw err;
			}
		});
	});
	unzipper.extract({
		path: path.dirname(file),
		filter: function(extractedFile) {
			if (extractedFile.type === "SymbolicLink") {
				return false;
			}
			if (extractedFile.filename === "__MACOSX") {
				return false;
			}
			if (extractedFile.filename.substring(0, 1) === ".") {
				return false;
			}
			if (extractedFile.parent.length >= 8 && extractedFile.parent.substring(0, 8) === "__MACOSX") {
				return false;
			}

			return true;
		}
	});
};

AppLoader.prototype.createMediaStream = function(source, type, encoding, name, color, width, height, callback) {
	var aspectRatio = width / height;

	var metadata         = {};
	metadata.title       = "Stream Player";
	metadata.version     = "1.0.0";
	metadata.description = "Stream player for SAGE2";
	metadata.author      = "SAGE2";
	metadata.license     = "SAGE2-Software-License";
	metadata.keywords    = ["stream", "network", "player"];

	var appInstance = {
		id: null,
		title: name,
		color: color,
		application: "media_stream",
		type: "application/stream",
		url: null,
		data: {
			src: source,
			type: type,
			encoding: encoding
		},
		resrc: null,
		left: this.titleBarHeight,
		top: 1.5 * this.titleBarHeight,
		width: width,
		height: height,
		native_width: width,
		native_height: height,
		previous_left: null,
		previous_top: null,
		previous_width: null,
		previous_height: null,
		maximized: false,
		aspect: aspectRatio,
		animation: false,
		sticky: false,
		metadata: metadata,
		date: new Date()
	};
	this.scaleAppToFitDisplay(appInstance);
	callback(appInstance);
};


AppLoader.prototype.createMediaBlockStream = function(name, color, colorspace, width, height, callback) {
	var aspectRatio = width / height;

	var metadata         = {};
	metadata.title       = "Stream Player";
	metadata.version     = "1.0.0";
	metadata.description = "Stream player for SAGE2";
	metadata.author      = "SAGE2";
	metadata.license     = "SAGE2-Software-License";
	metadata.keywords    = ["stream", "network", "player"];

	var appInstance = {
		id: null,
		title: name,
		color: color,
		application: "media_block_stream",
		type: "application/stream",
		url: null,
		data: {
			colorspace: colorspace || "YUV420p",
			width: width,
			height: height
		},
		resrc: null,
		left: this.titleBarHeight,
		top: 1.5 * this.titleBarHeight,
		width: width,
		height: height,
		native_width: width,
		native_height: height,
		previous_left: null,
		previous_top: null,
		previous_width: null,
		previous_height: null,
		maximized: false,
		aspect: aspectRatio,
		animation: false,
		sticky: false,
		metadata: metadata,
		date: new Date()
	};
	this.scaleAppToFitDisplay(appInstance);
	callback(appInstance);
};

AppLoader.prototype.loadApplicationFromRemoteServer = function(application, callback) {
	this.loadApplication({location: "remote", application: application}, callback);
};

AppLoader.prototype.loadFileFromWebURL = function(file, callback) {
	// XXX - Will this work with our custom apps?
	var mime_type = file.type;
	var filename = decodeURI(file.url.substring(file.url.lastIndexOf("/") + 1));

	this.loadApplication({location: "url", url: file.url, type: mime_type, name: filename, strictSSL: false}, callback);

};

function getSAGE2Path(getName) {
	// pathname: result of the search
	var pathname = null;
	// walk through the list of folders
	for (var f in global.mediaFolders) {
		// Get the folder object
		var folder = global.mediaFolders[f];
		// Look for the folder url in the request
		var pubdir = getName.split(folder.url);
		if (pubdir.length === 2) {
			// convert the URL into a path
			var suburl = path.join('.', pubdir[1]);
			pathname   = url.resolve(folder.path, suburl);
			pathname   = decodeURIComponent(pathname);
			break;
		}
	}
	// if everything fails, look in the default public folder
	if (!pathname) {
		pathname = getName;
	}
	return pathname;
}

function getSAGE2URL(getName) {
	var filename = path.resolve(getName);
	// Calculate a SAGE2 URL based on the full pathname
	var sage2URL = "";
	for (var f in global.mediaFolders) {
		var folder = global.mediaFolders[f];
		var up;
		up = path.resolve(folder.path);
		var pubdir = filename.split(up);
		if (pubdir.length === 2) {
			sage2URL = sageutils.encodeReservedURL(folder.url + pubdir[1]);
			return sage2URL;
		}
	}
	return sage2URL;
}


AppLoader.prototype.loadFileFromLocalStorage = function(file, callback) {
<<<<<<< HEAD
	var dir = registry.getDirectory(file.filename);
	var url = "uploads/"+dir+"/"+file.filename;
	var external_url = this.hostOrigin + encodeReservedURL(url);
	var localPath = path.join(this.publicDir, "uploads", dir, file.filename);
	var mime_type = mime.lookup(localPath);
	
	this.loadApplication({location: "file", path: localPath, url: url, external_url: external_url, type: mime_type, name: file.filename, compressed: false}, function(appInstance, handle) {
=======
	var localPath = getSAGE2Path(file.filename);
	var mime_type = mime.lookup(file.filename);
	var a_url     = assets.getURL(localPath);
	if (typeof a_url !== "string") {
		console.log("AppLoader>	Cannot load app for file:", file);
		return;
	}
	var external_url = url.resolve(this.hostOrigin, a_url);

	this.loadApplication({location: "file", path: localPath, url: a_url, external_url: external_url,
			type: mime_type, name: file.filename, compressed: false}, function(appInstance, handle) {
>>>>>>> 8cfc9053
		callback(appInstance, handle);
	});
};

AppLoader.prototype.manageAndLoadUploadedFile = function(file, callback) {
	// Check if there is a matching application
	var app = registry.getDefaultApp(file.name);
	if (app === undefined || app === "") {
		callback(null); return;
	}
	var mime_type = mime.lookup(file.name);
	var dir = registry.getDirectory(file.name);
	if (!sageutils.folderExists(path.join(this.publicDir, dir))) {
		fs.mkdirSync(path.join(this.publicDir, dir));
	}

	// Use the defautl folder plus type as destination:
	//    SAGE2_Media/pdf/ for instance
	var localPath   = path.join(this.publicDir, dir, file.name);

	// Filename exists, then add date
	if (sageutils.fileExists(localPath)) {
		// Add the date to filename
		var filen  = file.name;
		var splits = filen.split('.');
		var extension   = splits.pop();
		var newfilename = splits.join('_') + "_" + Date.now() + '.' + extension;
		localPath  = path.join(this.publicDir, dir, newfilename);
	}

	var _this = this;

	mv(file.path, localPath, function(err1) {
		if (err1) {
			throw err1;
		}
		if (app === "custom_app" && mime_type === "application/zip") {
			// Compressed ZIP file, load directly
			_this.loadApplication({location: "file", path: localPath, url: "", external_url: "",
					type: mime_type, name: file.name, compressed: true}, function(appInstance, handle) {
				callback(appInstance, handle);
			});
		} else {
			// try to process all the files with exiftool
			exiftool.file(localPath, function(err2, data) {
				if (err2) {
					console.log("internal error", err2);
				} else {
					assets.addFile(data.SourceFile, data, function() {
						// get a valid URL for it
						var aUrl = assets.getURL(data.SourceFile);
						// calculate a complete URL with hostname
						var external_url = url.resolve(_this.hostOrigin, aUrl);

						_this.loadApplication({location: "file", path: localPath, url: aUrl, external_url: external_url,
								type: mime_type, name: file.name, compressed: true}, function(appInstance, handle) {
							callback(appInstance, handle);
						});
					});
				}
			});
		}
	});
};
AppLoader.prototype.createNewNoteFromText = function(data, callback) {
	var url = "uploads/"+data.dir+"/"+data.fileName;
	var external_url = this.hostOrigin + encodeReservedURL(url);

	// Assume default to Letter size
	var page_width  = 300;
	var page_height = 300;

	var aspectRatio = page_width/page_height;

	var metadata         = {};
	metadata.title       = "Sticky Note";
	metadata.version     = "1.0.0";
	metadata.description = "Note taking tool for SAGE2";
	metadata.author      = "SAGE2";
	metadata.license     = "SAGE2-Software-License";
	metadata.keywords    = ["text", "document", "editor"];

	//var exif = assets.getExifData(file);

	var appInstance = {
		id: null,
		title: data.fileName? data.fileName : "Sticky Note",
		application: "sticky_note",
		icon: null,//exif ? exif.SAGE2thumbnail : null,
		type: "application",
		url: external_url,
		data: {
			owner:data.user,
			createdOn: data.createdOn,
			buffer: data.text,
			caretPos: data.text.length,
			bufferEmpty: (data.text.length === 0),
			fontSize: "32px",
			fileName: data.fileName? data.fileName : "Sticky Note"
		},
		resrc:  null,
		left:   this.titleBarHeight,
		top:    1.5 * this.titleBarHeight,
		width:  page_width,
		height: page_height,
		native_width:    page_width,
		native_height:   page_height,
		previous_left:   null,
		previous_top:    null,
		previous_width:  null,
		previous_height: null,
		maximized: false,
		aspect:    aspectRatio,
		animation: false,
		metadata: metadata,
		sticky: true,
		annotation:false,
		date:      new Date()
	};
	this.scaleAppToFitDisplay(appInstance);
	callback(appInstance, null);
};
AppLoader.prototype.loadApplication = function(appData, callback) {
	var app, dir;
	if (appData.location === "file") {
		app = registry.getDefaultAppFromMime(appData.type);
		dir = registry.getDirectory(appData.type);

		if (app === "image_viewer") {
			this.loadImageFromFile(appData.path, appData.type, appData.url, appData.external_url, appData.name,
					function(appInstance) {
				callback(appInstance, null);
			});
		} else if (app === "movie_player") {
			this.loadVideoFromFile(appData.path, appData.type, appData.url, appData.external_url, appData.name,
					function(appInstance, handle) {
				callback(appInstance, handle);
			});
		} else if (app === "pdf_viewer") {
			this.loadPdfFromFile(appData.path, appData.type, appData.url, appData.external_url, appData.name,
					function(appInstance) {
				callback(appInstance, null);
			});
		} else if (app === "custom_app") {
			if (appData.compressed === true) {
				var name = path.basename(appData.name, path.extname(appData.name));
				var futurePath = this.publicDir + dir + "/" + name;
				var localPath = getSAGE2Path(futurePath);
				var aUrl = getSAGE2URL(localPath);
				var external_url = this.hostOrigin + sageutils.encodeReservedURL(aUrl);

				this.loadZipAppFromFile(appData.path, appData.type, aUrl, external_url, name,
						function(appInstance) {
					callback(appInstance, null);
				});
			} else {
				this.loadAppFromFile(appData.path, appData.type, appData.url, appData.external_url, appData.name,
						function(appInstance) {
					callback(appInstance, null);
				});
			}
		} else {
			this.loadAppFromFileFromRegistry(appData.path, appData.type, appData.url, appData.external_url, appData.name,
					function(appInstance) {
				callback(appInstance);
			});
		}
	} else if (appData.location === "url") {
		app = registry.getDefaultAppFromMime(appData.type);

		if (app === "image_viewer") {
			this.loadImageFromURL(appData.url, appData.type, appData.name, appData.strictSSL, function(appInstance) {
				callback(appInstance, null);
			});
		} else if (app === "movie_player") {
			if (appData.type === "video/youtube") {
				this.loadYoutubeFromURL(appData.url, function(appInstance, handle) {
					callback(appInstance, handle);
				});
			} else {
				// Fixed size since cant process exif on URL yet
				this.loadVideoFromURL(appData.url, appData.type, appData.url, appData.name, function(appInstance, handle) {
					callback(appInstance, handle);
				});
			}
		} else if (app === "pdf_viewer") {
			this.loadPdfFromURL(appData.url, appData.type, appData.name, appData.strictSSL, function(appInstance) {
				callback(appInstance, null);
			});
		}
	} else if (appData.location === "remote") {
		if (appData.application.application === "movie_player") {
			if (appData.application.type === "video/youtube") {
				this.loadYoutubeFromURL(appData.application.url, callback);
			} else {
				this.loadVideoFromURL(appData.application.url, appData.application.type,
						appData.application.url, appData.application.title, callback);
			}
		} else {
			var anInstance = {
				id: appData.application.id,
				title: appData.application.title,
				application: appData.application.application,
				type: appData.application.type,
				url: appData.application.url,
				data: appData.application.data,
				resrc: appData.application.resrc,
				left: this.titleBarHeight,
				top: 1.5 * this.titleBarHeight,
				width: appData.application.native_width,
				height: appData.application.native_height,
				native_width: appData.application.native_width,
				native_height: appData.application.native_height,
				previous_left: null,
				previous_top: null,
				previous_width: null,
				previous_height: null,
				maximized: false,
				aspect: appData.application.aspect,
				animation: appData.application.animation,
				metadata: appData.application.metadata,
				sticky: appData.application.sticky,
				plugin: appData.application.plugin,
				file: appData.application.file,
				sage2URL: appData.application.sage2URL,
				date: new Date()
			};
			if (appData.application.application === "pdf_viewer") {
				anInstance.data.doc_url = anInstance.url;
			}

			this.scaleAppToFitDisplay(anInstance);
			callback(anInstance, null);
		}
	}
};

AppLoader.prototype.readInstructionsFile = function(json_str, file, mime_type, external_url) {
	var instructions = JSON.parse(json_str);
	var appName = instructions.main_script.substring(0, instructions.main_script.lastIndexOf('.'));
	var aspectRatio = instructions.width / instructions.height;

	var resizeMode = "proportional";
	if (instructions.resize !== undefined && instructions.resize !== null && instructions.resize !== "") {
		resizeMode = instructions.resize;
	}

	var exif  = assets.getExifData(file);
	var s2url = assets.getURL(file);

	return {
		id: null,
		title: exif.metadata.title,
		application: appName,
		icon: exif ? exif.SAGE2thumbnail : null,
		type: mime_type,
		url: external_url,
		data: instructions.load,
		resrc: instructions.dependencies,
		left: this.titleBarHeight,
		top: 1.5 * this.titleBarHeight,
		width: instructions.width,
		height: instructions.height,
		native_width: instructions.width,
		native_height: instructions.height,
		previous_left: null,
		previous_top: null,
		previous_width: null,
		previous_height: null,
		maximized: false,
		aspect: aspectRatio,
		animation: instructions.animation,
		metadata: exif.metadata,
		resizeMode: resizeMode,
		sticky: instructions.sticky,
		plugin: instructions.plugin,
		file: file,
		sage2URL: s2url,
		date: new Date()
	};
};


module.exports = AppLoader;<|MERGE_RESOLUTION|>--- conflicted
+++ resolved
@@ -712,15 +712,6 @@
 
 
 AppLoader.prototype.loadFileFromLocalStorage = function(file, callback) {
-<<<<<<< HEAD
-	var dir = registry.getDirectory(file.filename);
-	var url = "uploads/"+dir+"/"+file.filename;
-	var external_url = this.hostOrigin + encodeReservedURL(url);
-	var localPath = path.join(this.publicDir, "uploads", dir, file.filename);
-	var mime_type = mime.lookup(localPath);
-	
-	this.loadApplication({location: "file", path: localPath, url: url, external_url: external_url, type: mime_type, name: file.filename, compressed: false}, function(appInstance, handle) {
-=======
 	var localPath = getSAGE2Path(file.filename);
 	var mime_type = mime.lookup(file.filename);
 	var a_url     = assets.getURL(localPath);
@@ -732,7 +723,6 @@
 
 	this.loadApplication({location: "file", path: localPath, url: a_url, external_url: external_url,
 			type: mime_type, name: file.filename, compressed: false}, function(appInstance, handle) {
->>>>>>> 8cfc9053
 		callback(appInstance, handle);
 	});
 };
@@ -799,7 +789,7 @@
 };
 AppLoader.prototype.createNewNoteFromText = function(data, callback) {
 	var url = "uploads/"+data.dir+"/"+data.fileName;
-	var external_url = this.hostOrigin + encodeReservedURL(url);
+	var external_url = this.hostOrigin + sageutils.encodeReservedURL(url);
 
 	// Assume default to Letter size
 	var page_width  = 300;
@@ -831,7 +821,8 @@
 			caretPos: data.text.length,
 			bufferEmpty: (data.text.length === 0),
 			fontSize: "32px",
-			fileName: data.fileName? data.fileName : "Sticky Note"
+			fileName: data.fileName? data.fileName : "Sticky Note",
+			noteColor: data.color
 		},
 		resrc:  null,
 		left:   this.titleBarHeight,
