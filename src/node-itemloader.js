--- conflicted
+++ resolved
@@ -394,14 +394,14 @@
 					framerate: data.frame_rate,
 					display_aspect_ratio: data.display_aspect_ratio,
 					muted: false,
-					looped: false
+					looped: false,
+					playAfterSeek: false
 				},
 				resrc: null,
 				left:  _this.titleBarHeight,
 				top:   1.5 * _this.titleBarHeight,
 				width:  data.width,
 				height: data.height,
-<<<<<<< HEAD
 				native_width:    native_width,
 				native_height:   native_height,
 				previous_left:   null,
@@ -419,43 +419,6 @@
 		});
 		video.load(file, {decodeFirstFrame: true});
 	}
-=======
-				colorspace: "YUV420p",
-				video_url: external_url,
-				video_type: mime_type,
-				audio_url: external_url,
-				audio_type: mime_type,
-				paused: true,
-				frame: 0,
-				numframes: data.num_frames,
-				framerate: data.frame_rate,
-				display_aspect_ratio: data.display_aspect_ratio,
-				muted: false,
-				looped: false,
-				playAfterSeek: false
-			},
-			resrc: null,
-			left:  _this.titleBarHeight,
-			top:   1.5 * _this.titleBarHeight,
-			width:  data.width,
-			height: data.height,
-			native_width:    native_width,
-			native_height:   native_height,
-			previous_left:   null,
-			previous_top:    null,
-			previous_width:  null,
-			previous_height: null,
-			maximized:       false,
-			aspect:          native_width / native_height,
-			animation:       false,
-			metadata:        metadata,
-			date:            new Date()
-		};
-		_this.scaleAppToFitDisplay(appInstance);
-		callback(appInstance, video);
-	});
-	video.load(file, {decodeFirstFrame: true});
->>>>>>> 741a1222
 };
 
 
