// SAGE2 is available for use under the SAGE2 Software License
//
// University of Illinois at Chicago's Electronic Visualization Laboratory (EVL)
// and University of Hawai'i at Manoa's Laboratory for Advanced Visualization and
// Applications (LAVA)
//
// See full text, terms and conditions in the LICENSE.txt included file
//
// Copyright (c) 2014

/**
 * @module itemLoader
 */


var fs        = require('fs');
var path      = require('path');
var url       = require('url');

var unzip     = require('decompress-zip');
var gm        = require('gm');
var mime      = require('mime');
var request   = require('request');
var ytdl      = require('ytdl-core');

<<<<<<< HEAD
var exiftool  = require('../src/node-exiftool');      // gets exif tags for images
var assets    = require('../src/node-assets');        // asset management
var sageutils = require('../src/node-utils');         // provides utility functions
=======
var exiftool  = require('../src/node-exiftool');        // gets exif tags for images
var assets    = require('../src/node-assets');          // asset management
var registry  = require('../src/node-registry');  // Registry Manager
>>>>>>> f15647ca

var imageMagick;
mime.default_type = "application/custom";

//////////////////////////////////////////////////////////////////////////////////////////


function encodeReservedURL(url) {
	return encodeURI(url).replace(/\$/g, "%24").replace(/\&/g, "%26").replace(/\+/g, "%2B").replace(/\,/g, "%2C").replace(/\:/g, "%3A").replace(/\;/g, "%3B").replace(/\=/g, "%3D").replace(/\?/g, "%3F").replace(/\@/g, "%40");
}

//////////////////////////////////////////////////////////////////////////////////////////
function appLoader(publicDir, hostOrigin, config, imConstraints) {
	this.publicDir      = publicDir;
	this.hostOrigin     = hostOrigin;
	this.configuration  = config;
	this.displayWidth   = config.totalWidth;
	this.displayHeight  = config.totalHeight;
	this.titleBarHeight = (config.ui.auto_hide_ui===true) ? 0 : config.ui.titleBarHeight;

	imageMagick = gm.subClass(imConstraints);
}

//////////////////////////////////////////////////////////////////////////////////////////


appLoader.prototype.scaleAppToFitDisplay = function(appInstance) {
	var wallRatio   = this.displayWidth / (this.displayHeight-this.titleBarHeight);
	var iWidth      = appInstance.native_width;
	var iHeight     = appInstance.native_height;
	var aspectRatio = iWidth / iHeight;
	// Image wider than wall
	if(iWidth > (this.displayWidth - (2*this.titleBarHeight)) && appInstance.aspect >= wallRatio) {
		// Image wider than wall
		iWidth  = this.displayWidth - (2*this.titleBarHeight);
		iHeight = iWidth / appInstance.aspect;
	}
	// Image taller than wall
	else if(iHeight > (this.displayHeight - (3*this.titleBarHeight)) && appInstance.aspect < wallRatio) {
		// Wall wider than image
		iHeight = this.displayHeight - (3*this.titleBarHeight);
		iWidth  = iHeight*appInstance.aspect;
	}

	// Check against min dimensions
	if(iWidth < this.configuration.ui.minWindowWidth){
		iWidth  = this.configuration.ui.minWindowWidth;
		iHeight = iWidth / aspectRatio;
	}
	if(iWidth > this.configuration.ui.maxWindowWidth){
		iWidth  = this.configuration.ui.maxWindowWidth;
		iHeight = iWidth / aspectRatio;
	}
	if(iHeight < this.configuration.ui.minWindowHeight){
		iHeight = this.configuration.ui.minWindowHeight;
		iWidth  = iHeight * aspectRatio;
	}
	if(iHeight > this.configuration.ui.maxWindowHeight){
		iHeight = this.configuration.ui.maxWindowHeight;
		iWidth  = iHeight * aspectRatio;
	}

	appInstance.width  = iWidth;
	appInstance.height = iHeight;
};

appLoader.prototype.loadImageFromURL = function(url, mime_type, name, strictSSL, callback) {
	var _this = this;
	request({url: url, encoding: null, strictSSL: strictSSL}, function(err, response, body) {
		if(err) throw err;

		var result = exiftool.buffer(body, function(err, info) {
			if (err) {
				console.log("Error processing image:", url, mime_type, name, result.err);
			}
			else
				if (info.ImageWidth && info.ImageHeight) {
					_this.loadImageFromDataBuffer(body, info.ImageWidth, info.ImageHeight, mime_type, url, url, name, info,
						function(appInstance) {
							_this.scaleAppToFitDisplay(appInstance);
							callback(appInstance);
						}
					);
				} else {
					console.log("File not recognized:", file, mime_type, url);
				}
		});
	});
};

appLoader.prototype.loadYoutubeFromURL = function(url, callback) {
	var _this = this;

	ytdl.getInfo(url, function(err, info){
		if(err) throw err;

		var mp4 = {index: -1, resolution: 0};
		for(var i=0; i<info.formats.length; i++){
			if(info.formats[i].container == "mp4" && info.formats[i].resolution !== null && info.formats[i].profile != "3d"){
				var res = parseInt(info.formats[i].resolution.substring(0, info.formats[i].resolution.length-1));
				if(res > mp4.resolution){
					mp4.index = i;
					mp4.resolution = res;
				}
			}
		}
		var name = info.title;
		var aspectRatio = 16/9;
		var resolutionY = mp4.resolution;
		var resolutionX = resolutionY * aspectRatio;

		_this.loadVideoFromURL(url, "video/youtube", info.formats[mp4.index].url, name, resolutionX, resolutionY,
			function(appInstance) {
				_this.scaleAppToFitDisplay(appInstance);
				callback(appInstance);
		});
	});
};

appLoader.prototype.loadVideoFromURL = function(url, mime_type, source, name, vw, vh, callback) {
	var aspectRatio = vw / vh;

	var metadata         = {};
	metadata.title       = "Video Player";
	metadata.version     = "1.0.0";
	metadata.description = "Video player for SAGE2";
	metadata.author      = "SAGE2";
	metadata.license     = "SAGE2-Software-License";
	metadata.keywords    = ["video", "movie", "player"];

	var appInstance = {
		id: null,
		title: name,
		application: "movie_player",
		type: mime_type,
		url: url,
		data: {
			src: source,
			type: 'video/mp4',
			play: false,
			time: 0.0
		},
		resrc: null,
		left: this.titleBarHeight,
		top: 1.5*this.titleBarHeight,
		width: vw,
		height: vh,
		native_width: vw,
		native_height: vh,
		previous_left: null,
		previous_top: null,
		previous_width: null,
		previous_height: null,
		maximized: false,
		aspect: aspectRatio,
		animation: false,
		metadata: metadata,
		sticky: false,
		date: new Date()
	};
	this.scaleAppToFitDisplay(appInstance);
	callback(appInstance);
};


appLoader.prototype.loadPdfFromURL = function(url, mime_type, name, strictSSL, callback) {
	var local_url = path.join("uploads", "pdfs", name);
	var localPath = path.join(this.publicDir, local_url);
	var _this = this;

	var tmp = fs.createWriteStream(localPath);
	tmp.on('error', function(err) {
		if(err) throw err;
	});
	tmp.on('close', function() {
		//loadPDF
		_this.loadPdfFromFile(localPath, mime_type, local_url, url, name, function(appInstance) {
			callback(appInstance);
		});
	});
	request({url: url, strictSSL: strictSSL}).pipe(tmp);
};


appLoader.prototype.loadImageFromDataBuffer = function(buffer, width, height, mime_type, url, external_url, name, exif_data, callback) {

	var source = buffer.toString("base64");
	var aspectRatio = width / height;

	var metadata         = {};
	metadata.title       = "Image Viewer";
	metadata.version     = "1.0.0";
	metadata.description = "Image viewer for SAGE2";
	metadata.author      = "SAGE2";
	metadata.license     = "SAGE2-Software-License";
	metadata.keywords    = ["image", "picture", "viewer"];

	var appInstance = {
		id: null,
		title: name,
		application: "image_viewer",
		icon: exif_data.SAGE2thumbnail,
		type: mime_type,
		url: external_url,
		data: {
			src: source,
			type: mime_type,
			exif: exif_data
		},
		resrc: null,
		left: this.titleBarHeight,
		top: 1.5*this.titleBarHeight,
		width: width,
		height: height,
		native_width: width,
		native_height: height,
		previous_left: null,
		previous_top: null,
		previous_width: null,
		previous_height: null,
		maximized: false,
		aspect: aspectRatio,
		animation: false,
		metadata: metadata,
		sticky: false,
		date: new Date()
	};
	this.scaleAppToFitDisplay(appInstance);
	callback(appInstance);
};

appLoader.prototype.loadImageFromFile = function(file, mime_type, url, external_url, name, callback) {
	var _this = this;

	if(mime_type === "image/jpeg" || mime_type === "image/png" || mime_type === "image/webp"){
		fs.readFile(file, function (err, data) {
			if(err) {
				console.log("Error> opening file", file);
				return; // throw err;
			}

			// Query the exif data
			var dims = assets.getDimensions(file);
			var exif = assets.getExifData(file);

			if (dims) {
				_this.loadImageFromDataBuffer(data, dims.width, dims.height, mime_type, url, external_url, name, exif, function(appInstance) {
					callback(appInstance);
				});
			} else {
				console.log("File not recognized:", file, mime_type, url);
			}
		});
	}
	// SVG file
	else if (mime_type === "image/svg+xml") {
		fs.readFile(file, function (err, data) {
			if(err) {
				console.log("Error> opening file", file);
				return; // throw err;
			}

			// Query the exif data
			var box  = assets.getTag(file, "ViewBox").split(' ');
			var dims = {width:parseInt(box[2]), height:parseInt(box[3])};
			var exif = assets.getExifData(file);

			if (dims) {
				_this.loadImageFromDataBuffer(data, dims.width, dims.height, mime_type, url, external_url, name, exif, function(appInstance) {
					callback(appInstance);
				});
			} else {
				console.log("File not recognized:", file, mime_type, url);
			}
		});
	}
	else{
		imageMagick(file+"[0]").noProfile().bitdepth(8).flatten().setFormat("PNG").toBuffer(function (err, buffer) {
			if(err) {
				console.log("Error> processing image file", file);
				return; // throw err;
			}

			// imageMagick(buffer).size(function (err, size) {
			// 	if(err) {
			// 		console.log("Error> getting buffer size for file", file);
			// 		return; // throw err;
			// 	}
			// 	_this.loadImageFromDataBuffer(buffer, size.width, size.height, "image/png", url, external_url, name, function(appInstance) {
			// 		callback(appInstance);
			// 	});
			// });

			// Query the exif data
			var dims = assets.getDimensions(file);
			var exif = assets.getExifData(file);

			if (dims) {
				_this.loadImageFromDataBuffer(buffer, dims.width, dims.height, "image/png", url, external_url, name, exif, function(appInstance) {
					callback(appInstance);
				});
			} else {
				console.log("File not recognized:", file, mime_type, url);
			}
		});

	}
};


appLoader.prototype.loadVideoFromFile = function(file, mime_type, url, external_url, name, callback) {
	// Query the exif data
	var dims = assets.getDimensions(file);
	var mime = assets.getMimeType(file);

	if (mime === 'video/quicktime' && mime_type === 'video/mp4')
		mime = 'video/mp4';

	if (dims && mime) {
		if (mime === "video/mp4" || mime === "video/webm" || mime === "video/x-m4v" ) {
			var metadata         = {};
			metadata.title       = "Video Player";
			metadata.version     = "1.0.0";
			metadata.description = "Video player for SAGE2";
			metadata.author      = "SAGE2";
			metadata.license     = "SAGE2-Software-License";
			metadata.keywords    = ["video", "movie", "player"];

			var exif = assets.getExifData(file);

			var appInstance = {
				id: null,
				title: name,
				application: "movie_player",
				icon: exif.SAGE2thumbnail,
				type: mime_type,
				url: external_url,
				data: {
					src: external_url,
					type: mime,
					play: false,
					time: 0.0
				},
				resrc: null,
				left:  this.titleBarHeight,
				top:   1.5 * this.titleBarHeight,
				width:  dims.width,
				height: dims.height,
				native_width:    dims.width,
				native_height:   dims.height,
				previous_left:   null,
				previous_top:    null,
				previous_width:  null,
				previous_height: null,
				maximized:       false,
				aspect:          dims.width / dims.height,
				animation:       false,
				metadata:        metadata,
				sticky: 		 false,
				date:            new Date()
			};
			this.scaleAppToFitDisplay(appInstance);
			callback(appInstance);
			return;
		}
	}
};


appLoader.prototype.loadPdfFromFile = function(file, mime_type, url, external_url, name, callback) {
	// Assume default to Letter size
	var page_width  = 612;
	var page_height = 792;

	var aspectRatio = page_width/page_height;

	var metadata         = {};
	metadata.title       = "PDF Viewer";
	metadata.version     = "1.0.0";
	metadata.description = "PDF viewer for SAGE2";
	metadata.author      = "SAGE2";
	metadata.license     = "SAGE2-Software-License";
	metadata.keywords    = ["pdf", "document", "viewer"];

	var exif = assets.getExifData(file);

	var appInstance = {
		id: null,
		title: name,
		application: "pdf_viewer",
		icon: exif.SAGE2thumbnail,
		type: mime_type,
		url: external_url,
		data: {
			src: external_url,
			page: 1,
			numPagesShown: 1
		},
		resrc:  null,
		left:   this.titleBarHeight,
		top:    1.5 * this.titleBarHeight,
		width:  page_width,
		height: page_height,
		native_width:    page_width,
		native_height:   page_height,
		previous_left:   null,
		previous_top:    null,
		previous_width:  null,
		previous_height: null,
		maximized: false,
		aspect:    aspectRatio,
		animation: false,
		metadata: metadata,
		sticky: false,
		date:      new Date()
	};
	this.scaleAppToFitDisplay(appInstance);
	callback(appInstance);
};

appLoader.prototype.loadAppFromFile = function(file, mime_type, url, external_url, name, callback) {
	var _this = this;
	var zipFolder = file;

	var instuctionsFile = path.join(zipFolder, "instructions.json");
	fs.readFile(instuctionsFile, 'utf8', function(err, json_str) {
		if(err) throw err;

		var instructions = JSON.parse(json_str);
		var appName = instructions.main_script.substring(0, instructions.main_script.lastIndexOf('.'));
		var aspectRatio = instructions.width / instructions.height;

		var resizeMode = "proportional";
		if (instructions.resize !== undefined && instructions.resize !== null && instructions.resize !== "")
			resizeMode = instructions.resize;

		var exif = assets.getExifData(zipFolder);

		var appInstance = {
			id: null,
			title: exif.metadata.title,
			application: appName,
			icon: exif.SAGE2thumbnail,
			type: mime_type,
			url: external_url,
			data: instructions.load,
			resrc: instructions.dependencies,
			left: _this.titleBarHeight,
			top: 1.5*_this.titleBarHeight,
			width: instructions.width,
			height: instructions.height,
			native_width: instructions.width,
			native_height: instructions.height,
			previous_left: null,
			previous_top: null,
			previous_width: null,
			previous_height: null,
			maximized: false,
			aspect: aspectRatio,
			animation: instructions.animation,
			metadata: exif.metadata,
			resizeMode: resizeMode,
			sticky:instructions.sticky,
			date: new Date()
		};
		//_this.scaleAppToFitDisplay(appInstance);
		callback(appInstance);
	});
};

appLoader.prototype.loadZipAppFromFile = function(file, mime_type, url, external_url, name, callback) {
	var _this = this;
	var zipFolder = path.join(path.dirname(file), name);

	var unzipper = new unzip(file);
	unzipper.on('extract', function(log) {
		// read instructions for how to handle
		var instuctionsFile = path.join(zipFolder, "instructions.json");
		fs.readFile(instuctionsFile, 'utf8', function(err, json_str) {
			if(err) throw err;

			assets.exifAsync([zipFolder], function(err){
				if(err) throw err;

				var instructions = JSON.parse(json_str);
				var appName = instructions.main_script.substring(0, instructions.main_script.lastIndexOf('.'));
				var aspectRatio = instructions.width / instructions.height;

				var resizeMode = "proportional";
				if (instructions.resize !== undefined && instructions.resize !== null && instructions.resize !== "")
					resizeMode = instructions.resize;

				var exif = assets.getExifData(zipFolder);

				var appInstance = {
					id: null,
					title: exif.metadata.title,
					application: appName,
					icon: exif.SAGE2thumbnail,
					type: mime_type,
					url: external_url,
					data: instructions.load,
					resrc: instructions.dependencies,
					left: _this.titleBarHeight,
					top: 1.5*_this.titleBarHeight,
					width: instructions.width,
					height: instructions.height,
					native_width: instructions.width,
					native_height: instructions.height,
					previous_left: null,
					previous_top: null,
					previous_width: null,
					previous_height: null,
					maximized: false,
					aspect: aspectRatio,
					animation: instructions.animation,
					metadata: exif.metadata,
					resizeMode: resizeMode,
					sticky:instructions.sticky,
					date: new Date()
				};
				_this.scaleAppToFitDisplay(appInstance);
				callback(appInstance);
			});
		});

		// delete original zip file
		fs.unlink(file, function(err) {
			if(err) throw err;
		});
	});
	unzipper.extract({
		path: path.dirname(file),
		filter: function(extractedFile) {
			if(extractedFile.type === "SymbolicLink") return false;
			if(extractedFile.filename === "__MACOSX") return false;
			if(extractedFile.filename.substring(0,1) === ".") return false;
			if(extractedFile.parent.length >= 8 && extractedFile.parent.substring(0,8) === "__MACOSX") return false;

			return true;
		}
	});
};

appLoader.prototype.createMediaStream = function(source, type, encoding, name, color, width, height, callback) {
	var aspectRatio = width/height;

	var metadata         = {};
	metadata.title       = "Stream Player";
	metadata.version     = "1.0.0";
	metadata.description = "Stream player for SAGE2";
	metadata.author      = "SAGE2";
	metadata.license     = "SAGE2-Software-License";
	metadata.keywords    = ["stream", "network", "player"];

	var appInstance = {
		id: null,
		title: name,
		color: color,
		application: "media_stream",
		type: "application/stream",
		url: null,
		data: {
			src: source,
			type: type,
			encoding: encoding
		},
		resrc: null,
		left: this.titleBarHeight,
		top: 1.5*this.titleBarHeight,
		width: width,
		height: height,
		native_width: width,
		native_height: height,
		previous_left: null,
		previous_top: null,
		previous_width: null,
		previous_height: null,
		maximized: false,
		aspect: aspectRatio,
		animation: false,
		sticky:false,
		metadata: metadata,
		date: new Date()
	};
	this.scaleAppToFitDisplay(appInstance);
	callback(appInstance);
};

appLoader.prototype.loadApplicationFromRemoteServer = function(application, callback) {
	var _this = this;
	this.loadApplication({location: "remote", application: application}, function(appInstance) {
		// cannot use same video url source for youtube
		// must dynamically generate new one
		if(application.type === "video/youtube") {
			_this.loadYoutubeFromURL(application.url, function(youtubeApp) {
				appInstance.data.src = youtubeApp.data.src;
				callback(appInstance);
			});
		}
		else {
			callback(appInstance);
		}
	});
};

appLoader.prototype.loadFileFromWebURL = function(file, callback) {
	// XXX - Will this work with our custom apps?
    var mime_type = file.type;
	var filename = decodeURI(file.url.substring(file.url.lastIndexOf("/")+1));

	this.loadApplication({location: "url", url: file.url, type: mime_type, name: filename, strictSSL: false}, function(appInstance) {
		callback(appInstance);
	});
};

appLoader.prototype.loadFileFromLocalStorage = function(file, callback) {
	var app = file.application;
	var dir = registry.getDirectory(file.filename);

	var url = path.join("uploads", dir, file.filename);
	var external_url = this.hostOrigin + encodeReservedURL(url);
	var localPath = path.join(this.publicDir, url);
	var mime_type = mime.lookup(localPath);

	this.loadApplication({location: "file", path: localPath, url: url, external_url: external_url, type: mime_type, name: file.filename, compressed: false}, function(appInstance) {
		callback(appInstance);
	});
};

appLoader.prototype.manageAndLoadUploadedFile = function(file, callback) {
    var mime_type = mime.lookup(file.name);
	var app = registry.getDefaultApp(file.name);
	if (app === undefined || app === "") { callback(null); return; }

    var dir = registry.getDirectory(file.name);

	var _this = this;
    if (!fs.existsSync(path.join(this.publicDir, "uploads", dir))) {
        fs.mkdirSync(path.join(this.publicDir, "uploads", dir));
    }
	var url = path.join("uploads", dir, file.name);
	var external_url = this.hostOrigin + encodeReservedURL(url);
	var localPath = path.join(this.publicDir, url);

	// Filename exists, then add date
	if (sageutils.fileExists(localPath)) {
		// Add the date to filename
		var filen  = file.name;
		var splits = filen.split('.');
		var extension   = splits.pop();
		var newfilename = splits.join('_') + "_" + Date.now() + '.' + extension;
		// Regenerate path and url
		url = path.join("uploads", dir, newfilename);
		external_url = this.hostOrigin + encodeReservedURL(url);
		localPath    = path.join(this.publicDir, url);
	}

	fs.rename(file.path, localPath, function(err) {
		if(err) throw err;

		if (app === "image_viewer" || app === "movie_player" || app === "pdf_viewer") {
			exiftool.file(localPath, function(err,data) {
				if (err) {
					console.log("internal error");
				} else {
					console.log("EXIF> Adding", data.FileName);
					assets.addFile(data.SourceFile, data, function() {
						_this.loadApplication({location: "file", path: localPath, url: url, external_url: external_url, type: mime_type, name: file.name, compressed: true}, function(appInstance) {
							callback(appInstance);
						});
					});
				}
			});
		}
		else {
			_this.loadApplication({location: "file", path: localPath, url: url, external_url: external_url, type: mime_type, name: file.name, compressed: true}, function(appInstance) {
				callback(appInstance);
			});
		}
	});
};

appLoader.prototype.loadApplication = function(appData, callback) {

	if(appData.location === "file") {

		app = registry.getDefaultApp(appData.type);
		var dir = registry.getDirectory(appData.type);

		if(app === "image_viewer"){
			this.loadImageFromFile(appData.path, appData.type, appData.url, appData.external_url, appData.name, function(appInstance) {
				callback(appInstance);
			});
		}
		else if(app === "movie_player"){
			this.loadVideoFromFile(appData.path, appData.type, appData.url, appData.external_url, appData.name, function(appInstance) {
				callback(appInstance);
			});
		}
		else if(app === "pdf_viewer"){
            console.log(appData);
			this.loadPdfFromFile(appData.path, appData.type, appData.url, appData.external_url, appData.name, function(appInstance) {
				callback(appInstance);
			});
		}
		else if(app === "custom_app"){
			if(appData.compressed === true) {
				var name = path.basename(appData.name, path.extname(appData.name));
				var url = path.join("uploads", dir, name);
				var external_url = this.hostOrigin + encodeReservedURL(url);
				this.loadZipAppFromFile(appData.path, appData.type, url, external_url, name, function(appInstance) {
					callback(appInstance);
				});
			}
			else {
                console.log(appData);
				this.loadAppFromFile(appData.path, appData.type, appData.url, appData.external_url, appData.name, function(appInstance) {
					callback(appInstance);
				});
			}
		}
	}

	else if(appData.location === "url") {

		app = registry.getDefaultAppFromMime(appData.type);

		if(app === "image_viewer"){
			this.loadImageFromURL(appData.url, appData.type, appData.name, appData.strictSSL, function(appInstance) {
				callback(appInstance);
			});
		}
		else if(app === "movie_player"){
			if(appData.type === "video/youtube"){
				this.loadYoutubeFromURL(appData.url, function(appInstance) {
					callback(appInstance);
				});
			}
			else {
				// Fixed size since cant process exif on URL yet
				this.loadVideoFromURL(appData.url, appData.type, appData.url, appData.name, 1280, 720, function(appInstance) {
					callback(appInstance);
				});
			}
		}
		else if(app === "pdf_viewer"){
			this.loadPdfFromURL(appData.url, appData.type, appData.name, appData.strictSSL, function(appInstance) {
				callback(appInstance);
			});
		}
	}

	else if(appData.location === "remote") {
		var appInstance = {
			id: appData.application.id,
			title: appData.application.title,
			application: appData.application.application,
			type: appData.application.type,
			url: appData.application.url,
			data: appData.application.data,
			resrc: appData.application.resrc,
			left: this.titleBarHeight,
			top: 1.5*this.titleBarHeight,
			width: appData.application.native_width,
			height: appData.application.native_height,
			native_width: appData.application.native_width,
			native_height: appData.application.native_height,
			previous_left: null,
			previous_top: null,
			previous_width: null,
			previous_height: null,
			maximized: false,
			aspect: appData.application.aspect,
			animation: appData.application.animation,
			metadata: appData.application.metadata,
			sticky:appData.application.sticky,
			date: new Date()
		};
		this.scaleAppToFitDisplay(appInstance);
		callback(appInstance);
	}
};

//////////////////////////////////////////////////////////////////////////////////////////

module.exports = appLoader;<|MERGE_RESOLUTION|>--- conflicted
+++ resolved
@@ -23,15 +23,10 @@
 var request   = require('request');
 var ytdl      = require('ytdl-core');
 
-<<<<<<< HEAD
 var exiftool  = require('../src/node-exiftool');      // gets exif tags for images
 var assets    = require('../src/node-assets');        // asset management
 var sageutils = require('../src/node-utils');         // provides utility functions
-=======
-var exiftool  = require('../src/node-exiftool');        // gets exif tags for images
-var assets    = require('../src/node-assets');          // asset management
-var registry  = require('../src/node-registry');  // Registry Manager
->>>>>>> f15647ca
+var registry  = require('../src/node-registry');      // Registry Manager
 
 var imageMagick;
 mime.default_type = "application/custom";
