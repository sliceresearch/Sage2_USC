--- conflicted
+++ resolved
@@ -425,42 +425,6 @@
 		var appName = instructions.main_script.substring(0, instructions.main_script.lastIndexOf('.'));
 		var aspectRatio = instructions.width / instructions.height;
 		
-		/*
-		// if icon provided, build the url to it ... move to 1496 in server (getSavedFilesList)
-		var icon = null;
-		if(instructions.icon){
-			var iconPath = path.join(zipFolder, instructions.icon);
-			
-			imageMagick(iconPath).command("convert").in("-filter", "box").in("-resize", "1x1!").in("-format", "'%[pixel:u]'").toBuffer("info", function(err, buffer) {
-				if(err) throw err;
-				
-				var avgColor = buffer.toString();
-				var rgbaStart = avgColor.indexOf("(");
-				var rgbaEnd   = avgColor.indexOf(")");
-				var rgba = avgColor.substring(rgbaStart+1, rgbaEnd).split(",");
-				var red   = 0;
-				var green = 0;
-				var blue  = 0;
-				if(rgba[0][rgba[0].length-1] === "%") red   = Math.round(255 * parseFloat(rgba[0])/100);
-				else red   = parseInt(rgba[0], 10);
-				if(rgba[1][rgba[1].length-1] === "%") green = Math.round(255 * parseFloat(rgba[1])/100);
-				else green = parseInt(rgba[1], 10);
-				if(rgba[2][rgba[2].length-1] === "%") blue  = Math.round(255 * parseFloat(rgba[2])/100);
-				else blue  = parseInt(rgba[2], 10);
-				
-				// use tinted average color as background
-				var bgRed   = Math.round(255 - ((255 - red)   * 0.5));
-				var bgGreen = Math.round(255 - ((255 - green) * 0.5));
-				var bgBlue  = Math.round(255 - ((255 - blue)  * 0.5));
-				
-				imageMagick(840, 840, "rgba(255,255,255,0)").command("convert").in("-fill", "rgb("+bgRed+","+bgGreen+","+bgBlue+")").in("-draw", "circle 420 420 5 420").in("-draw", "image src-over 164 164 512 512 '"+iconPath+"'").write("test.png", function(err) {
-					if(err) throw err;
-				});
-				//convert -size 840x840 xc:none -fill 'rgb(255,192,128)' -draw 'circle 420 420 5 420' -draw "image src-over 164 164 512 512 'marbles.tif'" test.png
-			});
-		}
-		//var icon  = instructions.icon ? url+"/"+instructions.icon : null;
-
 		var metadata = {};
 		if (instructions.title !== undefined && instructions.title !== null && instructions.title !== "")
 			metadata.title = instructions.title;
@@ -480,29 +444,19 @@
 		if (instructions.keywords !== undefined && instructions.keywords !== null && Array.isArray(instructions.keywords) )
 			metadata.keywords = instructions.keywords;
 		else metadata.keywords = [];
-<<<<<<< HEAD
-		*/
-		
-		var title = name;
-		if (instructions.title !== undefined && instructions.title !== null && instructions.title !== "")
-			title = instructions.title;
-		
-=======
 
 		var resizeMode = "proportional";
 		if (instructions.resize !== undefined && instructions.resize !== null && instructions.resize !== "")
 			resizeMode = instructions.resize;
-
->>>>>>> 459fc090
+		
 		var appInstance = {
 			id: null,
-			title: title,
+			title: metadata.title,
 			application: appName,
 			type: mime_type,
 			url: external_url,
 			data: instructions.load,
 			resrc: instructions.dependencies,
-			//icon: icon,
 			left: _this.titleBarHeight,
 			top: 1.5*_this.titleBarHeight,
 			width: instructions.width,
@@ -516,12 +470,8 @@
 			maximized: false,
 			aspect: aspectRatio,
 			animation: instructions.animation,
-<<<<<<< HEAD
-			//metadata: metadata,
-=======
 			metadata: metadata,
 			resizeMode: resizeMode,
->>>>>>> 459fc090
 			date: new Date()
 		};
 		//_this.scaleAppToFitDisplay(appInstance);
@@ -544,12 +494,6 @@
 			var appName = instructions.main_script.substring(0, instructions.main_script.lastIndexOf('.'));
 			var aspectRatio = instructions.width / instructions.height;
 			
-			/*
-			// if icon provided, build the url to it
-			var iconPath = path.join(zipFolder, instructions.icon);
-			
-			var icon = instructions.icon ? url+"/"+instructions.icon : null;
-
 			var metadata = {};
 			if (instructions.title !== undefined && instructions.title !== null && instructions.title !== "")
 				metadata.title = instructions.title;
@@ -569,29 +513,19 @@
 			if (instructions.keywords !== undefined && instructions.keywords !== null && Array.isArray(instructions.keywords) )
 				metadata.keywords = instructions.keywords;
 			else metadata.keywords = [];
-<<<<<<< HEAD
-			*/
-			
-			var title = name;
-			if (instructions.title !== undefined && instructions.title !== null && instructions.title !== "")
-				title = instructions.title;
-=======
 
 			var resizeMode = "proportional";
 			if (instructions.resize !== undefined && instructions.resize !== null && instructions.resize !== "")
 				resizeMode = instructions.resize;
 
->>>>>>> 459fc090
-
 			var appInstance = {
 				id: null,
-				title: title,
+				title: metadata.title,
 				application: appName,
 				type: mime_type,
 				url: external_url,
 				data: instructions.load,
 				resrc: instructions.dependencies,
-				//icon: icon,
 				left: _this.titleBarHeight,
 				top: 1.5*_this.titleBarHeight,
 				width: instructions.width,
@@ -605,12 +539,8 @@
 				maximized: false,
 				aspect: aspectRatio,
 				animation: instructions.animation,
-<<<<<<< HEAD
-				//metadata: metadata,
-=======
 				metadata: metadata,
 				resizeMode: resizeMode,
->>>>>>> 459fc090
 				date: new Date()
 			};
 			_this.scaleAppToFitDisplay(appInstance);
