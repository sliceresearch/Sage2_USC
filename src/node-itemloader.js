--- conflicted
+++ resolved
@@ -340,7 +340,6 @@
 
 
 appLoader.prototype.loadVideoFromFile = function(file, mime_type, url, external_url, name, callback) {
-<<<<<<< HEAD
 	var _this = this;
 	var video = new videodecoder({ffmpegPath: this.ffmpegPath});
 	
@@ -385,63 +384,6 @@
 	};
 	
 	video.initializeLiveDecoder(file);
-=======
-	// Query the exif data
-	var dims = assets.getDimensions(file);
-	var mime = assets.getMimeType(file);
-
-	if (mime === 'video/quicktime' && mime_type === 'video/mp4')
-		mime = 'video/mp4';
-
-	if (dims && mime) {
-		if (mime === "video/mp4" || mime === "video/webm" || mime === "video/x-m4v" ) {
-			var metadata         = {};
-			metadata.title       = "Video Player";
-			metadata.version     = "1.0.0";
-			metadata.description = "Video player for SAGE2";
-			metadata.author      = "SAGE2";
-			metadata.license     = "SAGE2-Software-License";
-			metadata.keywords    = ["video", "movie", "player"];
-			
-			var exif = assets.getExifData(file);
-			
-			var appInstance = {
-				id: null,
-				title: name,
-				application: "movie_player",
-				icon: exif.SAGE2thumbnail,
-				type: mime_type,
-				url: external_url,
-				data: {
-					src: external_url,
-					type: mime,
-					play: false,
-					time: 0.0
-				},
-				resrc: null,
-				left:  this.titleBarHeight,
-				top:   1.5 * this.titleBarHeight,
-				width:  dims.width,
-				height: dims.height,
-				native_width:    dims.width,
-				native_height:   dims.height,
-				previous_left:   null,
-				previous_top:    null,
-				previous_width:  null,
-				previous_height: null,
-				maximized:       false,
-				aspect:          dims.width / dims.height,
-				animation:       false,
-				metadata:        metadata,
-				sticky: 		 false,
-				date:            new Date()
-			};
-			this.scaleAppToFitDisplay(appInstance);
-			callback(appInstance);
-			return;
-		}
-	}
->>>>>>> 4c3dad2d
 };
 
 
