--- conflicted
+++ resolved
@@ -24,15 +24,10 @@
 var videodemuxer = require('node-demux');                    // decodes video to raw frames
 var ytdl         = require('ytdl-core');
 
-<<<<<<< HEAD
 //var videodecoder = require('../src/node-livevideodecoder');  // decodes video to raw frames
-var exiftool     = require('../src/node-exiftool');          // gets exif tags for images
-var assets       = require('../src/node-assets');            // asset management
-=======
 var exiftool  = require('../src/node-exiftool');        // gets exif tags for images
 var assets    = require('../src/node-assets');          // asset management
 var registry  = require('../src/node-registry');  // Registry Manager
->>>>>>> 6c1e957e
 
 var imageMagick;
 mime.default_type = "application/custom";
@@ -51,7 +46,6 @@
 	this.displayWidth = displayWidth;
 	this.displayHeight = displayHeight;
 	this.titleBarHeight = titleBarHeight;
-<<<<<<< HEAD
 	this.mime2app = {
 		"image/jpeg": "image_viewer", 
 		"image/webp": "image_viewer", 
@@ -79,10 +73,6 @@
 	
 	imageMagick = gm.subClass(imOptions);
 	this.ffmpegPath = ffmpegOptions.appPath;
-=======
-
-	imageMagick = gm.subClass(imConstraints);
->>>>>>> 6c1e957e
 }
 
 //////////////////////////////////////////////////////////////////////////////////////////
@@ -351,7 +341,6 @@
 
 
 appLoader.prototype.loadVideoFromFile = function(file, mime_type, url, external_url, name, callback) {
-<<<<<<< HEAD
 	var _this = this;
 	var video = new videodemuxer();
 	video.on('metadata', function(data) {
@@ -439,63 +428,6 @@
 	
 	video.initializeLiveDecoder(file);
 	*/
-=======
-	// Query the exif data
-	var dims = assets.getDimensions(file);
-	var mime = assets.getMimeType(file);
-
-	if (mime === 'video/quicktime' && mime_type === 'video/mp4')
-		mime = 'video/mp4';
-
-	if (dims && mime) {
-		if (mime === "video/mp4" || mime === "video/webm" || mime === "video/x-m4v" ) {
-			var metadata         = {};
-			metadata.title       = "Video Player";
-			metadata.version     = "1.0.0";
-			metadata.description = "Video player for SAGE2";
-			metadata.author      = "SAGE2";
-			metadata.license     = "SAGE2-Software-License";
-			metadata.keywords    = ["video", "movie", "player"];
-
-			var exif = assets.getExifData(file);
-
-			var appInstance = {
-				id: null,
-				title: name,
-				application: "movie_player",
-				icon: exif.SAGE2thumbnail,
-				type: mime_type,
-				url: external_url,
-				data: {
-					src: external_url,
-					type: mime,
-					play: false,
-					time: 0.0
-				},
-				resrc: null,
-				left:  this.titleBarHeight,
-				top:   1.5 * this.titleBarHeight,
-				width:  dims.width,
-				height: dims.height,
-				native_width:    dims.width,
-				native_height:   dims.height,
-				previous_left:   null,
-				previous_top:    null,
-				previous_width:  null,
-				previous_height: null,
-				maximized:       false,
-				aspect:          dims.width / dims.height,
-				animation:       false,
-				metadata:        metadata,
-				sticky: 		 false,
-				date:            new Date()
-			};
-			this.scaleAppToFitDisplay(appInstance);
-			callback(appInstance);
-			return;
-		}
-	}
->>>>>>> 6c1e957e
 };
 
 
@@ -740,15 +672,9 @@
 	// XXX - Will this work with our custom apps?
     var mime_type = file.type;
 	var filename = decodeURI(file.url.substring(file.url.lastIndexOf("/")+1));
-<<<<<<< HEAD
 	
 	this.loadApplication({location: "url", url: file.url, type: mime_type, name: filename, strictSSL: true}, function(appInstance, handle) {
 		callback(appInstance, handle);
-=======
-
-	this.loadApplication({location: "url", url: file.url, type: mime_type, name: filename, strictSSL: true}, function(appInstance) {
-		callback(appInstance);
->>>>>>> 6c1e957e
 	});
 };
 
@@ -760,15 +686,9 @@
 	var external_url = this.hostOrigin + encodeReservedURL(url);
 	var localPath = path.join(this.publicDir, url);
 	var mime_type = mime.lookup(localPath);
-<<<<<<< HEAD
 	
 	this.loadApplication({location: "file", path: localPath, url: url, external_url: external_url, type: mime_type, name: file.filename, compressed: false}, function(appInstance, handle) {
 		callback(appInstance, handle);
-=======
-
-	this.loadApplication({location: "file", path: localPath, url: url, external_url: external_url, type: mime_type, name: file.filename, compressed: false}, function(appInstance) {
-		callback(appInstance);
->>>>>>> 6c1e957e
 	});
 };
 
