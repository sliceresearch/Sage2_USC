--- conflicted
+++ resolved
@@ -44,29 +44,8 @@
 	this.displayWidth = displayWidth;
 	this.displayHeight = displayHeight;
 	this.titleBarHeight = titleBarHeight;
-<<<<<<< HEAD
     this.registryManager= new registry();
-	console.log("Loader: ", this.titleBarHeight);
-
-=======
-	this.mime2app = {
-		"image/jpeg": "image_viewer", 
-		"image/webp": "image_viewer", 
-		"image/png": "image_viewer",
-		"image/bmp": "image_viewer",
-		"image/tiff": "image_viewer",
-		"image/vnd.adobe.photoshop": "image_viewer",
-		"video/mp4": "movie_player",
-		"video/x-m4v": "movie_player",
-		"video/webm": "movie_player",
-		"video/youtube": "movie_player",
-		"application/pdf": "pdf_viewer", 
-		"application/zip": "custom_app",
-		"application/x-zip-compressed": "custom_app",
-		"application/custom": "custom_app",
-		"application/stream": "media_stream"
-    };
->>>>>>> 34b9d8dc
+
     this.app2dir = {
     	"image_viewer": "images",
     	"movie_player": "videos",
@@ -335,9 +314,9 @@
 			metadata.author      = "SAGE2";
 			metadata.license     = "SAGE2-Software-License";
 			metadata.keywords    = ["video", "movie", "player"];
-			
+
 			var exif = assets.getExifData(file);
-			
+
 			var appInstance = {
 				id: null,
 				title: name,
@@ -390,7 +369,7 @@
 	metadata.author      = "SAGE2";
 	metadata.license     = "SAGE2-Software-License";
 	metadata.keywords    = ["pdf", "document", "viewer"];
-	
+
 	var exif = assets.getExifData(file);
 
 	var appInstance = {
@@ -465,6 +444,8 @@
             instr.directory = ""
             if (instructions.directory !== undefined && instructions.directory !== null && instructions.directory !== "")
                 instr.directory = instructions.directory;
+            this.registryManager.register(uploadedApps[i], instructions.fileTypes, directory);
+            this.registryManager.writeRegistry();
         }
         instr.resizeMode = "proportional";
 		if (instructions.resize !== undefined && instructions.resize !== null && instructions.resize !== "")
@@ -544,9 +525,9 @@
 		var resizeMode = "proportional";
 		if (instructions.resize !== undefined && instructions.resize !== null && instructions.resize !== "")
 			resizeMode = instructions.resize;
-			
+
 		var exif = assets.getExifData(zipFolder);
-		
+
 		var appInstance = {
 			id: null,
 			title: exif.metadata.title,
@@ -588,10 +569,10 @@
 		var instuctionsFile = path.join(zipFolder, "instructions.json");
 		fs.readFile(instuctionsFile, 'utf8', function(err, json_str) {
 			if(err) throw err;
-			
+
 			assets.exifAsync([zipFolder], function(err){
 				if(err) throw err;
-			
+
 				var instructions = JSON.parse(json_str);
 				var appName = instructions.main_script.substring(0, instructions.main_script.lastIndexOf('.'));
 				var aspectRatio = instructions.width / instructions.height;
@@ -599,7 +580,7 @@
 				var resizeMode = "proportional";
 				if (instructions.resize !== undefined && instructions.resize !== null && instructions.resize !== "")
 					resizeMode = instructions.resize;
-				
+
 				var exif = assets.getExifData(zipFolder);
 
 				var appInstance = {
@@ -741,7 +722,6 @@
 	var app = this.registryManager.type2app[mime_type];
 	if (app === undefined) { callback(null); return; }
 	var dir = this.app2dir[app];
-<<<<<<< HEAD
     if (dir === null || dir === undefined || dir === "") {
         dir = this.registryManager.type2dir[mime_type];
     }
@@ -753,12 +733,6 @@
 	var url = path.join("uploads", dir, file.name);
 	var external_url = this.hostOrigin + encodeReservedURL(url);
 	var localPath = path.join(this.publicDir, url);
-=======
-	var _this = this;
-
-	var url = path.join("uploads", dir, file.name);
-	var external_url = this.hostOrigin + encodeReservedURL(url);
-	var localPath    = path.join(this.publicDir, url);
 
 	// Filename exists, then add date
 	if (fs.existsSync(localPath)) {
@@ -772,7 +746,6 @@
 		external_url = this.hostOrigin + encodeReservedURL(url);
 		localPath    = path.join(this.publicDir, url);
 	}
->>>>>>> 34b9d8dc
 
 	fs.rename(file.path, localPath, function(err) {
 		if(err) throw err;
