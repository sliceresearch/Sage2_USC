// SAGE2 is available for use under the SAGE2 Software License
//
// University of Illinois at Chicago's Electronic Visualization Laboratory (EVL)
// and University of Hawai'i at Manoa's Laboratory for Advanced Visualization and
// Applications (LAVA)
//
// See full text, terms and conditions in the LICENSE.txt included file
//
// Copyright (c) 2014

/**
 * Main module loading content and creating applications
 *
 * @module server
 * @submodule itemLoader
 * @requires decompress-zip, gm, mime, request, ytdl-core, node-demux, node-exiftool, node-assets, node-utils, node-registry
 */

"use strict";

var fs           = require('fs');
var path         = require('path');

var Unzip        = require('decompress-zip');
var gm           = require('gm');
var mime         = require('mime');
var request      = require('request');
var ytdl         = require('ytdl-core');
var Videodemuxer = require('node-demux');
var mv           = require('mv');

var exiftool     = require('../src/node-exiftool');        // gets exif tags for images
var assets       = require('../src/node-assets');          // asset management
var sageutils    = require('../src/node-utils');           // provides utility functions
var registry     = require('../src/node-registry');        // Registry Manager

var imageMagick;

/** don't use path.join for URL creation - all URLs use forward slashes **/

//////////////////////////////////////////////////////////////////////////////////////////


function encodeReservedURL(url) {
	return encodeURI(url).replace(/\$/g, "%24").replace(/\&/g, "%26").replace(/\+/g, "%2B").replace(/\,/g, "%2C").replace(/\:/g, "%3A").replace(/\;/g, "%3B").replace(/\=/g, "%3D").replace(/\?/g, "%3F").replace(/\@/g, "%40");
}

//////////////////////////////////////////////////////////////////////////////////////////
function AppLoader(publicDir, hostOrigin, config, imOptions, ffmpegOptions) {
	this.publicDir      = publicDir;
	this.hostOrigin     = hostOrigin;
	this.configuration  = config;
	this.displayWidth   = config.totalWidth;
	this.displayHeight  = config.totalHeight;
	this.titleBarHeight = (config.ui.auto_hide_ui===true) ? 0 : config.ui.titleBarHeight;

	imageMagick     = gm.subClass(imOptions);
	this.ffmpegPath = ffmpegOptions.appPath;
}

//////////////////////////////////////////////////////////////////////////////////////////


AppLoader.prototype.scaleAppToFitDisplay = function(appInstance) {
	var wallRatio   = this.displayWidth / (this.displayHeight-this.titleBarHeight);
	var iWidth      = appInstance.native_width;
	var iHeight     = appInstance.native_height;
	var aspectRatio = iWidth / iHeight;
	// Image wider than wall
	if(iWidth > (this.displayWidth - (2*this.titleBarHeight)) && appInstance.aspect >= wallRatio) {
		// Image wider than wall
		iWidth  = this.displayWidth - (2*this.titleBarHeight);
		iHeight = iWidth / appInstance.aspect;
	}
	// Image taller than wall
	else if(iHeight > (this.displayHeight - (3*this.titleBarHeight)) && appInstance.aspect < wallRatio) {
		// Wall wider than image
		iHeight = this.displayHeight - (3*this.titleBarHeight);
		iWidth  = iHeight*appInstance.aspect;
	}

	// Check against min dimensions
	if(iWidth < this.configuration.ui.minWindowWidth){
		iWidth  = this.configuration.ui.minWindowWidth;
		iHeight = iWidth / aspectRatio;
	}
	if(iWidth > this.configuration.ui.maxWindowWidth){
		iWidth  = this.configuration.ui.maxWindowWidth;
		iHeight = iWidth / aspectRatio;
	}
	if(iHeight < this.configuration.ui.minWindowHeight){
		iHeight = this.configuration.ui.minWindowHeight;
		iWidth  = iHeight * aspectRatio;
	}
	if(iHeight > this.configuration.ui.maxWindowHeight){
		iHeight = this.configuration.ui.maxWindowHeight;
		iWidth  = iHeight * aspectRatio;
	}

	appInstance.width  = iWidth;
	appInstance.height = iHeight;
};

AppLoader.prototype.loadImageFromURL = function(url, mime_type, name, strictSSL, callback) {
	var _this = this;

	request({
		url: url,
		encoding: null,
		strictSSL: strictSSL,
		agentOptions: {rejectUnauthorized:false, requestCert: false},
		headers:{'User-Agent':'node'}},
		function(err1, response, body) {
			if (err1) {
				console.log("request error", err1);
				throw err1;
			}
			// var result = exiftool.buffer(body, function(err2, info) {
			// 	if (err2) {
			// 		console.log("Error processing image:", url, mime_type, name, result.err);
			// 	}
			// 	else {
			// 		if (info.ImageWidth && info.ImageHeight) {
			// 			_this.loadImageFromDataBuffer(body, info.ImageWidth, info.ImageHeight, mime_type, url, url, name, info,
			// 				function(appInstance) {
			// 					_this.scaleAppToFitDisplay(appInstance);
			// 					callback(appInstance);
			// 				}
			// 				);
			// 		} else {
			// 			console.log("File not recognized:", mime_type, url);
			// 		}
			// 	}
			// });

			var localPath = path.join(_this.publicDir, "uploads", "images", name);

			fs.writeFile(localPath, body, function (err2) {
				if (err2) console.log("Error saving image:", url, localPath);

				assets.exifAsync([localPath], function(err3) {
					if (!err3) {
						_this.loadImageFromFile(localPath, mime_type, url, url, name, function(appInstance) {
								_this.scaleAppToFitDisplay(appInstance);
								callback(appInstance);
						});
					}
				});

			});

		}
	);
};

AppLoader.prototype.loadYoutubeFromURL = function(url, callback) {
	var _this = this;

	ytdl.getInfo(url, function(err, info){
		if(err) throw err;

		var video = {index: -1, resolution: 0, type: ""};
		var audio = {index: -1, bitrate: 0, type: ""};
		for(var i=0; i<info.formats.length; i++){
			var type = info.formats[i].type.split(";")[0];
			if ((type === "video/mp4" || type === "video/webm") && info.formats[i].resolution !== null && info.formats[i].profile !== "3d") {
				var res = parseInt(info.formats[i].resolution.substring(0, info.formats[i].resolution.length-1));
				if (res <= 1200 && res > video.resolution) {
					video.index = i;
					video.resolution = res;
					video.type = type;
				}
			}
			else if ((type === "audio/mp4" || type === "audio/webm")) {
				var bitrate = info.formats[i].audioBitrate || 0;
				if ((audio.type === type && bitrate > audio.bitrate) ||
					(audio.type !== "audio/webm" && type === "audio/webm") ||
					(audio.type === "")
					) {
					audio.index = i;
					audio.bitrate = bitrate;
					audio.type = type;
				}
			}
		}

		_this.loadVideoFromURL(url, "video/youtube", info.formats[video.index].url, info.title, function(appInstance, videohandle) {
			appInstance.data.video_url  = info.formats[video.index].url;
			appInstance.data.video_type = video.type;
			appInstance.data.audio_url  = info.formats[audio.index].url;
			appInstance.data.audio_type = audio.type;

			callback(appInstance, videohandle);
		});
	});
};

AppLoader.prototype.loadVideoFromURL = function(url, mime_type, source_url, name, callback) {
	this.loadVideoFromFile(source_url, mime_type, url, url, name, callback);
};


AppLoader.prototype.loadPdfFromURL = function(url, mime_type, name, strictSSL, callback) {
	var local_url = "uploads/pdfs/"+name;
	var localPath = path.join(this.publicDir, "uploads", "pdfs", name);
	var _this = this;

	var tmp = fs.createWriteStream(localPath);
	tmp.on('error', function(err) {
		if(err) throw err;
	});
	tmp.on('close', function() {
		//loadPDF
		_this.loadPdfFromFile(localPath, mime_type, local_url, url, name, function(appInstance) {
			callback(appInstance);
		});
	});
	request({url: url, strictSSL: strictSSL, headers:{'User-Agent':'node'}}).pipe(tmp);
};


AppLoader.prototype.loadImageFromDataBuffer = function(buffer, width, height, mime_type, url, external_url, name, exif_data, callback) {

	var source = buffer.toString("base64");
	var aspectRatio = width / height;

	var metadata         = {};
	metadata.title       = "Image Viewer";
	metadata.version     = "1.0.0";
	metadata.description = "Image viewer for SAGE2";
	metadata.author      = "SAGE2";
	metadata.license     = "SAGE2-Software-License";
	metadata.keywords    = ["image", "picture", "viewer"];

	var appInstance = {
		id: null,
		title: name,
		application: "image_viewer",
		icon: exif_data ? exif_data.SAGE2thumbnail : null,
		type: mime_type,
		url: external_url,
		data: {
			img_url: source,
			type: mime_type,
			exif: exif_data,
			top: 0,
			showExif: false,
			crct: false
		},
		resrc: null,
		left: this.titleBarHeight,
		top: 1.5*this.titleBarHeight,
		width: width,
		height: height,
		native_width: width,
		native_height: height,
		previous_left: null,
		previous_top: null,
		previous_width: null,
		previous_height: null,
		maximized: false,
		aspect: aspectRatio,
		animation: false,
		metadata: metadata,
		sticky: false,
		date: new Date()
	};
	this.scaleAppToFitDisplay(appInstance);
	callback(appInstance);
};

AppLoader.prototype.loadImageFromServer = function(width, height, mime_type, url, external_url, name, exif_data, callback) {

	var aspectRatio = width / height;

	var metadata         = {};
	metadata.title       = "Image Viewer";
	metadata.version     = "1.0.0";
	metadata.description = "Image viewer for SAGE2";
	metadata.author      = "SAGE2";
	metadata.license     = "SAGE2-Software-License";
	metadata.keywords    = ["image", "picture", "viewer"];

	console.log(external_url);

	var appInstance = {
		id: null,
		title: name,
		application: "image_viewer",
		icon: exif_data ? exif_data.SAGE2thumbnail : null,
		type: mime_type,
		url: external_url,
		data: {
<<<<<<< HEAD
			img_url: external_url,
=======
			src: external_url,
>>>>>>> afbfe48e
			type: mime_type,
			exif: exif_data,
			top: 0,
			showExif: false,
			crct: false
		},
		resrc: null,
		left: this.titleBarHeight,
		top: 1.5*this.titleBarHeight,
		width: width,
		height: height,
		native_width: width,
		native_height: height,
		previous_left: null,
		previous_top: null,
		previous_width: null,
		previous_height: null,
		maximized: false,
		aspect: aspectRatio,
		animation: false,
		metadata: metadata,
		sticky: false,
		date: new Date()
	};
	this.scaleAppToFitDisplay(appInstance);
	callback(appInstance);
};

AppLoader.prototype.loadImageFromFile = function(file, mime_type, url, external_url, name, callback) {
	var _this = this;

	if (mime_type === "image/jpeg" || mime_type === "image/png" || mime_type === "image/webp") {

		// fs.readFile(file, function (err, data) {
		// 	if(err) {
		// 		console.log("Error> opening file", file);
		// 		return; // throw err;
		// 	}
		// 	// Query the exif data
		// 	var dims = assets.getDimensions(file);
		// 	var exif = assets.getExifData(file);
		// 	if (dims) {
		// 		_this.loadImageFromDataBuffer(data, dims.width, dims.height, mime_type, url, external_url, name, exif, function(appInstance) {
		// 			callback(appInstance);
		// 		});
		// 	} else {
		// 		console.log("File not recognized:", file, mime_type, url);
		// 	}
		// });

			// Query the exif data
			var dims = assets.getDimensions(file);
			var exif = assets.getExifData(file);

			if (dims) {
				this.loadImageFromServer(dims.width, dims.height, mime_type, url, external_url, name, exif, function(appInstance) {
					callback(appInstance);
				});
			} else {
				console.log("File not recognized:", file, mime_type, url);
			}

	}
	// SVG file
	else if (mime_type === "image/svg+xml") {
		// fs.readFile(file, function (err, data) {
		// 	if(err) {
		// 		console.log("Error> opening file", file);
		// 		return; // throw err;
		// 	}

		// 	// Query the exif data
		// 	var box  = assets.getTag(file, "ViewBox").split(' ');
		// 	var dims = {width:parseInt(box[2]), height:parseInt(box[3])};
		// 	var exif = assets.getExifData(file);

		// 	if (dims) {
		// 		_this.loadImageFromDataBuffer(data, dims.width, dims.height, mime_type, url, external_url, name, exif, function(appInstance) {
		// 			callback(appInstance);
		// 		});
		// 	} else {
		// 		console.log("File not recognized:", file, mime_type, url);
		// 	}
		// });

		// Query the exif data
		var box  = assets.getTag(file, "ViewBox").split(' ');
		var svgDims = {width:parseInt(box[2]), height:parseInt(box[3])};
		var svgExif = assets.getExifData(file);

		if (svgDims) {
			this.loadImageFromServer(svgDims.width, svgDims.height, mime_type, url, external_url, name, svgExif, function(appInstance) {
				callback(appInstance);
			});
		} else {
			console.log("File not recognized:", file, mime_type, url);
		}
	}
	else {
		// imageMagick(file+"[0]").noProfile().bitdepth(8).flatten().setFormat("PNG").toBuffer(function (err, buffer) {
		// 	if(err) {
		// 		console.log("Error> processing image file", file);
		// 		return; // throw err;
		// 	}

		// 	// Query the exif data
		// 	var dims = assets.getDimensions(file);
		// 	var exif = assets.getExifData(file);

		// 	if (dims) {
		// 		_this.loadImageFromDataBuffer(buffer, dims.width, dims.height, "image/png", url, external_url, name, exif, function(appInstance) {
		// 			callback(appInstance);
		// 		});
		// 	} else {
		// 		console.log("File not recognized:", file, mime_type, url);
		// 	}
		// });

		var localPath = path.join(this.publicDir, "uploads", "tmp", name) + ".png";

		imageMagick(file+"[0]").noProfile().bitdepth(8).flatten().setFormat("PNG").write(localPath, function (err, buffer) {
			if(err) {
				console.log("Error> processing image file", file);
				return;
			}

			// Query the exif data
			var imgDims = assets.getDimensions(file);
			var imgExif = assets.getExifData(file);

			if (dims) {
				_this.loadImageFromServer(imgDims.width, imgDims.height, "image/png", url+".png", external_url+".png", name+".png", imgExif, function(appInstance) {
					callback(appInstance);
				});
			} else {
				console.log("File not recognized:", file, mime_type, url);
			}
		});

	}
};


AppLoader.prototype.loadVideoFromFile = function(file, mime_type, url, external_url, name, callback) {
	var _this = this;
	var video = new Videodemuxer();
	video.on('metadata', function(data) {
		var metadata = {title: "Video Player", version: "2.0.0", description: "Video player for SAGE2", author: "SAGE2", license: "SAGE2-Software-License", keywords: ["video", "movie", "player"]};
		var exif = assets.getExifData(file);

		var stretch = data.display_aspect_ratio / (data.width / data.height);
		var native_width  = data.width * stretch;
		var native_height = data.height;

		var appInstance = {
			id: null,
			title: name,
			application: "movie_player",
			icon: exif ? exif.SAGE2thumbnail : null,
			type: mime_type,
			url: external_url,
			data: {
				width: data.width,
				height: data.height,
				colorspace: "YUV420p",
				video_url: external_url,
				video_type: mime_type,
				audio_url: external_url,
				audio_type: mime_type,
				paused: true,
				frame: 0,
				numframes: data.num_frames,
				framerate: data.frame_rate,
				display_aspect_ratio: data.display_aspect_ratio,
				muted: false,
				looped: false,
				playAfterSeek: false
			},
			resrc: null,
			left:  _this.titleBarHeight,
			top:   1.5 * _this.titleBarHeight,
			width:  data.width,
			height: data.height,
			native_width:    native_width,
			native_height:   native_height,
			previous_left:   null,
			previous_top:    null,
			previous_width:  null,
			previous_height: null,
			maximized:       false,
			aspect:          native_width / native_height,
			animation:       false,
			metadata:        metadata,
			date:            new Date()
		};
		_this.scaleAppToFitDisplay(appInstance);
		callback(appInstance, video);
	});
	video.load(file, {decodeFirstFrame: true});
};


AppLoader.prototype.loadPdfFromFile = function(file, mime_type, url, external_url, name, callback) {
	// Assume default to Letter size
	var page_width  = 612;
	var page_height = 792;

	var aspectRatio = page_width/page_height;

	var metadata         = {};
	metadata.title       = "PDF Viewer";
	metadata.version     = "1.0.0";
	metadata.description = "PDF viewer for SAGE2";
	metadata.author      = "SAGE2";
	metadata.license     = "SAGE2-Software-License";
	metadata.keywords    = ["pdf", "document", "viewer"];

	var exif = assets.getExifData(file);

	var appInstance = {
		id: null,
		title: name,
		application: "pdf_viewer",
		icon: exif ? exif.SAGE2thumbnail : null,
		type: mime_type,
		url: external_url,
		data: {
			doc_url: external_url,
			page: 1,
			numPagesShown: 1
		},
		resrc:  null,
		left:   this.titleBarHeight,
		top:    1.5 * this.titleBarHeight,
		width:  page_width,
		height: page_height,
		native_width:    page_width,
		native_height:   page_height,
		previous_left:   null,
		previous_top:    null,
		previous_width:  null,
		previous_height: null,
		maximized: false,
		aspect:    aspectRatio,
		animation: false,
		metadata: metadata,
		sticky: false,
		date:      new Date()
	};
	this.scaleAppToFitDisplay(appInstance);
	callback(appInstance);
};

AppLoader.prototype.loadAppFromFileFromRegistry = function(file, mime_type, url, external_url, name, callback) {
    // Find the app!!
    var appName = registry.getDefaultApp(file);
    var instructionsFile = path.join(this.publicDir, "uploads", "apps", appName, "instructions.json");

    var _this = this;
    fs.readFile(instructionsFile, 'utf8', function(err, json_str) {
        if(err) throw err;

        var appUrl = "uploads/apps/"+appName;
		var appPath = path.join(_this.publicDir, "uploads", "apps", appName);
		var app_external_url = _this.hostOrigin + encodeReservedURL(appUrl);
		var appInstance = _this.readInstructionsFile(json_str, appPath, mime_type, app_external_url);
		appInstance.data.file = url;
		callback(appInstance);
    });
};


AppLoader.prototype.loadAppFromFile = function(file, mime_type, url, external_url, name, callback) {
	var _this = this;
	var zipFolder = file;

	var instuctionsFile = path.join(zipFolder, "instructions.json");
	fs.readFile(instuctionsFile, 'utf8', function(err, json_str) {
		if(err) throw err;

        var appInstance = _this.readInstructionsFile(json_str, zipFolder, mime_type, external_url);
		//_this.scaleAppToFitDisplay(appInstance);
		callback(appInstance);
	});
};

AppLoader.prototype.loadZipAppFromFile = function(file, mime_type, url, external_url, name, callback) {
	var _this = this;
	var zipFolder = path.join(path.dirname(file), name);

	var unzipper = new Unzip(file);
	unzipper.on('extract', function(log) {
		// read instructions for how to handle
		var instuctionsFile = path.join(zipFolder, "instructions.json");
		fs.readFile(instuctionsFile, 'utf8', function(err1, json_str) {
			if (err1) throw err1;

			assets.exifAsync([zipFolder], function(err2){
				if (err2) throw err2;

                var appInstance = _this.readInstructionsFile(json_str, zipFolder, mime_type, external_url);
				_this.scaleAppToFitDisplay(appInstance);
				callback(appInstance);
			});
		});

		// delete original zip file
		fs.unlink(file, function(err) {
			if(err) throw err;
		});
	});
	unzipper.extract({
		path: path.dirname(file),
		filter: function(extractedFile) {
			if (extractedFile.type === "SymbolicLink") return false;
			if (extractedFile.filename === "__MACOSX") return false;
			if (extractedFile.filename.substring(0, 1) === ".") return false;
			if (extractedFile.parent.length >= 8 && extractedFile.parent.substring(0, 8) === "__MACOSX") return false;

			return true;
		}
	});
};

AppLoader.prototype.createMediaStream = function(source, type, encoding, name, color, width, height, callback) {
	var aspectRatio = width/height;

	var metadata         = {};
	metadata.title       = "Stream Player";
	metadata.version     = "1.0.0";
	metadata.description = "Stream player for SAGE2";
	metadata.author      = "SAGE2";
	metadata.license     = "SAGE2-Software-License";
	metadata.keywords    = ["stream", "network", "player"];

	var appInstance = {
		id: null,
		title: name,
		color: color,
		application: "media_stream",
		type: "application/stream",
		url: null,
		data: {
			src: source,
			type: type,
			encoding: encoding
		},
		resrc: null,
		left: this.titleBarHeight,
		top: 1.5*this.titleBarHeight,
		width: width,
		height: height,
		native_width: width,
		native_height: height,
		previous_left: null,
		previous_top: null,
		previous_width: null,
		previous_height: null,
		maximized: false,
		aspect: aspectRatio,
		animation: false,
		sticky:false,
		metadata: metadata,
		date: new Date()
	};
	this.scaleAppToFitDisplay(appInstance);
	callback(appInstance);
};


AppLoader.prototype.createMediaBlockStream = function(name, color, colorspace, width, height, callback) {
	var aspectRatio = width/height;

	var metadata         = {};
	metadata.title       = "Stream Player";
	metadata.version     = "1.0.0";
	metadata.description = "Stream player for SAGE2";
	metadata.author      = "SAGE2";
	metadata.license     = "SAGE2-Software-License";
	metadata.keywords    = ["stream", "network", "player"];

	var appInstance = {
		id: null,
		title: name,
		color: color,
		application: "media_block_stream",
		type: "application/stream",
		url: null,
		data: {
			colorspace: colorspace || "YUV420p",
			width: width,
			height: height
		},
		resrc: null,
		left: this.titleBarHeight,
		top: 1.5*this.titleBarHeight,
		width: width,
		height: height,
		native_width: width,
		native_height: height,
		previous_left: null,
		previous_top: null,
		previous_width: null,
		previous_height: null,
		maximized: false,
		aspect: aspectRatio,
		animation: false,
		sticky:false,
		metadata: metadata,
		date: new Date()
	};
	this.scaleAppToFitDisplay(appInstance);
	callback(appInstance);
};

AppLoader.prototype.loadApplicationFromRemoteServer = function(application, callback) {
	this.loadApplication({location: "remote", application: application}, callback);
	/*
	var _this = this;
	this.loadApplication({location: "remote", application: application}, function(appInstance, videohandle) {
		// cannot use same video url source for youtube
		// must dynamically generate new one
		if(application.type === "video/youtube") {
			_this.loadYoutubeFromURL(application.url, function(youtubeApp) {
				appInstance.data.src = youtubeApp.data.src;
				callback(appInstance, videohandle);
			});
		}
		else if(application.type === "video/youtube")
		else {
			callback(appInstance, videohandle);
		}
	});
	*/
};

AppLoader.prototype.loadFileFromWebURL = function(file, callback) {
	// XXX - Will this work with our custom apps?
    var mime_type = file.type;
	var filename = decodeURI(file.url.substring(file.url.lastIndexOf("/")+1));

	this.loadApplication({location: "url", url: file.url, type: mime_type, name: filename, strictSSL: false}, callback);

};

AppLoader.prototype.loadFileFromLocalStorage = function(file, callback) {
	var dir = registry.getDirectory(file.filename);
	var url = "uploads/"+dir+"/"+file.filename;
	var external_url = this.hostOrigin + encodeReservedURL(url);
	var localPath = path.join(this.publicDir, "uploads", dir, file.filename);
	var mime_type = mime.lookup(localPath);

	this.loadApplication({location: "file", path: localPath, url: url, external_url: external_url, type: mime_type, name: file.filename, compressed: false}, function(appInstance, handle) {
		callback(appInstance, handle);
	});
};

AppLoader.prototype.manageAndLoadUploadedFile = function(file, callback) {
    var mime_type = mime.lookup(file.name);
	var app = registry.getDefaultApp(file.name);
	if (app === undefined || app === "") { callback(null); return; }

    var dir = registry.getDirectory(file.name);

	var _this = this;
    if (!fs.existsSync(path.join(this.publicDir, "uploads", dir))) {
        fs.mkdirSync(path.join(this.publicDir, "uploads", dir));
    }
	var url = "uploads/"+dir+"/"+file.name;
	var external_url = this.hostOrigin + encodeReservedURL(url);
	var localPath = path.join(this.publicDir, "uploads", dir, file.name);

	// Filename exists, then add date
	if (sageutils.fileExists(localPath)) {
		// Add the date to filename
		var filen  = file.name;
		var splits = filen.split('.');
		var extension   = splits.pop();
		var newfilename = splits.join('_') + "_" + Date.now() + '.' + extension;
		// Regenerate path and url
		url = "uploads/"+dir+"/"+newfilename;
		external_url = this.hostOrigin + encodeReservedURL(url);
		localPath    = path.join(this.publicDir, "uploads", dir, newfilename);
	}

	mv(file.path, localPath, function(err1) {
		if (err1) throw err1;

		if (app === "image_viewer" || app === "movie_player" || app === "pdf_viewer") {
			exiftool.file(localPath, function(err2, data) {
				if (err2) {
					console.log("internal error", err2);
				} else {
					console.log("EXIF> Adding", data.FileName);
					assets.addFile(data.SourceFile, data, function() {
						_this.loadApplication({location: "file", path: localPath, url: url, external_url: external_url, type: mime_type, name: file.name, compressed: true}, function(appInstance, handle) {
							callback(appInstance, handle);
						});
					});
				}
			});
		}
		else {
			_this.loadApplication({location: "file", path: localPath, url: url, external_url: external_url, type: mime_type, name: file.name, compressed: true}, function(appInstance, handle) {
				callback(appInstance, handle);
			});
		}
	});
};

AppLoader.prototype.loadApplication = function(appData, callback) {
	var app, dir;
	if (appData.location === "file") {
		app = registry.getDefaultAppFromMime(appData.type);
		dir = registry.getDirectory(appData.type);

		if (app === "image_viewer") {
			this.loadImageFromFile(appData.path, appData.type, appData.url, appData.external_url, appData.name, function(appInstance) {
				callback(appInstance, null);
			});
		}
		else if (app === "movie_player") {
			this.loadVideoFromFile(appData.path, appData.type, appData.url, appData.external_url, appData.name, function(appInstance, handle) {
				callback(appInstance, handle);
			});
		}
		else if (app === "pdf_viewer") {
			this.loadPdfFromFile(appData.path, appData.type, appData.url, appData.external_url, appData.name, function(appInstance) {
				callback(appInstance, null);
			});
		}
		else if (app === "custom_app") {
			if (appData.compressed === true) {
				var name = path.basename(appData.name, path.extname(appData.name));
				var url = "uploads/"+dir+"/"+name;
				var external_url = this.hostOrigin + encodeReservedURL(url);
				this.loadZipAppFromFile(appData.path, appData.type, url, external_url, name, function(appInstance) {
					callback(appInstance, null);
				});
			}
			else {
				this.loadAppFromFile(appData.path, appData.type, appData.url, appData.external_url, appData.name, function(appInstance) {
					callback(appInstance, null);
				});
			}
		}
        else {
            this.loadAppFromFileFromRegistry(appData.path, appData.type, appData.url, appData.external_url, appData.name, function(appInstance) {
                callback(appInstance);
            });
        }
	}

	else if(appData.location === "url") {
		app = registry.getDefaultAppFromMime(appData.type);

		if (app === "image_viewer") {
			this.loadImageFromURL(appData.url, appData.type, appData.name, appData.strictSSL, function(appInstance) {
				callback(appInstance, null);
			});
		}
		else if (app === "movie_player") {
			if (appData.type === "video/youtube") {
				this.loadYoutubeFromURL(appData.url, function(appInstance, handle) {
					callback(appInstance, handle);
				});
			}
			else {
				// Fixed size since cant process exif on URL yet
				this.loadVideoFromURL(appData.url, appData.type, appData.url, appData.name, function(appInstance, handle) {
					callback(appInstance, handle);
				});
			}
		}
		else if (app === "pdf_viewer") {
			this.loadPdfFromURL(appData.url, appData.type, appData.name, appData.strictSSL, function(appInstance) {
				callback(appInstance, null);
			});
		}
	}

	else if (appData.location === "remote") {
		if (appData.application.application === "movie_player") {
			if (appData.application.type === "video/youtube") {
				this.loadYoutubeFromURL(appData.application.url, callback);
			}
			else {
				this.loadVideoFromURL(appData.application.url, appData.application.type, appData.application.url, appData.application.title, callback);
			}
		}
		else {
			var anInstance = {
				id: appData.application.id,
				title: appData.application.title,
				application: appData.application.application,
				type: appData.application.type,
				url: appData.application.url,
				data: appData.application.data,
				resrc: appData.application.resrc,
				left: this.titleBarHeight,
				top: 1.5*this.titleBarHeight,
				width: appData.application.native_width,
				height: appData.application.native_height,
				native_width: appData.application.native_width,
				native_height: appData.application.native_height,
				previous_left: null,
				previous_top: null,
				previous_width: null,
				previous_height: null,
				maximized: false,
				aspect: appData.application.aspect,
				animation: appData.application.animation,
				metadata: appData.application.metadata,
				sticky:appData.application.sticky,
				date: new Date()
			};
			if(appData.application.application === "pdf_viewer") {
				anInstance.data.doc_url = anInstance.url;
			}

			this.scaleAppToFitDisplay(anInstance);
			callback(anInstance, null);
		}
	}
};

AppLoader.prototype.readInstructionsFile = function(json_str, file, mime_type, external_url) {
    var instructions = JSON.parse(json_str);
    var appName = instructions.main_script.substring(0, instructions.main_script.lastIndexOf('.'));
    var aspectRatio = instructions.width / instructions.height;

    var resizeMode = "proportional";
    if (instructions.resize !== undefined && instructions.resize !== null && instructions.resize !== "")
        resizeMode = instructions.resize;

    var exif = assets.getExifData(file);

    return {
        id: null,
        title: exif.metadata.title,
        application: appName,
        icon: exif ? exif.SAGE2thumbnail : null,
        type: mime_type,
        url: external_url,
        data: instructions.load,
        resrc: instructions.dependencies,
        left: this.titleBarHeight,
        top: 1.5*this.titleBarHeight,
        width: instructions.width,
        height: instructions.height,
        native_width: instructions.width,
        native_height: instructions.height,
        previous_left: null,
        previous_top: null,
        previous_width: null,
        previous_height: null,
        maximized: false,
        aspect: aspectRatio,
        animation: instructions.animation,
        metadata: exif.metadata,
        resizeMode: resizeMode,
        sticky:instructions.sticky,
        date: new Date()
    };
};

//////////////////////////////////////////////////////////////////////////////////////////

module.exports = AppLoader;<|MERGE_RESOLUTION|>--- conflicted
+++ resolved
@@ -291,11 +291,7 @@
 		type: mime_type,
 		url: external_url,
 		data: {
-<<<<<<< HEAD
 			img_url: external_url,
-=======
-			src: external_url,
->>>>>>> afbfe48e
 			type: mime_type,
 			exif: exif_data,
 			top: 0,
