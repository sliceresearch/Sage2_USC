--- conflicted
+++ resolved
@@ -132,20 +132,11 @@
 	}
 }
 
-<<<<<<< HEAD
-omicronManager.prototype.disconnect = function()
-{
-	var sendbuf = util.format("data_off");
-	console.log("Omicron> Sending disconnect signal");
-	oinputserverSocket.write(sendbuf);
-}
-=======
 omicronManager.prototype.disconnect = function() {
 	var sendbuf = util.format("data_off");
 	console.log("Omicron> Sending disconnect signal");
 	oinputserverSocket.write(sendbuf);
 };
->>>>>>> 459fc090
 
 omicronManager.prototype.setCallbacks = function( 
 	sagePointerList,
