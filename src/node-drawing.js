"use strict"

// Put a Tutorial, maybe an overlay text to say that drawing is enabled

function DrawingManager(config) {

	this.lastId = 0;
	this.dictionaryId = {};
	this.idPrequel = "drawing_";
	this.clientIDandSockets = {};
	this.newDrawingObject = {};
	this.style = {fill: "none", stroke: "white", "stroke-width": "5px", "stroke-linecap": "round"};
	this.selectionBoxStyle = {fill: "none", stroke: "white", "stroke-width": "5px","stroke-dasharray": "10,10"};
	this.drawingMode = true;
	this.drawState = [{id: "drawing_1",type: "path",options: { points: [{x: 100,y: 200}, {x: 200,y: 300}] }, style: this.style}];
	this.drawingsUndone = [];
	this.tilesPosition = [];
	this.palettePosition = {};
	this.idMovingPalette = -1;
	this.calculateTileDimensions(config);
	this.actualAction = "drawing"
	this.possibleActions = ["drawing", "movingPalette"];
	this.paintingMode = false;
	this.selectionMode = false;
	this.selectionStart = {};
	this.selectionEnd = {};
	this.selectionTouchId = -1;
	this.selectedDrawingObject = [];
	this.selectionMovementStart = [];
	this.selectionBox = null;
	// An object drawing is defined as follows:
	// {
	// id: String
	// type: Type of the svg element
	// options : {} Object containing all the attributes needed by that type of element
	// style: {} Current style of the object to be drawn
	// }

}

DrawingManager.prototype.scalePoint = function(point,origin,scaleX,scaleY) {
	var dx = point.x - origin.x; 
	var dy = point.y - origin.y;
	var newDX = dx * scaleX;
	var newDY = dy * scaleY;
	return {x: origin.x + newDX, y: origin.y + newDY} 
}

DrawingManager.prototype.calculateTileDimensions = function(config) {

	// This method crashes if config.displays is less than product of rows and columns
	// Check if the clientID corresponds to the actual clientID
	var clients = config.layout.rows * config.layout.columns;
	var width = config.resolution.width;
	var height = config.resolution.height;

	for (var i = 0; i < clients; i++) {

		var display = config.displays[i];

		var startX = width * display.column;
		var endX = startX + width - 1;

		var startY = height * display.row;
		var endY = startY + height - 1;

		var position = {startX: startX, endX: endX, startY: startY, endY: endY, clientID: i};

		this.tilesPosition.push(position);

	};

}

DrawingManager.prototype.init = function(wsio) {

	var clientID = wsio.clientID;

	if (clientID in this.clientIDandSockets) {
		this.clientIDandSockets[clientID].push(wsio);
	} else {
		this.clientIDandSockets[clientID] = [wsio];
	}

	this.drawingInit(wsio, this.drawState);
}

DrawingManager.prototype.initAll = function() {

	for (var clientID in this.clientIDandSockets) {
		for (var i in this.clientIDandSockets[clientID]) {
			var wsio = this.clientIDandSockets[clientID][i];
			this.drawingInit(wsio, this.drawState);
		}
	}

}

DrawingManager.prototype.enablePaintingMode = function() {
	this.paintingMode = true;
	this.sendModesToPalette();
}

DrawingManager.prototype.disablePaintingMode = function() {
	this.paintingMode = false;
	this.sendModesToPalette();
}

DrawingManager.prototype.selectionModeOnOff = function() {
	this.actualAction = "creatingSelection"
}

DrawingManager.prototype.sendModesToPalette = function() {
	var data = {drawingMode: this.drawingMode, paintingMode: this.paintingMode};
	this.sendChangeToPalette(this.paletteID,data);
}


DrawingManager.prototype.removeWebSocket = function(wsio) {

	// Detecting the position of the socket into the corresponding socket array
	var clientID = wsio.clientID;
	var position = this.clientIDandSockets[clientID].indexOf(wsio);
	if (position > -1) {
		this.clientIDandSockets[clientID].splice(wsio, 1);
		console.log("Socket removed from drawingManager");
	} else {
		console.log("Attempt to remove a socket from drawingManager, but not present");
	}

}

DrawingManager.prototype.clearDrawingCanvas = function() {
	this.drawState = [];
	this.initAll();
}

DrawingManager.prototype.undoLastDrawing = function() {
	var undone = this.drawState.pop();
	if (undone) {
		this.drawingsUndone.push(undone);
		this.initAll();
	}
}

DrawingManager.prototype.redoDrawing = function() {
	var reDone = this.drawingsUndone.pop();
	if (reDone) {
		this.drawState.push(reDone);
		var involvedClient = this.checkInvolvedClient(reDone.options.points[0].x, reDone.options.points[0].y);
		var manipulatedObject = this.manipulateDrawingObject(reDone, involvedClient);
		this.update(manipulatedObject, involvedClient);
	}
}

DrawingManager.prototype.changeStyle = function(data) {
	this.style[data.name] = data.value;
	this.sendStyleToPalette(this.paletteID,this.style);
}

DrawingManager.prototype.enableDrawingMode = function(data) {
	console.log("Drawing mode enabled");
	this.drawingMode = true;
	this.paletteID = data.id;
	this.sendStyleToPalette(this.paletteID,this.style);
}

DrawingManager.prototype.update = function(drawingObject, clientID) {

	for (var ws in this.clientIDandSockets[clientID]) {
		this.drawingUpdate(this.clientIDandSockets[clientID][ws], drawingObject);
	}

	// Send the object also to client -1, but not manipulated. Maybe create another udpate.

}
DrawingManager.prototype.copy = function(a) {
	return JSON.parse(JSON.stringify(a));
}

DrawingManager.prototype.distance = function(p1,p2) {
	return (p1.x - p2.x) * (p1.x - p2.x) + (p1.y - p2.y) * (p1.y - p2.y);
}

DrawingManager.prototype.getNewId = function(sourceId) {
	this.lastId++;
	var newId = this.idPrequel + this.lastId;
	this.dictionaryId[sourceId] = newId;
	return newId;
}

DrawingManager.prototype.realeaseId = function(sourceId) {
	delete this.dictionaryId[sourceId];
}

DrawingManager.prototype.existsId = function(sourceId) {
	return sourceId in this.dictionaryId
}

DrawingManager.prototype.findMaxId = function() {
	var max = -1;

	for (var drawingObj in this.drawState) {
		var idx = this.drawState[drawingObj]['id'];
		idx = parseInt(idx.substring(this.idPrequel.length, idx.length));
		if (idx > max) {
			max = idx;
		}
	}

	return max;
}

DrawingManager.prototype.newSelectionBox = function(e) {

	// Create new Selection box
	var drawingId = this.getNewId(e.sourceId);
	this.newDrawingObject[drawingId] = {};
	this.newDrawingObject[drawingId]["id"] = drawingId;
	this.newDrawingObject[drawingId]["type"] = "rect";
	this.newDrawingObject[drawingId]["options"] = { points: [this.selectionStart, this.selectionEnd] };
	this.newDrawingObject[drawingId]["style"] = this.selectionBoxStyle;

	this.selectionBox = this.newDrawingObject[drawingId];

	this.drawState.push(this.newDrawingObject[drawingId]);
}

DrawingManager.prototype.moveSelectionBox = function() {

	if (this.selectionBox) {
		this.selectionBox["options"]["points"] = [this.selectionStart, this.selectionEnd];
	}
	
}

DrawingManager.prototype.deleteSelectionBox = function() {

	if (this.selectionBox) {
		for (var drawingObj in this.drawState) {
			var idx = this.drawState[drawingObj]['id'];
			if (idx == this.selectionBox["id"]) {
				this.drawState.splice(drawingObj, 1);
				break;
			}
		}
	}

	this.selectedDrawingObject = [];
	this.initAll();
	
}

DrawingManager.prototype.newDrawingObjectFunc = function(e,posX,posY) {

	// Create new Drawing object
	var drawingId = this.getNewId(e.sourceId);
	this.newDrawingObject[drawingId] = {};
	this.newDrawingObject[drawingId]["id"] = drawingId;
	this.newDrawingObject[drawingId]["type"] = "circle";
	this.newDrawingObject[drawingId]["options"] = { points: [ {x: posX,y: posY}] };
	this.newDrawingObject[drawingId]["style"] = this.copy(this.style);

	this.drawState.push(this.newDrawingObject[drawingId]);

}

DrawingManager.prototype.updateDrawingObject = function(e,posX,posY) {
	if (!this.existsId(e.sourceId)) {
		this.newDrawingObjectFunc(e, posX, posY);
	}
	var drawingId = this.dictionaryId[e.sourceId];
	var lastPoint = this.newDrawingObject[drawingId]["options"]["points"]
					[this.newDrawingObject[drawingId]["options"]["points"].length - 1];
	if (this.distance(lastPoint, {x: posX, y: posY}) > 0.5) {
		this.newDrawingObject[drawingId]["type"] = "path";
		this.newDrawingObject[drawingId]["options"]["points"].push({x: posX,y: posY});
	}
}
DrawingManager.prototype.touchInsidePalette = function(x,y) {
	return ((x >= this.palettePosition.startX) && (x <= this.palettePosition.endX) &&
			(y >= this.palettePosition.startY) && (y <= this.palettePosition.endY));
}
DrawingManager.prototype.touchInsidePaletteTitleBar = function(x,y) {
	return ((x >= this.palettePosition.startX) && (x <= this.palettePosition.endX) &&
			(y >= this.palettePosition.startY - 58) && (y < this.palettePosition.startY));
}

DrawingManager.prototype.touchInsideSelection = function(x, y) {

	if (x > this.selectionStart['x'] &&
		y > this.selectionStart['y'] &&
		x < this.selectionEnd['x'] &&
		y < this.selectionEnd['y']) {
		return true;
	}
	return false;

}

DrawingManager.prototype.touchInsideSelectionZoomBox = function(x, y) {
	var w = this.selectionEnd['x'] - this.selectionStart['x'];
	var h = this.selectionEnd['y'] - this.selectionStart['y'];

	if (x >= this.selectionStart['x'] + 0.9 * w &&
		y >= this.selectionStart['y'] + 0.9 * h &&
		x <= this.selectionEnd['x'] &&
		y <= this.selectionEnd['y']) {
		return true;
	}
	return false;

}

DrawingManager.prototype.selectDrawingObjects = function() {

	for (var drawingObj in this.drawState) {
		var points = this.drawState[drawingObj]['options']['points'];
		for (var i in points) {
			if (this.touchInsideSelection(points[i]['x'], points[i]['y'])) {
				this.selectedDrawingObject.push(this.drawState[drawingObj]);
				break;
			}
		}
	}

}

DrawingManager.prototype.selectionMove = function(x, y) {

	for (var drawingObj in this.selectedDrawingObject) {
		var points = this.selectedDrawingObject[drawingObj]['options']['points'];
		for (var i in points) {
			points[i]['x'] += x;
			points[i]['y'] += y;
		}
	}

	this.initAll();
}

DrawingManager.prototype.selectionZoom = function(sx, sy) {

	for (var drawingObj in this.selectedDrawingObject) {
<<<<<<< HEAD
		var points = this.selectedDrawingObject[drawingObj]["points"];
		for (i in points) {
			var p = points[i];
			points[i] = this.scalePoint(p,this.selectionStart,sx,sy);
		}
=======
		this.selectedDrawingObject[drawingObj].scaleX *= sx;
		this.selectedDrawingObject[drawingObj].scaleY *= sy;
>>>>>>> fd4f9d8e
	}

	this.initAll();
}

DrawingManager.prototype.pointerEvent = function(e,sourceId,posX,posY,w,h) {

	if (this.paintingMode) {
		this.style["stroke-width"] = Math.max(w,h)
	}

	if (e.type == 5) {
		// touch down

		if (this.touchInsidePaletteTitleBar(posX,posY)) {
			this.actualAction = "movingPalette";
			this.idMovingPalette = e.sourceId;
			this.touchOnPaletteOffsetX = posX - this.palettePosition.startX;
			this.touchOnPaletteOffsetY = posY - this.palettePosition.startY + 58; // Title bar height
			return;
		} else if (this.touchInsidePalette(posX,posY)) {
			this.sendTouchToPalette(this.paletteID, posX - this.palettePosition.startX, posY - this.palettePosition.startY);
			return;
		} else if (this.actualAction == "creatingSelection") {
			this.selectionStart = {x: posX, y: posY};
			this.selectionEnd = {x: posX, y: posY};
			this.selectionTouchId = e.sourceId;
			this.newSelectionBox(e);
			return;
		} else if (this.touchInsideSelection(posX, posY)) {
			this.selectionMovementStart = {x: posX, y: posY};
			this.selectionTouchId = e.sourceId;
			if (this.touchInsideSelectionZoomBox(posX,posY)) {
				this.actualAction = "zoomingSelection";
			} else {
				this.actualAction = "movingSelection";
			}
			return;
		} else if (this.actualAction == "movingSelection" || this.actualAction == "zoomingSelection") {
			this.actualAction = "drawing";
			this.deleteSelectionBox();
			return;
		} else {
			this.drawingsUndone = [];
			this.newDrawingObjectFunc(e, posX, posY);
		}

	} else if (e.type == 4) {
		// touch move

		if ((this.actualAction == "movingPalette") && (this.idMovingPalette == e.sourceId)) {
			this.movePaletteTo(this.paletteID
								, posX - this.touchOnPaletteOffsetX
								, posY - this.touchOnPaletteOffsetY
								, this.palettePosition.endX - this.palettePosition.startX
								, this.palettePosition.endY - this.palettePosition.startY - 58);
			return;
		}

		if (this.touchInsidePalette(posX,posY)) {
			return;
		}

		if ((this.actualAction == "movingSelection") && (this.selectionTouchId == e.sourceId)) {
			var dx = posX - this.selectionMovementStart['x'];
			var dy = posY - this.selectionMovementStart['y'];
			this.selectionMovementStart = {x: posX, y: posY};
			this.selectionStart.x += dx;
			this.selectionStart.y += dy;
			this.selectionEnd.x += dx;
			this.selectionEnd.y += dy;
			this.selectionMove(dx, dy);
			return;
		}

		if ((this.actualAction == "zoomingSelection") && (this.selectionTouchId == e.sourceId)) {
			var dx = posX - this.selectionMovementStart['x'];
			var dy = posY - this.selectionMovementStart['y'];
			var oldW = this.selectionEnd.x - this.selectionStart.x;
			var oldH = this.selectionEnd.y - this.selectionStart.y;
			var newW = oldW + dx;
			var newH = oldH + dy;
			var sx = parseFloat(newW) / oldW;
			var sy =parseFloat(newH) / oldH;
			this.selectionMovementStart = {x: posX, y: posY};
			this.selectionEnd.x += dx;
			this.selectionEnd.y += dy;
			this.moveSelectionBox();
			this.selectionZoom(sx, sy);
			return;
		}

		if ((this.actualAction == "creatingSelection") && (this.selectionTouchId == e.sourceId)) {
			if (this.selectionStart['x'] > posX) {
				this.selectionEnd['x'] = this.selectionStart['x'];
				this.selectionStart['x'] = posX;
			} else {
				this.selectionEnd['x'] = posX;
			}

			if (this.selectionStart['y'] > posY) {
				this.selectionEnd['y'] = this.selectionStart['y'];
				this.selectionStart['y'] = posY;
			} else {
				this.selectionEnd['y'] = posY;
			}
			this.moveSelectionBox();
		} 

		this.updateDrawingObject(e, posX, posY);

	} else if (e.type == 6) {
		// touch release

		if ((this.actualAction == "movingPalette") && (this.idMovingPalette == e.sourceId)) {
			this.actualAction = "drawing";
			this.idMovingPalette = -1;
		} else if ((this.actualAction == "creatingSelection") && (this.selectionTouchId == e.sourceId)) {

			var drawn = false;

			if (this.selectionStart['x'] > posX) {
				this.selectionEnd['x'] = this.selectionStart['x'];
				this.selectionStart['x'] = posX;
			} else {
				this.selectionEnd['x'] = posX;
			}

			if (this.selectionStart['y'] > posY) {
				this.selectionEnd['y'] = this.selectionStart['y'];
				this.selectionStart['y'] = posY;
			} else {
				this.selectionEnd['y'] = posY;
			}

			this.selectionTouchId = -1;
			this.selectDrawingObjects();
			this.moveSelectionBox();
			drawn = true;
			this.actualAction = "drawing";

		} else if ((this.actualAction == "movingSelection") && (this.selectionTouchId == e.sourceId)) {
			var dx = posX - this.selectionMovementStart['x'];
			var dy = posY - this.selectionMovementStart['y'];
			this.selectionStart.x += dx;
			this.selectionStart.y += dy;
			this.selectionEnd.x += dx;
			this.selectionEnd.y += dy;
			this.moveSelectionBox();
			this.selectionMove(dx, dy);
		}

		if (!drawn) {
			this.realeaseId(e.sourceId);
			return;
		}
	}

	var drawingId = this.dictionaryId[e.sourceId];
	var involvedClient = this.checkInvolvedClient(posX, posY);
	var manipulatedObject = this.manipulateDrawingObject(this.newDrawingObject[drawingId], involvedClient);

	this.update(manipulatedObject, involvedClient);
}

DrawingManager.prototype.manipulateDrawingObject = function(drawingObject, clientID) {

	if (clientID == null) {
		return
	}

	// Cloning the drawing object to manipuate its position, in order to send to the clients its relativ position
	var manipulatedObject = JSON.parse(JSON.stringify(drawingObject));

	var offsetX = this.tilesPosition[clientID].startX;
	var offsetY = this.tilesPosition[clientID].startY;

	for (var i in manipulatedObject.options.points) {
		var point = manipulatedObject.options.points[i]

		manipulatedObject.options.points[i].x = point.x - offsetX;
		manipulatedObject.options.points[i].y = point.y - offsetY;

	}

	return manipulatedObject;

}

DrawingManager.prototype.isOnPalette = function(posX, posY) {

	if (this.palettePosition.startX <= posX &
		this.palettePosition.endX >= posX &
		this.palettePosition.startY <= posY &
		this.palettePosition.endY >= posY) {

		return true;

	}

	return false;
}

DrawingManager.prototype.updatePalettePosition = function(data) {
	this.palettePosition.startX = data.startX;
	this.palettePosition.startY = data.startY + 58;
	this.palettePosition.endX = data.endX;
	this.palettePosition.endY = data.endY + 58;
}


DrawingManager.prototype.checkInvolvedClient = function(posX, posY) {

	// Probably this method is inconsistent if the object start from a display and terminates in another

	for (var i in this.tilesPosition) {
		var client = this.tilesPosition[i];
		if (client.startX <= posX &
			client.endX >= posX &
			client.startY <= posY &
			client.endY >= posY) {

			return client.clientID;

		}

	}

	console.log("No single client involved")
	return null;

}

DrawingManager.prototype.saveDrawings = function() {
	this.saveSession(this.drawState);
}

DrawingManager.prototype.loadDrawings = function(data) {
	// asynchronous
	this.loadSession(data);
}

DrawingManager.prototype.loadOldState = function(data) {
	this.drawState = data || [];
	this.lastId = this.findMaxId() + 1;
	this.initAll();
}

DrawingManager.prototype.setCallbacks = function(
		drawingInitCB,
		drawingUpdateCB,
		sendTouchToPaletteCB,
		sendStyleToPaletteCB,
		sendChangeToPaletteCB,
		movePaletteToCB,
		saveSessionCB,
		loadSessionCB
	) {
	this.drawingInit = drawingInitCB;
	this.drawingUpdate = drawingUpdateCB;
	this.sendTouchToPalette = sendTouchToPaletteCB;
	this.sendStyleToPalette = sendStyleToPaletteCB;
	this.sendChangeToPalette = sendChangeToPaletteCB;
	this.movePaletteTo = movePaletteToCB;
	this.saveSession = saveSessionCB;
	this.loadSession = loadSessionCB;
};
module.exports = DrawingManager;<|MERGE_RESOLUTION|>--- conflicted
+++ resolved
@@ -342,16 +342,11 @@
 DrawingManager.prototype.selectionZoom = function(sx, sy) {
 
 	for (var drawingObj in this.selectedDrawingObject) {
-<<<<<<< HEAD
 		var points = this.selectedDrawingObject[drawingObj]["points"];
 		for (i in points) {
 			var p = points[i];
 			points[i] = this.scalePoint(p,this.selectionStart,sx,sy);
 		}
-=======
-		this.selectedDrawingObject[drawingObj].scaleX *= sx;
-		this.selectedDrawingObject[drawingObj].scaleY *= sy;
->>>>>>> fd4f9d8e
 	}
 
 	this.initAll();
