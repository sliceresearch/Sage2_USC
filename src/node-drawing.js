--- conflicted
+++ resolved
@@ -1,297 +1,263 @@
-"use strict"
-
-function DrawingManager(config) {
-
-	this.idPrequel = "drawing_";
-	this.clientIDandSockets = {};
-	this.newDrawingObject = {};
-	this.style = {fill: "none", stroke: "white", "stroke-width": "5px"};
-	this.drawingMode = false;
-	this.drawState = [{id: "drawing_1",type: "path",options: { points: [{x: 100,y: 200}, {x: 200,y: 300}] }, style: this.style}];
-	this.drawingsUndone = [];
-	this.tilesPosition = [];
-	this.palettePosition = {};
-	this.calculateTileDimensions(config);
-	// An object drawing is defined as follows:
-	// {
-	// id: String
-	// type: Type of the svg element
-	// options : {} Object containing all the attributes needed by that type of element
-	// style: {} Current style of the object to be drawn
-	// }
-
-
-}
-
-
-DrawingManager.prototype.calculateTileDimensions = function(config) {
-
-	// This method crashes if config.displays is less than product of rows and columns
-	// Check if the clientID corresponds to the actual clientID
-	var clients = config.layout.rows * config.layout.columns;
-	var width = config.resolution.width;
-	var height = config.resolution.height;
-
-	for (var i = 0; i < clients; i++) {
-
-		var display = config.displays[i];
-
-		var startX = width * display.column;
-		var endX = startX + width - 1;
-
-		var startY = height * display.row;
-		var endY = startY + height - 1;
-
-		var position = {startX: startX, endX: endX, startY: startY, endY: endY, clientID: i};
-
-		this.tilesPosition.push(position);
-
-	};
-
-}
-
-<<<<<<< HEAD
-=======
-/*
-
-function calculateTileDimensions (config) {
-
-	var rows = config.layout.rows;
-	var columns = config.layout.columns;
-	var width = config.resolution.width;
-	var height = config.resolution.height;
-
-	for (var i = 0; i < rows; i++) {
-		var startX = width * i;
-		var endX = startX + width;
-
-
-		for (var j = 0; j < columns; j++) {
-
-			var startY = height * j;
-			var endY = startY + height;
-
-			var position = {"startX": startX, "endX": endX, "startY": startY, "endY": endY};
-
-			this.tilesPosition.push(position);
-		};
-
-	};
-
-
-}
-
-*/
-
->>>>>>> f963a2c5
-DrawingManager.prototype.init = function(wsio) {
-
-	var clientID = wsio.clientID;
-
-	if (clientID in this.clientIDandSockets) {
-		this.clientIDandSockets[clientID].push(wsio);
-	} else {
-		this.clientIDandSockets[clientID] = [wsio];
-	}
-
-	this.drawingInit(wsio, this.drawState);
-}
-
-DrawingManager.prototype.initAll = function() {
-
-	for (var clientID in this.clientIDandSockets) {
-		for (var i in this.clientIDandSockets[clientID]) {
-			var wsio = this.clientIDandSockets[clientID][i];
-			this.drawingInit(wsio, this.drawState);
-		}
-	}
-
-}
-
-DrawingManager.prototype.removeWebSocket = function(wsio) {
-
-	// Detecting the position of the socket into the corresponding socket array
-	var clientID = wsio.clientID;
-	var position = this.clientIDandSockets[clientID].indexOf(wsio);
-	if (position > -1) {
-		this.clientIDandSockets[clientID].splice(wsio, 1);
-		console.log("Socket removed from drawingManager");
-	} else {
-		console.log("Attempt to remove a socket from drawingManager, but not present");
-	}
-
-}
-
-DrawingManager.prototype.clearDrawingCanvas = function() {
-	this.drawState = [];
-	this.initAll();
-}
-
-DrawingManager.prototype.undoLastDrawing = function() {
-	var undone = this.drawState.pop();
-	if (undone) {
-		this.drawingsUndone.push(undone);
-		this.initAll();
-	}
-}
-
-DrawingManager.prototype.redoDrawing = function() {
-	var reDone = this.drawingsUndone.pop();
-	if (reDone) {
-		this.drawState.push(reDone);
-		var involvedClient = this.checkInvolvedClient(reDone.options.points[0].x, reDone.options.points[0].y);
-		var manipulatedObject = this.manipulateDrawingObject(reDone, involvedClient);
-		this.update(manipulatedObject, involvedClient);
-	}
-}
-
-DrawingManager.prototype.changeStyle = function(data) {
-	this.style[data.name] = data.value;
-}
-
-DrawingManager.prototype.enableDrawingMode = function(data) {
-	console.log("Drawing mode enabled");
-	this.drawingMode = true;
-	this.paletteID = data.id;
-
-}
-
-DrawingManager.prototype.update = function(drawingObject, clientID) {
-
-	for (var ws in this.clientIDandSockets[clientID]) {
-
-		this.drawingUpdate(this.clientIDandSockets[clientID][ws], drawingObject);
-	}
-
-	// Send the object also to client -1, but not manipulated. Maybe create another udpate.
-
-}
-DrawingManager.prototype.newDrawingObjectFunc = function(e,posX,posY) {
-
-	// Create new Drawing object
-	this.newDrawingObject[e.sourceId] = {};
-	this.newDrawingObject[e.sourceId]["id"] = this.idPrequel + e.sourceId;
-	this.newDrawingObject[e.sourceId]["type"] = "circle";
-	this.newDrawingObject[e.sourceId]["options"] = { points: [ {x: posX,y: posY}] };
-	this.newDrawingObject[e.sourceId]["style"] = this.style;
-
-	this.drawState.push(this.newDrawingObject[e.sourceId]);
-
-}
-
-DrawingManager.prototype.updateDrawingObject = function(e,posX,posY) {
-	if (!this.newDrawingObject[e.sourceId]) {
-		this.newDrawingObjectFunc(e, posX, posY);
-	}
-	this.newDrawingObject[e.sourceId]["type"] = "path";
-	this.newDrawingObject[e.sourceId]["options"]["points"].push({x: posX,y: posY});
-}
-DrawingManager.prototype.touchInsidePalette = function(x,y) {
-	return ((x >= this.palettePosition.startX) && (x <= this.palettePosition.endX) &&
-			(y >= this.palettePosition.startY) && (y <= this.palettePosition.endY));
-}
-
-
-DrawingManager.prototype.pointerEvent = function(e,sourceId,posX,posY) {
-
-	if (e.type == 5) {
-
-		// pointer down
-		if (this.touchInsidePalette(posX,posY)) {
-			this.sendTouchToPalette(this.paletteID, posX - this.palettePosition.startX ,posY - this.palettePosition.startY);
-		}else {
-			this.drawingsUndone = [];
-			this.newDrawingObjectFunc(e, posX, posY);
-		}
-	} else if (e.type == 4) {
-
-		// pointer move
-		this.updateDrawingObject(e, posX, posY);
-
-	} else if (e.type == 6) {
-
-		// pointer release
-		return;
-	}
-
-	var involvedClient = this.checkInvolvedClient(posX, posY);
-	var manipulatedObject = this.manipulateDrawingObject(this.newDrawingObject[e.sourceId], involvedClient);
-
-	this.update(manipulatedObject, involvedClient);
-}
-
-DrawingManager.prototype.manipulateDrawingObject = function(drawingObject, clientID) {
-
-	// Cloning the drawing object to manipuate its position, in order to send to the clients its relativ position
-	var manipulatedObject = JSON.parse(JSON.stringify(drawingObject));
-
-	var offsetX = this.tilesPosition[clientID].startX;
-	var offsetY = this.tilesPosition[clientID].startY;
-
-	for (var i in manipulatedObject.options.points) {
-		var point = manipulatedObject.options.points[i]
-
-		manipulatedObject.options.points[i].x = point.x - offsetX;
-		manipulatedObject.options.points[i].y = point.y - offsetY;
-
-	}
-
-	return manipulatedObject;
-
-}
-
-DrawingManager.prototype.isOnPalette = function(posX, posY) {
-
-	if (this.palettePosition.startX <= posX &
-		this.palettePosition.endX >= posX &
-		this.palettePosition.startY <= posY &
-		this.palettePosition.endY >= posY) {
-
-		return true;
-
-	}
-
-	return false;
-}
-
-DrawingManager.prototype.updatePalettePosition = function(data) {
-
-	this.palettePosition.startX = data.startX;
-	this.palettePosition.startY = data.startY;
-	this.palettePosition.endX = data.endX;
-	this.palettePosition.endY = data.endY;
-
-}
-
-DrawingManager.prototype.checkInvolvedClient = function(posX, posY) {
-
-	// Probably this method is inconsistent if the object start from a display and terminates in another
-
-	for (var i in this.tilesPosition) {
-		var client = this.tilesPosition[i];
-		if (client.startX <= posX &
-			client.endX >= posX &
-			client.startY <= posY &
-			client.endY >= posY) {
-
-			return client.clientID;
-
-		}
-
-	}
-
-	console.log("No single client involved")
-	return -1;
-
-}
-
-DrawingManager.prototype.setCallbacks = function(
-		drawingInitCB,
-		drawingUpdateCB,
-		sendTouchToPaletteCB
-	) {
-	this.drawingInit = drawingInitCB;
-	this.drawingUpdate = drawingUpdateCB;
-	this.sendTouchToPalette = sendTouchToPaletteCB;
-};
+"use strict"
+
+function DrawingManager(config) {
+
+	this.idPrequel = "drawing_";
+	this.clientIDandSockets = {};
+	this.newDrawingObject = {};
+	this.style = {fill: "none", stroke: "white", "stroke-width": "5px"};
+	this.drawingMode = false;
+	this.drawState = [{id: "drawing_1",type: "path",options: { points: [{x: 100,y: 200}, {x: 200,y: 300}] }, style: this.style}];
+	this.drawingsUndone = [];
+	this.tilesPosition = [];
+	this.palettePosition = {};
+	this.calculateTileDimensions(config);
+	// An object drawing is defined as follows:
+	// {
+	// id: String
+	// type: Type of the svg element
+	// options : {} Object containing all the attributes needed by that type of element
+	// style: {} Current style of the object to be drawn
+	// }
+
+
+}
+
+
+DrawingManager.prototype.calculateTileDimensions = function(config) {
+
+	// This method crashes if config.displays is less than product of rows and columns
+	// Check if the clientID corresponds to the actual clientID
+	var clients = config.layout.rows * config.layout.columns;
+	var width = config.resolution.width;
+	var height = config.resolution.height;
+
+	for (var i = 0; i < clients; i++) {
+
+		var display = config.displays[i];
+
+		var startX = width * display.column;
+		var endX = startX + width - 1;
+
+		var startY = height * display.row;
+		var endY = startY + height - 1;
+
+		var position = {startX: startX, endX: endX, startY: startY, endY: endY, clientID: i};
+
+		this.tilesPosition.push(position);
+
+	};
+
+}
+
+DrawingManager.prototype.init = function(wsio) {
+
+	var clientID = wsio.clientID;
+
+	if (clientID in this.clientIDandSockets) {
+		this.clientIDandSockets[clientID].push(wsio);
+	} else {
+		this.clientIDandSockets[clientID] = [wsio];
+	}
+
+	this.drawingInit(wsio, this.drawState);
+}
+
+DrawingManager.prototype.initAll = function() {
+
+	for (var clientID in this.clientIDandSockets) {
+		for (var i in this.clientIDandSockets[clientID]) {
+			var wsio = this.clientIDandSockets[clientID][i];
+			this.drawingInit(wsio, this.drawState);
+		}
+	}
+
+}
+
+DrawingManager.prototype.removeWebSocket = function(wsio) {
+
+	// Detecting the position of the socket into the corresponding socket array
+	var clientID = wsio.clientID;
+	var position = this.clientIDandSockets[clientID].indexOf(wsio);
+	if (position > -1) {
+		this.clientIDandSockets[clientID].splice(wsio, 1);
+		console.log("Socket removed from drawingManager");
+	} else {
+		console.log("Attempt to remove a socket from drawingManager, but not present");
+	}
+
+}
+
+DrawingManager.prototype.clearDrawingCanvas = function() {
+	this.drawState = [];
+	this.initAll();
+}
+
+DrawingManager.prototype.undoLastDrawing = function() {
+	var undone = this.drawState.pop();
+	if (undone) {
+		this.drawingsUndone.push(undone);
+		this.initAll();
+	}
+}
+
+DrawingManager.prototype.redoDrawing = function() {
+	var reDone = this.drawingsUndone.pop();
+	if (reDone) {
+		this.drawState.push(reDone);
+		var involvedClient = this.checkInvolvedClient(reDone.options.points[0].x, reDone.options.points[0].y);
+		var manipulatedObject = this.manipulateDrawingObject(reDone, involvedClient);
+		this.update(manipulatedObject, involvedClient);
+	}
+}
+
+DrawingManager.prototype.changeStyle = function(data) {
+	this.style[data.name] = data.value;
+}
+
+DrawingManager.prototype.enableDrawingMode = function(data) {
+	console.log("Drawing mode enabled");
+	this.drawingMode = true;
+	this.paletteID = data.id;
+
+}
+
+DrawingManager.prototype.update = function(drawingObject, clientID) {
+
+	for (var ws in this.clientIDandSockets[clientID]) {
+
+		this.drawingUpdate(this.clientIDandSockets[clientID][ws], drawingObject);
+	}
+
+	// Send the object also to client -1, but not manipulated. Maybe create another udpate.
+
+}
+DrawingManager.prototype.newDrawingObjectFunc = function(e,posX,posY) {
+
+	// Create new Drawing object
+	this.newDrawingObject[e.sourceId] = {};
+	this.newDrawingObject[e.sourceId]["id"] = this.idPrequel + e.sourceId;
+	this.newDrawingObject[e.sourceId]["type"] = "circle";
+	this.newDrawingObject[e.sourceId]["options"] = { points: [ {x: posX,y: posY}] };
+	this.newDrawingObject[e.sourceId]["style"] = this.style;
+
+	this.drawState.push(this.newDrawingObject[e.sourceId]);
+
+}
+
+DrawingManager.prototype.updateDrawingObject = function(e,posX,posY) {
+	if (!this.newDrawingObject[e.sourceId]) {
+		this.newDrawingObjectFunc(e, posX, posY);
+	}
+	this.newDrawingObject[e.sourceId]["type"] = "path";
+	this.newDrawingObject[e.sourceId]["options"]["points"].push({x: posX,y: posY});
+}
+DrawingManager.prototype.touchInsidePalette = function(x,y) {
+	return ((x >= this.palettePosition.startX) && (x <= this.palettePosition.endX) &&
+			(y >= this.palettePosition.startY) && (y <= this.palettePosition.endY));
+}
+
+
+DrawingManager.prototype.pointerEvent = function(e,sourceId,posX,posY) {
+
+	if (e.type == 5) {
+
+		// pointer down
+		if (this.touchInsidePalette(posX,posY)) {
+			this.sendTouchToPalette(this.paletteID, posX - this.palettePosition.startX ,posY - this.palettePosition.startY);
+		}else {
+			this.drawingsUndone = [];
+			this.newDrawingObjectFunc(e, posX, posY);
+		}
+	} else if (e.type == 4) {
+
+		// pointer move
+		this.updateDrawingObject(e, posX, posY);
+
+	} else if (e.type == 6) {
+
+		// pointer release
+		return;
+	}
+
+	var involvedClient = this.checkInvolvedClient(posX, posY);
+	var manipulatedObject = this.manipulateDrawingObject(this.newDrawingObject[e.sourceId], involvedClient);
+
+	this.update(manipulatedObject, involvedClient);
+}
+
+DrawingManager.prototype.manipulateDrawingObject = function(drawingObject, clientID) {
+
+	// Cloning the drawing object to manipuate its position, in order to send to the clients its relativ position
+	var manipulatedObject = JSON.parse(JSON.stringify(drawingObject));
+
+	var offsetX = this.tilesPosition[clientID].startX;
+	var offsetY = this.tilesPosition[clientID].startY;
+
+	for (var i in manipulatedObject.options.points) {
+		var point = manipulatedObject.options.points[i]
+
+		manipulatedObject.options.points[i].x = point.x - offsetX;
+		manipulatedObject.options.points[i].y = point.y - offsetY;
+
+	}
+
+	return manipulatedObject;
+
+}
+
+DrawingManager.prototype.isOnPalette = function(posX, posY) {
+
+	if (this.palettePosition.startX <= posX &
+		this.palettePosition.endX >= posX &
+		this.palettePosition.startY <= posY &
+		this.palettePosition.endY >= posY) {
+
+		return true;
+
+	}
+
+	return false;
+}
+
+DrawingManager.prototype.updatePalettePosition = function(data) {
+
+	this.palettePosition.startX = data.startX;
+	this.palettePosition.startY = data.startY;
+	this.palettePosition.endX = data.endX;
+	this.palettePosition.endY = data.endY;
+
+}
+
+DrawingManager.prototype.checkInvolvedClient = function(posX, posY) {
+
+	// Probably this method is inconsistent if the object start from a display and terminates in another
+
+	for (var i in this.tilesPosition) {
+		var client = this.tilesPosition[i];
+		if (client.startX <= posX &
+			client.endX >= posX &
+			client.startY <= posY &
+			client.endY >= posY) {
+
+			return client.clientID;
+
+		}
+
+	}
+
+	console.log("No single client involved")
+	return -1;
+
+}
+
+DrawingManager.prototype.setCallbacks = function(
+		drawingInitCB,
+		drawingUpdateCB,
+		sendTouchToPaletteCB
+	) {
+	this.drawingInit = drawingInitCB;
+	this.drawingUpdate = drawingUpdateCB;
+	this.sendTouchToPalette = sendTouchToPaletteCB;
+};
 module.exports = DrawingManager;