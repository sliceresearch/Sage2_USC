--- conflicted
+++ resolved
@@ -871,14 +871,8 @@
 		}
 
 		// touch release
-<<<<<<< HEAD
 		if (this.eraserTouchId == e.sourceId) {
 			this.actualAction = "drawing";
-=======
-		if (this.idMovingPalette == e.sourceId) {
-			return;
-		} else if (this.eraserTouchId == e.sourceId) {
->>>>>>> fdaf839f
 			this.eraserTouchId = -1;
 		} else if ((this.actualAction == "movingPalette") && (this.idMovingPalette == e.sourceId)) {
 			this.actualAction = "drawing";
