"use strict"
// Function to copy an obj, useful for assigning this.style to a drawingObject so that it doesnt change when this.style is changed


<<<<<<< HEAD
function DrawingManager(config) {
=======

function DrawingManager() {
>>>>>>> 974958f4
	this.idPrequel = "drawing_"
	this.clientIDandSockets = {};
	this.newDrawingObject = {};
	this.style = {fill: "none", stroke: "white", "stroke-width": "5px"};
	this.drawingMode = false;
	this.drawState = [{id: "drawing_1",type: "path",options: { points: [{x: 1000,y: 2000}, {x: 2000,y: 3000}] }, style: this.style}];
	this.drawingsUndone = [];
	this.tilesPosition = [];
	this.calculateTileDimensions(config);
	// An object drawing is defined as follows:
	// {
	// id: String
	// type: Type of the svg element
	// options : {} Object containing all the attributes needed by that type of element
	// style: {} Current style of the object to be drawn
	// }


}


DrawingManager.prototype.calculateTileDimensions = function(config) {

	//This method crashes if config.displays is less than product of rows and columns
	//Check if the clientID corresponds to the actual clientID
	var clients = config.layout.rows * config.layout.columns;
	var width = config.resolution.width;
	var height = config.resolution.height;

	for (var i = 0; i < clients; i++) {
		
		var display = config.displays[i];

		var startX = width * display.column;
		var endX = startX + width - 1;
		
		var startY = height * display.row;
		var endY = startY + height - 1;

		var position = {"startX": startX, "endX": endX, "startY": startY, "endY": endY, "clientID": i};

		this.tilesPosition.push(position);

	};

}

/*

function calculateTileDimensions (config) {

	var rows = config.layout.rows;
	var columns = config.layout.columns;
	var width = config.resolution.width;
	var height = config.resolution.height;

	for (var i = 0; i < rows; i++) {
		
		var startX = width * i;
		var endX = startX + width;
		

		for (var j = 0; j < columns; j++) {
			
			var startY = height * j;
			var endY = startY + height;

			var position = {"startX": startX, "endX": endX, "startY": startY, "endY": endY};

			this.tilesPosition.push(position);
		};

	};


}

*/

DrawingManager.prototype.init = function(wsio) {

	var clientID = wsio.clientID;

	if (clientID in this.clientIDandSockets) {
		this.clientIDandSockets[clientID].push(wsio);
	} else {
		this.clientIDandSockets[clientID] = [wsio];
	}

	this.drawingInit(wsio, this.drawState);
}

DrawingManager.prototype.initAll = function() {

	for (var clientID in this.clientIDandSockets) {
		for (var i in this.clientIDandSockets[clientID]) {
			var wsio = this.clientIDandSockets[clientID][i];
			this.drawingInit(wsio, this.drawState);
		}
	}

}

DrawingManager.prototype.removeWebSocket = function(wsio) {

	//Detecting the position of the socket into the corresponding socket array
	var clientID = wsio.clientID;
	var position = this.clientIDandSockets[clientID].indexOf(wsio);
	if (position > -1) {
		this.clientIDandSockets[clientID].splice(wsio, 1);
		console.log("Socket removed from drawingManager");
	} else {
		console.log("Attempt to remove a socket from drawingManager, but not present");
	}

}

DrawingManager.prototype.clearDrawingCanvas = function() {
	this.drawState = [];
	this.initAll();
}

DrawingManager.prototype.undoLastDrawing = function() {
	var undone = this.drawState.pop();
	if (undone) {
		this.drawingsUndone.push(undone);
		this.initAll();
	}
}

DrawingManager.prototype.redoDrawing = function() {
	var reDone = this.drawingsUndone.pop();
	if (reDone) {
		this.drawState.push(reDone);
		this.update(reDone);
	}
}

DrawingManager.prototype.changeStyle = function(data) {
	this.style[data.name] = data.value;
	console.log(this.style);
}

DrawingManager.prototype.enableDrawingMode = function() {
	console.log("Drawing mode enabled");
	this.drawingMode = true;
}

DrawingManager.prototype.update = function(drawingObject, clientID) {

	for (ws in this.clientIDandSockets[clientID]) {
		this.drawingUpdate(ws, drawingObject);
	}

	//Send the object also to client -1, but not manipulated. Maybe create another udpate.

}

DrawingManager.prototype.pointerEvent = function(e,sourceId,posX,posY) {

	if (e.type == 5) {

		//pointer down
		this.drawingsUndone = {};
		this.newDrawingObject(e, posX, posY);		

	} else if (e.type == 4) {

		//pointer move
		this.updateDrawingObject(e, posX, posY);
		
	} else if (e.type == 6) {
		
		//pointer release
		return;
		
	}

	var involvedClient = this.checkInvolvedClient(posX, posY);
	var manipulatedObject = manipulateDrawingObject(this.newDrawingObject[e.sourceId], involvedClient);

	this.update(manipulatedObject, involvedClient);
}

DrawingManager.prototype.newDrawingObject = function(e,posX,posY) {

	//Create new Drawing object
	this.newDrawingObject[e.sourceId] = {};
	this.newDrawingObject[e.sourceId]["id"] = this.idPrequel + e.sourceId;
	this.newDrawingObject[e.sourceId]["type"] = "path";
	this.newDrawingObject[e.sourceId]["options"] = { points: [ {x: posX,y: posY}] };
	this.newDrawingObject[e.sourceId]["style"] = this.style;

	this.drawState.push(this.newDrawingObject[e.sourceId]);

}

<<<<<<< HEAD
DrawingManager.prototype.updateDrawingObject = function(e,posX,posY) {
	this.newDrawingObject[e.sourceId]["options"]["points"].push({x: posX,y: posY});
}

DrawingManager.prototype.manipulateDrawingObject = function(drawingObject, clientID) {

	//Cloning the drawing object to manipuate its position, in order to send to the clients its relativ position
	var manipulatedObject = JSON.parse(JSON.stringify(drawingObject));

	var offsetX = this.tilesPosition.startX;
	var offsetY = this.tilesPosition.startY;

	for(var point in manipulatedObject.options.points) {

		point.x = point.x - offsetX;
		point.x = point.x - offsetY;
=======
		this.newDrawingObject[e.sourceId] = {};
		this.newDrawingObject[e.sourceId]["id"] = this.idPrequel + e.sourceId;
		this.newDrawingObject[e.sourceId]["type"] = "circle";
		this.newDrawingObject[e.sourceId]["options"] = { points: [ {x: posX,y: posY}] };
		this.newDrawingObject[e.sourceId]["style"] = this.style;
>>>>>>> 974958f4

	}

<<<<<<< HEAD
	return manipulatedObject;

}

DrawingManager.prototype.checkInvolvedClient = function(posX, posY) {
	
	//Probably this method is inconsistent if the object start from a display and terminates in another

	for(var client in this.tilesPosition) {

		if (client.startX <= posX &&
			client.endX >= posX &&
			client.startY <= posY &&
			client.endY >= posY) {

			return client.clientID;

		}
=======
	if (e.type == 4) {
		this.newDrawingObject[e.sourceId]["type"] = "path";
		this.newDrawingObject[e.sourceId]["options"]["points"].push({x: posX,y: posY});
>>>>>>> 974958f4

	}

	console.log("No single client involved")
	return -1;

}


DrawingManager.prototype.setCallbacks = function(
		drawingInitCB,
		drawingUpdateCB
	) {
	this.drawingInit = drawingInitCB;
	this.drawingUpdate = drawingUpdateCB;
};
module.exports = DrawingManager;<|MERGE_RESOLUTION|>--- conflicted
+++ resolved
@@ -1,13 +1,8 @@
 "use strict"
 // Function to copy an obj, useful for assigning this.style to a drawingObject so that it doesnt change when this.style is changed
 
-
-<<<<<<< HEAD
 function DrawingManager(config) {
-=======
-
-function DrawingManager() {
->>>>>>> 974958f4
+
 	this.idPrequel = "drawing_"
 	this.clientIDandSockets = {};
 	this.newDrawingObject = {};
@@ -205,7 +200,6 @@
 
 }
 
-<<<<<<< HEAD
 DrawingManager.prototype.updateDrawingObject = function(e,posX,posY) {
 	this.newDrawingObject[e.sourceId]["options"]["points"].push({x: posX,y: posY});
 }
@@ -222,17 +216,9 @@
 
 		point.x = point.x - offsetX;
 		point.x = point.x - offsetY;
-=======
-		this.newDrawingObject[e.sourceId] = {};
-		this.newDrawingObject[e.sourceId]["id"] = this.idPrequel + e.sourceId;
-		this.newDrawingObject[e.sourceId]["type"] = "circle";
-		this.newDrawingObject[e.sourceId]["options"] = { points: [ {x: posX,y: posY}] };
-		this.newDrawingObject[e.sourceId]["style"] = this.style;
->>>>>>> 974958f4
-
-	}
-
-<<<<<<< HEAD
+
+	}
+
 	return manipulatedObject;
 
 }
@@ -251,11 +237,6 @@
 			return client.clientID;
 
 		}
-=======
-	if (e.type == 4) {
-		this.newDrawingObject[e.sourceId]["type"] = "path";
-		this.newDrawingObject[e.sourceId]["options"]["points"].push({x: posX,y: posY});
->>>>>>> 974958f4
 
 	}
 
@@ -263,7 +244,6 @@
 	return -1;
 
 }
-
 
 DrawingManager.prototype.setCallbacks = function(
 		drawingInitCB,
