--- conflicted
+++ resolved
@@ -44,17 +44,9 @@
 
 	// get to the root folder of the sources
 	var dirroot = path.resolve(__dirname, '..');
-<<<<<<< HEAD
 	var cmd = "git log --date=\"short\" --format=\"%d|%h|%ad\" -n 1";
 	exec(cmd, { cwd:  dirroot, timeout: 3000}, function(err, stdout, stderr) {
 		if(err) { callback(null); return; }
-=======
-	// request information from git (at most takes 2 sec.)
-	var cmd     = "git log --date=\"short\" --format=\"%d|%h|%ad\" -n 1";
-	exec(cmd, { cwd:  dirroot, timeout: 2000}, function(err, stdout, stderr) {
-		// if error (not git tree or exec error) return null
-		if(err) callback(null);
->>>>>>> d1580161
 		
 		// parsing the results
 		var result = stdout.replace(/\r?\n|\r/g, "");
