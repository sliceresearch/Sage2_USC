--- conflicted
+++ resolved
@@ -19,14 +19,8 @@
 var gm        = require('gm');                   // imagesmagick
 var exiftool  = require('../src/node-exiftool'); // gets exif tags for images
 
-<<<<<<< HEAD
-var gm        = require('gm');                  // imagesmagick
-
-var exiftool  = require('../src/node-exiftool');       // gets exif tags for images
-=======
 
 // Global variable to handle iamgeMagick configuration
->>>>>>> d3651d15
 var imageMagick;
 
 //////////////////////////////////////////////////////////////////////////////////////////
@@ -65,17 +59,13 @@
 
 //////////////////////////////////////////////////////////////////////////////////////////
 
-<<<<<<< HEAD
-setupIM = function(constraints){
-	imageMagick = gm.subClass(constraints);
-}
-=======
+
 // Configuration of ImageMagick
 setupImageMagick = function(constraints) {
 	// Load the settings from the server
 	imageMagick = gm.subClass(constraints);
 };
->>>>>>> d3651d15
+
 
 listAssets = function() {
 	var idx = 0;
@@ -120,11 +110,6 @@
 
 	// If it's an image, process for thumbnail
 	if (exif.MIMEType.indexOf('image/') > -1) {
-<<<<<<< HEAD
-		var thumb = path.join(AllAssets.root, 'assets', exif.FileName+'.jpg');
-		imageMagick(filename).thumb(250, 250, thumb, 50,	function(err) {
-			if (err) throw err;
-=======
 		thumb = path.join(AllAssets.root, 'assets', exif.FileName+'.jpg');
 		imageMagick(filename).thumb(250, 250, thumb, 50, function(err) {
 			if (err) {
@@ -151,7 +136,6 @@
 				console.log("Assets> cannot generate thumbnail for:", filename);
 				return;
 			}
->>>>>>> d3651d15
 			anAsset.exif.SAGE2thumbnail = thumb;
 		});
 	}
@@ -332,7 +316,6 @@
 //////////////////////////////////////////////////////////////////////////////////////////
 
 exports.initialize = initialize;
-exports.setupIM = setupIM;
 exports.listAssets = listAssets;
 exports.saveAssets = saveAssets;
 exports.listImages = listImages;
