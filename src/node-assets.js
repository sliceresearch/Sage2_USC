// SAGE2 is available for use under the SAGE2 Software License
//
// University of Illinois at Chicago's Electronic Visualization Laboratory (EVL)
// and University of Hawai'i at Manoa's Laboratory for Advanced Visualization and
// Applications (LAVA)
//
// See full text, terms and conditions in the LICENSE.txt included file
//
// Copyright (c) 2014

/**
 * Asset management functions for SAGE2 server
 *
 * @module server
 * @submodule node-assets
 * @requires color, fluent-ffmpeg, gm, json5, node-exiftool, node-utils, node-registry
 */


// require variables to be declared
"use strict";


var fs        = require('fs');
var path      = require('path');

var color     = require('color');
var ffmpeg    = require('fluent-ffmpeg');     // ffmpeg
var gm        = require('gm');                // imagesmagick
var json5     = require('json5');
var mv        = require('mv');

var exiftool  = require('../src/node-exiftool'); // gets exif tags for images
var sageutils = require('../src/node-utils');    // provides utility functions
var registry  = require('../src/node-registry');

// Global variable to handle imageMagick configuration
var imageMagick = null;
var config = null;


/**
 * Class describing one asset (file or url)
 *
 * @class Asset
 * @constructor
 * @return {Object} an object representing an empty asset
 */
function Asset() {
	this.filename = null;
	this.url      = null;
	this.id       = null;
	this.exif     = null;
}

/**
 * Set an URL for an asset
 *
 * @method setURL
 * @param aUrl {String} url string
 */
Asset.prototype.setURL = function(aUrl) {
	this.url = aUrl;
	this.id  = aUrl;
};

/**
 * Set an filename for an asset
 *
 * @method setFilename
 * @param aFilename {String} name of the file
 */
Asset.prototype.setFilename = function(aFilename) {
	this.filename = path.resolve(aFilename);
	this.id       = this.filename;

	// Calculate a SAGE2 URL based on the full pathname
	this.sage2URL = "";
	for (var f in global.mediaFolders) {
		var folder = global.mediaFolders[f];
		var up;
		up = path.resolve(folder.path);
		var pubdir = this.id.split(up);
		if (pubdir.length === 2) {
			this.sage2URL = sageutils.encodeReservedPath(folder.url + pubdir[1]);
		}
	}
};

/**
 * Set the metadata for an asset
 *
 * @method setEXIF
 * @param exifdata {Object} an object containing EXIF data
 */
Asset.prototype.setEXIF = function(exifdata) {
	this.exif = exifdata;


	var mime_type;
	var mime_app  = registry.getMimeType(this.filename);
	if (mime_app) {
		// if it's a type registred by an app, override the mime type
		// in order to launch the right app
		mime_type = mime_app;
	} else {
		// otherwise use the mime type from exiftool
		mime_type = this.exif.MIMEType;
	}
	this.sage2Type = mime_type;
};

/**
 * Get the width of an asset, from  the EXIF data
 *
 * @method width
 * @return {Number} width in pixel
 */
Asset.prototype.width = function() {
	return this.exif.ImageWidth;
};

/**
 * Get the height of an asset, from  the EXIF data
 *
 * @method height
 * @return {Number} height in pixel
 */
Asset.prototype.height = function() {
	return this.exif.ImageHeight;
};


var AllAssets = null;


/**
 * Asset management
 *
 * @class node-assets
 */

/**
 * Configuration of ImageMagick and FFMpeg
 *
 * @method setupBinaries
 * @param imOptions {Object} object containing path to binaries
 * @param ffmpegOptions {Object} object containing path to binaries
 */
var setupBinaries = function(imOptions, ffmpegOptions) {
	// Load the settings from the server
	imageMagick = gm.subClass(imOptions);
	// Set the path to binaries for video processing
	if (ffmpegOptions.appPath !== undefined) {
		ffmpeg.setFfmpegPath(ffmpegOptions.appPath  + 'ffmpeg');
		ffmpeg.setFfprobePath(ffmpegOptions.appPath + 'ffprobe');
	}
};

var initializeConfiguration = function(cfg) {
	config = cfg;
};


var printAssets = function() {
	var idx, keys, one;
	idx = 0;
	// Sort by name
	keys = Object.keys(AllAssets.list).sort();
	// Print
	for (var f in keys) {
		one = AllAssets.list[keys[f]];
		if (one.exif.FileSize) {
			console.log(sageutils.header("Assets"), idx, one.exif.FileName, one.exif.MIMEType, one.sage2URL, one.exif.FileSize);
		} else {
			console.log(sageutils.header("Assets"), idx, one.exif.FileName, one.exif.MIMEType, one.sage2URL);
		}
		idx++;
	}
};

var saveAssets = function(filename) {
	// if parameter null, defaults
	filename = filename || 'assets';

	var fullpath = path.join(AllAssets.root, 'assets', filename);
	// if it doesn't end in .json, add it
	if (fullpath.indexOf(".json", fullpath.length - 5) === -1) {
		fullpath += '.json';
	}

	try {
		fs.writeFileSync(fullpath, JSON.stringify(AllAssets, null, 4));
	} catch (err) {
		console.log(sageutils.header("Assets") + "error saving assets", err);
	}
};

var generateImageThumbnails = function(infile, outfile, sizes, index, callback) {
	// initial call, index is not specified
	index = index || 0;
	// are we done yet
	if (index >= sizes.length) {
		callback();
		return;
	}

	imageMagick(infile + "[0]").bitdepth(8).flatten().command("convert").in("-resize", sizes[index] + "x" + sizes[index])
		.in("-gravity", "center").in("-background", "rgb(71,71,71)")
		.in("-extent", sizes[index] + "x" + sizes[index])
		.out("-quality", "70").write(outfile + '_' + sizes[index] + '.jpg', function(err) {
			if (err) {
				console.log(sageutils.header("Assets") + "cannot generate " + sizes[index] +
					"x" + sizes[index] + " thumbnail for:", infile);
				return;
			}
			// recursive call to generate the next size
			generateImageThumbnails(infile, outfile, sizes, index + 1, callback);
		}
	);
};

var generatePdfThumbnailsHelper = function(buffer, infile, outfile, sizes, index, callback) {
	// initial call, index is not specified
	index = index || 0;
	// are we done yet
	if (index >= sizes.length) {
		callback();
		return;
	}
	imageMagick(buffer).in("-density", "96").in("-depth", "8").in("-quality", "70")
		.in("-resize", sizes[index] + "x" + sizes[index]).in("-gravity", "center")
		.in("-background", "rgb(71,71,71)").in("-extent", sizes[index] + "x" + sizes[index])
		.out("-quality", "70").write(outfile + '_' + sizes[index] + '.jpg', function(err) {
			if (err) {
				console.log(sageutils.header("Assets") + "cannot generate " + sizes[index] + "x" + sizes[index] +
					" thumbnail for:" + infile + ' -- ' + err);
				return;
			}
			// recursive call to generate the next size
			generatePdfThumbnailsHelper(buffer, infile, outfile, sizes, index + 1, callback);
		}
	);
};

var generatePdfThumbnails = function(infile, outfile, width, height, sizes, index, callback) {
	imageMagick(width, height, "#ffffff").append(infile + "[0]").colorspace("RGB").noProfile().flatten()
	.toBuffer("PNG", function(err, buffer) {
		if (err) {
			console.log(sageutils.header("Assets") + "cannot generate thumbnails for:" + infile + ' -- ' + err);
			return;
		}

		generatePdfThumbnailsHelper(buffer, infile, outfile, sizes, index, callback);
	});
};

var generateVideoThumbnails = function(infile, outfile, width, height, sizes, index, callback) {
	// initial call, index is not specified
	index = index || 0;
	// are we done yet
	if (index >= sizes.length) {
		callback();
		return;
	}

	var aspect = width / height;
	var size = sizes[index] + "x" + Math.round(sizes[index] / aspect);
	if (aspect < 1.0) {
		size = Math.round(sizes[index] * aspect) + "x" + sizes[index];
	}

	ffmpeg(infile)
	.on('error', function(err) {
		console.log(sageutils.header("Assets") + 'Error processing ' + infile);
		// recursive call to generate the next size
		generateVideoThumbnails(infile, outfile, width, height, sizes, index + 1, callback);
	})
	.on('end', function() {
		var tmpImg = outfile + '_' + size + '_1.jpg';
		imageMagick(tmpImg).command("convert").in("-resize", sizes[index] + "x" + sizes[index])
			.in("-gravity", "center").in("-background", "rgb(71,71,71)")
			.in("-extent", sizes[index] + "x" + sizes[index])
			.out("-quality", "70").write(outfile + '_' + sizes[index] + '.jpg', function(err) {
				if (err) {
					console.log(sageutils.header("Assets") + "cannot generate " + sizes[index] + "x" +
						sizes[index] + " thumbnail for:", infile);
					return;
				}
				fs.unlink(tmpImg, function(err2) {
					if (err2) {
						// throw err2;
						console.log('Error', err2);
					}
				});
				// recursive call to generate the next size
				generateVideoThumbnails(infile, outfile, width, height, sizes, index + 1, callback);
			}
		);
	})
	.screenshots({
		timestamps: ["10%"],
		filename: path.basename(outfile) + "_%r_%i.jpg",
		folder: path.dirname(outfile),
		size: size
	});
};

var generateAppThumbnails = function(infile, outfile, acolor, sizes, index, callback) {
	// initial call, index is not specified
	index = index || 0;
	// are we done yet
	if (index >= sizes.length) {
		callback();
		return;
	}

	var radius = Math.round(sizes[index] / 2);
	var edge   = Math.round(sizes[index] / 128);
	var corner = Math.round(sizes[index] / 6.5641);
	var width  = Math.round(sizes[index] / 1.4382);
	var circle = radius + " " + radius + " " + edge + " " + radius;
	var img = corner + " " + corner + " " + width + " " + width;

	imageMagick(sizes[index], sizes[index], "rgb(71,71,71)").command("convert")
		.in("-fill", "rgb(" + acolor.r + "," + acolor.g + "," + acolor.b + ")")
		.in("-draw", "circle " + circle).in("-draw", "image src-over " + img + " '" + infile + "'")
		.out("-quality", "70").write(outfile + '_' + sizes[index] + '.jpg', function(err) {
			if (err) {
				console.log(sageutils.header("Assets") + "cannot generate " + sizes[index] + "x" +
					sizes[index] + " thumbnail for:", infile);
				return;
			}
			// recursive call to generate the next size
			generateAppThumbnails(infile, outfile, acolor, sizes, index + 1, callback);
		}
	);
};

var generateHistologyThumbnails = function(infile, outfile, sizes, index, callback) {
	// initial call, index is not specified
	index = index || 0;
	// are we done yet
	if(index >= sizes.length) {
		callback();
		return;
	}
	var jpeg = infile.replace(".dzi", ".jpg");
	imageMagick(jpeg+"[0]").bitdepth(8).flatten().command("convert").in("-resize", sizes[index]+"x"+sizes[index]).in("-gravity", "center").in("-background", "rgb(71,71,71)").in("-extent", sizes[index]+"x"+sizes[index]).write(outfile+'_'+sizes[index]+'.jpg', function(err) {
		if (err) {
			console.log("Assets> cannot generate "+sizes[index]+"x"+sizes[index]+" thumbnail for:", infile);
			return;
		}
		// recursive call to generate the next size
		generateHistologyThumbnails(infile, outfile, sizes, index+1, callback);
	});
};


var generateRemoteSiteThumbnails = function(infile, outfile, sizes, index, callback) {
	// initial call, index is not specified
	index = index || 0;
	// are we done yet
	if (index >= sizes.length) {
		callback();
		return;
	}

	var connected = "#379982";
	var disconnected = "#AD2A2A";

	if (config.ui.menubar &&
		config.ui.menubar.remoteConnectedColor &&
		config.ui.menubar.remoteConnectedColor[0] === "#") {
		connected = config.ui.menubar.remoteConnectedColor;
	}
	if (config.ui.menubar &&
		config.ui.menubar.remoteDisconnectedColor &&
		config.ui.menubar.remoteDisconnectedColor[0] === "#") {
		disconnected = config.ui.menubar.remoteDisconnectedColor;
	}

	var font = "Helvetica.ttf";
	var fontSize = parseInt(0.1 * sizes[index], 10);
	var finishedC = false;
	var finishedD = false;
	imageMagick(sizes[index], sizes[index], connected).fill("#FFFFFF").font(font, fontSize)
		.drawText(0, 0, infile, "Center").write(outfile + '_' + sizes[index] + '.jpg', function(err) {
			if (err) {
				console.log(sageutils.header("Assets") + "cannot generate " + sizes[index] + "x" +
					sizes[index] + " thumbnail for:", infile);
				return;
			}
			finishedC = true;
			if (finishedD === true) {
				// recursive call to generate the next size
				generateRemoteSiteThumbnails(infile, outfile, sizes, index + 1, callback);
			}
		}
	);
	imageMagick(sizes[index], sizes[index], disconnected).fill("#FFFFFF").font(font, fontSize).
		drawText(0, 0, infile, "Center").write(outfile + '_disconnected_' + sizes[index] + '.jpg', function(err) {
			if (err) {
				console.log(sageutils.header("Assets") + "cannot generate " + sizes[index] + "x" +
					sizes[index] + " thumbnail for:", infile);
				return;
			}
			finishedD = true;
			if (finishedC === true) {
				// recursive call to generate the next size
				generateRemoteSiteThumbnails(infile, outfile, sizes, index + 1, callback);
			}
		}
	);
};

var addFile = function(filename, exif, callback) {
	if (exif.MIMEType === 'application/vnd.adobe.photoshop') {
		exif.MIMEType = 'image/vnd.adobe.photoshop';
	}

	// Add the asset in the array
	var anAsset = new Asset();
	anAsset.setFilename(filename);
	anAsset.setEXIF(exif);
	AllAssets.list[anAsset.id] = anAsset;

	// Path for the file system
	var thumb  = path.join(AllAssets.root, 'assets', exif.FileName);
	// Path for the https server
	var rthumb = path.join(AllAssets.rel, 'assets', exif.FileName);

	// If it's an image, process for thumbnail
	if (exif.MIMEType.indexOf('image/') > -1) {
		generateImageThumbnails(filename, thumb, [512, 256], null, function() {
			callback();
		});
		anAsset.exif.SAGE2thumbnail = rthumb;
	} else if (exif.MIMEType === 'application/pdf') {
		// Dont know the width and height, so null values
		generatePdfThumbnails(filename, thumb, null, null, [512, 256], null, function() {
			callback();
		});
		anAsset.exif.SAGE2thumbnail = rthumb;
	} else if (exif.MIMEType === 'text/plain') {
		// Callback must be done otherwise the associated app will not launch
		// Might be worth doing an else catch.
		callback();
	} else if (exif.MIMEType.indexOf('video/') > -1) {
		generateVideoThumbnails(filename, thumb, exif.ImageWidth, exif.ImageHeight, [512, 256], null, function() {
			callback();
		});
		anAsset.exif.SAGE2thumbnail = rthumb;
	} else if (exif.MIMEType === 'application/xml') {
		generateHistologyThumbnails(filename, thumb, [1024, 512, 256], null, function() {
			callback();
		});
		anAsset.exif.SAGE2thumbnail = rthumb;
	}else if (exif.MIMEType === 'application/custom') {
		if (exif.icon === null || !sageutils.fileExists(exif.icon)) {
			anAsset.exif.SAGE2thumbnail = path.join(AllAssets.rel, 'assets', 'apps', 'unknownapp');
			callback();
		} else {
			// Path for the node server
			thumb  = path.join(AllAssets.root, 'assets', 'apps', exif.FileName);
			// Path for the https server
			rthumb = path.join(AllAssets.rel, 'assets', 'apps', exif.FileName);

			var primaryColorOfImage = function(err, buffer) {
				if (err) {
					throw err;
				}

				var result = buffer.toString();
				var colors = result.substring(1, result.length - 1).split("\n");
				var primaryColor = {r: 0, g: 0, b: 0};
				var primaryValue = 0;
				for (var i = 0; i < colors.length; i++) {
					var cInfo = colors[i].trim();
					var rgbStart = cInfo.indexOf("(");
					var rgbEnd = cInfo.indexOf(")");
					if (rgbStart < 0 || rgbEnd < 0) {
						continue;
					}

					var rawCount = parseInt(cInfo.substring(0, rgbStart - 2), 10);
					var red   = parseInt(cInfo.substring(rgbStart + 1, rgbStart + 4), 10);
					var green = parseInt(cInfo.substring(rgbStart + 5, rgbStart + 8), 10);
					var blue  = parseInt(cInfo.substring(rgbStart + 9, rgbStart + 12), 10);
					var alpha = parseInt(cInfo.substring(rgbStart + 13, rgbStart + 16), 10);

					var rgb = color({r: red, g: green, b: blue});
					var hsv = rgb.hsv();
					var ms = (hsv.s + 1) / 100;
					var mv = hsv.v > 60 ? 1.0 : hsv.v > 30 ? 0.1 : 0.01;
					var ma = alpha / 255;
					var weighted = rawCount * ms * mv * ma;
					if (weighted > primaryValue) {
						primaryValue = weighted;
						primaryColor.r = red;
						primaryColor.g = green;
						primaryColor.b = blue;
					}
				}

				// use tinted primary color as background
				var tint = 0.4; // 0.0 --> white, 1.0 --> original color
				var primaryTint = {
					r: Math.round(255 - ((255 - primaryColor.r) * tint)),
					g: Math.round(255 - ((255 - primaryColor.g) * tint)),
					b: Math.round(255 - ((255 - primaryColor.b) * tint))
				};

				generateAppThumbnails(exif.icon, thumb, primaryTint, [512, 256], null, function() {
					callback();
				});
			};

			imageMagick(exif.icon).command("convert").in("-colors", "32")
				.in("-depth", "8").in("-format", "'%c'")
				.toBuffer("histogram:info", primaryColorOfImage);
			anAsset.exif.SAGE2thumbnail = rthumb;
		}
	} else if (exif.MIMEType === "application/remote_site") {
		// Path for the node server
		thumb  = path.join(AllAssets.root, 'assets', 'remote', exif.FileName);
		// Path for the https server
		rthumb = path.join(AllAssets.rel, 'assets', 'remote', exif.FileName);

		generateRemoteSiteThumbnails(filename, thumb, [512, 256, 128], null, function() {
			callback();
		});
		anAsset.exif.SAGE2thumbnail = rthumb;
	}
	saveAssets();
};


var deleteAsset = function(filename) {
	var filepath = path.resolve(filename);
	fs.unlink(filepath, function(err) {
		if (err) {
			console.log(sageutils.header("Assets") + "error removing file: " + filename + err);
		} else {
			console.log(sageutils.header("Assets") + "successfully deleted file: " + filename);
			// Delete the metadata
			delete AllAssets.list[filepath];
			saveAssets();
		}
	});
};


var deleteHistology = function(filename) {
	console.log("Removing: " + filename);
	var filepath = path.resolve(AllAssets.root, 'histology', filename);
	var directory = path.resolve(AllAssets.root, 'histology', filename.replace(".dzi", ""));
	deleteFolderRecursive(directory);
	//fs.rmdir(directory, deletionAsync(filename, filepath));
	fs.unlink(filepath, deletionAsync(filename, filepath));
	fs.unlink(filepath.replace(".dzi", ".jpg"), deletionAsync(filename, filepath));
};

var addURL = function(aUrl, exif) {
	// Add the asset in the array
	var anAsset = new Asset();
	anAsset.setURL(aUrl);
	anAsset.setEXIF(exif);
	AllAssets.list[anAsset.id] = anAsset;
};

var getDimensions = function(id) {
	id = path.resolve(id);
	if (id in AllAssets.list) {
		return {width:  AllAssets.list[id].exif.ImageWidth,
				height: AllAssets.list[id].exif.ImageHeight };
	}
	return null;
};

// Returns a EXIF data element
var getTag = function(id, tag) {
	id = path.resolve(id);
	if (id in AllAssets.list) {
		return AllAssets.list[id].exif[tag];
	}
	return null;
};

// Add an EXIF data element
var addTag = function(id, tagName, tagValue) {
	id = path.resolve(id);
	if (id in AllAssets.list) {
		AllAssets.list[id].exif[tagName] = tagValue;
		return true;
	}
	return false;
};

var getURL = function(id) {
	id = path.resolve(id);
	if (id in AllAssets.list) {
		return AllAssets.list[id].sage2URL;
	}
	return null;
};

var getMimeType = function(id) {
	id = path.resolve(id);
	if (id in AllAssets.list) {
		return AllAssets.list[id].exif.MIMEType;
	}
	return null;
};

var getExifData = function(id) {
	id = path.resolve(id);
	if (id in AllAssets.list) {
		return AllAssets.list[id].exif;
	}
	return null;
};

var exifAsync = function(cmds, cb) {
	var execNext = function() {
		var file = cmds.shift();
		if (fs.lstatSync(file).isDirectory()) {
			var instuctionsFile, instructions;
			instuctionsFile = path.join(file, "instructions.json");
			if (!sageutils.fileExists(instuctionsFile)) {
				if (cmds.length > 0) {
					return execNext();
				}
				return cb(null);
			}
			instructions = json5.parse(fs.readFileSync(instuctionsFile, 'utf8'));
			var appIcon = null;
			if (instructions.icon) {
				appIcon = path.join(file, instructions.icon);
			}
			var app = path.basename(file);
			console.log(sageutils.header("EXIF") + "Adding " + app + " (App)");

			var metadata = {};
			if (instructions.title !== undefined && instructions.title !== null && instructions.title !== "") {
				metadata.title = instructions.title;
			} else {
				metadata.title = app;
			}
			if (instructions.version !== undefined && instructions.version !== null && instructions.version !== "") {
				metadata.version = instructions.version;
			} else {
				metadata.version = "1.0.0";
			}
			if (instructions.description !== undefined && instructions.description !== null && instructions.description !== "") {
				metadata.description = instructions.description;
			} else {
				metadata.description = "-";
			}
			if (instructions.author !== undefined && instructions.author !== null && instructions.author !== "") {
				metadata.author = instructions.author;
			} else {
				metadata.author = "SAGE2";
			}
			if (instructions.license !== undefined && instructions.license !== null && instructions.license !== "") {
				metadata.license = instructions.license;
			} else {
				metadata.license = "-";
			}
			if (instructions.keywords !== undefined && instructions.keywords !== null &&
					Array.isArray(instructions.keywords)) {
				metadata.keywords = instructions.keywords;
			} else {
				metadata.keywords = [];
			}
			if (instructions.fileTypes !== undefined && instructions.fileTypes !== null &&
					Array.isArray(instructions.fileTypes) && instructions.directory !== undefined &&
					instructions.directory !== null && instructions.directory !== "") {
				metadata.fileTypes = instructions.fileTypes;
				metadata.directory = instructions.directory;
			} else {
				metadata.fileTypes = [];
			}
			var exif = {FileName: app, icon: appIcon, MIMEType: "application/custom", metadata: metadata};

			addFile(file, exif, function() {
				if (metadata.fileTypes.length > 0) {
					var s2url = getURL(file);
					registry.register(s2url, instructions.fileTypes, instructions.directory, false);
				}

				if (cmds.length > 0) {
					execNext();
				} else {
					cb(null);
				}
			});
		} else {
			exiftool.file(file, function(err, data) {
				if (err) {
					console.log("internal error for file", file);
					cb(err);
				} else {
					console.log(sageutils.header("EXIF") + "Adding " + data.FileName);
					addFile(data.SourceFile, data, function() {
						if (cmds.length > 0) {
							execNext();
						} else {
							cb(null);
						}
					});
				}
			});
		}
	};
	if (cmds.length > 0) {
		execNext();
	}
};

// exifSync = function(cmds, cb) {
// 	var execNext = function() {
// 		var result = exiftool.fileSync(cmds.shift());
// 		if (result.err) {
// 			console.log("internal error");
// 			cb(result.err);
// 		} else {
// 			console.log(sageutils.header("EXIF") + "Adding", result.metadata.FileName);
// 			addFile(result.metadata.SourceFile, result.metadata);
// 			if (cmds.length) execNext();
// 			else cb(null);
// 		}
// 	};
// 	if (cmds.length>0) execNext();
// };


var listAssets = function() {
	var pdfs   = [];
	var videos = [];
	var apps   = [];
	var images = [];
	var others = [];

	// Get all the assets
	var keys = Object.keys(AllAssets.list);
	for (var f in keys) {
		var one = AllAssets.list[keys[f]];
		if (one.exif.MIMEType === 'application/custom') {
			if (one.exif.metadata.fileTypes.length === 0) {
				// exclude 'viewer' applications
				apps.push(one);
			}
		} else if (registry.getDefaultApp(one.filename) === "pdf_viewer") {
			pdfs.push(one);
		} else if (registry.getDefaultApp(one.filename) === "image_viewer") {
			images.push(one);
		} else if (registry.getDefaultApp(one.filename) === "movie_player") {
			videos.push(one);
		} else {
			others.push(one);
		}
	}
	// Sort independently of case
	images.sort(sageutils.compareFilename);
	videos.sort(sageutils.compareFilename);
	pdfs.sort(sageutils.compareFilename);
	apps.sort(sageutils.compareFilename);
	return {images: images, videos: videos, pdfs: pdfs,
			applications: apps, others: others};
};

var listPDFs = function() {
	var result = [];
	var keys = Object.keys(AllAssets.list);
	for (var f in keys) {
		var one = AllAssets.list[keys[f]];
		if (one.exif.MIMEType !== 'application/custom' &&
			registry.getDefaultApp(one.filename) === "pdf_viewer") {
			result.push(one);
		}
	}
	return result;
};

var listImages = function() {
	var result = [];
	var keys = Object.keys(AllAssets.list);
	for (var f in keys) {
		var one = AllAssets.list[keys[f]];
		if (one.exif.MIMEType !== 'application/custom' &&
			registry.getDefaultApp(one.filename) === "image_viewer") {
			result.push(one);
		}
	}
	return result;
};

var listVideos = function() {
	var result = [];
	var keys = Object.keys(AllAssets.list);
	for (var f in keys) {
		var one = AllAssets.list[keys[f]];
		if (one.exif.MIMEType !== 'application/custom' &&
			registry.getDefaultApp(one.filename) === "movie_player") {
			result.push(one);
		}
	}
	return result;
};


var listApps = function() {
	var result = [];
	var keys = Object.keys(AllAssets.list);
	for (var f in keys) {
		var one = AllAssets.list[keys[f]];
		if (one.exif.MIMEType === 'application/custom') {
			result.push(one);
		}
	}

	// Remove 'viewer' apps
	var i = result.length;
	while (i--) {
		if (result[i].exif.metadata.fileTypes &&
			result[i].exif.metadata.fileTypes.length > 0) {
			result.splice(i, 1);
		}
	}

	return result;
};

var listHistology = function() {
	var result = [];
	var keys = Object.keys(AllAssets.list);
	for (var f in keys) {
		var one = AllAssets.list[keys[f]];
		if (one.exif.MIMEType.indexOf('application/xml') > -1) {
			result.push(one);
		}
	}
	return result;
};


var recursiveReaddirSync = function(aPath) {
	var list     = [];
<<<<<<< HEAD
	var excludes = [ '.DS_Store', 'Thumbs.db', 'passwd.json', 'assets', 'sessions', 'tmp', 'config' ];
	var exludesSubDir = ['histology'];
=======
	var excludes = ['.DS_Store', 'Thumbs.db', 'passwd.json', 'assets', 'sessions', 'tmp', 'config'];
>>>>>>> 0dc775dd
	var files, stats;
	var parent = path.basename(aPath);

	files = fs.readdirSync(aPath);
	if (files.indexOf('instructions.json') >= 0) {
		// it's an application folder
		list.push(aPath);
	} else {
		files.forEach(function(file) {
			if (excludes.indexOf(file) === -1) {
				stats = fs.lstatSync(path.join(aPath, file));
				if (stats.isDirectory() && exludesSubDir.indexOf(parent) === -1) {
					list = list.concat(recursiveReaddirSync(path.join(aPath, file)));
				} else {
					list.push(path.join(aPath, file));
				}
			}
		});
	}
	return list;
};

var refresh = function(root, callback) {
	var uploaded = recursiveReaddirSync(root);

	var thelist = [];
	var i;
	var item;

	for (i = 0; i < uploaded.length; i++) {
		item = path.resolve(uploaded[i]);
		if (item in AllAssets.list) {
			AllAssets.list[item].Valid = true;
		} else {
			thelist.push(item);
		}
	}

	if (thelist.length > 0) {
		console.log(sageutils.header("EXIF") + "Starting processing: " + thelist.length + " items");

		exifAsync(thelist, function(err) {
			if (err) {
				console.log(sageutils.header("EXIF") + "Error:", err);
			} else {
				console.log(sageutils.header("EXIF") + "Done " + root);
				if (callback) {
					callback(thelist.length);
				}
			}
		});
	} else {
		if (callback) {
			callback(0);
		}
	}

};

var initialize = function(mainFolder, mediaFolders) {
	if (AllAssets === null) {
		var i;
		var thelist = [];
		// public_HTTPS/uploads/assets/assets.json
		// list: {}, root: null

		var root = mainFolder.path;
		var relativePath = mainFolder.url;

		console.log(sageutils.header("Assets") + 'Main asset folder: ' + root);

		// Make sure the asset folder exists
		var assetFolder = path.join(root, 'assets');
		if (!sageutils.folderExists(assetFolder)) {
			fs.mkdirSync(assetFolder);
		}
		registry.initialize(assetFolder);

		// Make sure the asset/apps folder exists
		var assetAppsFolder = path.join(assetFolder, 'apps');
		if (!sageutils.folderExists(assetAppsFolder)) {
			fs.mkdirSync(assetAppsFolder);
		}

		// Make sure unknownapp images exist
		var unknownapp_256Img = path.resolve('public', 'images', 'unknownapp_256.jpg');
		var unknownapp_256 = path.join(assetAppsFolder, 'unknownapp_256.jpg');
		if (!sageutils.fileExists(unknownapp_256)) {
			fs.createReadStream(unknownapp_256Img).pipe(fs.createWriteStream(unknownapp_256));
		}
		var unknownapp_512Img = path.resolve('public', 'images', 'unknownapp_512.jpg');
		var unknownapp_512 = path.join(assetAppsFolder, 'unknownapp_512.jpg');
		if (!sageutils.fileExists(unknownapp_512)) {
			fs.createReadStream(unknownapp_512Img).pipe(fs.createWriteStream(unknownapp_512));
		}

		// Make sure the asset/remote folder exists
		var assetRemoteFolder = path.join(assetFolder, 'remote');
		if (!sageutils.folderExists(assetRemoteFolder)) {
			fs.mkdirSync(assetRemoteFolder);
		}

		AllAssets = {};
		AllAssets.mainFolder = mainFolder;

		var assetFile = path.join(assetFolder, 'assets.json');
		if (sageutils.fileExists(assetFile)) {
			var data    = fs.readFileSync(assetFile);
			var oldList = JSON.parse(data);
			AllAssets.root = root;
			AllAssets.rel  = relativePath;
			AllAssets.list = oldList.list;
			// Flag all the assets for checking
			for (var it in AllAssets.list) {
				AllAssets.list[it].Valid = false;
			}
		} else {
			AllAssets.list = {};
			AllAssets.root = root;
			AllAssets.rel  = relativePath;
		}

		refresh(root);

		// Extra folders
		AllAssets.mediaFolders = mediaFolders;
		for (var mf in mediaFolders) {
			var f = mediaFolders[mf];
			if (root !== f.path) {
				// Adding all the other folders (except the main one)
				addAssetFolder(f.path);
			}
		}
		for (i = 0; i < config.remote_sites.length; i++) {
			if (config.remote_sites[i].name in AllAssets.list) {
				AllAssets.list[config.remote_sites[i].name].Valid = true;
			} else {
				thelist.push(config.remote_sites[i].name);
			}
		}

		// Finally, delete the elements which not there anymore
		for (var item in AllAssets.list) {
			if (AllAssets.list[item].Valid === false) {
				console.log(sageutils.header("Assets") + "Removing old item", item);
				delete AllAssets.list[item];
			} else {
				// Just remove the Valid flag
				delete AllAssets.list[item].Valid;
			}
		}

	}
};

var addAssetFolder = function(root) {
	console.log(sageutils.header("Assets") + 'Adding asset folder: ' + root);
	// Make sure the asset folder exists
	var assetFolder = path.join(root, 'assets');
	if (!sageutils.folderExists(assetFolder)) {
		fs.mkdirSync(assetFolder);
	}

	// Make sure the asset/apps folder exists
	var assetAppsFolder = path.join(assetFolder, 'apps');
	if (!sageutils.folderExists(assetAppsFolder)) {
		fs.mkdirSync(assetAppsFolder);
	}

	// Make sure unknownapp images exist
	var unknownapp_256Img = path.resolve('public', 'images', 'unknownapp_256.jpg');
	var unknownapp_256 = path.join(assetAppsFolder, 'unknownapp_256.jpg');
	if (!sageutils.fileExists(unknownapp_256)) {
		fs.createReadStream(unknownapp_256Img).pipe(fs.createWriteStream(unknownapp_256));
	}
	var unknownapp_512Img = path.resolve('public', 'images', 'unknownapp_512.jpg');
	var unknownapp_512 = path.join(assetAppsFolder, 'unknownapp_512.jpg');
	if (!sageutils.fileExists(unknownapp_512)) {
		fs.createReadStream(unknownapp_512Img).pipe(fs.createWriteStream(unknownapp_512));
	}

	var uploaded = recursiveReaddirSync(root);

	var thelist = [];
	var i;
	var item;

	for (i = 0; i < uploaded.length; i++) {
		item = path.resolve(uploaded[i]);
		if (item in AllAssets.list) {
			AllAssets.list[item].Valid = true;
		} else {
			thelist.push(item);
		}
	}

	if (thelist.length > 0) {
		console.log(sageutils.header("EXIF") + "Starting processing: " + thelist.length + " items");
	}
	exifAsync(thelist, function(err) {
		if (err) {
			console.log(sageutils.header("EXIF") + "Error:", err);
		} else {
			console.log(sageutils.header("EXIF") + "Done " + root);
		}
	});
};

// regenrate all the assets thumbnails and EXIF data
//    (needed with version upgrades)
var regenerateAssets = function() {
	// Make sure the asset folder exists
	var assetFolder = path.join(AllAssets.root, 'assets');
	if (!sageutils.folderExists(assetFolder)) {
		fs.mkdirSync(assetFolder);
	}
	var assetFile = path.join(assetFolder, 'assets.json');
	if (sageutils.fileExists(assetFile)) {
		fs.unlinkSync(assetFile);
		console.log(sageutils.header("Assets") + "successfully deleted", assetFile);
	}
	// var rootdir = AllAssets.root;
	// var relativ = AllAssets.rel;
	var mediaf  = AllAssets.mediaFolders;
	var mainf   = AllAssets.mainFolder;
	AllAssets = null;
	initialize(mainf, mediaf);
};

// Move an asset
//  and process the new location
var moveAsset = function(source, destination, callback) {
	// Move the file
	mv(source, destination, function(err) {
		if (err) {
			callback(err);
		} else {
			// Reprocess the new asset
			exifAsync([destination], function() {
				// if all good, delete the source
				delete AllAssets.list[source];
				saveAssets();
				callback(null);
			});
		}
	});
};


exports.initialize     = initialize;
exports.refresh        = refresh;
exports.addAssetFolder = addAssetFolder;

<<<<<<< HEAD
exports.listAssets = listAssets;
exports.saveAssets = saveAssets;
exports.listImages = listImages;
exports.listPDFs   = listPDFs;
exports.listVideos = listVideos;
exports.listApps   = listApps;
exports.listHistology = listHistology;

exports.addFile    = addFile;
exports.addURL     = addURL;
=======
exports.printAssets = printAssets;
exports.saveAssets  = saveAssets;

exports.listImages  = listImages;
exports.listPDFs    = listPDFs;
exports.listVideos  = listVideos;
exports.listApps    = listApps;
exports.listAssets  = listAssets;

exports.addFile     = addFile;
exports.addURL      = addURL;
>>>>>>> 0dc775dd

exports.regenerateAssets = regenerateAssets;

exports.exifAsync   = exifAsync;

<<<<<<< HEAD
exports.deleteImage = deleteImage;
exports.deleteVideo = deleteVideo;
exports.deletePDF   = deletePDF;
exports.deleteHistology = deleteHistology;
=======
>>>>>>> 0dc775dd
exports.deleteAsset = deleteAsset;
exports.moveAsset   = moveAsset;

exports.getDimensions = getDimensions;
exports.getMimeType   = getMimeType;
exports.getExifData   = getExifData;
exports.getTag        = getTag;
exports.addTag        = addTag;
exports.getURL        = getURL;

exports.initializeConfiguration = initializeConfiguration;
exports.setupBinaries           = setupBinaries;<|MERGE_RESOLUTION|>--- conflicted
+++ resolved
@@ -740,6 +740,7 @@
 	var videos = [];
 	var apps   = [];
 	var images = [];
+	var histology = [];
 	var others = [];
 
 	// Get all the assets
@@ -755,6 +756,8 @@
 			pdfs.push(one);
 		} else if (registry.getDefaultApp(one.filename) === "image_viewer") {
 			images.push(one);
+		} else if (one.exif.MIMEType.indexOf('application/xml') > -1) {
+			histology.push(one);
 		} else if (registry.getDefaultApp(one.filename) === "movie_player") {
 			videos.push(one);
 		} else {
@@ -766,7 +769,8 @@
 	videos.sort(sageutils.compareFilename);
 	pdfs.sort(sageutils.compareFilename);
 	apps.sort(sageutils.compareFilename);
-	return {images: images, videos: videos, pdfs: pdfs,
+	histology.sort(sageutils.compareFilename);
+	return {histology: histology, images: images, videos: videos, pdfs: pdfs,
 			applications: apps, others: others};
 };
 
@@ -847,12 +851,8 @@
 
 var recursiveReaddirSync = function(aPath) {
 	var list     = [];
-<<<<<<< HEAD
-	var excludes = [ '.DS_Store', 'Thumbs.db', 'passwd.json', 'assets', 'sessions', 'tmp', 'config' ];
+	var excludes = ['.DS_Store', 'Thumbs.db', 'passwd.json', 'assets', 'sessions', 'tmp', 'config'];
 	var exludesSubDir = ['histology'];
-=======
-	var excludes = ['.DS_Store', 'Thumbs.db', 'passwd.json', 'assets', 'sessions', 'tmp', 'config'];
->>>>>>> 0dc775dd
 	var files, stats;
 	var parent = path.basename(aPath);
 
@@ -1106,18 +1106,6 @@
 exports.refresh        = refresh;
 exports.addAssetFolder = addAssetFolder;
 
-<<<<<<< HEAD
-exports.listAssets = listAssets;
-exports.saveAssets = saveAssets;
-exports.listImages = listImages;
-exports.listPDFs   = listPDFs;
-exports.listVideos = listVideos;
-exports.listApps   = listApps;
-exports.listHistology = listHistology;
-
-exports.addFile    = addFile;
-exports.addURL     = addURL;
-=======
 exports.printAssets = printAssets;
 exports.saveAssets  = saveAssets;
 
@@ -1126,22 +1114,16 @@
 exports.listVideos  = listVideos;
 exports.listApps    = listApps;
 exports.listAssets  = listAssets;
+exports.listHistology = listHistology;
 
 exports.addFile     = addFile;
 exports.addURL      = addURL;
->>>>>>> 0dc775dd
 
 exports.regenerateAssets = regenerateAssets;
 
 exports.exifAsync   = exifAsync;
 
-<<<<<<< HEAD
-exports.deleteImage = deleteImage;
-exports.deleteVideo = deleteVideo;
-exports.deletePDF   = deletePDF;
 exports.deleteHistology = deleteHistology;
-=======
->>>>>>> 0dc775dd
 exports.deleteAsset = deleteAsset;
 exports.moveAsset   = moveAsset;
 
