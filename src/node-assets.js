// SAGE2 is available for use under the SAGE2 Software License
//
// University of Illinois at Chicago's Electronic Visualization Laboratory (EVL)
// and University of Hawai'i at Manoa's Laboratory for Advanced Visualization and
// Applications (LAVA)
//
// See full text, terms and conditions in the LICENSE.txt included file
//
// Copyright (c) 2014

/**
 * Asset management functions for SAGE2 server
 *
 * @module server
 * @submodule node-assets
 * @requires color, fluent-ffmpeg, gm, json5, node-exiftool, node-utils, node-registry
 */


// require variables to be declared
"use strict";


var fs        = require('fs');
var path      = require('path');
var os        = require('os');

var color     = require('color');
var ffmpeg    = require('fluent-ffmpeg');     // ffmpeg
var gm        = require('gm');                // imagesmagick
var json5     = require('json5');
var mv        = require('mv');
var chalk     = require('chalk');

var exiftool  = require('../src/node-exiftool'); // gets exif tags for images
var sageutils = require('../src/node-utils');    // provides utility functions
var registry  = require('../src/node-registry');

// Global variable to handle imageMagick configuration
var imageMagick = null;
var config = null;


/**
 * Class describing one asset (file or url)
 *
 * @class Asset
 * @constructor
 * @return {Object} an object representing an empty asset
 */
function Asset() {
	this.filename = null;
	this.url      = null;
	this.id       = null;
	this.exif     = null;
}

/**
 * Set an URL for an asset
 *
 * @method setURL
 * @param aUrl {String} url string
 */
Asset.prototype.setURL = function(aUrl) {
	this.url = aUrl;
	this.id  = aUrl;
};

/**
 * Set an filename for an asset
 *
 * @method setFilename
 * @param aFilename {String} name of the file
 */
Asset.prototype.setFilename = function(aFilename) {
	this.filename = path.resolve(aFilename);
	this.id       = this.filename;

	// Calculate a SAGE2 URL based on the full pathname
	this.sage2URL = "";
	for (var f in global.mediaFolders) {
		var folder = global.mediaFolders[f];
		var up;
		up = path.resolve(folder.path);
		var pubdir = this.id.split(up);
		if (pubdir.length === 2) {
			this.sage2URL = sageutils.encodeReservedPath(folder.url + pubdir[1]);
		}
	}
};

/**
 * Set the metadata for an asset
 *
 * @method setEXIF
 * @param exifdata {Object} an object containing EXIF data
 */
Asset.prototype.setEXIF = function(exifdata) {
	this.exif = exifdata;


	var mime_type;
	var mime_app  = registry.getMimeType(this.filename);
	if (mime_app) {
		// if it's a type registred by an app, override the mime type
		// in order to launch the right app
		mime_type = mime_app;
	} else {
		// otherwise use the mime type from exiftool
		mime_type = this.exif.MIMEType;
	}
	this.sage2Type = mime_type;
};

/**
 * Get the width of an asset, from  the EXIF data
 *
 * @method width
 * @return {Number} width in pixel
 */
Asset.prototype.width = function() {
	return this.exif.ImageWidth;
};

/**
 * Get the height of an asset, from  the EXIF data
 *
 * @method height
 * @return {Number} height in pixel
 */
Asset.prototype.height = function() {
	return this.exif.ImageHeight;
};


var AllAssets = null;


/**
 * Asset management
 *
 * @class node-assets
 */

/**
 * Configuration of ImageMagick and FFMpeg
 *
 * @method setupBinaries
 * @param imOptions {Object} object containing path to binaries
 * @param ffmpegOptions {Object} object containing path to binaries
 */
var setupBinaries = function(imOptions, ffmpegOptions) {
	// Load the settings from the server
	imageMagick = gm.subClass(imOptions);
	// Set the path to binaries for video processing
	if (ffmpegOptions.appPath !== undefined) {
		ffmpeg.setFfmpegPath(ffmpegOptions.appPath  + 'ffmpeg');
		ffmpeg.setFfprobePath(ffmpegOptions.appPath + 'ffprobe');
	}
};

var initializeConfiguration = function(cfg) {
	config = cfg;
};


var printAssets = function() {
	var idx, keys, one;
	idx = 0;
	// Sort by name
	keys = Object.keys(AllAssets.list).sort();
	// Print
	for (var f in keys) {
		one = AllAssets.list[keys[f]];
		if (one.exif.FileSize) {
			console.log(sageutils.header("Assets"), idx, one.exif.FileName, one.exif.MIMEType, one.sage2URL, one.exif.FileSize);
		} else {
			console.log(sageutils.header("Assets"), idx, one.exif.FileName, one.exif.MIMEType, one.sage2URL);
		}
		idx++;
	}
};

var saveAssets = function(filename) {
	// if parameter null, defaults
	filename = filename || 'assets';

	var fullpath = path.join(AllAssets.root, 'assets', filename);
	// if it doesn't end in .json, add it
	if (fullpath.indexOf(".json", fullpath.length - 5) === -1) {
		fullpath += '.json';
	}

	try {
		fs.writeFileSync(fullpath, JSON.stringify(AllAssets, null, 4));
	} catch (err) {
		console.log(sageutils.header("Assets") + "error saving assets", err);
	}
};

var generateImageThumbnails = function(infile, outfile, sizes, index, callback) {
	// initial call, index is not specified
	index = index || 0;
	// are we done yet
	if (index >= sizes.length) {
		callback();
		return;
	}

	imageMagick(infile + "[0]").bitdepth(8).flatten().command("convert").in("-resize", sizes[index] + "x" + sizes[index])
		.in("-gravity", "center").in("-background", "rgb(71,71,71)")
		.in("-extent", sizes[index] + "x" + sizes[index])
		.out("-quality", "70").write(outfile + '_' + sizes[index] + '.jpg', function(err) {
			if (err) {
				console.log(sageutils.header("Assets") + "cannot generate " + sizes[index] +
					"x" + sizes[index] + " thumbnail for:", infile);
				return;
			}
			// recursive call to generate the next size
			generateImageThumbnails(infile, outfile, sizes, index + 1, callback);
		}
	);
};

var generatePdfThumbnailsHelper = function(intermediate, infile, outfile, sizes, index, callback) {
	// initial call, index is not specified
	index = index || 0;
	// are we done yet
	if (index >= sizes.length) {
		// delete the temp fie
		fs.unlinkSync(intermediate);
		// we are done, trigger the callback
		callback();
		return;
	}
	imageMagick(intermediate).in("-density", "96").in("-depth", "8").in("-quality", "70")
		.in("-resize", sizes[index] + "x" + sizes[index]).in("-gravity", "center")
		.in("-background", "rgb(71,71,71)").in("-extent", sizes[index] + "x" + sizes[index])
		.out("-quality", "70").write(outfile + '_' + sizes[index] + '.jpg', function(err) {
			if (err) {
				console.log(sageutils.header("Assets") + "cannot generate " + sizes[index] + "x" + sizes[index] +
					" thumbnail for:" + infile + ' -- ' + err);
				return;
			}
			// recursive call to generate the next size
			generatePdfThumbnailsHelper(intermediate, infile, outfile, sizes, index + 1, callback);
		}
	);
};

var generatePdfThumbnails = function(infile, outfile, width, height, sizes, index, callback) {
	// create a temporary file (cant use the buffer API since GS spits out on stdout)
	var tmpfile = path.join(os.tmpdir(), path.basename(infile) + ".jpg");
	imageMagick(width, height, "#ffffff").append(infile + "[0]").colorspace("RGB").noProfile().flatten()
		.write(tmpfile, function(err, buffer) {
			if (err) {
				console.log(sageutils.header("Assets") + "cannot generate thumbnails for:" + infile + ' -- ' + err);
				return;
			}

			generatePdfThumbnailsHelper(tmpfile, infile, outfile, sizes, index, callback);
		});
};

var generateVideoThumbnails = function(infile, outfile, width, height, sizes, index, callback) {
	// initial call, index is not specified
	index = index || 0;
	// are we done yet
	if (index >= sizes.length) {
		callback();
		return;
	}

	var aspect = width / height;
	var size = sizes[index] + "x" + Math.round(sizes[index] / aspect);
	if (aspect < 1.0) {
		size = Math.round(sizes[index] * aspect) + "x" + sizes[index];
	}

	ffmpeg(infile)
		.on('error', function(err) {
			console.log(sageutils.header("Assets") + 'Error processing ' + infile);
			// recursive call to generate the next size
			generateVideoThumbnails(infile, outfile, width, height, sizes, index + 1, callback);
		})
		.on('end', function() {
			var tmpImg = outfile + '_' + size + '_1.jpg';
			imageMagick(tmpImg).command("convert").in("-resize", sizes[index] + "x" + sizes[index])
				.in("-gravity", "center").in("-background", "rgb(71,71,71)")
				.in("-extent", sizes[index] + "x" + sizes[index])
				.out("-quality", "70").write(outfile + '_' + sizes[index] + '.jpg', function(err) {
					if (err) {
						console.log(sageutils.header("Assets") + "cannot generate " + sizes[index] + "x" +
							sizes[index] + " thumbnail for:", infile);
						return;
					}
					fs.unlink(tmpImg, function(err2) {
						if (err2) {
							// throw err2;
							console.log('Error', err2);
						}
					});
					// recursive call to generate the next size
					generateVideoThumbnails(infile, outfile, width, height, sizes, index + 1, callback);
				}
			);
		})
		.screenshots({
			timestamps: ["10%"],
			filename: path.basename(outfile) + "_%r_%i.jpg",
			folder: path.dirname(outfile),
			size: size
		});
};

var generateAppThumbnails = function(infile, outfile, acolor, sizes, index, callback) {
	// initial call, index is not specified
	index = index || 0;
	// are we done yet
	if (index >= sizes.length) {
		callback();
		return;
	}

	var radius = Math.round(sizes[index] / 2);
	var edge   = Math.round(sizes[index] / 128);
	var corner = Math.round(sizes[index] / 6.5641);
	var width  = Math.round(sizes[index] / 1.4382);
	var circle = radius + " " + radius + " " + edge + " " + radius;
	var img = corner + " " + corner + " " + width + " " + width;

	imageMagick(sizes[index], sizes[index], "rgb(71,71,71)").command("convert")
		.in("-fill", "rgb(" + acolor.r + "," + acolor.g + "," + acolor.b + ")")
		.in("-draw", "circle " + circle).in("-draw", "image src-over " + img + " '" + infile + "'")
		.out("-quality", "70").write(outfile + '_' + sizes[index] + '.jpg', function(err) {
			if (err) {
				console.log(sageutils.header("Assets") + "cannot generate " + sizes[index] + "x" +
					sizes[index] + " thumbnail for:", infile);
				return;
			}
			// recursive call to generate the next size
			generateAppThumbnails(infile, outfile, acolor, sizes, index + 1, callback);
		}
	);
};

var generateRemoteSiteThumbnails = function(infile, outfile, sizes, index, callback) {
	// initial call, index is not specified
	index = index || 0;
	// are we done yet
	if (index >= sizes.length) {
		callback();
		return;
	}

	var connected = "#379982";
	var disconnected = "#AD2A2A";

	if (config.ui.menubar &&
		config.ui.menubar.remoteConnectedColor &&
		config.ui.menubar.remoteConnectedColor[0] === "#") {
		connected = config.ui.menubar.remoteConnectedColor;
	}
	if (config.ui.menubar &&
		config.ui.menubar.remoteDisconnectedColor &&
		config.ui.menubar.remoteDisconnectedColor[0] === "#") {
		disconnected = config.ui.menubar.remoteDisconnectedColor;
	}

	var font = "Helvetica.ttf";
	var fontSize = parseInt(0.1 * sizes[index], 10);
	var finishedC = false;
	var finishedD = false;
	imageMagick(sizes[index], sizes[index], connected).fill("#FFFFFF").font(font, fontSize)
		.drawText(0, 0, infile, "Center").write(outfile + '_' + sizes[index] + '.jpg', function(err) {
			if (err) {
				console.log(sageutils.header("Assets") + "cannot generate " + sizes[index] + "x" +
					sizes[index] + " thumbnail for:", infile);
				return;
			}
			finishedC = true;
			if (finishedD === true) {
				// recursive call to generate the next size
				generateRemoteSiteThumbnails(infile, outfile, sizes, index + 1, callback);
			}
		}
	);
	imageMagick(sizes[index], sizes[index], disconnected).fill("#FFFFFF").font(font, fontSize).
		drawText(0, 0, infile, "Center").write(outfile + '_disconnected_' + sizes[index] + '.jpg', function(err) {
			if (err) {
				console.log(sageutils.header("Assets") + "cannot generate " + sizes[index] + "x" +
					sizes[index] + " thumbnail for:", infile);
				return;
			}
			finishedD = true;
			if (finishedC === true) {
				// recursive call to generate the next size
				generateRemoteSiteThumbnails(infile, outfile, sizes, index + 1, callback);
			}
		}
	);
};

var addFile = function(filename, exif, callback) {
	if (exif.MIMEType === 'application/vnd.adobe.photoshop') {
		exif.MIMEType = 'image/vnd.adobe.photoshop';
	}

	// Add the asset in the array
	var anAsset = new Asset();
	anAsset.setFilename(filename);
	anAsset.setEXIF(exif);
	AllAssets.list[anAsset.id] = anAsset;

	// Path for the file system
	var thumb  = path.join(AllAssets.root, 'assets', exif.FileName);
	// Path for the https server
	var rthumb = path.join(AllAssets.rel, 'assets', exif.FileName);

	// If it's an image, process for thumbnail
	if (exif.MIMEType.indexOf('image/') > -1) {
		generateImageThumbnails(filename, thumb, [512, 256], null, function() {
			callback();
		});
		anAsset.exif.SAGE2thumbnail = rthumb;
	} else if (exif.MIMEType === 'application/pdf') {
		// Dont know the width and height, so null values
		generatePdfThumbnails(filename, thumb, null, null, [512, 256], null, function() {
			callback();
		});
		anAsset.exif.SAGE2thumbnail = rthumb;
	} else if (exif.MIMEType === 'text/plain') {
		// Callback must be done otherwise the associated app will not launch
		// Might be worth doing an else catch.
		callback();
	} else if (exif.MIMEType.indexOf('video/') > -1) {
		generateVideoThumbnails(filename, thumb, exif.ImageWidth, exif.ImageHeight, [512, 256], null, function() {
			callback();
		});
		anAsset.exif.SAGE2thumbnail = rthumb;
	} else if (exif.MIMEType === 'application/custom' ||
		exif.MIMEType === 'application/xml') {
		if (exif.icon === null || !sageutils.fileExists(exif.icon)) {
			anAsset.exif.SAGE2thumbnail = path.join(AllAssets.rel, 'assets', 'apps', 'unknownapp');
			callback();
		} else {
			// Path for the node server
			thumb  = path.join(AllAssets.root, 'assets', 'apps', exif.FileName);
			// Path for the https server
			rthumb = path.join(AllAssets.rel, 'assets', 'apps', exif.FileName);

			var primaryColorOfImage = function(err, buffer) {
				if (err) {
					throw err;
				}

				var result = buffer.toString();
				var colors = result.substring(1, result.length - 1).split("\n");
				var primaryColor = {r: 0, g: 0, b: 0};
				var primaryValue = 0;
				for (var i = 0; i < colors.length; i++) {
					var cInfo = colors[i].trim();
					var rgbStart = cInfo.indexOf("(");
					var rgbEnd = cInfo.indexOf(")");
					if (rgbStart < 0 || rgbEnd < 0) {
						continue;
					}

					var rawCount = parseInt(cInfo.substring(0, rgbStart - 2), 10);
					var red   = parseInt(cInfo.substring(rgbStart + 1, rgbStart + 4), 10);
					var green = parseInt(cInfo.substring(rgbStart + 5, rgbStart + 8), 10);
					var blue  = parseInt(cInfo.substring(rgbStart + 9, rgbStart + 12), 10);
					var alpha = parseInt(cInfo.substring(rgbStart + 13, rgbStart + 16), 10);

					var rgb = color({r: red, g: green, b: blue});
					var hsv = rgb.hsv();
					var ms = (hsv.s + 1) / 100;
					var mv = hsv.v > 60 ? 1.0 : hsv.v > 30 ? 0.1 : 0.01;
					var ma = alpha / 255;
					var weighted = rawCount * ms * mv * ma;
					if (weighted > primaryValue) {
						primaryValue = weighted;
						primaryColor.r = red;
						primaryColor.g = green;
						primaryColor.b = blue;
					}
				}

				// use tinted primary color as background
				var tint = 0.4; // 0.0 --> white, 1.0 --> original color
				var primaryTint = {
					r: Math.round(255 - ((255 - primaryColor.r) * tint)),
					g: Math.round(255 - ((255 - primaryColor.g) * tint)),
					b: Math.round(255 - ((255 - primaryColor.b) * tint))
				};

				generateAppThumbnails(exif.icon, thumb, primaryTint, [512, 256], null, function() {
					callback();
				});
			};

			imageMagick(exif.icon).command("convert").in("-colors", "32")
				.in("-depth", "8").in("-format", "'%c'")
				.toBuffer("histogram:info", primaryColorOfImage);
			anAsset.exif.SAGE2thumbnail = rthumb;
		}
	} else if (exif.MIMEType === "application/remote_site") {
		// Path for the node server
		thumb  = path.join(AllAssets.root, 'assets', 'remote', exif.FileName);
		// Path for the https server
		rthumb = path.join(AllAssets.rel, 'assets', 'remote', exif.FileName);

		generateRemoteSiteThumbnails(filename, thumb, [512, 256, 128], null, function() {
			callback();
		});
		anAsset.exif.SAGE2thumbnail = rthumb;
	}
	saveAssets();
};


var deleteAsset = function(filename, cb) {
	var filepath = path.resolve(filename);
	fs.unlink(filepath, function(err) {
		if (err) {
			console.log(sageutils.header("Assets") + "error removing file: " + filename + err);
			if (cb) {
				cb(err);
			}
		} else {
			console.log(sageutils.header("Assets") + "successfully deleted file: " + filename);
			// Delete the metadata
			delete AllAssets.list[filepath];
			saveAssets();
			if (cb) {
				cb(null);
			}
		}
	});
};


var addURL = function(aUrl, exif) {
	// Add the asset in the array
	var anAsset = new Asset();
	anAsset.setURL(aUrl);
	anAsset.setEXIF(exif);
	AllAssets.list[anAsset.id] = anAsset;
};

var getDimensions = function(id) {
	id = path.resolve(id);
	if (id in AllAssets.list) {
		return {
			width:  AllAssets.list[id].exif.ImageWidth,
			height: AllAssets.list[id].exif.ImageHeight
		};
	}
	return null;
};

// Returns a EXIF data element
var getTag = function(id, tag) {
	var result = null;
	// convert the search tag to lowercase
	var lowerTag = tag.toLowerCase();
	// simplify the id
	id = path.resolve(id);
	// search for it
	if (id in AllAssets.list) {
		// Compare the keys in lowercase
		Object.keys(AllAssets.list[id].exif).forEach(function(element, i) {
			if (lowerTag === element.toLowerCase()) {
				// copy the value
				result = AllAssets.list[id].exif[element];
				// send it back
				return result;
			}
		});
	}
	return result;
};

// Add an EXIF data element
var addTag = function(id, tagName, tagValue) {
	id = path.resolve(id);
	if (id in AllAssets.list) {
		AllAssets.list[id].exif[tagName] = tagValue;
		return true;
	}
	return false;
};

var getURL = function(id) {
	id = path.resolve(id);
	if (id in AllAssets.list) {
		return AllAssets.list[id].sage2URL;
	}
	return null;
};

var getMimeType = function(id) {
	id = path.resolve(id);
	if (id in AllAssets.list) {
		return AllAssets.list[id].exif.MIMEType;
	}
	return null;
};

var getExifData = function(id) {
	id = path.resolve(id);
	if (id in AllAssets.list) {
		return AllAssets.list[id].exif;
	}
	return null;
};

var exifAsync = function(cmds, cb) {
	var execNext = function() {
		var file = cmds.shift();
		if (fs.lstatSync(file).isDirectory()) {
			var instuctionsFile, instructions;
			instuctionsFile = path.join(file, "instructions.json");
			if (!sageutils.fileExists(instuctionsFile)) {
				if (cmds.length > 0) {
					return execNext();
				}
				return cb(null);
			}
			instructions = json5.parse(fs.readFileSync(instuctionsFile, 'utf8'));
			var appIcon = null;
			if (instructions.icon) {
				appIcon = path.join(file, instructions.icon);
			}
			var app = path.basename(file);
			console.log(sageutils.header("EXIF") + "Adding " + chalk.cyan.bold(app) + chalk.dim(" (App)"));

			var metadata = {};
			if (instructions.title !== undefined && instructions.title !== null && instructions.title !== "") {
				metadata.title = instructions.title;
			} else {
				metadata.title = app;
			}
			if (instructions.version !== undefined && instructions.version !== null && instructions.version !== "") {
				metadata.version = instructions.version;
			} else {
				metadata.version = "1.0.0";
			}
			if (instructions.description !== undefined && instructions.description !== null && instructions.description !== "") {
				metadata.description = instructions.description;
			} else {
				metadata.description = "-";
			}
			if (instructions.author !== undefined && instructions.author !== null && instructions.author !== "") {
				metadata.author = instructions.author;
			} else {
				metadata.author = "SAGE2";
			}
			if (instructions.license !== undefined && instructions.license !== null && instructions.license !== "") {
				metadata.license = instructions.license;
			} else {
				metadata.license = "-";
			}
			if (instructions.keywords !== undefined && instructions.keywords !== null &&
					Array.isArray(instructions.keywords)) {
				metadata.keywords = instructions.keywords;
			} else {
				metadata.keywords = [];
			}
			if (instructions.fileTypes !== undefined && instructions.fileTypes !== null &&
					Array.isArray(instructions.fileTypes) && instructions.directory !== undefined &&
					instructions.directory !== null && instructions.directory !== "") {
				metadata.fileTypes = instructions.fileTypes;
				metadata.directory = instructions.directory;
				metadata.removeFromLauncher = !!instructions.removeFromLauncher; // convert to bool
			} else {
				metadata.fileTypes = [];
				metadata.removeFromLauncher = false;
			}

			var exif = {FileName: app, icon: appIcon, MIMEType: "application/custom", metadata: metadata};

			addFile(file, exif, function() {
				if (metadata.fileTypes.length > 0) {
					var s2url = getURL(file);
					registry.register(s2url, instructions.fileTypes, instructions.directory, false);
				}

				if (cmds.length > 0) {
					execNext();
				} else {
					cb(null);
				}
			});
		} else {
			exiftool.file(file, function(err, data) {
				if (err) {
					console.log("internal error for file", file);
					cb(err);
				} else {
					console.log(sageutils.header("EXIF") + "Adding " + data.FileName);
					addFile(data.SourceFile, data, function() {
						if (cmds.length > 0) {
							execNext();
						} else {
							cb(null);
						}
					});
				}
			});
		}
	};
	if (cmds.length > 0) {
		execNext();
	}
};

var listAssets = function() {
	var pdfs   = [];
	var videos = [];
	var apps   = [];
	var images = [];
	var others = [];

	// Get all the assets
	var keys = Object.keys(AllAssets.list);
	for (var f in keys) {
		var one = AllAssets.list[keys[f]];
		if (one.exif.MIMEType === 'application/custom') {
			if (!one.exif.metadata.removeFromLauncher) {
				// exclude 'viewer' applications
				apps.push(one);
			}
		} else if (registry.getDefaultApp(one.filename) === "pdf_viewer") {
			pdfs.push(one);
		} else if (registry.getDefaultApp(one.filename) === "image_viewer") {
			images.push(one);
		} else if (registry.getDefaultApp(one.filename) === "movie_player") {
			videos.push(one);
		} else {
			others.push(one);
		}
	}
	// Sort independently of case
	images.sort(sageutils.compareFilename);
	videos.sort(sageutils.compareFilename);
	pdfs.sort(sageutils.compareFilename);
	apps.sort(sageutils.compareFilename);
	return {
		images: images, videos: videos, pdfs: pdfs,
		applications: apps, others: others
	};
};

var listPDFs = function() {
	var result = [];
	var keys = Object.keys(AllAssets.list);
	for (var f in keys) {
		var one = AllAssets.list[keys[f]];
		if (one.exif.MIMEType !== 'application/custom' &&
			registry.getDefaultApp(one.filename) === "pdf_viewer") {
			result.push(one);
		}
	}
	return result;
};

var listImages = function() {
	var result = [];
	var keys = Object.keys(AllAssets.list);
	for (var f in keys) {
		var one = AllAssets.list[keys[f]];
		if (one.exif.MIMEType !== 'application/custom' &&
			registry.getDefaultApp(one.filename) === "image_viewer") {
			result.push(one);
		}
	}
	return result;
};

var listVideos = function() {
	var result = [];
	var keys = Object.keys(AllAssets.list);
	for (var f in keys) {
		var one = AllAssets.list[keys[f]];
		if (one.exif.MIMEType !== 'application/custom' &&
			registry.getDefaultApp(one.filename) === "movie_player") {
			result.push(one);
		}
	}
	return result;
};


var listApps = function() {
	var result = [];
	var keys = Object.keys(AllAssets.list);
	for (var f in keys) {
		var one = AllAssets.list[keys[f]];
		if (one.exif.MIMEType === 'application/custom') {
			result.push(one);
		}
	}

	// Remove 'viewer' apps
	var i = result.length;
	while (i--) {
		if (result[i].exif.metadata.removeFromLauncher) {
			result.splice(i, 1);
		}
	}

	return result;
};

var recursiveReaddirSync = function(aPath) {
	var list     = [];
	var excludes = ['.DS_Store', 'Thumbs.db', 'tmp', 'passwd.json',
		'assets', 'sessions', 'config', 'sabiConfig', 'web', 'savedFiles', 'apps'];
	var files, stats;

	files = fs.readdirSync(aPath);
	if (files.indexOf('instructions.json') >= 0) {
		// it's an application folder
		list.push(aPath);
	} else {
		files.forEach(function(file) {
			if (excludes.indexOf(file) === -1) {
				stats = fs.lstatSync(path.join(aPath, file));
				if (stats.isDirectory()) {
					list = list.concat(recursiveReaddirSync(path.join(aPath, file)));
				} else {
					list.push(path.join(aPath, file));
				}
			}
		});
	}
	return list;
};

var searchApplications = function(aPath) {
	var list     = [];
	var excludes = ['assets', 'sessions', 'config', 'sabiConfig', 'web', 'savedFiles'];
	var files, stats;

	files = fs.readdirSync(aPath);
	if (files.indexOf('instructions.json') >= 0) {
		// it's an application folder
		list.push(aPath);
	} else {
		files.forEach(function(file) {
			if (excludes.indexOf(file) === -1) {
				stats = fs.lstatSync(path.join(aPath, file));
				if (stats.isDirectory()) {
					list = list.concat(searchApplications(path.join(aPath, file)));
				}
			}
		});
	}
	return list;
};

var refreshApps = function(root, callback) {
	var allApps = searchApplications(root);

	var thelist = [];
	var i;
	var item;

	for (i = 0; i < allApps.length; i++) {
		item = path.resolve(allApps[i]);
		thelist.push(item);
	}

	if (thelist.length > 0) {
		console.log(sageutils.header("EXIF") + "Starting processing: " + thelist.length + " items");

		exifAsync(thelist, function(err) {
			if (err) {
				console.log(sageutils.header("EXIF") + chalk.red.bold("Error:", err));
			} else {
				console.log(sageutils.header("EXIF") + chalk.green.bold("Processing finished for " + root));
				if (callback) {
					callback(thelist.length);
				}
			}
		});
	} else {
		if (callback) {
			callback(0);
		}
	}

};

var refreshAssets = function(root, callback) {
	var thelist = [];
	var i;
	var item;

	// Populate a list for this folder
	var uploaded = recursiveReaddirSync(root);

	for (i = 0; i < uploaded.length; i++) {
		item = path.resolve(uploaded[i]);
		if (item in AllAssets.list) {
			AllAssets.list[item].valid = true;
		} else {
			thelist.push(item);
		}
	}

	if (thelist.length > 0) {
		console.log(sageutils.header("EXIF") + "Starting processing: " + thelist.length + " items");

		exifAsync(thelist, function(err) {
			if (err) {
				console.log(sageutils.header("EXIF") + "Error:", err);
			} else {
				console.log(sageutils.header("EXIF") + "Processing finished for " + root);
				if (callback) {
					callback(thelist.length);
				}
			}
		});
	} else {
		if (callback) {
			callback(0);
		}
	}

};

var initialize = function(mainFolder, mediaFolders, whenDone) {
	if (AllAssets === null) {
		var i;
		var thelist = [];

		var root = mainFolder.path;
		var relativePath = mainFolder.url;

		console.log(sageutils.header("Assets") + 'Main asset folder: ' + chalk.yellow.bold(root));

		// Make sure the asset folder exists
		var assetFolder = path.join(root, 'assets');
		if (!sageutils.folderExists(assetFolder)) {
			fs.mkdirSync(assetFolder);
		}
		registry.initialize(assetFolder);

		// Make sure the asset/apps folder exists
		var assetAppsFolder = path.join(assetFolder, 'apps');
		if (!sageutils.folderExists(assetAppsFolder)) {
			fs.mkdirSync(assetAppsFolder);
		}

		// Make sure unknownapp images exist
		var unknownapp_256Img = path.resolve('public', 'images', 'unknownapp_256.jpg');
		var unknownapp_256 = path.join(assetAppsFolder, 'unknownapp_256.jpg');
		if (!sageutils.fileExists(unknownapp_256)) {
			fs.createReadStream(unknownapp_256Img).pipe(fs.createWriteStream(unknownapp_256));
		}
		var unknownapp_512Img = path.resolve('public', 'images', 'unknownapp_512.jpg');
		var unknownapp_512 = path.join(assetAppsFolder, 'unknownapp_512.jpg');
		if (!sageutils.fileExists(unknownapp_512)) {
			fs.createReadStream(unknownapp_512Img).pipe(fs.createWriteStream(unknownapp_512));
		}

		// Make sure the asset/remote folder exists
		var assetRemoteFolder = path.join(assetFolder, 'remote');
		if (!sageutils.folderExists(assetRemoteFolder)) {
			fs.mkdirSync(assetRemoteFolder);
		}

		AllAssets = {};
		AllAssets.mainFolder = mainFolder;

		var assetFile = path.join(assetFolder, 'assets.json');
		if (sageutils.fileExists(assetFile)) {
			var data    = fs.readFileSync(assetFile);
			var oldList = JSON.parse(data);
			AllAssets.root = root;
			AllAssets.rel  = relativePath;
			AllAssets.list = oldList.list;
			// Flag all the assets for checking
			for (var it in AllAssets.list) {
				AllAssets.list[it].valid = false;
			}
		} else {
			AllAssets.list = {};
			AllAssets.root = root;
			AllAssets.rel  = relativePath;
		}

		refreshApps(root, function() {
			refreshAssets(root, function() {
				// Finally, delete the elements which are not there anymore
				for (var item in AllAssets.list) {
					if (item.startsWith(root) && AllAssets.list[item].valid === false) {
						console.log(sageutils.header("Assets") + "Removing old item", item);
						delete AllAssets.list[item];
					} else {
						// Just remove the valid flag
						delete AllAssets.list[item].valid;
					}
				}
				// callback when done
				if (whenDone) {
					whenDone();
				}
			});
		});

		// Extra folders
		AllAssets.mediaFolders = mediaFolders;
		for (var mf in mediaFolders) {
			var f = mediaFolders[mf];
			if (root !== f.path) {
				// Adding all the other folders (except the main one)
				addAssetFolder(f.path, whenDone);
			}
		}
<<<<<<< HEAD

		// Remote sites in assets ?
		for (i = 0; i < config.remote_sites.length; i++) {
			if (config.remote_sites[i].name in AllAssets.list) {
				AllAssets.list[config.remote_sites[i].name].valid = true;
			} else {
				thelist.push(config.remote_sites[i].name);
			}
		}
=======
		if (config.remote_sites) { // Not all config files have remote sites
			for (i = 0; i < config.remote_sites.length; i++) {
				if (config.remote_sites[i].name in AllAssets.list) {
					AllAssets.list[config.remote_sites[i].name].Valid = true;
				} else {
					thelist.push(config.remote_sites[i].name);
				}
			}
		}
		// Finally, delete the elements which not there anymore
		for (var item in AllAssets.list) {
			if (AllAssets.list[item].Valid === false) {
				console.log(sageutils.header("Assets") + "Removing old item", item);
				delete AllAssets.list[item];
			} else {
				// Just remove the Valid flag
				delete AllAssets.list[item].Valid;
			}
		}
>>>>>>> 71a10cbf

	}
};

var addAssetFolder = function(root, whenDone) {
	console.log(sageutils.header("Assets") + 'Adding asset folder: ' + chalk.yellow.bold(root));
	// Make sure the asset folder exists
	var assetFolder = path.join(root, 'assets');
	if (!sageutils.folderExists(assetFolder)) {
		fs.mkdirSync(assetFolder);
	}

	// Make sure the asset/apps folder exists
	var assetAppsFolder = path.join(assetFolder, 'apps');
	if (!sageutils.folderExists(assetAppsFolder)) {
		fs.mkdirSync(assetAppsFolder);
	}

	// Make sure unknownapp images exist
	var unknownapp_256Img = path.resolve('public', 'images', 'unknownapp_256.jpg');
	var unknownapp_256 = path.join(assetAppsFolder, 'unknownapp_256.jpg');
	if (!sageutils.fileExists(unknownapp_256)) {
		fs.createReadStream(unknownapp_256Img).pipe(fs.createWriteStream(unknownapp_256));
	}
	var unknownapp_512Img = path.resolve('public', 'images', 'unknownapp_512.jpg');
	var unknownapp_512 = path.join(assetAppsFolder, 'unknownapp_512.jpg');
	if (!sageutils.fileExists(unknownapp_512)) {
		fs.createReadStream(unknownapp_512Img).pipe(fs.createWriteStream(unknownapp_512));
	}

	refreshApps(root, function() {
		refreshAssets(root, function() {
			// Finally, delete the elements which are not there anymore
			for (var item in AllAssets.list) {
				if (item.startsWith(root) && AllAssets.list[item].valid === false) {
					console.log(sageutils.header("Assets") + "Removing old item", item);
					delete AllAssets.list[item];
				} else {
					// Just remove the valid flag
					delete AllAssets.list[item].valid;
				}
			}
			// callback when done
			if (whenDone) {
				whenDone();
			}
		});
	});
};

// regenrate all the assets thumbnails and EXIF data
//    (needed with version upgrades)
var regenerateAssets = function() {
	// Make sure the asset folder exists
	var assetFolder = path.join(AllAssets.root, 'assets');
	if (!sageutils.folderExists(assetFolder)) {
		fs.mkdirSync(assetFolder);
	}
	var assetFile = path.join(assetFolder, 'assets.json');
	if (sageutils.fileExists(assetFile)) {
		fs.unlinkSync(assetFile);
		console.log(sageutils.header("Assets") + "successfully deleted", assetFile);
	}
	// var rootdir = AllAssets.root;
	// var relativ = AllAssets.rel;
	var mediaf  = AllAssets.mediaFolders;
	var mainf   = AllAssets.mainFolder;
	AllAssets = null;
	initialize(mainf, mediaf);
};

// Move an asset
//  and process the new location
var moveAsset = function(source, destination, callback) {
	// Move the file
	mv(source, destination, function(err) {
		if (err) {
			callback(err);
		} else {
			// Reprocess the new asset
			exifAsync([destination], function() {
				// if all good, delete the source
				delete AllAssets.list[source];
				saveAssets();
				callback(null);
			});
		}
	});
};


exports.initialize     = initialize;
exports.refresh        = refreshAssets;
exports.addAssetFolder = addAssetFolder;

exports.printAssets = printAssets;
exports.saveAssets  = saveAssets;

exports.listImages  = listImages;
exports.listPDFs    = listPDFs;
exports.listVideos  = listVideos;
exports.listApps    = listApps;
exports.listAssets  = listAssets;

exports.addFile     = addFile;
exports.addURL      = addURL;

exports.regenerateAssets = regenerateAssets;

exports.exifAsync   = exifAsync;

exports.deleteAsset = deleteAsset;
exports.moveAsset   = moveAsset;

exports.getDimensions = getDimensions;
exports.getMimeType   = getMimeType;
exports.getExifData   = getExifData;
exports.getTag        = getTag;
exports.addTag        = addTag;
exports.getURL        = getURL;

exports.initializeConfiguration = initializeConfiguration;
exports.setupBinaries           = setupBinaries;<|MERGE_RESOLUTION|>--- conflicted
+++ resolved
@@ -1020,7 +1020,6 @@
 				addAssetFolder(f.path, whenDone);
 			}
 		}
-<<<<<<< HEAD
 
 		// Remote sites in assets ?
 		for (i = 0; i < config.remote_sites.length; i++) {
@@ -1030,27 +1029,6 @@
 				thelist.push(config.remote_sites[i].name);
 			}
 		}
-=======
-		if (config.remote_sites) { // Not all config files have remote sites
-			for (i = 0; i < config.remote_sites.length; i++) {
-				if (config.remote_sites[i].name in AllAssets.list) {
-					AllAssets.list[config.remote_sites[i].name].Valid = true;
-				} else {
-					thelist.push(config.remote_sites[i].name);
-				}
-			}
-		}
-		// Finally, delete the elements which not there anymore
-		for (var item in AllAssets.list) {
-			if (AllAssets.list[item].Valid === false) {
-				console.log(sageutils.header("Assets") + "Removing old item", item);
-				delete AllAssets.list[item];
-			} else {
-				// Just remove the Valid flag
-				delete AllAssets.list[item].Valid;
-			}
-		}
->>>>>>> 71a10cbf
 
 	}
 };
