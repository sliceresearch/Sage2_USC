// SAGE2 is available for use under the SAGE2 Software License
//
// University of Illinois at Chicago's Electronic Visualization Laboratory (EVL)
// and University of Hawai'i at Manoa's Laboratory for Advanced Visualization and
// Applications (LAVA)
//
// See full text, terms and conditions in the LICENSE.txt included file
//
// Copyright (c) 2015

/**
 * object to check for intersections on interactable geometry
 *
 * @module server
 * @submodule SAGE2ItemList
 * @requires node-interactable
 */

// require variables to be declared
"use strict";

var InteractableManager = require('./node-interactable');


/**
 * SAGE2ItemList object
 *
 * @class SAGE2ItemList
 * @constructor
 */
function SAGE2ItemList() {
	this.numItems = 0;
	this.list = {};

	this.interactable = new InteractableManager();
}

/**
* Add new item to list
*
* @method addItem
* @param item {Object} item to be added into list (must have property id)
*/
SAGE2ItemList.prototype.addItem = function(item) {
	this.numItems++;
	this.list[item.id] = item;
	this.interactable.addLayer(item.id, 0);
};

/**
* Remove item from list
*
* @method removeItem
* @param id {String} id of item to be removed from list
*/
SAGE2ItemList.prototype.removeItem = function(id) {
	if (this.list.hasOwnProperty(id)) {
		this.numItems--;
		delete this.list[id];
		this.interactable.removeLayer(id);
	}
};

/**
* Edit item in list
*
* @method editItem
* @param id {String} id of item to be edited
* @param newProperties {Object} properties to add / change in item
*/
SAGE2ItemList.prototype.editItem = function(id, newProperties) {
	var key;
	for (key in newProperties) {
		this.list[id][key] = newProperties[key];
	}
};

/**
* Add an interactable button to an item in the list
*
* @method addButtonToItem
* @param id {String} id of item
* @param buttonId {String} id of button
* @param type {String} "rectangle" or "circle"
* @param geometry {Object} defines button (rectangle = {x: , y: , w: , h: }, circle = {x: , y: , r: })
*/
SAGE2ItemList.prototype.addButtonToItem = function(id, buttonId, type, geometry, zIndex) {
	this.interactable.addGeometry(buttonId, id, type, geometry, true, zIndex, null);
};

/**
* Edit an interactable button for an item in the list
*
* @method editButtonOnItem
* @param id {String} id of item
* @param buttonId {String} id of button
* @param type {String} "rectangle" or "circle"
* @param geometry {Object} defines button (rectangle = {x: , y: , w: , h: }, circle = {x: , y: , r: })
*/
SAGE2ItemList.prototype.editButtonOnItem = function(id, buttonId, type, geometry) {
	this.interactable.editGeometry(buttonId, id, type, geometry);
};

/**
* Edit visibility for an interactable button for an item in the list
*
* @method editButtonVisibilityOnItem
* @param id {String} id of item
* @param buttonId {String} id of button
* @param visible {Boolean} whether or not the button is visible
*/
SAGE2ItemList.prototype.editButtonVisibilityOnItem = function(id, buttonId, visible) {
	this.interactable.editVisibility(buttonId, id, visible);
};

/**
* Test to see which button is under a given point
*
* @method findButtonByPoint
* @param id {String} id of item
* @param point {Object} {x: , y: }
* @return button {Object} button under the point
*/
SAGE2ItemList.prototype.findButtonByPoint = function(id, point) {
	return this.interactable.searchGeometry(point, id);
};

/**
* Sort the list by a given property
*
* @method sortList
* @param property {String} property to sort items by
* @return order {Array} list of keys sorted by propery
*/
SAGE2ItemList.prototype.sortList = function(property) {
	var tmpList = this.list;
	var order = Object.keys(tmpList).sort(function(a, b) {
		return tmpList[a][property] - tmpList[b][property];
	});
	return order;
};

/**
* Get an item from the list with a given id
*
* @method getItemById
* @param id {String} id of item to retrieve
* @return item {Object} item with given id
*/
SAGE2ItemList.prototype.getItemById = function(id) {
	return this.list[id];
};

<<<<<<< HEAD
//pass a title of the app, get this item
=======
>>>>>>> c28a4b10
SAGE2ItemList.prototype.getFirstItemWithTitle = function(title) {
	for (var key in this.list) {
	  if (this.list[key].title == title) {
	    return this.list[key];
	  }
	}
	return null;
};

<<<<<<< HEAD

=======
>>>>>>> c28a4b10
// TODO: Given local coordinate inside the item bounding box, determine if inside an interactable area

module.exports = SAGE2ItemList;<|MERGE_RESOLUTION|>--- conflicted
+++ resolved
@@ -151,10 +151,9 @@
 	return this.list[id];
 };
 
-<<<<<<< HEAD
+
 //pass a title of the app, get this item
-=======
->>>>>>> c28a4b10
+
 SAGE2ItemList.prototype.getFirstItemWithTitle = function(title) {
 	for (var key in this.list) {
 	  if (this.list[key].title == title) {
@@ -164,10 +163,6 @@
 	return null;
 };
 
-<<<<<<< HEAD
-
-=======
->>>>>>> c28a4b10
 // TODO: Given local coordinate inside the item bounding box, determine if inside an interactable area
 
 module.exports = SAGE2ItemList;