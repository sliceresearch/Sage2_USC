// SAGE2 is available for use under the SAGE2 Software License
//
// University of Illinois at Chicago's Electronic Visualization Laboratory (EVL)
// and University of Hawai'i at Manoa's Laboratory for Advanced Visualization and
// Applications (LAVA)
//
// See full text, terms and conditions in the LICENSE.txt included file
//
// Copyright (c) 2014

/**
 * Lightweight object around websocket, handles string and binary communication
 *
 * @module server
 * @submodule WebsocketIO
 * @requires ws
 */

// require variables to be declared
"use strict";

var WebSocket = require('ws');
var WebSocketServer = WebSocket.Server;

/**
 * Client socket object
 *
 * @class WebsocketIO
 * @constructor
 * @param ws {Object} ULR of the server or actual websocket
 * @param strictSSL {Bool} require or not SSL verification with a certiifcate
 * @param openCallback {Function} callback when the socket opens
 */
function WebsocketIO(ws, strictSSL, openCallback) {
	if (typeof ws === "string")
		this.ws = new WebSocket(ws, null, {rejectUnauthorized: strictSSL});
	else
		this.ws = ws;

	var _this = this;
	this.messages = {};
	if (this.ws.readyState === 1) {
		this.remoteAddress = {address: this.ws._socket.remoteAddress, port: this.ws._socket.remotePort};
		this.id = this.remoteAddress.address + ":" + this.remoteAddress.port;
	}

	this.closeCallbacks = [];
	this.aliasCount = 1;
	this.remoteListeners = {"#WSIO#addListener": "0000"};
	this.localListeners = {"0000": "#WSIO#addListener"};

	this.ws.on('error', function(err) {
		if (err.errno === "ECONNREFUSED") return; // do nothing
	});

	this.ws.on('open', function() {
		_this.ws.binaryType = "arraybuffer";
		_this.remoteAddress = {address: _this.ws._socket.remoteAddress, port: _this.ws._socket.remotePort};
		_this.id = _this.remoteAddress.address + ":" + _this.remoteAddress.port;
		if(openCallback !== null) openCallback();
	});

	this.ws.on('message', function(message) {
		if (typeof message === "string") {
			var msg = JSON.parse(message);
			var fName = _this.localListeners[msg.f];
			if(fName === undefined) {
				console.log(" WebsocketIO>\tno handler for message");
			}

			// add lister to client
			else if(fName === "#WSIO#addListener") {
				_this.remoteListeners[msg.d.listener] = msg.d.alias;
				return;
			}

			// handle message
			else {
				_this.messages[fName](_this, msg.d);
			}
		}
		else {
			var func = String.fromCharCode(message[0]) + 
					   String.fromCharCode(message[1]) +
					   String.fromCharCode(message[2]) +
					   String.fromCharCode(message[3]);
			var fName = _this.localListeners[func];

			var buf = message.slice(4, message.length);
			_this.messages[fName](_this, buf);
		}
	});

	this.ws.on('close', function() {
		for(var i=0; i<_this.closeCallbacks.length; i++) {
			_this.closeCallbacks[i](_this);
		}
	});
}

/**
* Setting a callback when the socket closes
*
* @method onclose
* @param callback {Function} function to execute after closing
*/
WebsocketIO.prototype.onclose = function(callback) {
	this.closeCallbacks.push(callback);
};

/**
* Set a message handler for a given name
*
* @method on
* @param name {String} name for the handler
* @param callback {Function} handler to be called for a given name
*/
WebsocketIO.prototype.on = function(name, callback) {
	var alias = ("0000" + this.aliasCount.toString(16)).substr(-4);
	this.localListeners[alias] = name;
	this.messages[name] = callback;
	this.aliasCount++;
	this.emit('#WSIO#addListener', {listener: name, alias: alias});
};

/**
* Send a message with a given name and payload (format> f:name d:payload)
*
* @method emit
* @param name {String} name of the message (i.e. RPC)
* @param data {Object} data to be sent with the message
*/
WebsocketIO.prototype.emit = function(name, data, attempts) {
	if (name === null || name === "") {
		console.log(" WebsocketIO>\tError, no message name specified");
		return;
	}
	
	var _this = this;
	var message;
	var alias = this.remoteListeners[name];
	if(alias === undefined) {
		if(attempts === undefined) attempts = 16;
		if(attempts >= 0) {
			setImmediate(function() {
				_this.emit(name, data, attempts-1);
			});
		}
		else {
			console.log(" WebsocketIO>\tWarning: not sending message, recipient has no listener (" + name + ")");
		}
		return;
	}

	// send binary data as array buffer
	if (Buffer.isBuffer(data)) {
		var funcName = new Buffer(alias);
		message      = Buffer.concat([funcName, data]);

		try {
			this.ws.send(message, {binary: true, mask: false}, function(err){
				if(err) console.log(" WebsocketIO>\t---ERROR (ws.send)---", name);
				// else success
			});
		}
		catch(e) {
			console.log(" WebsocketIO>\t---ERROR (try-catch)---", name);
		}
	}
	// send data as JSON string
	else {
		message = {f: alias, d: data};

		// double error handling
		try {
			var msgString = JSON.stringify(message);
			this.ws.send(msgString, {binary: false, mask: false}, function(err){
				if(err) console.log(" WebsocketIO>\t---ERROR (ws.send)---", name);
				// else success
			});
		}
		catch(e) {
			console.log(" WebsocketIO>\t---ERROR (try-catch)---", name);
		}
	}
};

/**
* Faster version for emit: No JSON stringigy and no check version
*
* @method emitString
* @param data {String} data to be sent as the message
*/
WebsocketIO.prototype.emitString = function(name, dataString, attempts) {
	var alias = this.remoteListeners[name];
	if(alias === undefined) {
		if(attempts === undefined) attempts = 16;
		if(attempts >= 0) {
			setImmediate(function() {
				_this.emitString(name, dataString, attempts-1);
			});
		}
		else {
			console.log(" WebsocketIO>\tWarning: not sending message, recipient has no listener (" + name + ")");
		}
		return;
	}

	var message = "{\"f\":\""+alias+"\",\"d\":"+dataString+"}";

	this.ws.send(message, {binary: false, mask: false});
};


/**
 * Server socket object
 *
 * @class WebsocketIOServer
 * @constructor
 * @param data {Object} object containing .server or .port information
 */
function WebsocketIOServer(data) {
	if (data.server !== undefined)
		this.wss = new WebSocketServer({server: data.server, perMessageDeflate: false});
	else if(data.port !== undefined)
		this.wss = new WebSocketServer({port: data.port, perMessageDeflate: false});

	this.clients = {};
}

/**
* Setting a callback when a connection happens
*
* @method onconnection
* @param callback {Function} function taking the new client (WebsocketIO) as parameter
*/
WebsocketIOServer.prototype.onconnection = function(callback) {
	var _this = this;
	this.wss.on('connection', function(ws) {
		ws.binaryType = "arraybuffer";

		var wsio = new WebsocketIO(ws);
		wsio.onclose(function(closed) {
			delete _this.clients[closed.id];
		});
		_this.clients[wsio.id] = wsio;
		callback(wsio);
	});
};

WebsocketIOServer.prototype.broadcast = function(name, data) {
	var key;
	// send as binary buffer
	if (Buffer.isBuffer(data)) {
<<<<<<< HEAD
		for(var key in this.clients) {
			var alias = this.clients[key].remoteListeners[name];
			if(alias !== undefined) {
				this.clients[key].emit(name, data);
			}
=======
		var funcName = Buffer.concat([new Buffer(name), new Buffer([0])]);
		pkg = Buffer.concat([funcName, data]);
		for (key in this.clients) {
			if (this.clients[key].listeners.indexOf(name) >= 0) this.clients[key].emitBinary(pkg);
>>>>>>> b89dc0f7
		}
	}
	// send data as JSON string
	else {
<<<<<<< HEAD
		var dataString = JSON.stringify(data);
		for(var key in this.clients) {
			var alias = this.clients[key].remoteListeners[name];
			if(alias !== undefined) {
				this.clients[key].emitString(name, dataString);
			}
=======
		pkg = JSON.stringify({f: name, d: data});
		for (key in this.clients) {
			if (this.clients[key].listeners.indexOf(name) >= 0) this.clients[key].emitString(pkg);
>>>>>>> b89dc0f7
		}
	}
};



module.exports = WebsocketIO;
module.exports.Server = WebsocketIOServer;<|MERGE_RESOLUTION|>--- conflicted
+++ resolved
@@ -252,34 +252,21 @@
 	var key;
 	// send as binary buffer
 	if (Buffer.isBuffer(data)) {
-<<<<<<< HEAD
 		for(var key in this.clients) {
 			var alias = this.clients[key].remoteListeners[name];
 			if(alias !== undefined) {
 				this.clients[key].emit(name, data);
 			}
-=======
-		var funcName = Buffer.concat([new Buffer(name), new Buffer([0])]);
-		pkg = Buffer.concat([funcName, data]);
-		for (key in this.clients) {
-			if (this.clients[key].listeners.indexOf(name) >= 0) this.clients[key].emitBinary(pkg);
->>>>>>> b89dc0f7
 		}
 	}
 	// send data as JSON string
 	else {
-<<<<<<< HEAD
 		var dataString = JSON.stringify(data);
 		for(var key in this.clients) {
 			var alias = this.clients[key].remoteListeners[name];
 			if(alias !== undefined) {
 				this.clients[key].emitString(name, dataString);
 			}
-=======
-		pkg = JSON.stringify({f: name, d: data});
-		for (key in this.clients) {
-			if (this.clients[key].listeners.indexOf(name) >= 0) this.clients[key].emitString(pkg);
->>>>>>> b89dc0f7
 		}
 	}
 };
