// SAGE2 is available for use under the SAGE2 Software License
//
// University of Illinois at Chicago's Electronic Visualization Laboratory (EVL)
// and University of Hawai'i at Manoa's Laboratory for Advanced Visualization and
// Applications (LAVA)
//
// See full text, terms and conditions in the LICENSE.txt included file
//
// Copyright (c) 2014

/**
 @module WebSocket
 */


var WebSocket = require('ws');
var WebSocketServer = WebSocket.Server;

function websocketIOServer(data) {
	if(data.server !== undefined)    this.wss = new WebSocketServer({server: data.server, perMessageDeflate: false});
	else if(data.port !== undefined) this.wss = new WebSocketServer({port: data.port, perMessageDeflate: false});
}

websocketIOServer.prototype.onconnection = function(callback) {
	this.wss.on('connection', function(ws) {
		ws.binaryType = "arraybuffer";

		var wsio = new websocketIO(ws);
		callback(wsio);
	});
};


function websocketIO(ws, strictSSL, openCallback) {
	if(typeof ws === "string") this.ws = new WebSocket(ws, null, {rejectUnauthorized: strictSSL});
	else this.ws = ws;

	var _this = this;
	this.messages = {};
	if(this.ws.readyState == 1) this.remoteAddress = {address: this.ws._socket.remoteAddress, port: this.ws._socket.remotePort};

	this.ws.on('error', function(err) {
		if(err.errno == "ECONNREFUSED") /*do nothing*/;
	});
	this.ws.on('open', function() {
		_this.ws.binaryType = "arraybuffer";
		_this.remoteAddress = {address: _this.ws._socket.remoteAddress, port: _this.ws._socket.remotePort};
		if(openCallback !== null) openCallback();
	});
	this.ws.on('message', function(message) {
		if(typeof message === "string"){
			var msg = JSON.parse(message);
			if(msg.func in _this.messages){
				_this.messages[msg.func](_this, msg.data);
			}
		}
		else{
			var i = 0;
			var func = "";

			while(message[i] !== 0 && i < message.length) {
				func += String.fromCharCode(message[i]);
				i++;
			}

			var buf = message.slice(i+1, message.length);
			_this.messages[func](_this, buf);
		}
	});
}

websocketIO.prototype.onclose = function(callback) {
	var _this = this;
	this.ws.on('close', function(){
		callback(_this);
	});
};

websocketIO.prototype.on = function(name, callback) {
	this.messages[name] = callback;
};

websocketIO.prototype.emit = function(name, data) {
	var message;

	if(name === null || name === ""){
		console.log("Error: no message name specified");
		return;
	}

	// send binary data as array buffer
	if(Buffer.isBuffer(data)){
		var funcName = Buffer.concat([new Buffer(name), new Buffer([0])]);
<<<<<<< HEAD
		var message = Buffer.concat([funcName, data]);

=======
		message = Buffer.concat([funcName, data]);
		
>>>>>>> 6d1558d3
		try {
			this.ws.send(message, {binary: true, mask: false}, function(err){
				if(err) console.log("---ERROR (ws.send)---");
				// else success
			});
		}
		catch(e) {
			console.log("---ERROR (try-catch)---");
		}
	}
	// send data as JSON string
	else {
<<<<<<< HEAD
		var message = {func: name, data: data};

=======
		message = {func: name, data: data};
	
>>>>>>> 6d1558d3
		// double error handling
		try {
			var msgString = JSON.stringify(message);
			this.ws.send(msgString, {binary: false, mask: false}, function(err){
				if(err) console.log("---ERROR (ws.send)---");
				// else success
			});
		}
		catch(e) {
			console.log("---ERROR (try-catch)---");
		}
	}
};


module.exports = websocketIO;
module.exports.Server = websocketIOServer;<|MERGE_RESOLUTION|>--- conflicted
+++ resolved
@@ -91,13 +91,8 @@
 	// send binary data as array buffer
 	if(Buffer.isBuffer(data)){
 		var funcName = Buffer.concat([new Buffer(name), new Buffer([0])]);
-<<<<<<< HEAD
-		var message = Buffer.concat([funcName, data]);
+		message = Buffer.concat([funcName, data]);
 
-=======
-		message = Buffer.concat([funcName, data]);
-		
->>>>>>> 6d1558d3
 		try {
 			this.ws.send(message, {binary: true, mask: false}, function(err){
 				if(err) console.log("---ERROR (ws.send)---");
@@ -110,13 +105,8 @@
 	}
 	// send data as JSON string
 	else {
-<<<<<<< HEAD
-		var message = {func: name, data: data};
+		message = {func: name, data: data};
 
-=======
-		message = {func: name, data: data};
-	
->>>>>>> 6d1558d3
 		// double error handling
 		try {
 			var msgString = JSON.stringify(message);
