// SAGE2 is available for use under the SAGE2 Software License
//
// University of Illinois at Chicago's Electronic Visualization Laboratory (EVL)
// and University of Hawai'i at Manoa's Laboratory for Advanced Visualization and
// Applications (LAVA)
//
// See full text, terms and conditions in the LICENSE.txt included file
//
// Copyright (c) 2015

/**
 * object to check for intersections on interactable geometry
 *
 * @module server
 * @submodule Interactable
 * @requires rbush
 */

// require variables to be declared
"use strict";

var RBush = require('rbush');


/**
 * Interactable container object
 *
 * @class InteractableManager
 * @constructor
 */
function InteractableManager() {
	this.layers = {};
	this.layerOrder = [];

	this.interactableObjects = {};
}

/**
* Add new layer of interactable objects
*
* @method addLayer
* @param id {String} unique identifier for the layer
* @param zIndex {Integer} determines ordering of the layers
*/
InteractableManager.prototype.addLayer = function(id, zIndex) {
	zIndex = (zIndex === undefined || zIndex === null) ? this.layerOrder.length : zIndex;
	this.layers[id] = {objects: new RBush(6, ['.x1', '.y1', '.x2', '.y2']), zIndex: zIndex};
	this.interactableObjects[id] = {};

	var _this = this;
	this.layerOrder = Object.keys(this.layers).sort(function(a, b) {
		return _this.layers[a].zIndex - _this.layers[b].zIndex;
	});
};

/**
* Remove layer of interactable objects
*
* @method removeLayer
* @param id {String} unique identifier for the layer
*/
InteractableManager.prototype.removeLayer = function(id) {
	if (this.layers.hasOwnProperty(id)) {
		delete this.layers[id];
		delete this.interactableObjects[id];

		var _this = this;
		this.layerOrder = Object.keys(this.layers).sort(function(a, b) {
			return _this.layers[a].zIndex - _this.layers[b].zIndex;
		});
	}
};

/**
* Add new object (with geomtry - rectangle or circle) to a layer
*
* @method addGeometry
* @param id {String} unique identifier for the geometric object
* @param layerId {String} unique identifier for the layer
* @param type {String} "rectangle" or "circle"
* @param geometry {Obejct} defines object (rectangle = {x: , y: , w: , h: }, circle = {x: , y: , r: })
* @param visible {Boolean} whether or not the geometric object is currently visible
* @param zIndex {Integer} determines ordering of the geometries within a given layers
* @param data {Object} data to store along with given geometry
*/
InteractableManager.prototype.addGeometry = function(id, layerId, type, geometry, visible, zIndex, data) {
	var pkg = {
		id:       id,
		layerId:  layerId,
		type:     type,
		geometry: geometry,
		visible:  visible,
		zIndex:   zIndex,
		data:     data
	};
	if (type === "circle") {
		pkg.x1 = geometry.x - geometry.r;
		pkg.y1 = geometry.y - geometry.r;
		pkg.x2 = geometry.x + geometry.r;
		pkg.y2 = geometry.y + geometry.r;
	} else {
		pkg.x1 = geometry.x;
		pkg.y1 = geometry.y;
		pkg.x2 = geometry.x + geometry.w;
		pkg.y2 = geometry.y + geometry.h;
	}

	this.layers[layerId].objects.insert(pkg);
	this.interactableObjects[layerId][id] = pkg;
};

/**
* Add new object (with complex geomtry - comprising of rectangles and circles) to a layer
*
* @method addComplexGeometry
* @param id {String} unique identifier for the geometric object
* @param layerId {String} unique identifier for the layer
* @param shapeData {Object} containing type, geometry, and visibiility of each of the comprising elements
* @param zIndex {Integer} determines ordering of the geometries within a given layers
* @param data {Object} data to store along with given geometry
*/
InteractableManager.prototype.addComplexGeometry = function(id, layerId, shapeData, zIndex, data) {
	var complexPkg = {};
	for (var key in shapeData){
		var geometry = shapeData[key].geometry;
		var type = shapeData[key].type;
		var visible = shapeData[key].visible;
		var pkg = {
			id:       id + key,
			layerId:  layerId,
			type:     type,
			geometry: geometry,
			visible:  visible,
			zIndex:   zIndex,
			data:     data
		};
		if(type === "circle") {
			pkg.x1 = geometry.x - geometry.r;
			pkg.y1 = geometry.y - geometry.r;
			pkg.x2 = geometry.x + geometry.r;
			pkg.y2 = geometry.y + geometry.r;
		}
		else {
			pkg.x1 = geometry.x;
			pkg.y1 = geometry.y;
			pkg.x2 = geometry.x + geometry.w;
			pkg.y2 = geometry.y + geometry.h;
		}
		this.layers[layerId].objects.insert(pkg);
		complexPkg[key] = pkg;
	}

	this.interactableObjects[layerId][id] = complexPkg;
};

/**
* Remove geometric object from a layer
*
* @method removeGeometry
* @param id {String} unique identifier for the geometric object
* @param layerId {String} unique identifier for the layer
*/
InteractableManager.prototype.removeGeometry = function(id, layerId) {
	var pkg = this.interactableObjects[layerId][id];
	if (pkg.hasOwnProperty("layerId")){
		this.layers[layerId].objects.remove(pkg);
	}
	else{
		for (var key in pkg){
			this.layers[layerId].objects.remove(pkg[key]);
		}
	}

	delete this.interactableObjects[layerId][id];
};

/**
* Edit geometric object position / size / type
*
* @method editGeometry
* @param id {String} unique identifier for the geometric object
* @param layerId {String} unique identifier for the layer
* @param type {String} "rectangle" or "circle"
* @param geometry {Obejct} defines object (rectangle = {x: , y: , w: , h: }, circle = {x: , y: , r: })
*/
InteractableManager.prototype.editGeometry = function(id, layerId, type, geometry) {
	var pkg = this.interactableObjects[layerId][id];

	this.layers[layerId].objects.remove(pkg);

	pkg.type = type;
	pkg.geometry = geometry;
	if (type === "circle") {
		pkg.x1 = geometry.x - geometry.r;
		pkg.y1 = geometry.y - geometry.r;
		pkg.x2 = geometry.x + geometry.r;
		pkg.y2 = geometry.y + geometry.r;
	} else {
		pkg.x1 = geometry.x;
		pkg.y1 = geometry.y;
		pkg.x2 = geometry.x + geometry.w;
		pkg.y2 = geometry.y + geometry.h;
	}

	this.layers[layerId].objects.insert(pkg);
};

/**
* Edit geometric object position / size / type
*
* @method editComplexGeometry
* @param id {String} unique identifier for the geometric object
* @param layerId {String} unique identifier for the layer
* @param shapeData {Object} containing type, geometry, and visibiility of each of the comprising elements
*/
InteractableManager.prototype.editComplexGeometry = function(id, layerId, shapeData) {
	var complexPkg = this.interactableObjects[layerId][id];
	for (var key in complexPkg){
		if (complexPkg.hasOwnProperty(key)){
			var pkg = complexPkg[key];
			this.layers[layerId].objects.remove(pkg);
			pkg.type = shapeData[key].type;
			var geometry = shapeData[key].geometry;
			pkg.geometry = geometry;
			if(pkg.type === "circle") {
				pkg.x1 = geometry.x - geometry.r;
				pkg.y1 = geometry.y - geometry.r;
				pkg.x2 = geometry.x + geometry.r;
				pkg.y2 = geometry.y + geometry.r;
			}
			else {
				pkg.x1 = geometry.x;
				pkg.y1 = geometry.y;
				pkg.x2 = geometry.x + geometry.w;
				pkg.y2 = geometry.y + geometry.h;
			}
			this.layers[layerId].objects.insert(pkg);
		}
	}
};

/**
* Edit geometric object position / size / type
*
* @method editGeometry
* @param id {String} unique identifier for the geometric object
* @return hasObject {Boolean} whether or not an object with the given id exists
*/
InteractableManager.prototype.hasObjectWithId = function(id) {
	var key;
	for (key in this.interactableObjects) {
		if (this.interactableObjects[key].hasOwnProperty(id)) {
			return true;
		}
	}
	return false;
};

/**
* Edit visibility of geometric object
*
* @method editVisibility
* @param id {String} unique identifier for the geometric object
* @param layerId {String} unique identifier for the layer
* @param visible {Boolean} whether or not the geometric object is currently visible
* @param partId {String} id of the part of the complex geometry for which visiblity is being edited
*/
InteractableManager.prototype.editVisibility = function(id, layerId, visible, partId) {
	var pkg = this.interactableObjects[layerId][id];
	if (pkg.hasOwnProperty("visible")){
		pkg.visible = visible;
	}
	else{
		if (partId!==undefined && partId!==null && pkg.hasOwnProperty(partId)){
			pkg[partId].visible = visible;
		}
		else{
			for (var key in pkg){
				if (pkg.hasOwnProperty(key)){
					pkg[key].visible = visible;
				}
			}
		}
	}
};


/**
* Edit zIndex of geometric object
*
* @method editZIndex
* @param id {String} unique identifier for the geometric object
* @param layerId {String} unique identifier for the layer
* @param zIndex {Integer} determines ordering of the geometries within a given layers
*/
InteractableManager.prototype.editZIndex = function(id, layerId, zIndex) {
	var pkg = this.interactableObjects[layerId][id];
	setZIndexOfObj(pkg, zIndex);
};

/**
* Move geometric object to front (edit zIndex)
*
* @method moveObjectToFront
* @param id {String} unique identifier for the geometric object
* @param layerId {String} unique identifier for the layer
* @param otherLayerIds {Array} unique identifiers for other layers to include in sort
*/
InteractableManager.prototype.moveObjectToFront = function(id, layerId, otherLayerIds) {
	var i;
	var key;
	var currZIndex = getZIndexOfObj(this.interactableObjects[layerId][id]);
	var maxZIndex = currZIndex;
	var allLayerIds = [layerId].concat(otherLayerIds || []);

	for (i = 0; i < allLayerIds.length; i++) {
		if (this.interactableObjects.hasOwnProperty(allLayerIds[i])) {
			for (key in this.interactableObjects[allLayerIds[i]]) {
				var itemZIndex = getZIndexOfObj(this.interactableObjects[allLayerIds[i]][key]);
				if (itemZIndex > currZIndex) {
<<<<<<< HEAD
					if (itemZIndex > maxZIndex) maxZIndex = itemZIndex;
					var decreasedIndex = getZIndexOfObj(this.interactableObjects[allLayerIds[i]][key]) - 1;
					setZIndexOfObj(this.interactableObjects[allLayerIds[i]][key], decreasedIndex);
=======
					if (itemZIndex > maxZIndex) {
						maxZIndex = itemZIndex;
					}
					this.interactableObjects[allLayerIds[i]][key].zIndex--;
>>>>>>> 54a9123b
				}
			}
		}
	}
	setZIndexOfObj(this.interactableObjects[layerId][id], maxZIndex);
};

/**
* Move geometric object to front (edit zIndex)
*
* @method getObjectZIndexList
* @param layerId {String} unique identifier for the layer
* @param otherLayerIds {Array} unique identifiers for other layers to include in list
* @return zIndexList {Obejct} list of geometric object ids and there zIndex values
*/
InteractableManager.prototype.getObjectZIndexList = function(layerId, otherLayerIds) {
	var i;
	var key;
	var zIndexList = {};
	var allLayerIds = [layerId].concat(otherLayerIds || []);

	for (i = 0; i < allLayerIds.length; i++) {
		if (this.interactableObjects.hasOwnProperty(allLayerIds[i])) {
			for (key in this.interactableObjects[allLayerIds[i]]) {
				zIndexList[this.interactableObjects[allLayerIds[i]][key].id] = getZIndexOfObj(this.interactableObjects[allLayerIds[i]][key]);
			}
		}
	}
	return zIndexList;
};


/**
* Get geometric object with given id
*
* @method getObject
* @param id {String} unique identifier for the geometric object
* @param layerId {String} unique identifier for the layer
* @return object {Object} geometric object with given id
*/
InteractableManager.prototype.getObject = function(id, layerId) {
	return this.interactableObjects[layerId][id];
};

/**
* Search for topmost geometric object (optionally within a given layer)
*
* @method searchGeometry
* @param point {Object} {x: , y: }
* @param layerId {String} unique identifier for the layer
* @param ignoreList {Array} list of ids to ignore during the search
* @return {Object} geometric object
*/
InteractableManager.prototype.searchGeometry = function(point, layerId, ignoreList) {
	var results = [];
	if (layerId !== undefined && layerId !== null) {
		results.push(this.layers[layerId].objects.search([point.x, point.y, point.x, point.y]));
	} else {
		var i;
		var tmp;
		results = [];
		for (i = this.layerOrder.length - 1; i >= 0; i--) {
			tmp = this.layers[this.layerOrder[i]].objects.search([point.x, point.y, point.x, point.y]);
			if (i < this.layerOrder.length - 1 && this.layers[this.layerOrder[i]].zIndex === this.layers[this.layerOrder[i + 1]].zIndex) {
				results[results.length - 1] = results[results.length - 1].concat(tmp);
			} else {
				results.push(tmp);
			}
		}
	}

	return findTopmostGeometry(point, results, ignoreList);
};

/**
* Finds for topmost geometric object (highest zIndex)
*
* @method findTopmostGeometry
* @param point {Object} {x: , y: }
* @param geometryList {Array} list of geometric objects
* @param ignoreList {Array} list of ids to ignore during the search
* @return {Object} geometric object
*/
function findTopmostGeometry(point, geometryList, ignoreList) {
	var i, j;
	var topmost = null;
	if (!(ignoreList instanceof Array)) {
		ignoreList = [];
	}
	for (i = 0; i < geometryList.length; i++) {
		for (j = 0; j < geometryList[i].length; j++) {
			if (ignoreList.indexOf(geometryList[i][j].id) >= 0) {
				continue;
			}
			if (geometryList[i][j].type === "circle") {
				var x = point.x - geometryList[i][j].geometry.x;
				var y = point.y - geometryList[i][j].geometry.y;
				var r = geometryList[i][j].geometry.r;
				if ((x * x + y * y) < (r * r) && geometryList[i][j].visible === true &&
					(topmost === null || geometryList[i][j].zIndex > topmost.zIndex)) {
					topmost = geometryList[i][j];
				}
			} else {
				if (geometryList[i][j].visible === true && (topmost === null || geometryList[i][j].zIndex > topmost.zIndex)) {
					topmost = geometryList[i][j];
				}
			}
		}
		if (topmost !== null) {
			return topmost;
		}
	}
	return null;
}

/**
* Get method for the zIndex of an Object
* @method getZIndexOfObj
* @param obj {Object} pkg information of the geometric object
*/

function getZIndexOfObj(obj){
	if (obj.hasOwnProperty("zIndex")){
		return obj.zIndex;
	}
	else {
		var lst = Object.getOwnPropertyNames(obj);
		if (lst.length>0){
			return obj[lst[0]].zIndex;
		}
		return null;
	}
}
/**
* Set method for the zIndex of an Object
* @method setZIndexOfObj
* @param obj {Object} pkg information of the geometric object
* @param zIndex {Integer} determines ordering of the geometries within a given layers
*/

function setZIndexOfObj(obj, zIndex){
	if (obj.hasOwnProperty("zIndex")){
		obj.zIndex = zIndex;
	}
	else {
		for(var key in obj){
			if (obj.hasOwnProperty(key)){
				obj[key].zIndex = zIndex;
			}
		}
	}
}


module.exports = InteractableManager;<|MERGE_RESOLUTION|>--- conflicted
+++ resolved
@@ -318,16 +318,9 @@
 			for (key in this.interactableObjects[allLayerIds[i]]) {
 				var itemZIndex = getZIndexOfObj(this.interactableObjects[allLayerIds[i]][key]);
 				if (itemZIndex > currZIndex) {
-<<<<<<< HEAD
 					if (itemZIndex > maxZIndex) maxZIndex = itemZIndex;
 					var decreasedIndex = getZIndexOfObj(this.interactableObjects[allLayerIds[i]][key]) - 1;
 					setZIndexOfObj(this.interactableObjects[allLayerIds[i]][key], decreasedIndex);
-=======
-					if (itemZIndex > maxZIndex) {
-						maxZIndex = itemZIndex;
-					}
-					this.interactableObjects[allLayerIds[i]][key].zIndex--;
->>>>>>> 54a9123b
 				}
 			}
 		}
