--- conflicted
+++ resolved
@@ -121,11 +121,7 @@
 */
 InteractableManager.prototype.addComplexGeometry = function(id, layerId, shapeData, zIndex, data) {
 	var complexPkg = {};
-<<<<<<< HEAD
-	for (var key in shapeData){
-=======
 	for (var key in shapeData) {
->>>>>>> 8cfc9053
 		var geometry = shapeData[key].geometry;
 		var type = shapeData[key].type;
 		var visible = shapeData[key].visible;
@@ -138,21 +134,12 @@
 			zIndex:   zIndex,
 			data:     data
 		};
-<<<<<<< HEAD
-		if(type === "circle") {
-=======
 		if (type === "circle") {
->>>>>>> 8cfc9053
 			pkg.x1 = geometry.x - geometry.r;
 			pkg.y1 = geometry.y - geometry.r;
 			pkg.x2 = geometry.x + geometry.r;
 			pkg.y2 = geometry.y + geometry.r;
-<<<<<<< HEAD
-		}
-		else {
-=======
 		} else {
->>>>>>> 8cfc9053
 			pkg.x1 = geometry.x;
 			pkg.y1 = geometry.y;
 			pkg.x2 = geometry.x + geometry.w;
@@ -161,10 +148,7 @@
 		this.layers[layerId].objects.insert(pkg);
 		complexPkg[key] = pkg;
 	}
-<<<<<<< HEAD
-=======
-
->>>>>>> 8cfc9053
+
 	this.interactableObjects[layerId][id] = complexPkg;
 };
 
@@ -177,18 +161,10 @@
 */
 InteractableManager.prototype.removeGeometry = function(id, layerId) {
 	var pkg = this.interactableObjects[layerId][id];
-<<<<<<< HEAD
-	if (pkg.hasOwnProperty("layerId")){
-		this.layers[layerId].objects.remove(pkg);
-	}
-	else{
-		for (var key in pkg){
-=======
 	if (pkg.hasOwnProperty("layerId")) {
 		this.layers[layerId].objects.remove(pkg);
 	} else {
 		for (var key in pkg) {
->>>>>>> 8cfc9053
 			this.layers[layerId].objects.remove(pkg[key]);
 		}
 	}
@@ -258,40 +234,6 @@
 				pkg.x2 = geometry.x + geometry.w;
 				pkg.y2 = geometry.y + geometry.h;
 			}
-			this.layers[layerId].objects.insert(pkg);
-		}
-	}
-};
-
-/**
-* Edit geometric object position / size / type
-*
-* @method editComplexGeometry
-* @param id {String} unique identifier for the geometric object
-* @param layerId {String} unique identifier for the layer
-* @param shapeData {Object} containing type, geometry, and visibiility of each of the comprising elements
-*/
-InteractableManager.prototype.editComplexGeometry = function(id, layerId, shapeData) {
-	var complexPkg = this.interactableObjects[layerId][id];
-	for (var key in complexPkg){
-		if (complexPkg.hasOwnProperty(key)){
-			var pkg = complexPkg[key];
-			this.layers[layerId].objects.remove(pkg);
-			pkg.type = shapeData[key].type;
-			var geometry = shapeData[key].geometry;
-			pkg.geometry = geometry;
-			if(pkg.type === "circle") {
-				pkg.x1 = geometry.x - geometry.r;
-				pkg.y1 = geometry.y - geometry.r;
-				pkg.x2 = geometry.x + geometry.r;
-				pkg.y2 = geometry.y + geometry.r;
-			}
-			else {
-				pkg.x1 = geometry.x;
-				pkg.y1 = geometry.y;
-				pkg.x2 = geometry.x + geometry.w;
-				pkg.y2 = geometry.y + geometry.h;
-			}
 			pkg.visible = shapeData[key].visible;
 			this.layers[layerId].objects.insert(pkg);
 		}
@@ -326,18 +268,6 @@
 */
 InteractableManager.prototype.editVisibility = function(id, layerId, visible, partId) {
 	var pkg = this.interactableObjects[layerId][id];
-<<<<<<< HEAD
-	if (pkg.hasOwnProperty("visible")){
-		pkg.visible = visible;
-	}
-	else{
-		if (partId!==undefined && partId!==null && pkg.hasOwnProperty(partId)){
-			pkg[partId].visible = visible;
-		}
-		else{
-			for (var key in pkg){
-				if (pkg.hasOwnProperty(key)){
-=======
 	if (pkg.hasOwnProperty("visible")) {
 		pkg.visible = visible;
 	} else {
@@ -346,7 +276,6 @@
 		} else {
 			for (var key in pkg) {
 				if (pkg.hasOwnProperty(key)) {
->>>>>>> 8cfc9053
 					pkg[key].visible = visible;
 				}
 			}
@@ -388,13 +317,9 @@
 			for (key in this.interactableObjects[allLayerIds[i]]) {
 				var itemZIndex = getZIndexOfObj(this.interactableObjects[allLayerIds[i]][key]);
 				if (itemZIndex > currZIndex) {
-<<<<<<< HEAD
-					if (itemZIndex > maxZIndex) maxZIndex = itemZIndex;
-=======
 					if (itemZIndex > maxZIndex) {
 						maxZIndex = itemZIndex;
 					}
->>>>>>> 8cfc9053
 					var decreasedIndex = getZIndexOfObj(this.interactableObjects[allLayerIds[i]][key]) - 1;
 					setZIndexOfObj(this.interactableObjects[allLayerIds[i]][key], decreasedIndex);
 				}
@@ -421,11 +346,7 @@
 	for (i = 0; i < allLayerIds.length; i++) {
 		if (this.interactableObjects.hasOwnProperty(allLayerIds[i])) {
 			for (key in this.interactableObjects[allLayerIds[i]]) {
-<<<<<<< HEAD
 				zIndexList[key] = getZIndexOfObj(this.interactableObjects[allLayerIds[i]][key]);
-=======
-				zIndexList[this.interactableObjects[allLayerIds[i]][key].id] = getZIndexOfObj(this.interactableObjects[allLayerIds[i]][key]);
->>>>>>> 8cfc9053
 			}
 		}
 	}
@@ -521,7 +442,6 @@
 }
 
 /**
-<<<<<<< HEAD
 * Search for topmost geometric object (optionally within a given layer)
 *
 * @method searchGeometryInBox
@@ -593,26 +513,11 @@
 
 
 /**
-=======
->>>>>>> 8cfc9053
 * Get method for the zIndex of an Object
 * @method getZIndexOfObj
 * @param obj {Object} pkg information of the geometric object
 */
 
-<<<<<<< HEAD
-function getZIndexOfObj(obj){
-	if (obj.hasOwnProperty("zIndex")){
-		return obj.zIndex;
-	}
-	else {
-		var lst = Object.getOwnPropertyNames(obj);
-		if (lst.length>0){
-			return obj[lst[0]].zIndex;
-		}
-		return null;
-	}
-=======
 function getZIndexOfObj(obj) {
 	if (obj.hasOwnProperty("zIndex")) {
 		return obj.zIndex;
@@ -622,7 +527,6 @@
 		return obj[lst[0]].zIndex;
 	}
 	return null;
->>>>>>> 8cfc9053
 }
 /**
 * Set method for the zIndex of an Object
@@ -631,22 +535,12 @@
 * @param zIndex {Integer} determines ordering of the geometries within a given layers
 */
 
-<<<<<<< HEAD
-function setZIndexOfObj(obj, zIndex){
-	if (obj.hasOwnProperty("zIndex")){
-		obj.zIndex = zIndex;
-	}
-	else {
-		for(var key in obj){
-			if (obj.hasOwnProperty(key) && obj[key].hasOwnProperty("zIndex")){
-=======
 function setZIndexOfObj(obj, zIndex) {
 	if (obj.hasOwnProperty("zIndex")) {
 		obj.zIndex = zIndex;
 	} else {
 		for (var key in obj) {
 			if (obj.hasOwnProperty(key)) {
->>>>>>> 8cfc9053
 				obj[key].zIndex = zIndex;
 			}
 		}
