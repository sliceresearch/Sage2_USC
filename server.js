// SAGE2 is available for use under the SAGE2 Software License
//
// University of Illinois at Chicago's Electronic Visualization Laboratory (EVL)
// and University of Hawai'i at Manoa's Laboratory for Advanced Visualization and
// Applications (LAVA)
//
// See full text, terms and conditions in the LICENSE.txt included file
//
// Copyright (c) 2014-2015

/**
 * @module server
 */


// node mode
/* jshint node: true */

// how to deal with spaces and tabs
/* jshint smarttabs: false */

// Don't make functions within a loop
/* jshint -W083 */


// require variables to be declared
"use strict";

// node: built-in
var fs          = require('fs');                  // filesystem access
var http        = require('http');                // http server
var https       = require('https');               // https server
var os          = require('os');                  // operating system access
var path        = require('path');                // file path extraction and creation
var readline    = require('readline');            // to build an evaluation loop
var url         = require('url');                 // parses urls
var util        = require('util');                // node util

// npm registry: defined in package.json
var formidable  = require('formidable');       // upload processor
var gm          = require('gm');               // graphicsmagick
var json5       = require('json5');            // JSON format that allows comments
var program     = require('commander');        // parsing command-line arguments
var qrimage     = require('qr-image');         // qr-code generation
var request     = require('request');          // external http requests
var sprint      = require('sprint');           // pretty formating (sprintf)
var Twit        = require('twit');             // twitter api

// custom node modules
var assets      = require('./src/node-assets');         // manages the list of files
var exiftool    = require('./src/node-exiftool');       // gets exif tags for images
var pixelblock  = require('./src/node-pixelblock');     // chops pixels buffers into square chunks
var sageutils   = require('./src/node-utils');          // provides the current version number

var Interaction = require('./src/node-interaction');    // handles sage interaction (move, resize, etc.)
var Omicron     = require('./src/node-omicron');        // handles Omicron input events
var Radialmenu  = require('./src/node-radialmenu');     // radial menu
var Sagepointer = require('./src/node-sagepointer');    // handles sage pointers (creation, location, etc.)
var WebsocketIO = require('./src/node-websocket.io');   // creates WebSocket server and clients
var Loader      = require('./src/node-itemloader');     // handles sage item creation
var HttpServer  = require('./src/node-httpserver');     // creates web server
var StickyItems = require('./src/node-stickyitems');


// GLOBALS
global.__SESSION_ID = null; // changed via command line, config param, etc.



// Version calculation
var SAGE2_version = sageutils.getShortVersion();

// Command line arguments
program
  .version(SAGE2_version)
  .option('-i, --no-interactive',       'Non interactive prompt')
  .option('-f, --configuration <file>', 'Specify a configuration file')
  .option('-l, --logfile [file]',       'Specify a log file')
  .option('-q, --no-output',            'Quiet, no output')
  .option('-s, --session [name]',       'Load a session file (last session if omitted)')
  .option('-t, --track-users [file]',   'enable user interaction tracking (specified file indicates users to track)')
  .parse(process.argv);

// Logging mechanism
if (program.logfile) {
	var logname    = (program.logfile === true) ? 'sage2.log' : program.logfile;
	var log_file   = fs.createWriteStream(path.resolve(logname), {flags: 'w+'});
	var log_stdout = process.stdout;
	var aLine, args;

	// Redirect console.log to a file and still produces an output or not
	if (program.output === false) {
		console.log = function(d) {
			aLine = util.format(d) + '\n';
			log_file.write(aLine);
			broadcast_opt('console', aLine, 'receivesConsoleMessages');
			program.interactive = undefined;
		};
	} else {
		console.log = function() {
			args = Array.prototype.slice.call(arguments);
			if ( args.length === 1 && typeof args[0] === 'string') {
				aLine = args.toString() + '\n';
				log_stdout.write(aLine);
				broadcast_opt('console', aLine, 'receivesConsoleMessages');
			}
			else {
				var i = 0;
				var s = "";
				args = [util.format.apply(util.format, Array.prototype.slice.call(arguments))];
				while (i < args.length) {
					if (i === 0)
						s = args[i];
					else
						s += " " + args[i];
					i++;
				}
				aLine = s + '\n';
				log_stdout.write(aLine);
				log_file.write(aLine);
				broadcast_opt('console', aLine, 'receivesConsoleMessages');
			}
		};
	}
}
else if (program.output === false) {
	program.interactive = undefined;
	console.log = function() {
		// disable print
	};
}

// Platform detection
var platform = os.platform() === "win32" ? "Windows" : os.platform() === "darwin" ? "MacOSX" : "Linux";

console.log("Detected Server OS as:", platform);
console.log("SAGE2 Short Version:", SAGE2_version);


// load config file - looks for user defined file, then file that matches hostname, then uses default
var config = loadConfiguration();

var twitter = null;
if(config.apis !== undefined && config.apis.twitter !== undefined){
	twitter = new Twit({
		consumer_key:         config.apis.twitter.consumerKey,
		consumer_secret:      config.apis.twitter.consumerSecret,
		access_token:         config.apis.twitter.accessToken,
		access_token_secret:  config.apis.twitter.accessSecret
	});
}

// remove API keys from being investigated further
//if(config.apis !== undefined) delete config.apis;

console.log(config);

// register with EVL's server
if (config.register_site) {
	request({
		"rejectUnauthorized": false,
		"url": 'https://sage.evl.uic.edu/register',
		"form": config,
		"method": "POST"},
		function(err, response, body) {
			console.log('Registration with EVL site:', (err === null) ? "success" : err.code);
		}
	);
}


// Setup up ImageMagick (load path from configuration file)
var imConstraints = {imageMagick: true};
var ffmpegOptions = {};
if(config.dependencies !== undefined){
	if(config.dependencies.ImageMagick !== undefined) imConstraints.appPath = config.dependencies.ImageMagick;
	if(config.dependencies.FFMpeg !== undefined)      ffmpegOptions.appPath = config.dependencies.FFMpeg;
}
var imageMagick = gm.subClass(imConstraints);
assets.setupBinaries(imConstraints, ffmpegOptions);


// global variables for various paths
var public_dir = "public"; // directory where HTTPS content is stored
var hostOrigin = (typeof config.rproxy_port !== "undefined") ? "" : "http://"+config.host+":"+config.index_port.toString()+"/"; // base URL for this server
var uploadsFolder = path.join(public_dir, "uploads"); // directory where files are uploaded

// global variables to manage items
var itemCount = 0;
var userCount = 0;

// global variables to manage clients
var clients = [];
var masterDisplay = null;
var webBrowserClient = null;
var sagePointers = {};
var remoteInteraction = {};
var mediaStreams = {};
var mediaBlockStreams = {};
var radialMenus = {};
var shell = null;

var users = null;
if(program.trackUsers) {
	if(typeof program.trackUsers === "string" && sageutils.fileExists(program.trackUsers))
		users = json5.parse(fs.readFileSync(program.trackUsers));
	else
		users = {};
	users.session = {};
	users.session.start = Date.now();
}
if(!sageutils.fileExists("logs")) fs.mkdirSync("logs");


// find git commit version and date
sageutils.getFullVersion(function(version) {
	// fields: base commit branch date
	console.log("SAGE2 Full Version:", version);
	SAGE2_version = version;
	broadcast('setupSAGE2Version', SAGE2_version, 'receivesDisplayConfiguration');

	if(users !== null) users.session.verison = SAGE2_version;
});


// Sticky items and window position for new clones
var stickyAppHandler   = new StickyItems();
var newWindowPosition  = null;
var seedWindowPosition = null;

// Generating QR-code of URL for UI page
var qr_png = qrimage.image(hostOrigin, { ec_level:'M', size: 15, margin:3, type: 'png' });
var qr_out = path.join(uploadsFolder, "images", "QR.png");
// qr_png.on('readable', function() { process.stdout.write('.'); });
qr_png.on('end',      function() { console.log('QR> image generated', qr_out); });
qr_png.pipe(fs.createWriteStream(qr_out));


// Make sure tmp directory is local
process.env.TMPDIR = path.join(__dirname, "tmp");
console.log("Temp folder: ", process.env.TMPDIR);
if(!sageutils.fileExists(process.env.TMPDIR)){
     fs.mkdirSync(process.env.TMPDIR);
}

// Make sure session folder exists
var sessionFolder = path.join(__dirname, "sessions");
if (!sageutils.fileExists(sessionFolder)) {
     fs.mkdirSync(sessionFolder);
}

// Build the list of existing assets
assets.initialize(uploadsFolder, 'uploads');

var appLoader = new Loader(public_dir, hostOrigin, config, imConstraints, ffmpegOptions);
var applications = [];
var controls = []; // Each element represents a control widget bar
var appAnimations = {};
var videoHandles = {};


// sets up the background for the display clients (image or color)
setupDisplayBackground();


// create HTTP server for insecure content
var httpServerIndex = new HttpServer(public_dir);
httpServerIndex.httpGET('/config', sendConfig); // send config object to client using http request


// create HTTPS server for secure content
var httpsServerApp = new HttpServer(public_dir);
httpsServerApp.httpPOST('/upload', uploadForm); // receive newly uploaded files from SAGE Pointer / SAGE UI
httpsServerApp.httpGET('/config',  sendConfig); // send config object to client using http request


// create HTTPS options - sets up security keys
var options = setupHttpsOptions();


// initializes HTTP and HTTPS servers
var sage2Index  = http.createServer(httpServerIndex.onrequest);
var sage2Server = https.createServer(options, httpsServerApp.onrequest);

var startTime = new Date();


// creates a WebSocket server - 2 way communication between server and all browser clients
var wsioServer  = new WebsocketIO.Server({server: sage2Index});
var wsioServerS = new WebsocketIO.Server({server: sage2Server});

wsioServer.onconnection(function(wsio) {
	wsio.onclose(closeWebSocketClient);
	wsio.on('addClient', wsAddClient);
});

wsioServerS.onconnection(function(wsio) {
	wsio.onclose(closeWebSocketClient);
	wsio.on('addClient', wsAddClient);
});

function closeWebSocketClient(wsio) {
    var i;
    var key;
	var uniqueID = wsio.remoteAddress.address + ":" + wsio.remoteAddress.port;
	console.log("Closed Connection: " + uniqueID + " (" + wsio.clientType + ")");

	addEventToUserLog(uniqueID, {type: "disconnect", data: null, time: Date.now()});

	var remote = findRemoteSiteByConnection(wsio);
	if (remote !== null) {
		console.log("Remote site \"" + remote.name + "\" now offline");
		remote.connected = false;
		var site = {name: remote.name, connected: remote.connected};
		broadcast('connectedToRemoteSite', site, 'receivesRemoteServerInfo');
	}
	if (wsio.messages.sendsPointerData) {
		hidePointer(uniqueID);
		removeControlsForUser(uniqueID);
		delete sagePointers[uniqueID];
		delete remoteInteraction[uniqueID];
	}
	if (wsio.messages.requiresFullApps) {
		for (key in mediaBlockStreams) {
			for (i=0; i<clients.length; i++) {
                var clientAddress = clients[i].remoteAddress.address + ":" + clients[i].remoteAddress.port;
                    if(uniqueID === clientAddress) {
                        delete mediaBlockStreams[key].clients[uniqueID];
                    }
			}
		}
		for (key in mediaStreams) {
			if (mediaStreams.hasOwnProperty(key)) {
				delete mediaStreams[key].clients[uniqueID];
			}
		}
        for (key in appAnimations) {
			if (appAnimations.hasOwnProperty(key)) {
				delete appAnimations[key].clients[uniqueID];
			}
		}
	}
	if (wsio.messages.receivesMediaStreamFrames) {
		for (key in videoHandles) {
			delete videoHandles[key].clients[uniqueID];
		}
	}

	if (wsio.clientType === "webBrowser") webBrowserClient = null;

	if (wsio === masterDisplay) {
		masterDisplay = null;
		for (i=0; i<clients.length; i++){
			if (clients[i].clientType === "display" && clients[i] !== wsio) {
				masterDisplay = clients[i];
				clients[i].emit('setAsMasterDisplay');
				break;
			}
		}
	}

	removeElement(clients, wsio);
}

function wsAddClient(wsio, data) {
	// overwrite host and port if defined
	if(data.host !== undefined) {
		wsio.remoteAddress.address = data.host;
	}
	if(data.port !== undefined) {
		wsio.remoteAddress.port = data.port;
	}

	var uniqueID = wsio.remoteAddress.address + ":" + wsio.remoteAddress.port;
	wsio.clientType = data.clientType;
	wsio.messages = {};

	// Remember the display ID
	if (wsio.clientType === "display" || wsio.clientType === 'radialMenu' ) {
		wsio.clientID = data.clientID;
	} else {
		wsio.clientID = -1;
	}

	// types of data sent/received to server from client through WebSockets
	wsio.messages.sendsPointerData                  = data.sendsPointerData                 || false;
	wsio.messages.sendsMediaStreamFrames            = data.sendsMediaStreamFrames           || false;
	wsio.messages.uploadsContent                    = data.uploadsContent                   || false;
	wsio.messages.requestsServerFiles               = data.requestsServerFiles              || false;
	wsio.messages.sendsWebContentToLoad             = data.sendsWebContentToLoad            || false;
	wsio.messages.launchesWebBrowser                = data.launchesWebBrowser               || false;
	wsio.messages.sendsVideoSynchonization          = data.sendsVideoSynchonization         || false;
	wsio.messages.sharesContentWithRemoteServer     = data.sharesContentWithRemoteServer    || false;
	wsio.messages.receivesDisplayConfiguration      = data.receivesDisplayConfiguration     || false;
	wsio.messages.receivesClockTime                 = data.receivesClockTime                || false;
	wsio.messages.requiresFullApps                  = data.requiresFullApps                 || false;
	wsio.messages.requiresAppPositionSizeTypeOnly   = data.requiresAppPositionSizeTypeOnly  || false;
    wsio.messages.receivesMediaStreamFrames         = data.receivesMediaStreamFrames        || false;
	wsio.messages.receivesWindowModification        = data.receivesWindowModification       || false;
	wsio.messages.receivesPointerData               = data.receivesPointerData              || false;
	wsio.messages.receivesInputEvents               = data.receivesInputEvents              || false;
	wsio.messages.receivesRemoteServerInfo          = data.receivesRemoteServerInfo         || false;
	wsio.messages.requestsWidgetControl             = data.requestsWidgetControl            || false;
	wsio.messages.receivesWidgetEvents              = data.receivesWidgetEvents             || false;
	wsio.messages.requestsAppClone					= data.requestsAppClone					|| false;
	wsio.messages.requestsFileHandling				= data.requestsFileHandling				|| false;
	wsio.messages.receivesConsoleMessages			= data.receivesConsoleMessages			|| false;
	wsio.messages.sendsCommands						= data.sendsCommands					|| false;

	if (wsio.clientType==="display") {
		if(masterDisplay === null) masterDisplay = wsio;
		console.log("New Connection: " + uniqueID + " (" + wsio.clientType + " " + wsio.clientID+ ")");

		if( wsio.clientID === 0 ) // Display clients were reset
			clearRadialMenus();
	}
	else {
		console.log("New Connection: " + uniqueID + " (" + wsio.clientType + ")");
	}

	clients.push(wsio);
	initializeWSClient(wsio);
}

function initializeWSClient(wsio) {
	var uniqueID = wsio.remoteAddress.address + ":" + wsio.remoteAddress.port;

	wsio.emit('initialize', {UID: uniqueID, time: new Date(), start: startTime});

	if(wsio === masterDisplay) wsio.emit('setAsMasterDisplay');


	// set up listeners based on what the client sends
	if(wsio.messages.sendsPointerData){
		wsio.on('registerInteractionClient', wsRegisterInteractionClient);
		wsio.on('startSagePointer',          wsStartSagePointer);
		wsio.on('stopSagePointer',           wsStopSagePointer);
		wsio.on('pointerPress',              wsPointerPress);
		wsio.on('pointerRelease',            wsPointerRelease);
		wsio.on('pointerDblClick',           wsPointerDblClick);
		wsio.on('pointerPosition',           wsPointerPosition);
		//wsio.on('pointerMove',               wsPointerMove);
		wsio.on('ptm',                       wsPointerMove);
		wsio.on('pointerScrollStart',        wsPointerScrollStart);
		wsio.on('pointerScroll',             wsPointerScroll);
		wsio.on('pointerDraw',               wsPointerDraw);
		wsio.on('keyDown',                   wsKeyDown);
		wsio.on('keyUp',                     wsKeyUp);
		wsio.on('keyPress',                  wsKeyPress);
	}
	if(wsio.messages.uploadsContent){
		wsio.on('uploadedFile', wsUploadedFile);
	}
	if(wsio.messages.sendsMediaStreamFrames){
		wsio.on('startNewMediaStream',       wsStartNewMediaStream);
		wsio.on('updateMediaStreamFrame',    wsUpdateMediaStreamFrame);
		wsio.on('updateMediaStreamChunk',    wsUpdateMediaStreamChunk);
		wsio.on('stopMediaStream',           wsStopMediaStream);
		wsio.on('startNewMediaBlockStream',       wsStartNewMediaBlockStream);
		wsio.on('updateMediaBlockStreamFrame',    wsUpdateMediaBlockStreamFrame);
		wsio.on('stopMediaBlockStream',           wsStopMediaBlockStream);
	}
	if(wsio.messages.receivesMediaStreamFrames){
		wsio.on('requestVideoFrame',                    wsRequestVideoFrame);
		wsio.on('receivedMediaStreamFrame',             wsReceivedMediaStreamFrame);
		wsio.on('receivedRemoteMediaStreamFrame',       wsReceivedRemoteMediaStreamFrame);
        wsio.on('requestVideoFrame',                    wsRequestVideoFrame);
		wsio.on('receivedMediaBlockStreamFrame',        wsReceivedMediaBlockStreamFrame);
		wsio.on('receivedRemoteMediaBlockStreamFrame',  wsReceivedRemoteMediaBlockStreamFrame);
    }
	if(wsio.messages.requiresFullApps){
		wsio.on('finishedRenderingAppFrame', wsFinishedRenderingAppFrame);
		wsio.on('updateAppState', wsUpdateAppState);
		wsio.on('appResize',      wsAppResize);
		wsio.on('broadcast',      wsBroadcast);
		wsio.on('searchTweets',   wsSearchTweets);
	}
	if(wsio.messages.requestsServerFiles){
		wsio.on('requestAvailableApplications', wsRequestAvailableApplications);
		wsio.on('requestStoredFiles', wsRequestStoredFiles);
		//wsio.on('addNewElementFromStoredFiles', wsAddNewElementFromStoredFiles);
		wsio.on('loadApplication',    wsLoadApplication);
		wsio.on('loadFileFromServer', wsLoadFileFromServer);
		wsio.on('deleteElementFromStoredFiles', wsDeleteElementFromStoredFiles);
		wsio.on('saveSesion',       wsSaveSesion);
		wsio.on('clearDisplay',     wsClearDisplay);
		wsio.on('tileApplications', wsTileApplications);

		// Radial menu should have its own message section? Just appended here for now.
		wsio.on('radialMenuClick',                  wsRadialMenuClick);
	}
	if(wsio.messages.sendsWebContentToLoad){
		wsio.on('addNewWebElement', wsAddNewWebElement);
	}
	if(wsio.messages.launchesWebBrowser){
		wsio.on('openNewWebpage', wsOpenNewWebpage);
	}
	if(wsio.messages.sendsVideoSynchonization){
		wsio.on('playVideo',       wsPlayVideo);
		wsio.on('pauseVideo',      wsPauseVideo);
		wsio.on('stopVideo',       wsStopVideo);
		wsio.on('updateVideoTime', wsUpdateVideoTime);
		wsio.on('muteVideo',       wsMuteVideo);
		wsio.on('unmuteVideo',     wsUnmuteVideo);
		wsio.on('loopVideo',       wsLoopVideo);
	}
	if(wsio.messages.sharesContentWithRemoteServer){
		wsio.on('addNewElementFromRemoteServer', wsAddNewElementFromRemoteServer);
		wsio.on('requestNextRemoteFrame', wsRequestNextRemoteFrame);
		wsio.on('updateRemoteMediaStreamFrame', wsUpdateRemoteMediaStreamFrame);
		wsio.on('stopMediaStream', wsStopMediaStream);
        wsio.on('updateRemoteMediaBlockStreamFrame', wsUpdateRemoteMediaBlockStreamFrame);
		wsio.on('stopMediaBlockStream', wsStopMediaBlockStream);
		wsio.on('requestDataSharingSession', wsRequestDataSharingSession);
	}
	if(wsio.messages.requestsWidgetControl){
		wsio.on('addNewControl', wsAddNewControl);
		wsio.on('selectedControlId', wsSelectedControlId);
		wsio.on('releasedControlId', wsReleasedControlId);
		wsio.on('closeAppFromControl', wsCloseAppFromControl);
		wsio.on('hideWidgetFromControl', wsHideWidgetFromControl);
		wsio.on('openRadialMenuFromControl', wsOpenRadialMenuFromControl);
	}
	if(wsio.messages.receivesDisplayConfiguration){
		wsio.emit('setupDisplayConfiguration', config);
		wsio.emit('setupSAGE2Version', SAGE2_version);
	}
	if (wsio.messages.requestsAppClone){
		wsio.on('createAppClone', wsCreateAppClone);
	}
	if (wsio.messages.sendsCommands) {
		wsio.emitString(JSON.stringify({f: 'console', d: JSON.stringify(config, null, " ")+'\n'}));
		wsio.on('command', wsCommand);
	}

	/*if (wsio.messages.requestsFileHandling){
		wsio.on('writeToFile', wsWriteToFile);
		wsio.on('readFromFile', wsReadFromFile);
	}*/

	if(wsio.messages.sendsPointerData)                createSagePointer(uniqueID);
	if(wsio.messages.receivesClockTime)               wsio.emit('setSystemTime', {date: new Date()});
	if(wsio.messages.receivesPointerData)             initializeExistingSagePointers(wsio);
	if(wsio.messages.requiresFullApps)                initializeExistingApps(wsio);
	if(wsio.messages.requiresAppPositionSizeTypeOnly) initializeExistingAppsPositionSizeTypeOnly(wsio);
	if(wsio.messages.receivesRemoteServerInfo)        initializeRemoteServerInfo(wsio);
	if(wsio.messages.receivesMediaStreamFrames)       initializeMediaStreams(uniqueID);
	
	if(wsio.messages.requestsWidgetControl){
		setTimeout(function (){
			initializeExistingControls(wsio);
		}, 6000);
	}	

	if(wsio.messages.receivesMediaStreamFrames){
		var key;
		var appInstance;
		var blocksize = 128;
		for(key in videoHandles) {
			videoHandles[key].clients[uniqueID] = {wsio: wsio, readyForNextFrame: false, blockList: []};
			appInstance = findAppById(key);
			calculateValidBlocks(appInstance, blocksize, videoHandles);
		}
	}


	var remote = findRemoteSiteByConnection(wsio);
	if(remote !== null){
		remote.wsio = wsio;
		remote.connected = true;
		var site = {name: remote.name, connected: remote.connected};
		broadcast('connectedToRemoteSite', site, 'receivesRemoteServerInfo');
	}

	if (wsio.clientType === "webBrowser") webBrowserClient = wsio;

	if ( wsio.clientType === "display" )
	{
		wsio.on('radialMenuMoved', wsRadialMenuMoved);
		wsio.on('removeRadialMenu', wsRemoveRadialMenu);
		wsio.on('radialMenuWindowToggle', wsRadialMenuThumbnailWindow);

		// Allows only one instance of each radial menu to send 'open file' command
		//if ( radialMenus[wsio.clientID].wsio === undefined )
		//{
		//	console.log("New Radial Menu Connection: " + uniqueID + " (" + wsio.clientType + " " + wsio.clientID+ ")");
		//	radialMenus[wsio.clientID].wsio = wsio;
		//} else {
		//	//console.log("Existing Radial Menu Connection: " + uniqueID + " (" + wsio.clientType + " " + wsio.clientID + ")");
		//	wsio.emit("disableSendToServer", uniqueID);
		//}
	}

	// Debug messages from applications
	wsio.on('sage2Log', wsPrintDebugInfo);
}

function initializeExistingControls(wsio){
	for (var i= controls.length-1;i>=0;i--){
		var ctrl = controls[i];
		wsio.emit('createControl',controls[i]);
		var uniqueID = ctrl.id.substring(ctrl.appId.length, ctrl.id.lastIndexOf("_"));
		var app = findAppById(ctrl.appId);
		addEventToUserLog(uniqueID, {type: "widgetMenu", data: {action: "open", application: {id: app.id, type: app.application}}, time: Date.now()});
	}
}

function initializeExistingSagePointers(wsio) {
	for(var key in sagePointers){
		if (sagePointers.hasOwnProperty(key)) {
			wsio.emit('createSagePointer', sagePointers[key]);
		}
	}
}

function initializeExistingApps(wsio) {
	var i;
	var key;

	var uniqueID = wsio.remoteAddress.address + ":" + wsio.remoteAddress.port;

	for(i=0; i<applications.length; i++){
		wsio.emit('createAppWindow', applications[i]);
	}
	for(key in appAnimations){
		if (appAnimations.hasOwnProperty(key)) {
			appAnimations[key].clients[uniqueID] = false;
		}
	}
}

function initializeExistingAppsPositionSizeTypeOnly(wsio) {
	var i;
	for(i=0; i<applications.length; i++){
		wsio.emit('createAppWindowPositionSizeOnly', getAppPositionSize(applications[i]));
	}
}

function initializeRemoteServerInfo(wsio) {
	for(var i=0; i<remoteSites.length; i++){
		var site = {name: remoteSites[i].name, connected: remoteSites[i].connected, width: remoteSites[i].width, height: remoteSites[i].height, pos: remoteSites[i].pos};
		wsio.emit('addRemoteSite', site);
	}
}

function initializeMediaStreams(uniqueID) {
	var key;

	for(key in mediaStreams){
		if (mediaStreams.hasOwnProperty(key)) {
			mediaStreams[key].clients[uniqueID] = false;
		}
	}
}

function initializeMediaBlockStreams(clientID) {
	for(var key in mediaBlockStreams) {
        for(var i=0; i<clients.length; i++){
            var clientAddress = clients[i].remoteAddress.address + ":" + clients[i].remoteAddress.port;
            if(clients[i].messages.receivesMediaStreamFrames && mediaBlockStreams[key].clients[clientAddress] === undefined){
                    mediaBlockStreams[key].clients[clientAddress] = {wsio: clients[i], readyForNextFrame: true, blockList: []};
            }
        }
	}
}

// **************  Sage Pointer Functions *****************

function wsRegisterInteractionClient(wsio, data) {
	var uniqueID = wsio.remoteAddress.address + ":" + wsio.remoteAddress.port;

	var key;
	if(program.trackUsers === true) {
		var newUser = true;
		for(key in users) {
			if(users[key].name === data.name && users[key].color.toLowerCase() === data.color.toLowerCase()) {
				users[key].ip = uniqueID;
				if(users[key].actions === undefined) users[key].actions = [];
				users[key].actions.push({type: "connect", data: null, time: Date.now()});
				newUser = false;
			}
		}
		if(newUser === true) {
			var id = getNewUserId();
			users[id] = {};
			users[id].name = data.name;
			users[id].color = data.color;
			users[id].ip = uniqueID;
			if(users[id].actions === undefined) users[id].actions = [];
			users[id].actions.push({type: "connect", data: null, time: Date.now()});
		}
	}
	else {
		for(key in users) {
			if(users[key].name === data.name && users[key].color.toLowerCase() === data.color.toLowerCase()) {
				users[key].ip = uniqueID;
				if(users[key].actions === undefined) users[key].actions = [];
				users[key].actions.push({type: "connect", data: null, time: Date.now()});
			}
		}
	}
}

function wsStartSagePointer(wsio, data) {
	var uniqueID = wsio.remoteAddress.address + ":" + wsio.remoteAddress.port;

	showPointer(uniqueID, data);

	addEventToUserLog(uniqueID, {type: "SAGE2PointerStart", data: null, time: Date.now()});
}

function wsStopSagePointer(wsio, data) {
	var uniqueID = wsio.remoteAddress.address + ":" + wsio.remoteAddress.port;

	hidePointer(uniqueID);

	//return to window interaction mode after stopping pointer
	if(remoteInteraction[uniqueID].appInteractionMode()){
		remoteInteraction[uniqueID].toggleModes();
		broadcast('changeSagePointerMode', {id: sagePointers[uniqueID].id, mode: remoteInteraction[uniqueID].interactionMode }, 'receivesPointerData');
	}

	addEventToUserLog(uniqueID, {type: "SAGE2PointerEnd", data: null, time: Date.now()});
	//addEventToUserLog(uniqueID, {type: "SAGE2PointerMode", data: {mode: "windowManagement"}, time: Date.now()});
}

function wsPointerPress(wsio, data) {
	var uniqueID = wsio.remoteAddress.address + ":" + wsio.remoteAddress.port;
	var pointerX = sagePointers[uniqueID].left;
	var pointerY = sagePointers[uniqueID].top;

	pointerPress(uniqueID, pointerX, pointerY, data);
}

function wsPointerRelease(wsio, data) {
	var uniqueID = wsio.remoteAddress.address + ":" + wsio.remoteAddress.port;

	var pointerX = sagePointers[uniqueID].left;
	var pointerY = sagePointers[uniqueID].top;

	/*
	if (data.button === 'left')
		pointerRelease(uniqueID, pointerX, pointerY);
	else
		pointerReleaseRight(uniqueID, pointerX, pointerY);
	*/
	pointerRelease(uniqueID, pointerX, pointerY, data);
}

function wsPointerDblClick(wsio, data) {
	var uniqueID = wsio.remoteAddress.address + ":" + wsio.remoteAddress.port;

	var pointerX = sagePointers[uniqueID].left;
	var pointerY = sagePointers[uniqueID].top;

	pointerDblClick(uniqueID, pointerX, pointerY);
}

function wsPointerPosition(wsio, data) {
	var uniqueID = wsio.remoteAddress.address + ":" + wsio.remoteAddress.port;

	pointerPosition(uniqueID, data);
}

function wsPointerMove(wsio, data) {
	var uniqueID = wsio.remoteAddress.address + ":" + wsio.remoteAddress.port;

	var pointerX = sagePointers[uniqueID].left;
	var pointerY = sagePointers[uniqueID].top;

	pointerMove(uniqueID, pointerX, pointerY, data);
}

function wsPointerScrollStart(wsio, data) {
	var uniqueID = wsio.remoteAddress.address + ":" + wsio.remoteAddress.port;

	var pointerX = sagePointers[uniqueID].left;
	var pointerY = sagePointers[uniqueID].top;

	pointerScrollStart( uniqueID, pointerX, pointerY );
}

function wsPointerScroll(wsio, data) {
	var uniqueID = wsio.remoteAddress.address + ":" + wsio.remoteAddress.port;

	// Casting the parameters to correct type
	data.wheelDelta = parseInt(data.wheelDelta, 10);

	pointerScroll(uniqueID, data);
}

function wsPointerDraw(wsio, data) {
	var uniqueID = wsio.remoteAddress.address + ":" + wsio.remoteAddress.port;
	pointerDraw(uniqueID, data);
}

function wsKeyDown(wsio, data) {
	var uniqueID = wsio.remoteAddress.address + ":" + wsio.remoteAddress.port;

	if (data.code === 16) { // shift
		remoteInteraction[uniqueID].SHIFT = true;
	}
	else if (data.code === 17) { // ctrl
		remoteInteraction[uniqueID].CTRL = true;
	}
	else if (data.code === 18) { // alt
		remoteInteraction[uniqueID].ALT = true;
	}
	else if (data.code === 20) { // caps lock
		remoteInteraction[uniqueID].CAPS = true;
	}
	else if (data.code === 91 || data.code === 92 || data.code === 93){
		// command
		remoteInteraction[uniqueID].CMD = true;
	}

	//SEND SPECIAL KEY EVENT only will come here
	var pointerX = sagePointers[uniqueID].left;
	var pointerY = sagePointers[uniqueID].top;

	var control = findControlsUnderPointer(pointerX, pointerY);
	if (control!==null){
		return;
	}


	if(remoteInteraction[uniqueID].appInteractionMode()){
		keyDown(uniqueID, pointerX, pointerY, data);
	}
}

function wsKeyUp(wsio, data) {
	var uniqueID = wsio.remoteAddress.address + ":" + wsio.remoteAddress.port;

	if (data.code === 16) { // shift
		remoteInteraction[uniqueID].SHIFT = false;
	}
	else if (data.code === 17) { // ctrl
		remoteInteraction[uniqueID].CTRL = false;
	}
	else if (data.code === 18) { // alt
		remoteInteraction[uniqueID].ALT = false;
	}
	else if (data.code === 20) { // caps lock
		remoteInteraction[uniqueID].CAPS = false;
	}
	else if (data.code === 91 || data.code === 92 || data.code === 93) { // command
		remoteInteraction[uniqueID].CMD = false;
	}

	if (remoteInteraction[uniqueID].modeChange !== undefined && (data.code === 9 || data.code === 16)) return;

	var pointerX = sagePointers[uniqueID].left;
	var pointerY = sagePointers[uniqueID].top;

	var control = findControlsUnderPointer(pointerX, pointerY);

	var lockedControl = remoteInteraction[uniqueID].lockedControl();

	if (lockedControl !== null) {
		var event = {code: data.code, printable:false, state: "up", ctrlId:lockedControl.ctrlId, appId:lockedControl.appId, instanceID:lockedControl.instanceID};
		broadcast('keyInTextInputWidget', event, 'receivesWidgetEvents');
		if (data.code === 13) { //Enter key
			remoteInteraction[uniqueID].dropControl();
		}
		return;
	}
	else if (control!==null){
		return;
	}



	var elem = findAppUnderPointer(pointerX, pointerY);

	if(elem !== null){
		if(remoteInteraction[uniqueID].windowManagementMode()){
			if(data.code === 8 || data.code === 46){ // backspace or delete
				deleteApplication(elem);

				addEventToUserLog(uniqueID, {type: "delete", data: {application: {id: elem.id, type: elem.application}}, time: Date.now()});
			}
		}
		else if(remoteInteraction[uniqueID].appInteractionMode()) {	//only send special keys
			keyUp(uniqueID, pointerX, pointerY, data);
		}
	}
}

function wsKeyPress(wsio, data) {
	var uniqueID = wsio.remoteAddress.address + ":" + wsio.remoteAddress.port;

	var lockedControl = remoteInteraction[uniqueID].lockedControl();
	var pointerX = sagePointers[uniqueID].left;
	var pointerY = sagePointers[uniqueID].top;
	var control = findControlsUnderPointer(pointerX, pointerY);

	if (data.code === 9 && remoteInteraction[uniqueID].SHIFT && sagePointers[uniqueID].visible) {
		// shift + tab
		remoteInteraction[uniqueID].toggleModes();
		broadcast('changeSagePointerMode', {id: sagePointers[uniqueID].id, mode: remoteInteraction[uniqueID].interactionMode}, 'receivesPointerData');

		/*
		if(remoteInteraction[uniqueID].interactionMode === 0)
			addEventToUserLog(uniqueID, {type: "SAGE2PointerMode", data: {mode: "windowManagement"}, time: Date.now()});
		else
			addEventToUserLog(uniqueID, {type: "SAGE2PointerMode", data: {mode: "applicationInteraction"}, time: Date.now()});
		*/

		if (remoteInteraction[uniqueID].modeChange !== undefined) clearTimeout(remoteInteraction[uniqueID].modeChange);
		remoteInteraction[uniqueID].modeChange = setTimeout(function() {
			delete remoteInteraction[uniqueID].modeChange;
		}, 500);
	}
	else if (lockedControl !== null){
		var event = {code: data.code, printable:true, state: "down", ctrlId:lockedControl.ctrlId, appId:lockedControl.appId, instanceID:lockedControl.instanceID};
		broadcast('keyInTextInputWidget', event, 'receivesWidgetEvents');
		if (data.code === 13){ //Enter key
			addEventToUserLog(uniqueID, {type: "widgetAction", data: {application: lockedControl.appId, widget: lockedControl.ctrlId}, time: Date.now()});

			remoteInteraction[uniqueID].dropControl();
		}
	}
	else if(control!==null){
		return;
	}
	else if ( remoteInteraction[uniqueID].appInteractionMode() ) {
		keyPress(uniqueID, pointerX, pointerY, data);
	}

}

// **************  File Upload Functions *****************
function wsUploadedFile(wsio, data) {
	var uniqueID = wsio.remoteAddress.address + ":" + wsio.remoteAddress.port;

	addEventToUserLog(uniqueID, {type: "fileUpload", data: data, time: Date.now()});
}

function wsRadialMenuClick(wsio, data) {
	if(data.button === "closeButton") {
		addEventToUserLog(data.user, {type: "radialMenu", data: {action: "close"}, time: Date.now()});
	}
	else if(data.button === "settingsButton" || data.button.indexOf("Window") >= 0) {
		var action = data.data.state === "opened" ? "open" : "close";
		addEventToUserLog(data.user, {type: "radialMenuAction", data: {button: data.button, action: action}, time: Date.now()});
	}
	else {
		addEventToUserLog(data.user, {type: "radialMenuAction", data: {button: data.button}, time: Date.now()});
	}
}

// **************  Media Stream Functions *****************

function wsStartNewMediaStream(wsio, data) {
	var uniqueID = wsio.remoteAddress.address + ":" + wsio.remoteAddress.port;
	console.log("received new stream: ", data.id);

	mediaStreams[data.id] = {chunks: [], clients: {}, ready: true, timeout: null};
	for(var i=0; i<clients.length; i++){
		if(clients[i].messages.receivesMediaStreamFrames){
			var clientAddress = clients[i].remoteAddress.address + ":" + clients[i].remoteAddress.port;
			mediaStreams[data.id].clients[clientAddress] = false;
		}
	}

	// Forcing 'int' type for width and height
	//     for some reasons, messages from websocket lib from Linux send strings for ints
	data.width  = parseInt(data.width,  10);
	data.height = parseInt(data.height, 10);

	appLoader.createMediaStream(data.src, data.type, data.encoding, data.title, data.color, data.width, data.height, function(appInstance) {
		appInstance.id = data.id;
		broadcast('createAppWindow', appInstance, 'requiresFullApps');
		broadcast('createAppWindowPositionSizeOnly', getAppPositionSize(appInstance), 'requiresAppPositionSizeTypeOnly');

		applications.push(appInstance);

		addEventToUserLog(uniqueID, {type: "mediaStreamStart", data: {application: {id: appInstance.id, type: appInstance.application}}, time: Date.now()});
	});

	// Debug media stream freezing
	mediaStreams[data.id].timeout = setTimeout(function() {
		console.log("Start: 5 sec with no updates from: " + data.id);
		console.log(mediaStreams[data.id].clients);
		console.log("ready: " + mediaStreams[data.id].ready);
	}, 5000);
}

function wsUpdateMediaStreamFrame(wsio, data) {
	mediaStreams[data.id].ready = true;
	for(var key in mediaStreams[data.id].clients){
		mediaStreams[data.id].clients[key] = false;
	}

	var stream = findAppById(data.id);
	if(stream !== null) stream.data = data.state;

	broadcast('updateMediaStreamFrame', data, 'receivesMediaStreamFrames');

	// Debug media stream freezing
	clearTimeout(mediaStreams[data.id].timeout);
	mediaStreams[data.id].timeout = setTimeout(function() {
		console.log("Update: 5 sec with no updates from: " + data.id);
		console.log(mediaStreams[data.id].clients);
		console.log("ready: " + mediaStreams[data.id].ready);
		if(mediaStreams[data.id].chunks.length === 0)
			console.log("chunks received: " + allNonBlank(mediaStreams[data.id].chunks));
	}, 5000);
}

function wsUpdateMediaStreamChunk(wsio, data) {
	if(mediaStreams[data.id].chunks.length === 0) mediaStreams[data.id].chunks = initializeArray(data.total, "");
	mediaStreams[data.id].chunks[data.piece] = data.state.src;
	if(allNonBlank(mediaStreams[data.id].chunks)){
		wsUpdateMediaStreamFrame(wsio, {id: data.id, state: {src: mediaStreams[data.id].chunks.join(""), type: data.state.type, encoding: data.state.encoding}});
		mediaStreams[data.id].chunks = [];
	}
}

function wsStopMediaStream(wsio, data) {
	var uniqueID = wsio.remoteAddress.address + ":" + wsio.remoteAddress.port;

	var elem = findAppById(data.id);
	if(elem !== null) {
		deleteApplication( elem );

		addEventToUserLog(uniqueID, {type: "delete", data: {application: {id: elem.id, type: elem.application}}, time: Date.now()});
	}

	addEventToUserLog(uniqueID, {type: "mediaStreamEnd", data: {application: {id: data.id, type: "media_stream"}}, time: Date.now()});
}

function wsReceivedMediaStreamFrame(wsio, data) {
	var uniqueID = wsio.remoteAddress.address + ":" + wsio.remoteAddress.port;
	var i;
	var broadcastAddress, broadcastID;
	var serverAddress, clientAddress;

	mediaStreams[data.id].clients[uniqueID] = true;
	if (allTrueDict(mediaStreams[data.id].clients) && mediaStreams[data.id].ready){
		mediaStreams[data.id].ready = false;
		var broadcastWS = null;
		var mediaStreamData = data.id.split("|");
		if (mediaStreamData.length === 2) { // local stream --> client | stream_id
			broadcastAddress = mediaStreamData[0];
			broadcastID = parseInt(mediaStreamData[1]);
			for (i=0; i<clients.length; i++) {
				clientAddress = clients[i].remoteAddress.address + ":" + clients[i].remoteAddress.port;
				if (clientAddress === broadcastAddress) broadcastWS = clients[i];
			}
			if (broadcastWS !== null) broadcastWS.emit('requestNextFrame', {streamId: broadcastID});
		}
		else if (mediaStreamData.length === 3) { // remote stream --> remote_server | client | stream_id
			serverAddress    = mediaStreamData[0];
			broadcastAddress = mediaStreamData[1];
			broadcastID      = mediaStreamData[2];

			for (i=0; i<clients.length; i++) {
				clientAddress = clients[i].remoteAddress.address + ":" + clients[i].remoteAddress.port;
				if (clientAddress === serverAddress) { broadcastWS = clients[i]; break; }
			}

			if (broadcastWS !== null) broadcastWS.emit('requestNextRemoteFrame', {id: broadcastAddress + "|" + broadcastID});
		}
	}
}

// **************  Media Block Stream Functions *****************
function wsStartNewMediaBlockStream(wsio, data) {
    console.log("Starting media stream: ", data);
    // Forcing 'int' type for width and height
	//     for some reasons, messages from websocket lib from Linux send strings for ints
	data.width  = parseInt(data.width,  10);
	data.height = parseInt(data.height, 10);


	mediaBlockStreams[data.id] = {chunks: [], clients: {}, ready: true, timeout: null, width: data.width, height: data.height};
	for(var i=0; i<clients.length; i++){
		if(clients[i].messages.receivesMediaStreamFrames){
			var clientAddress = clients[i].remoteAddress.address + ":" + clients[i].remoteAddress.port;
			mediaBlockStreams[data.id].clients[clientAddress] = {wsio: clients[i], readyForNextFrame: true, blockList: []};
		}
	}

    appLoader.createMediaBlockStream(data.src, data.type, data.encoding, data.title, data.color, data.width, data.height, function(appInstance) {
		appInstance.id     = data.id;
        appInstance.width  = data.width;
        appInstance.height = data.height;
        appInstance.data   = data;
		broadcast('createAppWindow', appInstance, 'requiresFullApps');
		broadcast('createAppWindowPositionSizeOnly', getAppPositionSize(appInstance), 'requiresAppPositionSizeTypeOnly');

		applications.push(appInstance);
    });

    var app = findAppById(data.id);

    calculateValidBlocks(app, 128, mediaBlockStreams);

    // Debug media stream freezing
	mediaBlockStreams[data.id].timeout = setTimeout(function() {
		console.log("Start: 5 sec with no updates from: " + data.id);
		console.log(mediaBlockStreams[data.id].clients);
		console.log("ready: " + mediaBlockStreams[data.id].ready);
	}, 5000);

}

function wsUpdateMediaBlockStreamFrame(wsio, buffer) {
    var id = byteBufferToString(buffer);
    var blocksize = 128;

	mediaBlockStreams[id].ready = true;
	for(var key in mediaBlockStreams[id].clients){
		mediaBlockStreams[id].clients[key].readyForNextFrame = false;
	}

	var yuvBuffer = buffer.slice(id.length+1);

    var blockBuffers = pixelblock.yuv420ToPixelBlocks(yuvBuffer, mediaBlockStreams[id].width, mediaBlockStreams[id].height, blocksize);

    var pixelbuffer = [];
    var idBuffer = Buffer.concat([new Buffer(id), new Buffer([0])]);
    var dateBuffer = intToByteBuffer(Date.now(), 8);
    for(var i=0; i<blockBuffers.length; i++){
        var blockIdxBuffer = intToByteBuffer(i, 2);
        pixelbuffer[i] = Buffer.concat([idBuffer, blockIdxBuffer, dateBuffer, blockBuffers[i]]);
    }

    for(key in mediaBlockStreams[id].clients) {
		for(i=0; i<pixelbuffer.length; i++){
			if (mediaBlockStreams[id].clients[key].blockList.indexOf(i) >= 0) {
				mediaBlockStreams[id].clients[key].wsio.emit('updateMediaBlockStreamFrame', pixelbuffer[i]);
			} else {
                // this client has no blocks, so it is ready for next frame!
                mediaBlockStreams[id].clients[key].readyForNextFrame = true;
            }
		}
	}

    var data = {id: id, src: ""};
	// Debug media stream freezing
    // Media stream froze, clear everything and restart
	clearTimeout(mediaBlockStreams[id].timeout);
	mediaBlockStreams[id].timeout = setTimeout(function() {
		console.log("Update: 5 sec with no updates from: " + data.id);
		console.log(mediaBlockStreams[id].clients);
		console.log("ready: " + mediaBlockStreams[id].ready);
		if(mediaBlockStreams[id].chunks.length === 0)
			console.log("chunks received: " + allNonBlank(mediaBlockStreams[id].chunks));
	}, 5000);
}

function wsStopMediaBlockStream(wsio, data) {
	var elem = findAppById(data.id);

	if(elem !== null) deleteApplication( elem );
}

function wsReceivedMediaBlockStreamFrame(wsio, data) {
	var uniqueID = wsio.remoteAddress.address + ":" + wsio.remoteAddress.port;
	var i;
	var broadcastAddress, broadcastID;
	var serverAddress, clientAddress;

    var clientsReady = true;

    if(data.newClient !== null && data.newClient !== undefined) {
        if(data.newClient) {
            initializeMediaBlockStreams(uniqueID);
            var app = findAppById(data.id);
            calculateValidBlocks(app, 128, mediaBlockStreams);
        }
    }

	mediaBlockStreams[data.id].clients[uniqueID].readyForNextFrame = true;

    for (var key in mediaBlockStreams[data.id].clients) {
        if(!mediaBlockStreams[data.id].clients[key].readyForNextFrame) clientsReady = false;
    }

	if (clientsReady && mediaBlockStreams[data.id].ready) {
		mediaBlockStreams[data.id].ready = false;
		var broadcastWS = null;
		var mediaBlockStreamData = data.id.split("|");
		if (mediaBlockStreamData.length === 2) { // local stream --> client | stream_id
			broadcastAddress = mediaBlockStreamData[0];
			broadcastID = parseInt(mediaBlockStreamData[1]);
			for (i=0; i<clients.length; i++) {
				clientAddress = clients[i].remoteAddress.address + ":" + clients[i].remoteAddress.port;
				if (clientAddress === broadcastAddress) broadcastWS = clients[i];
			}
			if (broadcastWS !== null) broadcastWS.emit('requestNextFrame', {streamId: broadcastID});
		}
		else if (mediaBlockStreamData.length === 3) { // remote stream --> remote_server | client | stream_id
			serverAddress    = mediaBlockStreamData[0];
			broadcastAddress = mediaBlockStreamData[1];
			broadcastID      = mediaBlockStreamData[2];

			for (i=0; i<clients.length; i++) {
				clientAddress = clients[i].remoteAddress.address + ":" + clients[i].remoteAddress.port;
				if (clientAddress === serverAddress) { broadcastWS = clients[i]; break; }
			}

			if(broadcastWS !== null) broadcastWS.emit('requestNextRemoteFrame', {id: broadcastAddress + "|" + broadcastID});
		}
	}
}

// Print message from remote applications
function wsPrintDebugInfo(wsio, data) {
	// sprint for padding and pretty colors
	console.log(
			sprint("Node %2d> ", data.node) + sprint("[%s] ", data.app),
		data.message);
}

function wsRequestVideoFrame(wsio, data) {
	var uniqueID = wsio.remoteAddress.address + ":" + wsio.remoteAddress.port;

	videoHandles[data.id].clients[uniqueID].readyForNextFrame = true;
	handleNewClientReady(data.id);
}

// **************  File Manipulation Functions for Apps ************
/*
function wsWriteToFile (wsio, data){
	var fullPath = path.join(uploadsFolder, "textfiles", data.fileName);
	fs.writeFile(fullPath, data.buffer, function(err){
		if (err) {
			console.log("Error: Could not write to file - " + fullpath);
		}
	});
}

function wsReadFromFile (wsio, data){
	var fullPath = path.join(uploadsFolder, "textfiles", data.fileName);
	fs.readFile(fullPath, {encoding:'utf8'}, function(err, fileContent){
		if (err) {
			console.log("Error: Could not read from file - " + fullpath);
		}
		else{
			var fileData = {id: data.id, fileName: data.fileName, buffer:fileContent};
			broadcast('receiveFileData', fileData, 'requestsFileHandling')
		}

	});
}

*/
// **************  Application Animation Functions *****************

function wsFinishedRenderingAppFrame(wsio, data) {
	var uniqueID = wsio.remoteAddress.address + ":" + wsio.remoteAddress.port;
	if (wsio === masterDisplay) appAnimations[data.id].fps = data.fps;
	appAnimations[data.id].clients[uniqueID] = true;
	if(allTrueDict(appAnimations[data.id].clients)){
		var key;
		for(key in appAnimations[data.id].clients){
			appAnimations[data.id].clients[key] = false;
		}
		// animate max 60 fps
		var now = new Date();
		var elapsed = now.getTime() - appAnimations[data.id].date.getTime();
		var fps = appAnimations[data.id].fps || 30;
		var ticks = 1000/fps;
		if(elapsed > ticks){
			appAnimations[data.id].date = new Date();
			broadcast('animateCanvas', {id: data.id, date: new Date()}, 'requiresFullApps');
		}
		else{
			setTimeout(function() {
				appAnimations[data.id].date = new Date();
				broadcast('animateCanvas', {id: data.id, date: new Date()}, 'requiresFullApps');
			}, ticks-elapsed);
		}
	}
}

function wsUpdateAppState(wsio, data) {
	// Using updates only from display client 0
	if (wsio.clientID === 0) {
		var app = findAppById(data.id);
		if(app !== null) app.data = data.state;
	}
}

//
// Got a resize call for an application itself
//
function wsAppResize(wsio, data) {
	// Update the object with the new dimensions
	var app = findAppById(data.id);
	if (app) {
		// Update the width height and aspect ratio
		app.width  = data.width;
		app.height = data.height;
		app.aspect = app.width/app.height;
		app.native_width  = data.width;
		app.native_height = data.height;
		// build the object to be sent
		var updateItem = {elemId: app.id,
							elemLeft: app.left, elemTop: app.top,
							elemWidth: app.width, elemHeight: app.height,
							force: true, date: new Date()};
		// send the order
		broadcast('setItemPositionAndSize', updateItem, 'receivesWindowModification');
	}
}

//
// Broadcast data to all clients who need apps
//
function wsBroadcast(wsio, data) {
	broadcast('broadcast', data, 'requiresFullApps');
}

//
// Search tweets using Twitter API
//
function wsSearchTweets(wsio, data) {
	if(twitter === null) {
		if(data.broadcast === true)
			broadcast('broadcast', {app: data.app, func: data.func, data: {query: data.query, result: null, err: {message: "Twitter API not enabled in SAGE2 configuration"}}}, 'requiresFullApps');
		else
			wsio.emit('broadcast', {app: data.app, func: data.func, data: {query: data.query, result: null, err: {message: "Twitter API not enabled in SAGE2 configuration"}}});
		return;
	}

	twitter.get('search/tweets', data.query, function(err, info, response) {
		if(data.broadcast === true)
			broadcast('broadcast', {app: data.app, func: data.func, data: {query: data.query, result: info, err: err}}, 'requiresFullApps');
		else
			wsio.emit('broadcast', {app: data.app, func: data.func, data: {query: data.query, result: info, err: err}});
	});
}


// **************  Session Functions *****************

function wsSaveSesion(wsio, data) {
	var sname = "";
	if (data) {
		sname = data;
	} else {
		var ad    = new Date();
		sname = sprint("session-%4d_%02d_%02d-%02d:%02d:%02s",
							ad.getFullYear(), ad.getMonth()+1, ad.getDate(),
							ad.getHours(), ad.getMinutes(), ad.getSeconds() );
	}
	saveSession(sname);
}

function printListSessions() {
	var thelist = listSessions();
	console.log("Sessions\n---------");
	for (var i = 0; i < thelist.length; i++) {
		console.log(sprint("%2d: Name: %s\tSize: %.0fKB\tDate: %s",
			i, thelist[i].exif.FileName, thelist[i].exif.FileSize/1024.0, thelist[i].exif.FileDate
		));
	}
}

function listSessions() {
	var thelist = [];
	// Walk through the session files: sync I/Os to build the array
	var files = fs.readdirSync(sessionFolder);
	for (var i = 0; i < files.length; i++) {
		var file = files[i];
		var filename = path.join(sessionFolder, file);
		var stat = fs.statSync(filename);
		// is it a file
		if (stat.isFile()) {
			// doest it ends in .json
			if (filename.indexOf(".json", filename.length - 5) >= 0) {
				// use its change time (creation, update, ...)
				var ad = new Date(stat.ctime);
				var strdate = sprint("%4d/%02d/%02d %02d:%02d:%02s",
										ad.getFullYear(), ad.getMonth()+1, ad.getDate(),
										ad.getHours(), ad.getMinutes(), ad.getSeconds() );
				// Make it look like an exif data structure
				thelist.push( { exif: { FileName: file.slice(0, -5),  FileSize:stat.size, FileDate: strdate} } );
			}
		}
	}
	return thelist;
}

function deleteSession (filename) {
	if (filename) {
		var fullpath = path.join(sessionFolder, filename);
		// if it doesn't end in .json, add it
		if (fullpath.indexOf(".json", fullpath.length - 5) === -1) {
			fullpath += '.json';
		}
		fs.unlink(fullpath, function (err) {
			if (err) {
				console.log("Sessions> coudlnt delete session ", filename, err);
				return;
			}
			console.log("Sessions> successfully deleted session", filename);
		});
	}
}

function saveSession (filename) {
	filename = filename || 'default.json';

	var fullpath = path.join(sessionFolder, filename);
	// if it doesn't end in .json, add it
	if (fullpath.indexOf(".json", fullpath.length - 5) === -1) {
		fullpath += '.json';
	}

	var states     = {};
	states.apps    = [];
	states.numapps = 0;
	states.date    = Date.now();
	for (var i=0;i<applications.length;i++) {
		var a = applications[i];
		// Ignore media streaming applications for now (desktop sharing)
		if (a.application !== 'media_stream' || a.application !== 'media_block_stream') {
			states.apps.push(a);
			states.numapps++;
		}
	}

	try {
		fs.writeFileSync(fullpath, JSON.stringify(states, null, 4));
		console.log("Session> saved to " + fullpath);
	}
	catch (err) {
		console.log("Session> error saving", err);
	}
}

function loadSession (filename) {
	filename = filename || 'default.json';

	var fullpath = path.join(sessionFolder, filename);
	// if it doesn't end in .json, add it
	if (fullpath.indexOf(".json", fullpath.length - 5) === -1) {
		fullpath += '.json';
	}
	fs.readFile(fullpath, function(err, data) {
		if (err) {
			console.log("Server> reading error", err);
		} else {
			console.log("Server> read sessions from " + fullpath);

			var session = JSON.parse(data);
			console.log("Session> number of applications", session.numapps);

			session.apps.forEach(function(element, index, array) {
				var a = element;//session.apps[i];
				console.log("Session> App",  a.id);

				if (a.application === "movie_player") {
					var vid;
					var vidURL = url.parse(a.url);

					var loadVideo = function(appInstance, videohandle) {
						appInstance.id              = getUniqueAppId();
						appInstance.left            = a.left;
						appInstance.top             = a.top;
						appInstance.width           = a.width;
						appInstance.height          = a.height;
						appInstance.previous_left   = a.previous_left;
						appInstance.previous_top    = a.previous_top;
						appInstance.previous_width  = a.previous_width;
						appInstance.previous_height = a.previous_height;
						appInstance.maximized       = a.maximized;
						mergeObjects(a.data, appInstance.data, ['video_url', 'video_type', 'audio_url', 'audio_type']);

						broadcast('createAppWindow', appInstance, 'requiresFullApps');
						broadcast('createAppWindowPositionSizeOnly', getAppPositionSize(appInstance), 'requiresAppPositionSizeTypeOnly');

						applications.push(appInstance);

						initializeLoadedVideo(appInstance, videohandle);
					};

					if(vidURL.hostname === config.host) {
						vid = {application: a.application, filename: a.title};
						appLoader.loadFileFromLocalStorage(vid, loadVideo);
					}
					else {
						vid = {url: a.url, type: a.type};
						appLoader.loadFileFromWebURL(vid, loadVideo);
					}
				}
				else {
					// Get the application a new ID
					a.id = getUniqueAppId();
					// Reset the time
					a.date = new Date();
					if (a.animation) {
						var j;
						appAnimations[a.id] = {clients: {}, date: new Date()};
						for(j=0; j<clients.length; j++){
							if(clients[j].messages.requiresFullApps){
								var clientAddress = clients[j].remoteAddress.address + ":" + clients[j].remoteAddress.port;
								appAnimations[a.id].clients[clientAddress] = false;
							}
						}
					}

					broadcast('createAppWindow', a, 'requiresFullApps');
					broadcast('createAppWindowPositionSizeOnly', getAppPositionSize(a), 'requiresAppPositionSizeTypeOnly');

					applications.push(a);
				}
			});
		}
	});
}

// **************  Information Functions *****************

function listClients() {
	var i;
	console.log("Clients (%d)\n------------", clients.length);
	for(i=0; i<clients.length; i++){
		var ws = clients[i];
		var uniqueID = ws.remoteAddress.address + ":" + ws.remoteAddress.port;
		if (ws.clientType === "display")
			console.log(sprint("%2d: %s (%s %s)", i, uniqueID, ws.clientType, ws.clientID));
		else
			console.log(sprint("%2d: %s (%s)", i, uniqueID, ws.clientType));
	}
}

function listMediaStreams() {
	var i, c, key;
	console.log("Streams (%d)\n------------", Object.keys(mediaBlockStreams).length);
	i = 0;
	for (key in mediaBlockStreams) {
		var numclients = Object.keys(mediaBlockStreams[key].clients).length;
		console.log(sprint("%2d: %s ready:%s clients:%d", i, key, mediaBlockStreams[key].ready, numclients));
		var cstr = " ";
		for (c in mediaBlockStreams[key].clients) {
			cstr += c + "(" + mediaBlockStreams[key].clients[c] + ") ";
		}
		console.log("\t", cstr);
		i++;
	}
}

function listMediaBlockStreams() {
    listMediaStreams();
}

function listApplications() {
	var i;
	console.log("Applications\n------------");
	for(i=0; i<applications.length; i++){
		console.log(sprint("%2d: %s %s [%dx%d +%d+%d] %s (v%s) by %s",
			i, applications[i].id,  applications[i].application,
			applications[i].width, applications[i].height,
			applications[i].left,  applications[i].top,
			applications[i].title, applications[i].metadata.version,
			applications[i].metadata.author));
	}
}


// **************  Tiling Functions *****************

//
//
// From Ratko's DIM in SAGE
//   adapted to use all the tiles
//   and center of gravity

function averageWindowAspectRatio() {
	var num = applications.length;

	if (num === 0) return 1.0;

	var totAr = 0.0;
	var i;
	for (i=0; i<num; i++) {
		var app =  applications[i];
		totAr += (app.width / app.height);
	}
	return (totAr / num);
}

function fitWithin(app, x, y, width, height, margin) {
	var titleBar = config.ui.titleBarHeight;
	if (config.ui.auto_hide_ui===true) titleBar = 0;

	// take buffer into account
	x += margin;
	y += margin;
	width  = width  - 2*margin;
	height = height - 2*margin;

	var widthRatio  = (width-titleBar)  / app.width;
	var heightRatio = (height-titleBar) / app.height;
	var maximizeRatio;
	if (widthRatio > heightRatio)
		maximizeRatio = heightRatio;
	else
		maximizeRatio = widthRatio;

    // figure out the maximized app size (w/o the widgets)
    var newAppWidth  = Math.round( maximizeRatio*app.width );
    var newAppHeight = Math.round( maximizeRatio*app.height );

    // figure out the maximized app position (with the widgets)
    var postMaxX = Math.round( width/2.0 - newAppWidth/2.0 );
    var postMaxY = Math.round( height/2.0 - newAppHeight/2.0 );

    // the new position of the app considering the maximized state and
    // all the widgets around it
    var newAppX = x + postMaxX;
    var newAppY = y + postMaxY;

	return [newAppX, newAppY, newAppWidth, newAppHeight];
}

// Create a 2D array
function Create2DArray(rows) {
  var arr = [];
  for (var i=0;i<rows;i++) {
     arr[i] = [];
  }
  return arr;
}
// Calculate the euclidian distance between two objects with .x and .y fields
function distance2D(p1, p2) {
	var d = 0.0;
	d = Math.sqrt( Math.pow((p1.x-p2.x), 2) + Math.pow((p1.y-p2.y), 2) );
	return d;
}
function findMinimum(arr) {
	var val = Number.MAX_VALUE;
	var idx = 0;
	for (var i=0;i<arr.length;i++) {
		if (arr[i]<val) {
			val = arr[i];
			idx = i;
		}
	}
	return idx;
}

function tileApplications() {
	var app;
	var i, j, c, r;
	var numCols, numRows, numCells;

	var displayAr  = config.totalWidth / config.totalHeight;
	var arDiff     = displayAr / averageWindowAspectRatio();
	var numWindows = applications.length;

	// 3 scenarios... windows are on average the same aspect ratio as the display
	if (arDiff >= 0.7 && arDiff <= 1.3) {
		numCols = Math.ceil(Math.sqrt( numWindows ));
		numRows = Math.ceil(numWindows / numCols);
	}
    else if (arDiff < 0.7) {
		// windows are much wider than display
		c = Math.round(1 / (arDiff/2.0));
		if (numWindows <= c) {
			numRows = numWindows;
			numCols = 1;
		}
		else {
			numCols = Math.max(2, Math.round(numWindows / c));
			numRows = Math.round(Math.ceil(numWindows / numCols));
		}
	}
	else {
		// windows are much taller than display
		c = Math.round(arDiff*2);
		if (numWindows <= c) {
			numCols = numWindows;
			numRows = 1;
		}
		else {
			numRows = Math.max(2, Math.round(numWindows / c));
			numCols = Math.round(Math.ceil(numWindows / numRows));
		}
	}
	numCells = numRows * numCols;

    // determine the bounds of the tiling area
	var titleBar = config.ui.titleBarHeight;
	if (config.ui.auto_hide_ui===true) titleBar = 0;
	var areaX = 0;
	var areaY = Math.round(1.5 * titleBar); // keep 0.5 height as margin
	if (config.ui.auto_hide_ui === true) areaY = -config.ui.titleBarHeight;

	var areaW = config.totalWidth;
	var areaH = config.totalHeight-(1.0*titleBar);

	var tileW = Math.floor(areaW / numCols);
	var tileH = Math.floor(areaH / numRows);

	var padding = 4;
	// if only one application, no padding, i.e maximize
	if (applications.length===1) padding = 0;

    var centroidsApps  = [];
    var centroidsTiles = [];

    // Caculate apps centers
    for (i=0; i<applications.length; i++) {
		app =  applications[i];
		centroidsApps[i] = {x: app.left+app.width/2.0, y: app.top+app.height/2.0};
	}
    // Caculate tiles centers
	for (i=0; i<numCells; i++) {
		c = i % numCols;
		r = Math.floor(i / numCols);
		centroidsTiles[i] = {x: (c*tileW+areaX)+tileW/2.0, y: (r*tileH+areaY)+tileH/2.0};
	}

	// Calculate distances
	var distances = new Create2DArray(applications.length);
	for (i=0; i<applications.length; i++) {
		for (j=0; j<numCells; j++) {
			var d = distance2D(centroidsApps[i], centroidsTiles[j]);
			distances[i][j] = d;
		}
	}

	for (i=0; i<applications.length; i++) {
		// get the application
		app =  applications[i];
		// pick a cell
		var cellid = findMinimum(distances[i]);
		// put infinite value to disable the chosen cell
		for (j=0; j<applications.length; j++) distances[j][cellid] = Number.MAX_VALUE;

		// calculate new dimensions
		c = cellid % numCols;
		r = Math.floor(cellid / numCols);
        var newdims = fitWithin(app, c*tileW+areaX, r*tileH+areaY, tileW, tileH, padding);

        // update the data structure
        app.left   = newdims[0];
        app.top    = newdims[1] - titleBar;
		app.width  = newdims[2];
		app.height = newdims[3];
		// build the object to be sent
		var updateItem = {elemId: app.id,
							elemLeft: app.left, elemTop: app.top,
							elemWidth: app.width, elemHeight: app.height,
							force: true, date: new Date()};
		var updateApp = findAppById(updateItem.elemId);
		// send the order
		broadcast('startMove', {id: updateItem.id, date: updateItem.date}, 'requiresFullApps');
		broadcast('startResize', {id: updateItem.id, date: updateItem.date}, 'requiresFullApps');
		broadcast('setItemPositionAndSize', updateItem, 'receivesWindowModification');
		broadcast('finishedMove', {id: updateItem.id, date: updateItem.date}, 'requiresFullApps');
		broadcast('finishedResize', {id: updateItem.id, date: updateItem.date}, 'requiresFullApps');
		if(updateApp !== null && updateApp.application === "movie_player") calculateValidBlocks(updateApp, 128, videoHandles);
        if(updateApp !== null && updateApp.application === "media_block_stream") calculateValidBlocks(updateApp, 128, mediaBlockStreams);
		if(videoHandles[updateItem.elemId] !== undefined && videoHandles[updateItem.elemId].newFrameGenerated === false)
			handleNewVideoFrame(updateItem.elemId);
    }
}

// Remove all applications
function clearDisplay() {
	var all = applications.length;
	while (all) {
		deleteApplication( applications[0] );
		// deleteApplication changes the array, so check again
		all = applications.length;
	}
}


// handlers for messages from UI

function wsClearDisplay(wsio, data) {
	var uniqueID = wsio.remoteAddress.address + ":" + wsio.remoteAddress.port;
	clearDisplay();

	addEventToUserLog(uniqueID, {type: "clearDisplay", data: null, time: Date.now()});
}

function wsTileApplications(wsio, data) {
	var uniqueID = wsio.remoteAddress.address + ":" + wsio.remoteAddress.port;
	tileApplications();

	addEventToUserLog(uniqueID, {type: "tileApplications", data: null, time: Date.now()});
}


// **************  Server File Functions *****************

function wsRequestAvailableApplications(wsio, data) {
	var apps = getApplications();
	wsio.emit('availableApplications', apps);
}

function wsRequestStoredFiles(wsio, data) {
	var savedFiles = getSavedFilesList();
	wsio.emit('storedFileList', savedFiles);
}

function wsLoadApplication(wsio, data) {
	var appData = {application: "custom_app", filename: data.application};
	appLoader.loadFileFromLocalStorage(appData, function(appInstance) {
		appInstance.id = getUniqueAppId();

		if(appInstance.animation){
			var i;
			appAnimations[appInstance.id] = {clients: {}, date: new Date()};
			for(i=0; i<clients.length; i++){
				if(clients[i].messages.requiresFullApps){
					var clientAddress = clients[i].remoteAddress.address + ":" + clients[i].remoteAddress.port;
					appAnimations[appInstance.id].clients[clientAddress] = false;
				}
			}
		}

		broadcast('createAppWindow', appInstance, 'requiresFullApps');
		broadcast('createAppWindowPositionSizeOnly', getAppPositionSize(appInstance), 'requiresAppPositionSizeTypeOnly');

		addEventToUserLog(data.user, {type: "openApplication", data: {application: {id: appInstance.id, type: appInstance.application}}, time: Date.now()});

		applications.push(appInstance);
	});
}

function wsLoadFileFromServer(wsio, data) {
	var uniqueID = wsio.remoteAddress.address + ":" + wsio.remoteAddress.port;

	if (data.application === "load_session") {
		// if it's a session, then load it
		loadSession(data.filename);

		addEventToUserLog(uniqueID, {type: "openFile", data: {name: data.filename, application: {id: null, type: "session"}}, time: Date.now()});
	}
	else {
		appLoader.loadFileFromLocalStorage(data, function(appInstance, videohandle) {
			appInstance.id = getUniqueAppId();

			broadcast('createAppWindow', appInstance, 'requiresFullApps');
			broadcast('createAppWindowPositionSizeOnly', getAppPositionSize(appInstance), 'requiresAppPositionSizeTypeOnly');

			addEventToUserLog(data.user, {type: "openFile", data: {name: data.filename, application: {id: appInstance.id, type: appInstance.application}}, time: Date.now()});

			applications.push(appInstance);

			initializeLoadedVideo(appInstance, videohandle);
		});
	}
}

function initializeLoadedVideo(appInstance, videohandle) {
	if(appInstance.application !== "movie_player") return;

	var i;
	var blocksize = 128;
	var horizontalBlocks = Math.ceil(appInstance.native_width /blocksize);
	var verticalBlocks   = Math.ceil(appInstance.native_height/blocksize);
	var videoBuffer = new Array(horizontalBlocks*verticalBlocks);

	videohandle.on('error', function(err) {
		console.log("VIDEO ERROR: " + err);
	});
	videohandle.on('start', function() {
		broadcast('videoPlaying', {id: appInstance.id}, 'requiresFullApps');
	});
	videohandle.on('end', function() {
		broadcast('videoEnded', {id: appInstance.id}, 'requiresFullApps');
		if(videoHandles[appInstance.id].loop === true) {
			videoHandles[appInstance.id].decoder.seek(0.0, function() {
				videoHandles[appInstance.id].decoder.play();
			});
			broadcast('updateVideoItemTime', {id: appInstance.id, timestamp: 0.0, play: false}, 'requiresFullApps');
		}
	});
	videohandle.on('frame', function(frameIdx, buffer) {
		videoHandles[appInstance.id].frameIdx = frameIdx;
		var blockBuffers = pixelblock.yuv420ToPixelBlocks(buffer, appInstance.data.width, appInstance.data.height, blocksize);

		var idBuffer = Buffer.concat([new Buffer(appInstance.id), new Buffer([0])]);
		var frameIdxBuffer = intToByteBuffer(frameIdx,   4);
		var dateBuffer = intToByteBuffer(Date.now(), 8);
		for(i=0; i<blockBuffers.length; i++){
			var blockIdxBuffer = intToByteBuffer(i, 2);
			videoHandles[appInstance.id].pixelbuffer[i] = Buffer.concat([idBuffer, blockIdxBuffer, frameIdxBuffer, dateBuffer, blockBuffers[i]]);
		}

		handleNewVideoFrame(appInstance.id);
	});

	videoHandles[appInstance.id] = {decoder: videohandle, frameIdx: null, loop: false, pixelbuffer: videoBuffer, newFrameGenerated: false, clients: {}};

	for(i=0; i<clients.length; i++){
		if(clients[i].messages.receivesMediaStreamFrames){
			var clientAddress = clients[i].remoteAddress.address + ":" + clients[i].remoteAddress.port;
			videoHandles[appInstance.id].clients[clientAddress] = {wsio: clients[i], readyForNextFrame: false, blockList: []};
		}
	}
	calculateValidBlocks(appInstance, blocksize, videoHandles);

	setTimeout(function() {
		videoHandles[appInstance.id].loop = appInstance.data.looped;
		if(appInstance.data.frame !== 0) {
			var ts = appInstance.data.frame / appInstance.data.framerate;
			videoHandles[appInstance.id].decoder.seek(ts, function() {
				if(appInstance.data.paused === false) {
					videoHandles[appInstance.id].decoder.play();
				}
			});
			broadcast('updateVideoItemTime', {id: appInstance.id, timestamp: ts, play: false}, 'requiresFullApps');
		}
		else {
			if(appInstance.data.paused === false) {
				videoHandles[appInstance.id].decoder.play();
			}
		}
		if(appInstance.data.muted === true) {
			broadcast('videoMuted', {id: appInstance.id}, 'requiresFullApps');
		}
    }, 250);
}

// move this function elsewhere
function handleNewVideoFrame(id) {
	var video = videoHandles[id];

	var i;
	var key;

	video.newFrameGenerated = true;
	for(key in video.clients) {
		if(video.clients[key].readyForNextFrame !== true){
			return false;
		}
	}

	video.newFrameGenerated = false;
	for(key in video.clients) {
		video.clients[key].wsio.emit('updateFrameIndex', {id: id, frameIdx: video.frameIdx});
		for(i=0; i<video.pixelbuffer.length; i++){
			var hasBlock = false;
			if(video.clients[key].blockList.indexOf(i) >= 0){
				hasBlock = true;
				video.clients[key].wsio.emit('updateVideoFrame', video.pixelbuffer[i]);
			}
			if(hasBlock === true) video.clients[key].readyForNextFrame = false;
		}
	}
	return true;
}

// move this function elsewhere
function handleNewClientReady(id) {
	var video = videoHandles[id];
	if (video.newFrameGenerated !== true) return false;

	var i;
	var key;

	for (key in video.clients) {
		if (video.clients[key].readyForNextFrame !== true) {
			return false;
		}
	}

	video.newFrameGenerated = false;
	for (key in video.clients) {
		video.clients[key].wsio.emit('updateFrameIndex', {id: id, frameIdx: video.frameIdx});
		for(i=0; i<video.pixelbuffer.length; i++){
			var hasBlock = false;
			if(video.clients[key].blockList.indexOf(i) >= 0){
				hasBlock = true;
				video.clients[key].wsio.emit('updateVideoFrame', video.pixelbuffer[i]);
			}
			if (hasBlock === true) video.clients[key].readyForNextFrame = false;
		}
	}
	return true;
}

// move this function elsewhere
function calculateValidBlocks(app, blockSize, handles) {
	var i, j, key;

	var horizontalBlocks = Math.ceil(app.data.width /blockSize);
	var verticalBlocks   = Math.ceil(app.data.height/blockSize);

	var renderBlockWidth  = blockSize * app.width / app.data.width;
	var renderBlockHeight = blockSize * app.height / app.data.height;

	for(key in handles[app.id].clients){
		handles[app.id].clients[key].blockList = [];
		for(i=0; i<verticalBlocks; i++){
			for(j=0; j<horizontalBlocks; j++){
				var blockIdx = i*horizontalBlocks+j;

				if(handles[app.id].clients[key].wsio.clientID < 0){
					handles[app.id].clients[key].blockList.push(blockIdx);
				}
				else {
					var display = config.displays[handles[app.id].clients[key].wsio.clientID];
					var left = j*renderBlockWidth  + app.left;
					var top  = i*renderBlockHeight + app.top + config.ui.titleBarHeight;
					var offsetX = config.resolution.width  * display.column;
					var offsetY = config.resolution.height * display.row;

					if ((left+renderBlockWidth) >= offsetX && left <= (offsetX+config.resolution.width) &&
						(top +renderBlockHeight) >= offsetY && top  <= (offsetY+config.resolution.height)) {
						handles[app.id].clients[key].blockList.push(blockIdx);
					}
				}
			}
		}
		handles[app.id].clients[key].wsio.emit('updateValidStreamBlocks', {id: app.id, blockList: handles[app.id].clients[key].blockList});
	}
}

function wsDeleteElementFromStoredFiles(wsio, data) {
	if (data.application === "load_session") {
		// if it's a session
		deleteSession(data.filename);
	} else if (data.application === 'custom_app') {
		// an app
		// NYI
		return;
	} else if (data.application === 'image_viewer') {
		// an image
		assets.deleteImage(data.filename);
	} else if (data.application === 'movie_player') {
		// a movie
		assets.deleteVideo(data.filename);
	} else if (data.application === 'pdf_viewer') {
		// an pdf
		assets.deletePDF(data.filename);
	}
	else {
		// I dont know
		return;
	}
}



// **************  Adding Web Content (URL) *****************

function wsAddNewWebElement(wsio, data) {
	appLoader.loadFileFromWebURL(data, function(appInstance, videohandle) {

		// Get the drop position and convert it to wall coordinates
		var position = data.position || [0, 0];
		position[0] = parseInt(position[0] * config.totalWidth,  10);
		position[1] = parseInt(position[1] * config.totalHeight, 10);

		// Use the position from the drop location
		if (position[0] !== 0 || position[1] !== 0) {
			appInstance.left = position[0] - appInstance.width/2;
			if (appInstance.left < 0 ) appInstance.left = 0;
			appInstance.top  = position[1] - appInstance.height/2;
			if (appInstance.top < 0) appInstance.top = 0;
		}

		appInstance.id = getUniqueAppId();
		broadcast('createAppWindow', appInstance, 'requiresFullApps');
		broadcast('createAppWindowPositionSizeOnly', getAppPositionSize(appInstance), 'requiresAppPositionSizeTypeOnly');

		applications.push(appInstance);

		initializeLoadedVideo(appInstance, videohandle);

		if(appInstance.animation){
			var i;
			appAnimations[appInstance.id] = {clients: {}, date: new Date()};
			for(i=0; i<clients.length; i++){
				if(clients[i].messages.requiresFullApps){
					var clientAddress = clients[i].remoteAddress.address + ":" + clients[i].remoteAddress.port;
					appAnimations[appInstance.id].clients[clientAddress] = false;
				}
			}
		}
	});
}

// **************  Command line          *****************

function wsCommand(wsio, data) {
	// send the command to the REPL interpreter
	shell.write(data+'\n');
}

// **************  Launching Web Browser *****************

function wsOpenNewWebpage(wsio, data) {
	// Check if the web-browser is connected
	if (webBrowserClient !== null) {
		// then emit the command
		console.log("Browser> new page", data.url);
		webBrowserClient.emit('openWebBrowser', {url: data.url});
	}
}


// **************  Video / Audio Synchonization *****************

function wsPlayVideo(wsio, data) {
	if(videoHandles[data.id] === undefined || videoHandles[data.id] === null) return;

	videoHandles[data.id].decoder.play();
}

function wsPauseVideo(wsio, data) {
	if(videoHandles[data.id] === undefined || videoHandles[data.id] === null) return;

	videoHandles[data.id].decoder.pause(function() {
		broadcast('videoPaused', {id: data.id}, 'requiresFullApps');
	});
}

function wsStopVideo(wsio, data) {
	if(videoHandles[data.id] === undefined || videoHandles[data.id] === null) return;

	videoHandles[data.id].decoder.stop(function() {
		broadcast('videoPaused', {id: data.id}, 'requiresFullApps');
		broadcast('updateVideoItemTime', {id: data.id, timestamp: 0.0, play: false}, 'requiresFullApps');
		broadcast('updateFrameIndex', {id: data.id, frameIdx: 0}, 'requiresFullApps');
	});
}

function wsUpdateVideoTime(wsio, data) {
	if(videoHandles[data.id] === undefined || videoHandles[data.id] === null) return;

	videoHandles[data.id].decoder.seek(data.timestamp, function() {
		if(data.play === true) videoHandles[data.id].decoder.play();
	});
	broadcast('updateVideoItemTime', data, 'requiresFullApps');
}

function wsMuteVideo(wsio, data) {
	if(videoHandles[data.id] === undefined || videoHandles[data.id] === null) return;

	broadcast('videoMuted', {id: data.id}, 'requiresFullApps');
}

function wsUnmuteVideo(wsio, data) {
	if(videoHandles[data.id] === undefined || videoHandles[data.id] === null) return;

	broadcast('videoUnmuted', {id: data.id}, 'requiresFullApps');
}

function wsLoopVideo(wsio, data) {
	if(videoHandles[data.id] === undefined || videoHandles[data.id] === null) return;

	videoHandles[data.id].loop = data.loop;
}

// **************  Remote Server Content *****************

function wsAddNewElementFromRemoteServer(wsio, data) {
	console.log("add element from remote server");
	var clientAddress, i;

	appLoader.loadApplicationFromRemoteServer(data, function(appInstance, videohandle) {
		console.log("Remote App: " + appInstance.title + " (" + appInstance.application + ")");
		if(appInstance.application === "media_stream"){
			appInstance.id = wsio.remoteAddress.address + ":" + wsio.remoteAddress.port + "|" + appInstance.id;
			mediaStreams[appInstance.id] = {ready: true, chunks: [], clients: {}};
			for(i=0; i<clients.length; i++){
				if(clients[i].messages.receivesMediaStreamFrames){
					clientAddress = clients[i].remoteAddress.address + ":" + clients[i].remoteAddress.port;
					mediaStreams[appInstance.id].clients[clientAddress] = false;
				}
			}
		}
        else if(appInstance.application === "media_block_stream"){
			appInstance.id = wsio.remoteAddress.address + ":" + wsio.remoteAddress.port + "|" + appInstance.id;
			mediaBlockStreams[appInstance.id] = {ready: true, chunks: [], clients: {}};
			for(i=0; i<clients.length; i++){
				if(clients[i].messages.receivesMediaStreamFrames){
					clientAddress = clients[i].remoteAddress.address + ":" + clients[i].remoteAddress.port;
					mediaBlockStreams[appInstance.id].clients[clientAddress].readyForNextFrame = false;
				}
			}
		}
		else {
			appInstance.id = getUniqueAppId();
		}

		mergeObjects(data.data, appInstance.data, ['video_url', 'video_type', 'audio_url', 'audio_type']);

		broadcast('createAppWindow', appInstance, 'requiresFullApps');
		broadcast('createAppWindowPositionSizeOnly', getAppPositionSize(appInstance), 'requiresAppPositionSizeTypeOnly');

		applications.push(appInstance);

		initializeLoadedVideo(appInstance, videohandle);

		if(appInstance.animation){
			appAnimations[appInstance.id] = {clients: {}, date: new Date()};
			for(i=0; i<clients.length; i++){
				if(clients[i].messages.requiresFullApps){
					clientAddress = clients[i].remoteAddress.address + ":" + clients[i].remoteAddress.port;
					appAnimations[appInstance.id].clients[clientAddress] = false;
				}
			}
		}
	});
}

function wsRequestNextRemoteFrame(wsio, data) {
	var stream = findAppById(data.id);
	var remote_id = config.host + ":" + config.port + "|" + data.id;

	if(stream !== null) wsio.emit('updateRemoteMediaStreamFrame', {id: remote_id, state: stream.data});
	else wsio.emit('stopMediaStream', {id: remote_id});
}

function wsUpdateRemoteMediaStreamFrame(wsio, data) {
	var key;
	mediaStreams[data.id].ready = true;
	for(key in mediaStreams[data.id].clients){
		mediaStreams[data.id].clients[key] = false;
	}
	var stream = findAppById(data.id);
	if(stream !== null) stream.data = data.data;

	//broadcast('updateRemoteMediaStreamFrame', data, 'receivesMediaStreamFrames');
	broadcast('updateMediaStreamFrame', data, 'receivesMediaStreamFrames');
}

function wsReceivedRemoteMediaStreamFrame(wsio, data) {
	var uniqueID = wsio.remoteAddress.address + ":" + wsio.remoteAddress.port;

	mediaStreams[data.id].clients[uniqueID] = true;
	if(allTrueDict(mediaStreams[data.id].clients) && mediaStreams[data.id].ready){
		mediaStreams[data.id].ready = false;

		var broadcastWS = null;
		var serverAddress = data.id.substring(6).split("|")[0];
		var broadcastAddress = data.id.substring(6).split("|")[1];

		for (var i=0; i<clients.length; i++) {
			var clientAddress = clients[i].remoteAddress.address + ":" + clients[i].remoteAddress.port;
			if (clientAddress === serverAddress) { broadcastWS = clients[i]; break; }
		}

		if (broadcastWS !== null) broadcastWS.emit('requestNextRemoteFrame', {id: broadcastAddress});
	}
}

// XXX - Remote block streaming not tested
function wsRequestNextRemoteBlockFrame(wsio, data) {
	var stream = findAppById(data.id);
	var remote_id = config.host + ":" + config.port + "|" + data.id;

	if(stream !== null) wsio.emit('updateRemoteMediaBlockStreamFrame', {id: remote_id, state: stream.data});
	else wsio.emit('stopMediaBlockStream', {id: remote_id});
}

function wsUpdateRemoteMediaBlockStreamFrame(wsio, data) {
	var key;
	mediaBlockStreams[data.id].ready = true;
	for(key in mediaBlockStreams[data.id].clients){
		mediaBlockStreams[data.id].clients[key].readyForNextFrame = false;
	}
	var stream = findAppById(data.id);
	if(stream !== null) stream.data = data.data;

	//broadcast('updateRemoteMediaBlockStreamFrame', data, 'receivesMediaStreamFrames');
	broadcast('updateMediaBlockStreamFrame', data, 'receivesMediaStreamFrames');
}

function wsReceivedRemoteMediaBlockStreamFrame(wsio, data) {
	var uniqueID = wsio.remoteAddress.address + ":" + wsio.remoteAddress.port;

    console.log("ReceivedRemoteMediaBlockStreamFrame");
	mediaBlockStreams[data.id].clients[uniqueID].readyForNextFrame = true;
	if (allTrueDict(mediaBlockStreams[data.id].clients) && mediaBlockStreams[data.id].ready) {
		mediaBlockStreams[data.id].ready = false;

		var broadcastWS = null;
		var serverAddress = data.id.substring(6).split("|")[0];
		var broadcastAddress = data.id.substring(6).split("|")[1];

		for (var i=0; i<clients.length; i++) {
			var clientAddress = clients[i].remoteAddress.address + ":" + clients[i].remoteAddress.port;
			if (clientAddress === serverAddress) { broadcastWS = clients[i]; break; }
		}

		if (broadcastWS !== null) broadcastWS.emit('requestNextRemoteFrame', {id: broadcastAddress});
	}
}

function wsRequestDataSharingSession(wsio, data) {
	var known_site = findRemoteSiteByConnection(wsio);
	if(known_site !== null) data.name = known_site.name;
	if(data.name === undefined || data.name === null) data.name = "Unknown";
	
	console.log("Data-sharing request from " + data.name + " (" + data.host + ":" + data.port + ")");
}

// **************  Widget Control Messages *****************

function wsAddNewControl(wsio, data){
	for (var i= controls.length-1;i>=0;i--){
		if (controls[i].id === data.id)
			return;
	}

	controls.push(data);

	var uniqueID = data.id.substring(data.appId.length, data.id.lastIndexOf("_"));
	
	broadcast('createControl',data,'requestsWidgetControl');
	
	var app = findAppById(data.appId);
	if(app !== null) {
		addEventToUserLog(uniqueID, {type: "widgetMenu", data: {action: "open", application: {id: app.id, type: app.application}}, time: Date.now()});
	}
}

function wsSelectedControlId(wsio, data){ // Get the id of a ctrl widgetbar or ctrl element(button and so on)
	var regTI = /textInput/;
	var regSl = /slider/;
	var regButton = /button/;
	if (data.ctrlId !== null) { // If a button or a slider is pressed, release the widget itself so that it is not picked up for moving
		remoteInteraction[data.addr].releaseControl();
	}
	//console.log("lock:", remoteInteraction[data.addr].lockedControl() );
	var lockedControl = remoteInteraction[data.addr].lockedControl();
	if (lockedControl){
		//If a text input widget was locked, drop it
		var appdata = {ctrlId:lockedControl.ctrlId, appId:lockedControl.appId};
		broadcast('dropTextInputControl', appdata, 'receivesWidgetEvents');
		remoteInteraction[data.addr].dropControl();
	}
	if (regButton.test(data.ctrlId) || regTI.test(data.ctrlId) || regSl.test(data.ctrlId)) {
		var appData = {ctrlId:data.ctrlId, appId:data.appId, instanceID:data.instanceID};
		remoteInteraction[data.addr].lockControl(appData);
		if (regSl.test(appData.ctrlId) && /knob/.test(appData.ctrlId))
			broadcast('sliderKnobLockAction', appData, 'receivesWidgetEvents');
	}
}

function wsReleasedControlId(wsio, data){
	var regSl = /slider/;
	var regButton = /button/;
	if (data.ctrlId !==null && remoteInteraction[data.addr].lockedControl() !== null &&(regSl.test(data.ctrlId) || regButton.test(data.ctrlId))) {
		remoteInteraction[data.addr].dropControl();
		broadcast('executeControlFunction', {ctrlId: data.ctrlId, appId: data.appId, instanceID: data.instanceID}, 'receivesWidgetEvents');

		var app;
		if(data.ctrlId.indexOf("buttonCloseApp") >= 0) {
			app = findAppById(data.appId);
			if(app !== null) {
				addEventToUserLog(data.addr, {type: "delete", data: {application: {id: app.id, type: app.application}}, time: Date.now()});
			}
		}
		else if(data.ctrlId.indexOf("buttonCloseWidget") >= 0) {
			app = findAppById(data.appId);
			if(app !== null) {
				addEventToUserLog(data.addr, {type: "widgetMenu", data: {action: "close", application: {id: app.id, type: app.application}}, time: Date.now()});
			}
		}
		else {
			addEventToUserLog(data.addr, {type: "widgetAction", data: {application: data.appId, widget: data.ctrlId}, time: Date.now()});
		}
	}
}

function wsCloseAppFromControl(wsio, data){
	var app = findAppById(data.appId);
	if (app)
		deleteApplication(app);
}

function wsHideWidgetFromControl(wsio, data){
	var ctrl = findControlById(data.instanceID);
	hideControl(ctrl);
}

function wsOpenRadialMenuFromControl(wsio, data){
	console.log("radial menu");
	var ctrl = findControlById(data.id);
	var uniqueID = wsio.remoteAddress.address + ":" + wsio.remoteAddress.port;
	createRadialMenu( uniqueID, ctrl.left, ctrl.top);
}

/* ****************** Clone Request Methods ************************** */

function wsCreateAppClone(wsio, data){
	var app = findAppById(data.id);
	var appData = {application: "custom_app", filename: app.application};
	appLoader.loadFileFromLocalStorage(appData, function(clone) {
		clone.id = getUniqueAppId();
		var pos = getNewWindowPosition({x:app.left, y:app.top});
		clone.left = pos.x;
		clone.top = pos.y;
		clone.width = app.width;
		clone.height = app.height;
		if(clone.animation){
			var i;
			appAnimations[clone.id] = {clients: {}, date: new Date()};
			for(i=0; i<clients.length; i++){
				if(clients[i].messages.requiresFullApps){
					var clientAddress = clients[i].remoteAddress.address + ":" + clients[i].remoteAddress.port;
					appAnimations[clone.id].clients[clientAddress] = false;
				}
			}
		}
		if (clone.data)
			clone.data.loadData = data.cloneData;
		else
			clone.data = {loadData:data.cloneData};

		broadcast('createAppWindow', clone, 'requiresFullApps');
		broadcast('createAppWindowPositionSizeOnly', getAppPositionSize(clone), 'requiresAppPositionSizeTypeOnly');

		applications.push(clone);
	});
}


function getNewWindowPosition(seedPosition){

	if (!newWindowPosition){
		newWindowPosition  = {x:seedPosition.x+20, y:seedPosition.y+20};
		seedWindowPosition = {x:seedPosition.x,    y:seedPosition.y};
	}
	else if (seedWindowPosition.x === seedPosition.x && seedWindowPosition.y === seedPosition.y){
		newWindowPosition.x += 20;
		newWindowPosition.y += 20;
	}
	else{
		newWindowPosition  = {x:seedPosition.x+20, y:seedPosition.y+20};
		seedWindowPosition = {x:seedPosition.x,    y:seedPosition.y};
	}


	if ((newWindowPosition.x > config.totalWidth - 200) || (newWindowPosition.y > config.totalHeight - 200)){
		newWindowPosition.x = 20;
		newWindowPosition.y = 20;
	}
	return newWindowPosition;
}

/* ****************** Clone Request Methods ************************** */


function loadConfiguration() {
	var configFile = null;

	if (program.configuration) {
		configFile = program.configuration;
	}
	else {
	// Read config.txt - if exists and specifies a user defined config, then use it
	if(sageutils.fileExists("config.txt")){
		var lines = fs.readFileSync("config.txt", 'utf8').split("\n");
		for(var i =0; i<lines.length; i++){
			var text = "";
			var comment = lines[i].indexOf("//");
			if(comment >= 0) text = lines[i].substring(0, comment).trim();
			else text = lines[i].trim();

			if(text !== ""){
				configFile = text;
				console.log("Found configuration file: " + configFile);
				break;
			}
		}
	}
	}

	// If config.txt does not exist or does not specify any files, look for a config with the hostname
	if(configFile === null){
		var hn = os.hostname();
		var dot = hn.indexOf(".");
		if(dot >= 0) hn = hn.substring(0, dot);
		configFile = path.join("config", hn + "-cfg.json");
		if(sageutils.fileExists(configFile)){
			console.log("Found configuration file: " + configFile);
		}
		else{
			if(platform === "Windows")
				configFile = path.join("config", "defaultWin-cfg.json");
			else
				configFile = path.join("config", "default-cfg.json");
			console.log("Using default configuration file: " + configFile);
		}
	}

	if (!sageutils.fileExists(configFile)) {
		console.log("\n----------");
		console.log("Cannot find configuration file:", configFile);
		console.log("----------\n\n");
		process.exit(1);
	}

	var json_str = fs.readFileSync(configFile, 'utf8');
	var userConfig = json5.parse(json_str);
	// compute extra dependent parameters
	userConfig.totalWidth     = userConfig.resolution.width  * userConfig.layout.columns;
	userConfig.totalHeight    = userConfig.resolution.height * userConfig.layout.rows;

	var minDim = Math.min(userConfig.totalWidth, userConfig.totalHeight);
	var maxDim = Math.max(userConfig.totalWidth, userConfig.totalHeight);

	if (userConfig.ui.titleBarHeight) userConfig.ui.titleBarHeight = parseInt(userConfig.ui.titleBarHeight, 10);
	else userConfig.ui.titleBarHeight = Math.round(0.025 * minDim);

	if (userConfig.ui.widgetControlSize) userConfig.ui.widgetControlSize = parseInt(userConfig.ui.widgetControlSize, 10);
	else userConfig.ui.widgetControlSize = Math.round(0.020 * minDim);

	if (userConfig.ui.titleTextSize) userConfig.ui.titleTextSize = parseInt(userConfig.ui.titleTextSize, 10);
	else userConfig.ui.titleTextSize  = Math.round(0.015 * minDim);

	if (userConfig.ui.pointerSize) userConfig.ui.pointerSize = parseInt(userConfig.ui.pointerSize, 10);
	else userConfig.ui.pointerSize = Math.round(0.08 * minDim);

	if (userConfig.ui.minWindowWidth) userConfig.ui.minWindowWidth = parseInt(userConfig.ui.minWindowWidth, 10);
	else userConfig.ui.minWindowWidth  = Math.round(0.08 * minDim);  // 8%
	if (userConfig.ui.minWindowHeight) userConfig.ui.minWindowHeight = parseInt(userConfig.ui.minWindowHeight, 10);
	else userConfig.ui.minWindowHeight = Math.round(0.08 * minDim); // 8%

	if (userConfig.ui.maxWindowWidth) userConfig.ui.maxWindowWidth = parseInt(userConfig.ui.maxWindowWidth, 10);
	else userConfig.ui.maxWindowWidth  = Math.round( 1.2 * maxDim);  // 120%
	if (userConfig.ui.maxWindowHeight) userConfig.ui.maxWindowHeight = parseInt(userConfig.ui.maxWindowHeight, 10);
	else userConfig.ui.maxWindowHeight = Math.round( 1.2 * maxDim); // 120%

	// Set default values if missing
	if (userConfig.port === undefined) userConfig.port = 443;
	if (userConfig.index_port === undefined) userConfig.index_port = 80;

	// Registration to EVL's server (sage.evl.uic.edu), true by default
	if (userConfig.register_site === undefined)
		userConfig.register_site = true;
	else {
		// test for a true value: true, on, yes, 1, ...
		if (sageutils.isTrue(userConfig.register_site))
			userConfig.register_site = true;
		else
			userConfig.register_site = false;
	}

	return userConfig;
}

function getUniqueAppId() {
	var id = "application_"+itemCount.toString();
	itemCount++;

	return id;
}

function getNewUserId() {
	var id = sprint("user_%02d", userCount);
	userCount++;

	return id;
}

function getApplications() {
	var uploadedApps = assets.listApps();

	// Remove 'viewer' apps
	var i = uploadedApps.length;
	while (i--) {
		if (uploadedApps[i].exif.metadata.fileTypes && uploadedApps[i].exif.metadata.fileTypes.length > 0) {
			uploadedApps.splice(i, 1);
		}
	}
	// Sort the list of apps
	uploadedApps.sort(sageutils.compareTitle);

	return uploadedApps;
}

function getSavedFilesList() {
	// Build lists of assets
	var uploadedImages = assets.listImages();
	var uploadedVideos = assets.listVideos();
	var uploadedPdfs   = assets.listPDFs();
	var savedSessions  = listSessions();

	// Sort independently of case
	uploadedImages.sort( sageutils.compareFilename );
	uploadedVideos.sort( sageutils.compareFilename );
	uploadedPdfs.sort(   sageutils.compareFilename );
	savedSessions.sort(  sageutils.compareFilename );

	var list = {images: uploadedImages, videos: uploadedVideos, pdfs: uploadedPdfs, sessions: savedSessions};

	return list;
}

function setupDisplayBackground() {
	var tmpImg, imgExt;

	// background image
	if (config.background.image !== undefined && config.background.image.url !== undefined) {
		var bg_file = path.join(public_dir, config.background.image.url);

		if (config.background.image.style === "tile") {
			// do nothing
			return;
		}
		else if (config.background.image.style === "fit") {
			exiftool.file(bg_file, function(err1, data) {
				if (err1) {
					console.log("Error processing background image:", bg_file, err1);
					console.log(" ");
					process.exit(1);
				}
				var bg_info = data;

				if (bg_info.ImageWidth === config.totalWidth && bg_info.ImageHeight === config.totalHeight) {
					sliceBackgroundImage(bg_file, bg_file);
				}
				else {
					tmpImg = path.join(public_dir, "images", "background", "tmp_background.png");
					var out_res  = config.totalWidth.toString() + "x" + config.totalHeight.toString();

					imageMagick(bg_file).noProfile().command("convert").in("-gravity", "center").in("-background", "rgba(0,0,0,0)").in("-extent", out_res).write(tmpImg, function(err2) {
						if (err2) throw err2;
						sliceBackgroundImage(tmpImg, bg_file);
					});
				}
			} );
		}
		else {
			config.background.image.style = "stretch";
			imgExt = path.extname(bg_file);
			tmpImg = path.join(public_dir, "images", "background", "tmp_background" + imgExt);

			imageMagick(bg_file).resize(config.totalWidth, config.totalHeight, "!").write(tmpImg, function(err) {
				if(err) throw err;

				sliceBackgroundImage(tmpImg, bg_file);
			});
		}
	}
}

function sliceBackgroundImage(fileName, outputBaseName) {
	for(var i=0; i<config.displays.length; i++){
		var x = config.displays[i].column * config.resolution.width;
		var y = config.displays[i].row * config.resolution.height;
		var output_dir  = path.dirname(outputBaseName);
		var input_ext   = path.extname(outputBaseName);
		var output_ext  = path.extname(fileName);
		var output_base = path.basename(outputBaseName, input_ext);
		var output = path.join(output_dir, output_base + "_"+i.toString() + output_ext);
		imageMagick(fileName).crop(config.resolution.width, config.resolution.height, x, y).write(output, function(err) {
			if (err) console.log("error slicing image", err); //throw err;
		});
	}
}

function setupHttpsOptions() {
	// build a list of certs to support multi-homed computers
	var certs = {};

	// file caching for the main key of the server
	var server_key = null;
	var server_crt = null;
	var server_ca  = null;

	// add the default cert from the hostname specified in the config file
	try {
		// first try the filename based on the hostname-server.key
		if (sageutils.fileExists(path.join("keys", config.host + "-server.key"))) {
			// Load the certificate files
			server_key = fs.readFileSync(path.join("keys", config.host + "-server.key"));
			server_crt = fs.readFileSync(path.join("keys", config.host + "-server.crt"));
			if(sageutils.fileExists(path.join("keys", config.host + "-ca.crt")))
				server_ca  = fs.readFileSync(path.join("keys", config.host + "-ca.crt"));
			// Build the crypto
			certs[config.host] = sageutils.secureContext(server_key, server_crt, server_ca);
		} else {
			// remove the hostname from the FQDN and search for wildcard certificate
			//    syntax: _.rest.com.key or _.rest.bigger.com.key
			var domain = '_.' + config.host.split('.').slice(1).join('.');
			console.log("Domain:", domain);
			server_key = fs.readFileSync( path.join("keys", domain + ".key") );
			server_crt = fs.readFileSync( path.join("keys", domain + ".crt") );
				// no need for CA
			certs[config.host] = sageutils.secureContext(server_key, server_crt, server_ca);
	}
	}
	catch (e) {
		console.log("\n----------");
		console.log("Cannot open certificate for default host:");
		console.log(" \"" + config.host + "\" needs file: " + e.path);
		console.log(" --> Please generate the appropriate certificate in the 'keys' folder");
		console.log("----------\n\n");
		process.exit(1);
	}

	for(var h in config.alternate_hosts){
		try {
			var alth = config.alternate_hosts[h];
			certs[ alth ] = sageutils.secureContext(
				fs.readFileSync(path.join("keys", alth + "-server.key")),
				fs.readFileSync(path.join("keys", alth + "-server.crt")),
				// CA is only needed for self-signed certs
				fs.readFileSync(path.join("keys", alth + "-ca.crt"))
			);
		}
		catch (e) {
			console.log("\n----------");
			console.log("Cannot open certificate for the alternate host: ", config.alternate_hosts[h]);
			console.log(" needs file: \"" + e.path + "\"");
			console.log(" --> Please generate the appropriate certificates in the 'keys' folder");
			console.log(" Ignoring alternate host: ", config.alternate_hosts[h]);
			console.log("----------\n");
		}
	}

	console.log(certs);

	var httpsOptions;

	if (sageutils.nodeVersion === 10) {
		httpsOptions = {
			// server default keys
			key:  server_key,
			cert: server_crt,
			ca:   server_ca,
			requestCert: false, // If true the server will request a certificate from clients that connect and attempt to verify that certificate
			rejectUnauthorized: false,
			// callback to handle multi-homed machines
			SNICallback: function(servername){
				if(certs.hasOwnProperty(servername)){
					return certs[servername];
				}
				else{
					console.log("SNI> Unknown host, cannot find a certificate for ", servername);
					return null;
				}
			}
		};
	} else {
		httpsOptions = {
			// server default keys
			key:  server_key,
			cert: server_crt,
			ca:   server_ca,
			requestCert: false, // If true the server will request a certificate from clients that connect and attempt to verify that certificate
			rejectUnauthorized: false,
			// callback to handle multi-homed machines
			SNICallback: function(servername, cb) {
				if(certs.hasOwnProperty(servername)){
					cb(null, certs[servername]);
				}
				else{
					console.log("SNI> Unknown host, cannot find a certificate for ", servername);
					cb("SNI Unknown host", null);
				}
			}
		};
	}

	return httpsOptions;
}

function sendConfig(req, res) {
	res.writeHead(200, {"Content-Type": "text/plain"});
	// Adding the calculated version into the data structure
	config.version = SAGE2_version;
	res.write(JSON.stringify(config));
	res.end();
}

function uploadForm(req, res) {
	var form     = new formidable.IncomingForm();
	var position = [ 0, 0 ];
	// Limits the amount of memory all fields together (except files) can allocate in bytes.
	//    set to 4MB.
	form.maxFieldsSize = 4 * 1024 * 1024;
	form.type          = 'multipart';
	form.multiples     = true;

	// var lastper = -1;
	// form.on('progress', function(bytesReceived, bytesExpected) {
	// 	var per = parseInt(100.0 * bytesReceived/ bytesExpected);
	// 	if ((per % 10)===0 && lastper!==per) {
	// 		console.log('Form> %d%', per);
	// 		lastper = per;
	// 	}
	// });

	form.on('fileBegin', function(name, file) {
		console.log('Form> ', name, file.name, file.type);
	});

	form.on('field', function (field, value) {
		// convert value [0 to 1] to wall coordinate from drop location
		if (field === 'dropX') position[0] = parseInt(parseFloat(value) * config.totalWidth,  10);
		if (field === 'dropY') position[1] = parseInt(parseFloat(value) * config.totalHeight, 10);
	});

	form.parse(req, function(err, fields, files) {
		if(err){
			res.writeHead(500, {"Content-Type": "text/plain"});
			res.write(err + "\n\n");
			res.end();
		}
		res.writeHead(200, {'content-type': 'text/plain'});
		res.write('received upload:\n\n');
		res.end(util.inspect({fields: fields, files: files}));
	});

	form.on('end', function() {
		// saves files in appropriate directory and broadcasts the items to the displays
		manageUploadedFiles(this.openedFiles, position);
	});
}

function manageUploadedFiles(files, position) {
	var fileKeys = Object.keys(files);
	fileKeys.forEach(function(key) {
		var file = files[key];
		appLoader.manageAndLoadUploadedFile(file, function(appInstance, videohandle) {

			if(appInstance === null){
				console.log("Form> unrecognized file type: ", file.name, file.type);
				return;
			}

			// Use the position from the drop location
			if (position[0] !== 0 || position[1] !== 0) {
				appInstance.left = position[0] - appInstance.width/2;
				if (appInstance.left < 0 ) appInstance.left = 0;
				appInstance.top  = position[1] - appInstance.height/2;
				if (appInstance.top < 0) appInstance.top = 0;
			}

			appInstance.id = getUniqueAppId();
			broadcast('createAppWindow', appInstance, 'requiresFullApps');
			broadcast('createAppWindowPositionSizeOnly', getAppPositionSize(appInstance), 'requiresAppPositionSizeTypeOnly');

			applications.push(appInstance);

			initializeLoadedVideo(appInstance, videohandle);

			if(appInstance.animation){
				var i;
				appAnimations[appInstance.id] = {clients: {}, date: new Date()};
				for(i=0; i<clients.length; i++){
					if(clients[i].messages.requiresFullApps){
						var clientAddress = clients[i].remoteAddress.address + ":" + clients[i].remoteAddress.port;
						appAnimations[appInstance.id].clients[clientAddress] = false;
					}
				}
			}
		});
	});
}


// **************  Remote Site Collaboration *****************

var remoteSites = [];
if (config.remote_sites) {
	remoteSites = new Array(config.remote_sites.length);
	config.remote_sites.forEach(function(element, index, array) {
		var wsURL = "wss://" + element.host + ":" + element.port.toString();

		var remote = createRemoteConnection(wsURL, element, index);

		var rWidth = Math.min((0.5*config.totalWidth)/remoteSites.length, config.ui.titleBarHeight*6) - 2;
		var rHeight = config.ui.titleBarHeight - 4;
		var rPos = (0.5*config.totalWidth) + ((rWidth+2)*(index-(remoteSites.length/2))) + 1;
		remoteSites[index] = {name: element.name, wsio: remote, connected: false, width: rWidth, height: rHeight, pos: rPos};

		// attempt to connect every 15 seconds, if connection failed
		setInterval(function() {
			if (!remoteSites[index].connected) {
				var rem = createRemoteConnection(wsURL, element, index);
				remoteSites[index].wsio = rem;
			}
		}, 15000);
	});
}

function createRemoteConnection(wsURL, element, index) {
	var remote = new WebsocketIO(wsURL, false, function() {
		console.log("connected to " + element.name);
		remote.remoteAddress.address = element.host;
		remote.remoteAddress.port = element.port;
		var clientDescription = {
			clientType: "remoteServer",
			host: config.host,
			port: config.port,
			sendsPointerData: false,
			sendsMediaStreamFrames: false,
			requestsServerFiles: false,
			sendsWebContentToLoad: false,
			sendsVideoSynchonization: false,
			sharesContentWithRemoteServer: true,
			receivesDisplayConfiguration: false,
			receivesClockTime: false,
			requiresFullApps: false,
			requiresAppPositionSizeTypeOnly: false,
			receivesMediaStreamFrames: false,
			receivesWindowModification: false,
			receivesPointerData: false,
			receivesInputEvents: false,
			receivesRemoteServerInfo: false
		};
		remote.emit('addClient', clientDescription);
		remoteSites[index].connected = true;
		var site = {name: remoteSites[index].name, connected: remoteSites[index].connected};
		broadcast('connectedToRemoteSite', site, 'receivesRemoteServerInfo');
		clients.push(remote);
	});

	remote.clientType = "remoteServer";

	remote.onclose(function() {
		console.log("Remote site \"" + config.remote_sites[index].name + "\" now offline");
		remoteSites[index].connected = false;
		var site = {name: remoteSites[index].name, connected: remoteSites[index].connected};
		broadcast('connectedToRemoteSite', site, 'receivesRemoteServerInfo');
		removeElement(clients, remote);
	});

	remote.on('addNewElementFromRemoteServer', wsAddNewElementFromRemoteServer);
	remote.on('requestNextRemoteFrame', wsRequestNextRemoteFrame);
	remote.on('updateRemoteMediaStreamFrame', wsUpdateRemoteMediaStreamFrame);
	remote.on('stopMediaStream', wsStopMediaStream);
    remote.on('requestNextRemoteBlockFrame', wsRequestNextRemoteBlockFrame);
    remote.on('updateRemoteMediaBlockStreamFrame', wsUpdateRemoteMediaBlockStreamFrame);
	remote.on('stopMediaBlockStream', wsStopMediaBlockStream);
	remote.on('requestDataSharingSession', wsRequestDataSharingSession);

	return remote;
}

// **************  System Time - Updated Every Minute *****************
var cDate = new Date();
setTimeout(function() {
	setInterval(function() {
		broadcast('setSystemTime', {date: new Date()}, 'receivesClockTime');
	}, 60000);

	broadcast('setSystemTime', {date: new Date()}, 'receivesClockTime');
}, (61-cDate.getSeconds())*1000);


// ***************************************************************************************

// Place callback for success in the 'listen' call for HTTPS

sage2Server.on('listening', function (e) {
	// Success
	console.log('Now serving SAGE2 at https://' + config.host + ':' + config.port + '/sageUI.html');
});

// Place callback for errors in the 'listen' call for HTTP
sage2Index.on('error', function (e) {
	if (e.code === 'EACCES') {
		console.log("HTTP_server> You are not allowed to use the port: ", config.index_port);
		console.log("HTTP_server>   use a different port or get authorization (sudo, setcap, ...)");
		console.log(" ");
		process.exit(1);
	}
	else if (e.code === 'EADDRINUSE') {
		console.log('HTTP_server> The port is already in use by another process:', config.index_port);
		console.log("HTTP_server>   use a different port or stop the offending process");
		console.log(" ");
		process.exit(1);
	}
	else {
		console.log("HTTP_server> Error in the listen call: ", e.code);
		console.log(" ");
		process.exit(1);
	}
});

// Place callback for success in the 'listen' call for HTTP
sage2Index.on('listening', function (e) {
	// Success
	console.log('Now serving SAGE2 index at http://' + config.host + ':' + config.index_port);
});


// Odly the HTTPS modules doesnt throw the same exceptions than HTTP
//  catching errors at the process level
/*process.on('uncaughtException', function (e) {
	if (e.code == 'EACCES') {
		console.log("HTTPS_server> You are not allowed to use the port: ", config.port);
		console.log("HTTPS_server>   use a different port or get authorization (sudo, setcap, ...)");
		console.log(" ")
		process.exit(1);
	}
	else if (e.code == 'EADDRINUSE') {
		console.log('HTTPS_server> The port is already in use by another process:', config.port);
		console.log("HTTPS_server>   use a different port or stop the offending process");
		console.log(" ")
		process.exit(1);
	}
	else {
		console.log("Process> uncaught exception: ", e);
		console.log(" ")
		console.trace();
		process.exit(1);
	}
});*/

// KILL intercept
process.on('SIGTERM', quitSAGE2);
// CTRL-C intercept
process.on('SIGINT',  quitSAGE2);


// Start the HTTP server
sage2Index.listen(config.index_port);
// Start the HTTPS server
sage2Server.listen(config.port);


// ***************************************************************************************

// Load session file if specified on the command line (-s)
if (program.session) {
	setTimeout(function() {
		// if -s specified without argument
		if (program.session === true) loadSession();
		// if argument specified
		else loadSession(program.session);
	}, 1000);
}

// Command loop: reading input commands
if (program.interactive)
{
	// Create line reader for stdin and stdout
	shell = readline.createInterface({
		input:  process.stdin, output: process.stdout
	});

	// Set the prompt
	shell.setPrompt('> ');

	// Start the loop
	shell.prompt();

	// Callback for each line
	shell.on('line', function(line) {
		var command = line.trim().split(' ');
		switch(command[0]) {
			case '': // ignore
				break;
			case 'help':
				console.log('help\t\tlist commands');
				console.log('kill\t\tclose application: arg0: index - kill 0');
				console.log('apps\t\tlist running applications');
				console.log('clients\t\tlist connected clients');
				console.log('streams\t\tlist media streams');
				console.log('clear\t\tclose all running applications');
				console.log('tile\t\tlayout all running applications');
				console.log('save\t\tsave state of running applications into a session');
				console.log('load\t\tload a session and restore applications');
				console.log('assets\t\tlist the assets in the file library');
				console.log('regenerate\tregenerates the assets');
				console.log('hideui\t\thide/show/delay the user interface');
				console.log('sessions\tlist the available sessions');
				console.log('update\t\trun a git update');
				console.log('version\t\tprint SAGE2 version');
				console.log('exit\t\tstop SAGE2');
				break;

			case 'version':
				console.log('Version', SAGE2_version.base, ' branch:', SAGE2_version.branch, ' commit:', SAGE2_version.commit, SAGE2_version.date);
				break;

			case 'update':
				sageutils.updateWithGIT( function(err) {
					if (err) console.log('GIT> Update error');
					else console.log('GIT> Update done');
				});
				break;

			case 'save':
				if (command[1] !== undefined)
					saveSession(command[1]);
				else
					saveSession();
				break;
			case 'load':
				if (command[1] !== undefined)
					loadSession(command[1]);
				else
					loadSession();
				break;
			case 'sessions':
				printListSessions();
				break;
			case 'hideui':
				// if argument provided, used as auto_hide delay in second
				//   otherwise, it flips a switch
				if (command[1] !== undefined)
					broadcast('hideui', {delay:parseInt(command[1], 10)}, 'requiresFullApps');
				else
					broadcast('hideui', null, 'requiresFullApps');
				break;

			case 'close':
			case 'delete':
			case 'kill':
				if (command[1] !== undefined) {
					var kid = parseInt(command[1], 10); // convert arg1 to base 10
					if (!isNaN(kid) && (kid >= 0) && (kid < applications.length) ) {
						console.log('deleting application', kid);
						deleteApplication( applications[kid] );
					}
				}
				break;

			case 'clear':
				clearDisplay();
				break;

			case 'assets':
				assets.listAssets();
				break;

			case 'regenerate':
				assets.regenerateAssets();
				break;

			case 'tile':
				tileApplications();
				break;

			case 'clients':
				listClients();
				break;
			case 'apps':
				listApplications();
				break;
			case 'streams':
				listMediaStreams();
				break;
            case 'blockStreams':
				listMediaBlockStreams();
				break;

			case 'exit':
			case 'quit':
			case 'bye':
				quitSAGE2();
				break;
			default:
				console.log('Say what? I might have heard `' + line.trim() + '`');
				break;
		}
		// loop through
		shell.prompt();
	}).on('close', function() {
		// Close with CTRL-D or CTRL-C
		// Only synchronous code!
		// Saving stuff
		quitSAGE2();
	});
}


// ***************************************************************************************

function formatDateToYYYYMMDD_HHMMSS(date) {
	var year   = date.getFullYear();
	var month  = date.getMonth() + 1;
	var day    = date.getDate();
	var hour   = date.getHours();
	var minute = date.getMinutes();
	var second = date.getSeconds();

	year   = year.toString();
	month  = month >= 10 ? month.toString() : "0"+month.toString();
	day    = day >= 10 ? day.toString() : "0"+day.toString();
	hour   = hour >= 10 ? hour.toString() : "0"+hour.toString();
	minute = minute >= 10 ? minute.toString() : "0"+minute.toString();
	second = second >= 10 ? second.toString() : "0"+second.toString();

	return year + "-" + month + "-" + day + "_" + hour + "-" + minute + "-" + second;
}

function quitSAGE2() {
	if(users !== null) {
		var key;
		for(key in users) {
			if(users[key].ip !== undefined) delete users[key].ip;
		}
		users.session.end = Date.now();
		var userLogName = path.join("logs", "user-log_"+formatDateToYYYYMMDD_HHMMSS(new Date())+".json");
		fs.writeFileSync(userLogName, json5.stringify(users, null, 4));
		console.log("Log> saved to " + userLogName);
	}

	if (config.register_site) {
		// un-register with EVL's server
		request({
			"rejectUnauthorized": false,
			"url": 'https://sage.evl.uic.edu/unregister',
			"form": config,
			"method": "POST"},
			function (err, response, body) {
				console.log('Deregistration with EVL site:', (err === null) ? "success" : err.code);
				saveSession();
				assets.saveAssets();
				if( omicronRunning )
					omicronManager.disconnect();
				process.exit(0);
			}
		);
	} else {
		saveSession();
		assets.saveAssets();
		if( omicronRunning )
			omicronManager.disconnect();
		process.exit(0);
	}
}


// broadcast version with stringify and checks for every client
function broadcast(func, data, type) {
	for(var i=0; i<clients.length; i++){
		if(clients[i].messages[type]) clients[i].emit(func, data);
	}
}

// optimized version: one stringify and no checks (ohhh)
function broadcast_opt(func, data, type) {
	// Marshall the message only once
	var message = JSON.stringify({f: func, d: data});
	try {
		for(var i=0; i<clients.length; i++){
			if(clients[i].messages[type]) clients[i].emitString( message );
		}
	} catch (e) {
		// nothing
	}
}

function findRemoteSiteByConnection(wsio) {
	var remoteIdx = -1;
	for (var i=0; i<config.remote_sites.length; i++) {
		if (wsio.remoteAddress.address === config.remote_sites[i].host &&
			wsio.remoteAddress.port === config.remote_sites[i].port)
			remoteIdx = i;
	}
	if (remoteIdx >= 0) return remoteSites[remoteIdx];
	else                return null;
}

function findAppUnderPointer(pointerX, pointerY) {
	var i;
	for(i=applications.length-1; i>=0; i--) {
		if(pointerX >= applications[i].left && pointerX <= (applications[i].left+applications[i].width) && pointerY >= applications[i].top && pointerY <= (applications[i].top+applications[i].height+config.ui.titleBarHeight)){
			return applications[i];
		}
	}
	return null;
}

function findAppById(id) {
	var i;
	for(i=0; i<applications.length; i++){
		if(applications[i].id === id) return applications[i];
	}
	return null;
}


function findControlsUnderPointer(pointerX, pointerY) {
	var last = controls.length-1;
	for(var i=last; i>=0; i--){
		if (controls[i]!== null && controls[i].show === true && pointerX >= controls[i].left && pointerX <= (controls[i].left+controls[i].width) && pointerY >= controls[i].top && pointerY <= (controls[i].top+controls[i].height)){
			var centerX = controls[i].left + controls[i].height/2.0;
			var centerY = controls[i].top + controls[i].height/2.0;
			var dist = Math.sqrt((pointerX - centerX)*(pointerX - centerX) + (pointerY - centerY)*(pointerY - centerY));
			var barMinX = controls[i].left + controls[i].height;
			var barMinY = controls[i].top + controls[i].height/2 - controls[i].barHeight/2;
			var barMaxX = controls[i].left + controls[i].width;
			var barMaxY = controls[i].top + controls[i].height/2 + controls[i].barHeight/2;
			if (dist<=controls[i].height/2.0 || (controls[i].hasSideBar && (pointerX >= barMinX && pointerX <= barMaxX) && (pointerY >= barMinY && pointerY <= barMaxY))) {
				if (i!==last){
					var temp = controls[i];
					controls[i] = controls[last];
					controls[last] = temp;
				}
				return controls[last];
			}
			else
				return null;
		}
	}
	return null;
}

function findControlById(id) {
	for (var i=controls.length-1; i>=0; i--) {
		if (controls[i].id === id) {
			return controls[i];
		}
	}
	return null;
}

// Never called
// function findControlsByUserId(uid) {
// 	var idxList = [];
// 	for (var i=controls.length-1; i>=0; i--) {
// 		if (controls[i].id.indexOf(uid) > -1) {
// 			idxList.push(i);
// 		}
// 	}
// 	return idxList;
// }

function hideControl(ctrl){
	if (ctrl.show === true) {
		ctrl.show = false;
		broadcast('hideControl',{id:ctrl.id, appId:ctrl.appId},'receivesWidgetEvents');
	}
}

function removeControlsForUser(uniqueID){
	for (var i=controls.length-1; i>=0; i--) {
		if (controls[i].id.indexOf(uniqueID) > -1) {
			controls.splice(i, 1);
		}
	}
	broadcast('removeControlsForUser', {user_id:uniqueID}, 'receivesWidgetEvents');
}

function showControl(ctrl,uniqueID, pointerX, pointerY){
	if (ctrl.show === false) {
		ctrl.show = true;
		moveControlToPointer(ctrl,uniqueID, pointerX, pointerY);
		broadcast('showControl',{id:ctrl.id, appId: ctrl.appId, user_color:sagePointers[uniqueID]? sagePointers[uniqueID].color : null},'receivesWidgetEvents');
	}
}

function moveControlToPointer(ctrl,uniqueID, pointerX, pointerY){
	var dt = new Date();
	var rightMargin = config.totalWidth - ctrl.width;
	var bottomMargin = config.totalHeight - ctrl.height;
	ctrl.left = (pointerX > rightMargin)? rightMargin: pointerX-ctrl.height/2;
	ctrl.top = (pointerY > bottomMargin)? bottomMargin: pointerY-ctrl.height/2 ;
	var app = findAppById(ctrl.appId);
	var appPos = (app===null)? null : getAppPositionSize(app);
	broadcast('setControlPosition',{date:dt, elemId: ctrl.id, elemLeft:ctrl.left, elemTop: ctrl.top,elemHeight: ctrl.height,user_color:sagePointers[uniqueID]? sagePointers[uniqueID].color : null, appData: appPos},'receivesWidgetEvents');
}


function moveAppToFront(id) {
	var selectedIndex;
	var selectedApp;
	var appIds = [];
	var i;

	for(i=0; i<applications.length; i++){
		if(applications[i].id === id){
			selectedIndex = i;
			selectedApp = applications[selectedIndex];
			break;
		}
		appIds.push(applications[i].id);
	}
	for(i=selectedIndex; i<applications.length-1; i++){
		applications[i] = applications[i+1];
		appIds.push(applications[i].id);
	}
	applications[applications.length-1] = selectedApp;
	appIds.push(id);

	return appIds;
}

function initializeArray(size, val) {
	var arr = new Array(size);
	for(var i=0; i<size; i++){
		arr[i] = val;
	}
	return arr;
}

function allNonBlank(arr) {
	for(var i=0; i<arr.length; i++){
		if(arr[i] === "") return false;
	}
	return true;
}

function allTrueDict(dict) {
	var key;
	for(key in dict){
		if(dict[key] !== true) return false;
	}
	return true;
}

function removeElement(list, elem) {
	if(list.indexOf(elem) >= 0){
		moveElementToEnd(list, elem);
		list.pop();
	}
}

function moveElementToEnd(list, elem) {
	var i;
	var pos = list.indexOf(elem);
	if(pos < 0) return;
	for(i=pos; i<list.length-1; i++){
		list[i] = list[i+1];
	}
	list[list.length-1] = elem;
}

function intToByteBuffer(aInt, bytes) {
	var buf = new Buffer(bytes);
	var byteVal;
	var num = aInt;
	for(var i=0; i<bytes; i++){
		byteVal = num & 0xff;
		buf[i] = byteVal;
		num = (num - byteVal) / 256;
	}

	return buf;
}

// Never used
// function byteBufferToInt(buf) {
// 	var value = 0;
// 	for(var i=buf.length-1; i>=0; i--){
// 		value = (value * 256) + buf[i];
// 	}
// 	return value;
// }

function byteBufferToString(buf) {
	var str = "";
	var i = 0;

	while(buf[i] !== 0 && i < buf.length) {
		str += String.fromCharCode(buf[i]);
		i++;
	}

	return str;
}

function mergeObjects(a, b, ignore) {
	var ig = ignore || [];
	for(var key in b) {
		if(a[key] !== undefined && ig.indexOf(key) < 0) {
			if(typeof b[key] === "object" && typeof a[key] === "object")
				mergeObjects(a[key], b[key]);
			else if(typeof b[key] !== "object" && typeof a[key] !== "object")
				b[key] = a[key];
		}
	}
}

function addEventToUserLog(id, data) {
	var key;
	for(key in users) {
		if(users[key].ip && users[key].ip === id) {
			users[key].actions.push(data);
		}
	}
}

// Never called
// function getItemPositionSizeType(item) {
// 	return {type: item.type, id: item.id, left: item.left, top: item.top,
// 			width: item.width, height: item.height, aspect: item.aspect};
// }

function getAppPositionSize(appInstance) {
	return {
		id:          appInstance.id,
		application: appInstance.application,
		left:        appInstance.left,
		top:         appInstance.top,
		width:       appInstance.width,
		height:      appInstance.height,
		icon:        appInstance.icon || null,
		title:       appInstance.title,
		color:       appInstance.color || null
	};
}

// **************  Pointer Functions *****************

function createSagePointer ( uniqueID ) {
	// From addClient type == sageUI
	sagePointers[uniqueID]      = new Sagepointer(uniqueID+"_pointer");
	remoteInteraction[uniqueID] = new Interaction(config);

	broadcast('createSagePointer', sagePointers[uniqueID], 'receivesPointerData');
}

function showPointer( uniqueID, data ) {
	if( sagePointers[uniqueID] === undefined )
		return;
	// From startSagePointer
	console.log("starting pointer: " + uniqueID);

	if( data.sourceType === undefined )
		data.sourceType = "Pointer";

	sagePointers[uniqueID].start(data.label, data.color, data.sourceType);
	broadcast('showSagePointer', sagePointers[uniqueID], 'receivesPointerData');
}

function hidePointer( uniqueID ) {
	if( sagePointers[uniqueID] === undefined )
		return;

	// From stopSagePointer
	sagePointers[uniqueID].stop();
	if (remoteInteraction[uniqueID].hoverOverControl() !== null){
		broadcast ('hideWidgetToAppConnector', remoteInteraction[uniqueID].hoverOverControl() ,'receivesPointerData');
		remoteInteraction[uniqueID].leaveControlArea();
	}
	broadcast('hideSagePointer', sagePointers[uniqueID], 'receivesPointerData');
}

// Copied from pointerPress. Eventually a touch gesture will use this to toggle modes
function togglePointerMode(uniqueID) {
	if( sagePointers[uniqueID] === undefined )
		return;

	remoteInteraction[uniqueID].toggleModes();
	broadcast('changeSagePointerMode', {id: sagePointers[uniqueID].id, mode: remoteInteraction[uniqueID].interactionMode }, 'receivesPointerData' );

	/*
	if(remoteInteraction[uniqueID].interactionMode === 0)
		addEventToUserLog(uniqueID, {type: "SAGE2PointerMode", data: {mode: "windowManagement"}, time: Date.now()});
	else
		addEventToUserLog(uniqueID, {type: "SAGE2PointerMode", data: {mode: "applicationInteraction"}, time: Date.now()});
	*/
}


function pointerPress( uniqueID, pointerX, pointerY, data ) {
	if ( sagePointers[uniqueID] === undefined ) return;
	var app;
	var elem = findAppUnderPointer(pointerX, pointerY);
	
	// widgets
	var ct = findControlsUnderPointer(pointerX, pointerY);
	var itemUnderPointer = ct || elem;
	
	//Draw widget connectors
	showOrHideWidgetConnectors(uniqueID, itemUnderPointer, "press");
	if (ct !== null) {
		if (data.button === "left") {
			remoteInteraction[uniqueID].selectMoveControl(ct, pointerX, pointerY);
			broadcast('requestControlId', {addr:uniqueID, ptrId:sagePointers[uniqueID].id, x:pointerX, y:pointerY}, 'receivesWidgetEvents');
		}
		else if(data.button === "right"){
			if(ct.show === true) {
				hideControl(ct);
				app = findAppById(ct.appId);
				
				if(app !== null) {

					addEventToUserLog(uniqueID, {type: "widgetMenu", data: {action: "close", application: {id: app.id, type: app.application}}, time: Date.now()});
				}
			}
		}
		return;
	} else {
		var lockedControl = remoteInteraction[uniqueID].lockedControl(); //If a text input widget was locked, drop it
		if (lockedControl !== null) {
			var msgdata = {ctrlId:lockedControl.ctrlId, appId:lockedControl.appId};
			broadcast('dropTextInputControl', msgdata, 'receivesWidgetEvents');
			remoteInteraction[uniqueID].dropControl();
		}
	}

	// Middle click switches interaction mode too
	if (data.button === "middle") {
		togglePointerMode(uniqueID);
		return;
	}

	// Radial Menu
	if( radialMenuEvent( { type: "pointerPress", id: uniqueID, x: pointerX, y: pointerY, data: data }  ) === true ) {
		return; // Radial menu is using the event
	}

	if(data.button === "right") {
		createRadialMenu( uniqueID, pointerX, pointerY );

		addEventToUserLog(uniqueID, {type: "radialMenu", data: {action: "open"}, time: Date.now()});
	}

	// apps
	var elemCtrl;
<<<<<<< HEAD
	var elem = findAppUnderPointer(pointerX, pointerY);
	if(elem === null) {
		var remoteIdx = -1;
		for(var i=0; i<remoteSites.length; i++){
			if(sagePointers[uniqueID].left >= remoteSites[i].pos && sagePointers[uniqueID].left <= remoteSites[i].pos+remoteSites[i].width &&
				sagePointers[uniqueID].top >= 2 && sagePointers[uniqueID].top <= remoteSites[i].height) {
				remoteIdx = i;
				break;
			}
		}
		if(remoteIdx >= 0) {
			if(remoteSites[remoteIdx].connected) {
				console.log("Requesting data-sharing session with " + remoteSites[remoteIdx].name);
				
				// TOOD: broadcast new shared session message to displays (connection: waiting)
				remoteSites[remoteIdx].wsio.emit('requestDataSharingSession', {host: config.host, port: config.index_port, name: config.name, secure: false});
			}
			else {
				console.log("Remote site " + remoteSites[remoteIdx].name + " is not currently connected");
			}
		}
	}
	else {
=======
	
	if(elem !== null){
>>>>>>> ba032cb7
		if( remoteInteraction[uniqueID].windowManagementMode() ){
			if (data.button === "left") {
				var localX = pointerX - elem.left;
				var localY = pointerY - (elem.top+config.ui.titleBarHeight);
				var cornerSize = Math.min(elem.width, elem.height) / 5;

				// if localY in negative, inside titlebar
				if (localY < 0) {
					// titlebar image: 807x138  (10 pixels front paddding)
					var buttonsWidth = config.ui.titleBarHeight * (324.0/111.0);
					var buttonsPad   = config.ui.titleBarHeight * ( 10.0/111.0);
					var oneButton    = buttonsWidth / 2; // two buttons
					var startButtons = elem.width - buttonsWidth;
					if (localX > (startButtons+buttonsPad+oneButton)) {
						addEventToUserLog(uniqueID, {type: "delete", data: {application: {id: elem.id, type: elem.application}}, time: Date.now()});

						// last button: close app
						deleteApplication(elem);

						// need to quit the function and stop processing
						return;
					} else if (localX > (startButtons+buttonsPad)) {
						if (elem.resizeMode !== undefined && elem.resizeMode === "free")
							// full wall resize
							pointerFullZone(uniqueID, pointerX, pointerY);
						else
							// proportional resize
							pointerDblClick(uniqueID, pointerX, pointerY);
					}
				}

				// bottom right corner - select for drag resize
				if(localX >= elem.width-cornerSize && localY >= elem.height-cornerSize){
					remoteInteraction[uniqueID].selectResizeItem(elem, pointerX, pointerY);
					broadcast('startResize', {id: elem.id, date: new Date()}, 'requiresFullApps');

					addEventToUserLog(uniqueID, {type: "windowManagement", data: {type: "resize", action: "start", application: {id: elem.id, type: elem.application}, location: {x: parseInt(elem.left, 10), y: parseInt(elem.top, 10), width: parseInt(elem.width, 10), height: parseInt(elem.height, 10)}}, time: Date.now()});
				}
				// otherwise - select for move
				else{
					remoteInteraction[uniqueID].selectMoveItem(elem, pointerX, pointerY); //will only go through if window management mode
					broadcast('startMove', {id: elem.id, date: new Date()}, 'requiresFullApps');

					addEventToUserLog(uniqueID, {type: "windowManagement", data: {type: "move", action: "start", application: {id: elem.id, type: elem.application}, location: {x: parseInt(elem.left, 10), y: parseInt(elem.top, 10), width: parseInt(elem.width, 10), height: parseInt(elem.height, 10)}}, time: Date.now()});
				}
			}
			else if(data.button === "right"){
				elemCtrl = findControlById(elem.id+uniqueID+"_controls");
				if (elemCtrl === null) {
					broadcast('requestNewControl', {elemId: elem.id, user_id: uniqueID, user_label: sagePointers[uniqueID]? sagePointers[uniqueID].label : "", x: pointerX, y: pointerY, date: now }, 'receivesPointerData');
				}
				else if (elemCtrl.show === false) {

					showControl(elemCtrl,uniqueID, pointerX, pointerY);
					
					app = findAppById(elemCtrl.appId);

					if(app !== null) {
						addEventToUserLog(uniqueID, {type: "widgetMenu", data: {action: "open", application: {id: app.id, type: app.application}}, time: Date.now()});
					}

				}
				else {
					moveControlToPointer(elemCtrl,uniqueID, pointerX, pointerY);
				}
			}
		}
		if ( remoteInteraction[uniqueID].appInteractionMode() || elem.application === 'thumbnailBrowser' ) {
			if (pointerY >=elem.top && pointerY <= elem.top+config.ui.titleBarHeight){
				if(data.button === "right"){
					elemCtrl = findControlById(elem.id+uniqueID+"_controls");
					if (elemCtrl === null) {
						broadcast('requestNewControl', {elemId: elem.id, user_id: uniqueID, user_label: sagePointers[uniqueID]? sagePointers[uniqueID].label : "", x: pointerX, y: pointerY, date: now }, 'receivesPointerData');
					}
					else if (elemCtrl.show === false) {

						showControl(elemCtrl,uniqueID, pointerX, pointerY) ;
						
						app = findAppById(elemCtrl.appId);


						if(app !== null) {
							addEventToUserLog(uniqueID, {type: "widgetMenu", data: {action: "open", application: {id: app.id, type: app.application}}, time: Date.now()});
						}
					}
					else {

						moveControlToPointer(elemCtrl,uniqueID, pointerX, pointerY) ;

					}
				}
			}
			else{
				var elemX = pointerX - elem.left;
				var elemY = pointerY - elem.top - config.ui.titleBarHeight;

				var ePosition = {x: elemX, y: elemY};
				var eUser = {id: sagePointers[uniqueID].id, label: sagePointers[uniqueID].label, color: sagePointers[uniqueID].color};
				var now = new Date();

				var event = {id: elem.id, type: "pointerPress", position: ePosition, user: eUser, data: data, date: now};

				broadcast('eventInItem', event, 'receivesInputEvents');

				addEventToUserLog(uniqueID, {type: "applicationInteraction", data: {type: "pointerPress", application: {id: elem.id, type: elem.application}, position: {x: parseInt(ePosition.x, 10), y: parseInt(ePosition.y, 10)}}, time: Date.now()});
			}
		}
		var stickyList = stickyAppHandler.getStickingItems(elem.id);
		var newOrder = moveAppToFront(elem.id);
		for (var idx in stickyList){
			newOrder = moveAppToFront(stickyList[idx].id);
		}
		broadcast('updateItemOrder', {idList: newOrder}, 'receivesWindowModification');
	}

}
/*
function pointerPressRight( address, pointerX, pointerY ) {
	if ( sagePointers[address] === undefined ) return;

	var elem = findAppUnderPointer(pointerX, pointerY);
	var ctrl = findControlsUnderPointer(pointerX, pointerY);
	var now  = new Date();
	if (ctrl !== null && ctrl.show === true) {
		hideControl(ctrl);
	}
	else if (elem !== null) {
		var elemCtrl = findControlById(elem.id);
		if ( remoteInteraction[address].windowManagementMode() ) {
			if (elemCtrl === null) {
				broadcast('requestNewControl', {elemId: elem.id, user_id: sagePointers[address].id, user_label: sagePointers[address].label, x: pointerX, y: pointerY, date: now }, 'receivesPointerData');
			}
			else if (elemCtrl.show === false) {
				showControl(elemCtrl, pointerX, pointerY) ;
			}
			else {
				moveControlToPointer(elemCtrl, pointerX, pointerY) ;
			}
		}
		else if ( remoteInteraction[address].appInteractionMode() ) {

			if (pointerY >=elem.top && pointerY <= elem.top+config.ui.titleBarHeight){
				if (elemCtrl === null) {
					broadcast('requestNewControl', {elemId: elem.id, user_id: sagePointers[address].id, user_label: sagePointers[address].label, x: pointerX, y: pointerY, date: now }, 'receivesPointerData');
				}
				else if (elemCtrl.show === false) {
					showControl(elemCtrl, pointerX, pointerY) ;
				}
				else {
					moveControlToPointer(elemCtrl, pointerX, pointerY) ;
				}
			}
			else{
				var itemRelX = pointerX - elem.left;
				var itemRelY = pointerY - elem.top - config.ui.titleBarHeight;
				broadcast( 'eventInItem', { eventType: "pointerPress", elemId: elem.id, user_id: sagePointers[address].id, user_label: sagePointers[address].label, itemRelativeX: itemRelX, itemRelativeY: itemRelY, data: {button: "right", user_color: sagePointers[address].color}, date: now }, 'receivesPointerData');
			}
		}

		var newOrder = moveAppToFront(elem.id);
		broadcast('updateItemOrder', {idList: newOrder}, 'receivesWindowModification');
	}
	else{
		broadcast('requestNewControl', {elemId: null, user_id: sagePointers[address].id, user_label: sagePointers[address].label, x: pointerX, y: pointerY, date: now }, 'receivesPointerData');
	}

}
*/
/*
function pointerReleaseRight( address, pointerX, pointerY ) {
	if( sagePointers[address] === undefined ) return;

	var now = new Date();
	var elem = findAppUnderPointer(pointerX, pointerY);

	if (elem !== null) {
		if( remoteInteraction[address].windowManagementMode() ){
			broadcast('pointerReleaseRight', {elemId: elem.id, user_id: sagePointers[address].id, user_label: sagePointers[address].label, x: pointerX, y: pointerY, date: now }, 'receivesPointerData');
		}
		else if ( remoteInteraction[address].appInteractionMode() ) {
			if (pointerY >=elem.top && pointerY <= elem.top+config.ui.titleBarHeight){
				broadcast('pointerReleaseRight', {elemId: elem.id, user_id: sagePointers[address].id, user_label: sagePointers[address].label, x: pointerX, y: pointerY, date: now }, 'receivesPointerData');
			}
			else{
				var itemRelX = pointerX - elem.left;
				var itemRelY = pointerY - elem.top - config.ui.titleBarHeight;
				broadcast( 'eventInItem', { eventType: "pointerRelease", elemId: elem.id, user_id: sagePointers[address].id, user_label: sagePointers[address].label, itemRelativeX: itemRelX, itemRelativeY: itemRelY, data: {button: "right", user_color: sagePointers[address].color}, date: now }, 'receivesPointerData');
			}
		}
	}
	else {
		broadcast('pointerReleaseRight', {elemId: null, user_id: sagePointers[address].id, user_label: sagePointers[address].label, x: pointerX, y: pointerY, date: now }, 'receivesPointerData');
	}

}
*/

function pointerRelease(uniqueID, pointerX, pointerY, data) {
	if( sagePointers[uniqueID] === undefined )
		return;

	// Attempting to complete a click action on a button or a drag on a slider
	broadcast('releaseControlId', {addr:uniqueID, ptrId:sagePointers[uniqueID].id, x:pointerX, y:pointerY}, 'receivesWidgetEvents');
	remoteInteraction[uniqueID].releaseControl();

	// Radial Menu
	if( radialMenuEvent( { type: "pointerRelease", id: uniqueID, x: pointerX, y: pointerY, data: data }  ) === true )
		return; // Radial menu is using the event

	var app;
	var elem = findAppUnderPointer(pointerX, pointerY);

	var controlUnderPointer = findControlsUnderPointer(pointerX, pointerY);
	var itemUnderPointer = controlUnderPointer || elem;
	//Draw widget connectors
	showOrHideWidgetConnectors(uniqueID, itemUnderPointer, "release");
	
	if( remoteInteraction[uniqueID].windowManagementMode() ){
		if(data.button === "left"){
			if(remoteInteraction[uniqueID].selectedResizeItem !== null){
				app = findAppById(remoteInteraction[uniqueID].selectedResizeItem.id);
				if(app !== null) {
					broadcast('finishedResize', {id: remoteInteraction[uniqueID].selectedResizeItem.id, date: new Date()}, 'requiresFullApps');

					addEventToUserLog(uniqueID, {type: "windowManagement", data: {type: "resize", action: "end", application: {id: app.id, type: app.application}, location: {x: parseInt(app.left, 10), y: parseInt(app.top, 10), width: parseInt(app.width, 10), height: parseInt(app.height, 10)}}, time: Date.now()});

					if(videoHandles[app.id] !== undefined && videoHandles[app.id].newFrameGenerated === false)
						handleNewVideoFrame(app.id);
					remoteInteraction[uniqueID].releaseItem(true);
				}
			}
			if(remoteInteraction[uniqueID].selectedMoveItem !== null){
				app = findAppById(remoteInteraction[uniqueID].selectedMoveItem.id);
				if(app !== null) {
					broadcast('finishedMove', {id: remoteInteraction[uniqueID].selectedMoveItem.id, date: new Date()}, 'requiresFullApps');

					addEventToUserLog(uniqueID, {type: "windowManagement", data: {type: "move", action: "end", application: {id: app.id, type: app.application}, location: {x: parseInt(app.left, 10), y: parseInt(app.top, 10), width: parseInt(app.width, 10), height: parseInt(app.height, 10)}}, time: Date.now()});

					if(videoHandles[app.id] !== undefined && videoHandles[app.id].newFrameGenerated === false)
						handleNewVideoFrame(app.id);
					remoteInteraction[uniqueID].releaseItem(true);
					
					
					// Disabled for data-duplication only
					/*
					var remoteIdx = -1;
					for(var i=0; i<remoteSites.length; i++){
						if(sagePointers[uniqueID].left >= remoteSites[i].pos && sagePointers[uniqueID].left <= remoteSites[i].pos+remoteSites[i].width &&
							sagePointers[uniqueID].top >= 2 && sagePointers[uniqueID].top <= remoteSites[i].height) {
							remoteIdx = i;
							break;
						}
					}
					if(remoteIdx < 0){
						broadcast('finishedMove', {id: remoteInteraction[uniqueID].selectedMoveItem.id, date: new Date()}, 'requiresFullApps');

						addEventToUserLog(uniqueID, {type: "windowManagement", data: {type: "move", action: "end", application: {id: app.id, type: app.application}, location: {x: parseInt(app.left, 10), y: parseInt(app.top, 10), width: parseInt(app.width, 10), height: parseInt(app.height, 10)}}, time: Date.now()});

						if(videoHandles[app.id] !== undefined && videoHandles[app.id].newFrameGenerated === false)
							handleNewVideoFrame(app.id);
						remoteInteraction[uniqueID].releaseItem(true);
					}
					else{
						remoteSites[remoteIdx].wsio.emit('addNewElementFromRemoteServer', app);

						addEventToUserLog(uniqueID, {type: "shareApplication", data: {host: remoteSites[remoteIdx].wsio.remoteAddress.address, port: remoteSites[remoteIdx].wsio.remoteAddress.port, application: {id: app.id, type: app.application}}, time: Date.now()});

						var updatedItem = remoteInteraction[uniqueID].releaseItem(false);
						if(updatedItem !== null) {
							updatedItem.user_color = sagePointers[uniqueID]? sagePointers[uniqueID].color : null;
							broadcast('setItemPosition', updatedItem, 'receivesWindowModification');
							broadcast('finishedMove', {id: updatedItem.elemId, date: new Date()}, 'requiresFullApps');

							addEventToUserLog(uniqueID, {type: "windowManagement", data: {type: "move", action: "end", application: {id: elem.id, type: elem.application}, location: {x: parseInt(elem.left, 10), y: parseInt(elem.top, 10), width: parseInt(elem.width, 10), height: parseInt(elem.height, 10)}}, time: Date.now()});

							if(videoHandles[app.id] !== undefined && videoHandles[app.id].newFrameGenerated === false)
								handleNewVideoFrame(app.id);
						}
					}
					*/
				}
			}
		}
		/*else if(data.button === "right"){
			if( elem !== null ){
				// index.hmtl has no 'pointerReleaseRight' message.
				// I renamed 'pointerPressRight' to 'requestNewControl'
				// since this function could come from any device (not just a right mouse click)
				broadcast('pointerReleaseRight', {elemId: elem.id, user_id: sagePointers[uniqueID].id, user_label: sagePointers[uniqueID].label, x: pointerX, y: pointerY, date: new Date() }, 'receivesPointerData');
			}
		}*/
	}
	if ( remoteInteraction[uniqueID].appInteractionMode() || (elem !== null && elem.application === 'thumbnailBrowser') ) {
		if( elem !== null ){
			
			var elemX = pointerX - elem.left;
			var elemY = pointerY - elem.top - config.ui.titleBarHeight;

			var ePosition = {x: elemX, y: elemY};
			var eUser = {id: sagePointers[uniqueID].id, label: sagePointers[uniqueID].label, color: sagePointers[uniqueID].color};
			var now = new Date();

			var event = {id: elem.id, type: "pointerRelease", position: ePosition, user: eUser, data: data, date: now};

			broadcast('eventInItem', event, 'receivesInputEvents');

			addEventToUserLog(uniqueID, {type: "applicationInteraction", data: {type: "pointerRelease", application: {id: elem.id, type: elem.application}, position: {x: parseInt(ePosition.x, 10), y: parseInt(ePosition.y, 10)}}, time: Date.now()});
		}
	}

}

function pointerMove(uniqueID, pointerX, pointerY, data) {
	if( sagePointers[uniqueID] === undefined )
		return;

	sagePointers[uniqueID].left += data.dx;
	sagePointers[uniqueID].top  += data.dy;
	if(sagePointers[uniqueID].left < 0)                 sagePointers[uniqueID].left = 0;
	if(sagePointers[uniqueID].left > config.totalWidth) sagePointers[uniqueID].left = config.totalWidth;
	if(sagePointers[uniqueID].top < 0)                  sagePointers[uniqueID].top = 0;
	if(sagePointers[uniqueID].top > config.totalHeight) sagePointers[uniqueID].top = config.totalHeight;

	//broadcast('updateSagePointerPosition', sagePointers[uniqueID], 'receivesPointerData');
	broadcast_opt('upp', sagePointers[uniqueID], 'receivesPointerData');

	// Radial Menu
	if( radialMenuEvent( { type: "pointerMove", id: uniqueID, x: pointerX, y: pointerY, data: data }  ) === true )
		return; // Radial menu is using the event

	
	var app;
	

	// widgets
	var updatedControl = remoteInteraction[uniqueID].moveSelectedControl(pointerX, pointerY);

	if (updatedControl !== null) {
		app = findAppById(updatedControl.appId);
		if (app){
			updatedControl.appData = getAppPositionSize(app);
			updatedControl.user_color = sagePointers[uniqueID]? sagePointers[uniqueID].color : null;
			broadcast('setControlPosition', updatedControl, 'receivesPointerData');
			return;
		}
	}
	var lockedControl = remoteInteraction[uniqueID].lockedControl();
	if (lockedControl && /slider/.test(lockedControl.ctrlId)){
		broadcast('moveSliderKnob', {ctrl:lockedControl, x:pointerX}, 'receivesPointerData');
		return;
	}

	var elem = null;
	var controlUnderPointer = findControlsUnderPointer(pointerX,pointerY);
	if (controlUnderPointer===null){
		elem = findAppUnderPointer(pointerX, pointerY);
	}
	
	var itemUnderPointer = controlUnderPointer || elem;
	//Draw widget connectors
	showOrHideWidgetConnectors(uniqueID, itemUnderPointer, "move");
	// Widget connector show logic ends

	// move / resize window
	if (remoteInteraction[uniqueID].windowManagementMode()) {
		var updatedApp;
		var updatedMoveItem = remoteInteraction[uniqueID].moveSelectedItem(pointerX, pointerY);
		var updatedResizeItem = remoteInteraction[uniqueID].resizeSelectedItem(pointerX, pointerY);

		if (updatedMoveItem !== null) {
			updatedApp = findAppById(updatedMoveItem.elemId);
			//Attach the app to the background app if it is sticky

			var backgroundItem = findAppUnderPointer(updatedMoveItem.elemLeft-1,updatedMoveItem.elemTop-1);
			attachAppIfSticky(backgroundItem,updatedMoveItem.elemId);
			updatedMoveItem.user_color = sagePointers[uniqueID]? sagePointers[uniqueID].color : null;

			broadcast('setItemPosition', updatedMoveItem, 'receivesWindowModification');
			if(updatedApp !== null && updatedApp.application === "movie_player") calculateValidBlocks(updatedApp, 128, videoHandles);
            if(updatedApp !== null && updatedApp.application === "media_block_stream") calculateValidBlocks(updatedApp, 128, mediaBlockStreams);
        	
        	var updatedStickyItems = stickyAppHandler.moveItemsStickingToUpdatedItem(updatedMoveItem, pointerX, pointerY);

			for (var idx=0;idx<updatedStickyItems.length;idx++){
				updatedStickyItems[idx].user_color = sagePointers[uniqueID]? sagePointers[uniqueID].color : null;
				broadcast('setItemPosition', updatedStickyItems[idx], 'receivesWindowModification');
			}
		}
		else if(updatedResizeItem !== null){
			updatedResizeItem.user_color = sagePointers[uniqueID]? sagePointers[uniqueID].color : null;
			broadcast('setItemPositionAndSize', updatedResizeItem, 'receivesWindowModification');
			updatedApp = findAppById(updatedResizeItem.elemId);
			if (updatedApp !== null && updatedApp.application === "movie_player") calculateValidBlocks(updatedApp, 128, videoHandles);
            if (updatedApp !== null && updatedApp.application === "media_block_stream") calculateValidBlocks(updatedApp, 128, mediaBlockStreams);
        }
		// update hover corner (for resize)
		else {
			if (elem !== null) {
				var localX = pointerX - elem.left;
				var localY = pointerY - (elem.top+config.ui.titleBarHeight);
				var cornerSize = Math.min(elem.width, elem.height) / 5;
				// bottom right corner - select for drag resize
				if (localX >= elem.width-cornerSize && localY >= elem.height-cornerSize) {
					if(remoteInteraction[uniqueID].hoverCornerItem !== null){
						broadcast('hoverOverItemCorner', {elemId: remoteInteraction[uniqueID].hoverCornerItem.id, flag: false}, 'requiresFullApps');
					}
					remoteInteraction[uniqueID].setHoverCornerItem(elem);
					broadcast('hoverOverItemCorner', {elemId: elem.id, flag: true}, 'requiresFullApps');
				}
				else if(remoteInteraction[uniqueID].hoverCornerItem !== null){
					broadcast('hoverOverItemCorner', {elemId: remoteInteraction[uniqueID].hoverCornerItem.id, flag: false}, 'requiresFullApps');
					remoteInteraction[uniqueID].setHoverCornerItem(null);
				}
			}
			else if(remoteInteraction[uniqueID].hoverCornerItem !== null){
				broadcast('hoverOverItemCorner', {elemId: remoteInteraction[uniqueID].hoverCornerItem.id, flag: false}, 'requiresFullApps');
				remoteInteraction[uniqueID].setHoverCornerItem(null);
			}
		}
	}
	//
	if(remoteInteraction[uniqueID].appInteractionMode() || (elem !== null && elem.application === 'thumbnailBrowser') ) {
		if(elem !== null){
			var elemX = pointerX - elem.left;
			var elemY = pointerY - elem.top - config.ui.titleBarHeight;

			var ePosition = {x: elemX, y: elemY};
			var eUser = {id: sagePointers[uniqueID].id, label: sagePointers[uniqueID].label, color: sagePointers[uniqueID].color};
			var eData = {};
			var now = new Date();

			var event = {id: elem.id, type: "pointerMove", position: ePosition, user: eUser, data: eData, date: now};

			broadcast('eventInItem', event, 'receivesInputEvents');
		}
	}
}

function pointerPosition( uniqueID, data ) {
	if( sagePointers[uniqueID] === undefined )
		return;

	sagePointers[uniqueID].left = data.pointerX;
	sagePointers[uniqueID].top  = data.pointerY;
	if(sagePointers[uniqueID].left < 0) sagePointers[uniqueID].left = 0;
	if(sagePointers[uniqueID].left > config.totalWidth) sagePointers[uniqueID].left = config.totalWidth;
	if(sagePointers[uniqueID].top  < 0) sagePointers[uniqueID].top = 0;
	if(sagePointers[uniqueID].top  > config.totalHeight) sagePointers[uniqueID].top = config.totalHeight;

	//broadcast('updateSagePointerPosition', sagePointers[uniqueID], 'receivesPointerData');
	broadcast('upp', sagePointers[uniqueID], 'receivesPointerData');
	var updatedItem = remoteInteraction[uniqueID].moveSelectedItem(sagePointers[uniqueID].left, sagePointers[uniqueID].top);
	if(updatedItem !== null){
		var updatedApp = findAppById(updatedItem.elemId);

		var backgroundItem = findAppUnderPointer(updatedItem.elemLeft-1,updatedItem.elemTop-1);
		attachAppIfSticky(backgroundItem,updatedItem.elemId);
		updatedItem.user_color = sagePointers[uniqueID]? sagePointers[uniqueID].color : null;

		broadcast('setItemPosition', updatedItem, 'receivesWindowModification');
		if(updatedApp !== null && updatedApp.application === "movie_player") calculateValidBlocks(updatedApp, 128, videoHandles);
		if(updatedApp !== null && updatedApp.application === "media_block_stream") calculateValidBlocks(updatedApp, 128, mediaBlockStreams);
        var updatedStickyItems = stickyAppHandler.moveItemsStickingToUpdatedItem(updatedItem, sagePointers[uniqueID].left, sagePointers[uniqueID].top);
		for (var idx=0;idx<updatedStickyItems.length;idx++){
			updatedStickyItems[idx].user_color = sagePointers[uniqueID]? sagePointers[uniqueID].color : null;
			broadcast('setItemPosition', updatedStickyItems[idx], 'receivesWindowModification');
		}
	}
	//if(updatedItem !== null) broadcast('setItemPosition', updatedItem, 'receivesWindowModification');
}

function pointerScrollStart( uniqueID, pointerX, pointerY ) {
	if( sagePointers[uniqueID] === undefined )
		return;
	var control = findControlsUnderPointer(pointerX, pointerY);
	if (control!==null)
		return;
	// Radial Menu
	if( isEventOnMenu( { type: "pointerSingleEvent", id: uniqueID, x: pointerX, y: pointerY }  ) === true )
		return; // Radial menu is using the event

	if( remoteInteraction[uniqueID].windowManagementMode() ) {
		var elem = findAppUnderPointer(pointerX, pointerY);

		if (elem !== null && remoteInteraction[uniqueID].selectTimeId[elem.id] === undefined) {
			remoteInteraction[uniqueID].selectScrollItem(elem);
			//Retain the order to items sticking on this element
			var stickyList = stickyAppHandler.getStickingItems(elem.id);
			var newOrder = moveAppToFront(elem.id);
			for (var idx in stickyList){
				newOrder = moveAppToFront(stickyList[idx].id);
			}
			broadcast('updateItemOrder', {idList: newOrder}, 'receivesWindowModification');

			broadcast('startMove', {id: elem.id, date: new Date()}, 'requiresFullApps');
			broadcast('startResize', {id: elem.id, date: new Date()}, 'requiresFullApps');

			addEventToUserLog(uniqueID, {type: "windowManagement", data: {type: "move", action: "start", application: {id: elem.id, type: elem.application}, location: {x: parseInt(elem.left, 10), y: parseInt(elem.top, 10), width: parseInt(elem.width, 10), height: parseInt(elem.height, 10)}}, time: Date.now()});
			addEventToUserLog(uniqueID, {type: "windowManagement", data: {type: "resize", action: "start", application: {id: elem.id, type: elem.application}, location: {x: parseInt(elem.left, 10), y: parseInt(elem.top, 10), width: parseInt(elem.width, 10), height: parseInt(elem.height, 10)}}, time: Date.now()});
		}
	}
}

function pointerScroll( uniqueID, data ) {
	if( sagePointers[uniqueID] === undefined )
		return;

	var pointerX = sagePointers[uniqueID].left;
	var pointerY = sagePointers[uniqueID].top;

	var control = findControlsUnderPointer(pointerX, pointerY);
	if (control!==null)
		return;

	// Radial Menu
	if( isEventOnMenu( { type: "pointerSingleEvent", id: uniqueID, x: pointerX, y: pointerY, data: data }  ) === true )
		return; // Radial menu is using the event

	if( remoteInteraction[uniqueID].windowManagementMode() ){
		var scale = 1.0 + Math.abs(data.wheelDelta)/512;
		if(data.wheelDelta > 0) scale = 1.0 / scale;

		var updatedItem = remoteInteraction[uniqueID].scrollSelectedItem(scale);
		if(updatedItem !== null){
			var updatedApp = findAppById(updatedItem.elemId);
			if(updatedApp !== null) {
				updatedItem.user_color = sagePointers[uniqueID]? sagePointers[uniqueID].color : null;
				broadcast('setItemPositionAndSize', updatedItem, 'receivesWindowModification');
				if(updatedApp !== null && updatedApp.application === "movie_player") calculateValidBlocks(updatedApp, 128, videoHandles);
				if(updatedApp !== null && updatedApp.application === "media_block_stream") calculateValidBlocks(updatedApp, 128, mediaBlockStreams);

				if(remoteInteraction[uniqueID].selectTimeId[updatedApp.id] !== undefined){
					clearTimeout(remoteInteraction[uniqueID].selectTimeId[updatedApp.id]);
				}

				remoteInteraction[uniqueID].selectTimeId[updatedApp.id] = setTimeout(function() {
					broadcast('finishedMove', {id: updatedApp.id, date: new Date()}, 'requiresFullApps');
					broadcast('finishedResize', {id: updatedApp.id, date: new Date()}, 'requiresFullApps');

					addEventToUserLog(uniqueID, {type: "windowManagement", data: {type: "move", action: "end", application: {id: updatedApp.id, type: updatedApp.application}, location: {x: parseInt(updatedApp.left, 10), y: parseInt(updatedApp.top, 10), width: parseInt(updatedApp.width, 10), height: parseInt(updatedApp.height, 10)}}, time: Date.now()});
					addEventToUserLog(uniqueID, {type: "windowManagement", data: {type: "resize", action: "end", application: {id: updatedApp.id, type: updatedApp.application}, location: {x: parseInt(updatedApp.left, 10), y: parseInt(updatedApp.top, 10), width: parseInt(updatedApp.width, 10), height: parseInt(updatedApp.height, 10)}}, time: Date.now()});

					if(videoHandles[updatedApp.id] !== undefined && videoHandles[updatedApp.id].newFrameGenerated === false)
						handleNewVideoFrame(updatedApp.id);
					remoteInteraction[uniqueID].selectedScrollItem = null;
					delete remoteInteraction[uniqueID].selectTimeId[updatedApp.id];
				}, 500);
			}
		}
	}
	else if ( remoteInteraction[uniqueID].appInteractionMode() ) {

		var elem = findAppUnderPointer(pointerX, pointerY);

		if( elem !== null ){
			var elemX = pointerX - elem.left;
			var elemY = pointerY - elem.top - config.ui.titleBarHeight;

			var ePosition = {x: elemX, y: elemY};
			var eUser = {id: sagePointers[uniqueID].id, label: sagePointers[uniqueID].label, color: sagePointers[uniqueID].color};
			var now = new Date();

			var event = {id: elem.id, type: "pointerScroll", position: ePosition, user: eUser, data: data, date: now};

			broadcast('eventInItem', event, 'receivesInputEvents');

			if( remoteInteraction[uniqueID].selectTimeId[elem.id] !== undefined) {
				clearTimeout(remoteInteraction[uniqueID].selectTimeId[elem.id]);
				remoteInteraction[uniqueID].selectWheelDelta += data.wheelDelta;
			}
			else {
				remoteInteraction[uniqueID].selectWheelDelta = data.wheelDelta;
			}

			remoteInteraction[uniqueID].selectTimeId[elem.id] = setTimeout(function() {

				addEventToUserLog(uniqueID, {type: "applicationInteraction", data: {type: "pointerScroll", application: {id: elem.id, type: elem.application}, wheelDelta: remoteInteraction[uniqueID].selectWheelDelta}, time: Date.now()});

				delete remoteInteraction[uniqueID].selectTimeId[elem.id];
				delete remoteInteraction[uniqueID].selectWheelDelta;
			}, 500);
		}
	}
}

function pointerDraw(uniqueID, data) {
	if( sagePointers[uniqueID] === undefined )
		return;

	var ePos  = {x: 0, y: 0};
	var eUser = {id: sagePointers[uniqueID].id, label: 'drawing', color: [220, 10, 10]};
	var now   = new Date();

	for (var i=0;i<applications.length;i++) {
		var a = applications[i];
		// Send the drawing events only to whiteboard apps
		if (a.application === 'whiteboard') {
			var event = {id: a.id, type: "pointerDraw", position: ePos, user: eUser, data: data, date: now};
			broadcast('eventInItem', event, 'receivesInputEvents');
		}
	}
}

function pointerDblClick(uniqueID, pointerX, pointerY) {
	if( sagePointers[uniqueID] === undefined )
		return;

	var control = findControlsUnderPointer(pointerX, pointerY);
	if (control!==null){
		return;
	}

	// Radial Menu
	if( isEventOnMenu( { type: "pointerSingleEvent", id: uniqueID, x: pointerX, y: pointerY }  ) === true )
		return; // Radial menu is using the event

	var elem = findAppUnderPointer(pointerX, pointerY);
	if (elem !== null) {
		if( elem.application === 'thumbnailBrowser' )
			return;

		if( remoteInteraction[uniqueID].windowManagementMode() ){
			var updatedItem;
			var updatedApp;

			if (elem.maximized !== true) {
				// need to maximize the item
				updatedItem = remoteInteraction[uniqueID].maximizeSelectedItem(elem);
				if (updatedItem !== null) {
					updatedApp = findAppById(updatedItem.elemId);
					if(updatedApp !== null) {
						broadcast('startMove', {id: updatedItem.elemId, date: new Date()}, 'requiresFullApps');
						broadcast('startResize', {id: updatedItem.elemId, date: new Date()}, 'requiresFullApps');

						addEventToUserLog(uniqueID, {type: "windowManagement", data: {type: "move", action: "start", application: {id: updatedApp.id, type: updatedApp.application}, location: {x: parseInt(updatedApp.left, 10), y: parseInt(updatedApp.top, 10), width: parseInt(updatedApp.width, 10), height: parseInt(updatedApp.height, 10)}}, time: Date.now()});
						addEventToUserLog(uniqueID, {type: "windowManagement", data: {type: "resize", action: "start", application: {id: updatedApp.id, type: updatedApp.application}, location: {x: parseInt(updatedApp.left, 10), y: parseInt(updatedApp.top, 10), width: parseInt(updatedApp.width, 10), height: parseInt(updatedApp.height, 10)}}, time: Date.now()});

						updatedItem.user_color = sagePointers[uniqueID]? sagePointers[uniqueID].color : null;
						broadcast('setItemPositionAndSize', updatedItem, 'receivesWindowModification');
						// the PDF files need an extra redraw
						broadcast('finishedMove', {id: updatedItem.elemId, date: new Date()}, 'requiresFullApps');
						broadcast('finishedResize', {id: updatedItem.elemId, date: new Date()}, 'requiresFullApps');

						addEventToUserLog(uniqueID, {type: "windowManagement", data: {type: "move", action: "end", application: {id: updatedApp.id, type: updatedApp.application}, location: {x: parseInt(updatedApp.left, 10), y: parseInt(updatedApp.top, 10), width: parseInt(updatedApp.width, 10), height: parseInt(updatedApp.height, 10)}}, time: Date.now()});
						addEventToUserLog(uniqueID, {type: "windowManagement", data: {type: "resize", action: "end", application: {id: updatedApp.id, type: updatedApp.application}, location: {x: parseInt(updatedApp.left, 10), y: parseInt(updatedApp.top, 10), width: parseInt(updatedApp.width, 10), height: parseInt(updatedApp.height, 10)}}, time: Date.now()});

						if(updatedApp !== null && updatedApp.application === "movie_player") calculateValidBlocks(updatedApp, 128, videoHandles);
						if(updatedApp !== null && updatedApp.application === "media_block_stream") calculateValidBlocks(updatedApp, 128, mediaBlockStreams);
						if(videoHandles[updatedItem.elemId] !== undefined && videoHandles[updatedItem.elemId].newFrameGenerated === false)
							handleNewVideoFrame(updatedItem.elemId);
					}
				}
			} else {
				// already maximized, need to restore the item size
				updatedItem = remoteInteraction[uniqueID].restoreSelectedItem(elem);
				if (updatedItem !== null) {
					updatedApp = findAppById(updatedItem.elemId);
					if(updatedApp !== null) {
						broadcast('startMove', {id: updatedItem.elemId, date: new Date()}, 'requiresFullApps');
						broadcast('startResize', {id: updatedItem.elemId, date: new Date()}, 'requiresFullApps');

						addEventToUserLog(uniqueID, {type: "windowManagement", data: {type: "move", action: "start", application: {id: updatedApp.id, type: updatedApp.application}, location: {x: parseInt(updatedApp.left, 10), y: parseInt(updatedApp.top, 10), width: parseInt(updatedApp.width, 10), height: parseInt(updatedApp.height, 10)}}, time: Date.now()});
						addEventToUserLog(uniqueID, {type: "windowManagement", data: {type: "resize", action: "start", application: {id: updatedApp.id, type: updatedApp.application}, location: {x: parseInt(updatedApp.left, 10), y: parseInt(updatedApp.top, 10), width: parseInt(updatedApp.width, 10), height: parseInt(updatedApp.height, 10)}}, time: Date.now()});

						updatedItem.user_color = sagePointers[uniqueID]? sagePointers[uniqueID].color : null;
						broadcast('setItemPositionAndSize', updatedItem, 'receivesWindowModification');
						// the PDF files need an extra redraw
						broadcast('finishedMove', {id: updatedItem.elemId, date: new Date()}, 'requiresFullApps');
						broadcast('finishedResize', {id: updatedItem.elemId, date: new Date()}, 'requiresFullApps');

						addEventToUserLog(uniqueID, {type: "windowManagement", data: {type: "move", action: "end", application: {id: updatedApp.id, type: updatedApp.application}, location: {x: parseInt(updatedApp.left, 10), y: parseInt(updatedApp.top, 10), width: parseInt(updatedApp.width, 10), height: parseInt(updatedApp.height, 10)}}, time: Date.now()});
						addEventToUserLog(uniqueID, {type: "windowManagement", data: {type: "resize", action: "end", application: {id: updatedApp.id, type: updatedApp.application}, location: {x: parseInt(updatedApp.left, 10), y: parseInt(updatedApp.top, 10), width: parseInt(updatedApp.width, 10), height: parseInt(updatedApp.height, 10)}}, time: Date.now()});

						if(updatedApp !== null && updatedApp.application === "movie_player") calculateValidBlocks(updatedApp, 128, videoHandles);
						if(updatedApp !== null && updatedApp.application === "media_block_stream") calculateValidBlocks(updatedApp, 128, mediaBlockStreams);
						if(videoHandles[updatedItem.elemId] !== undefined && videoHandles[updatedItem.elemId].newFrameGenerated === false)
							handleNewVideoFrame(updatedItem.elemId);
					}
				}
			}
		}
	}
}

// Fullscreen to wall ratio
function pointerFullZone(uniqueID, pointerX, pointerY) {
	if( sagePointers[uniqueID] === undefined )
		return;

	var elem = findAppUnderPointer(pointerX, pointerY);
	if (elem !== null) {
		if( remoteInteraction[uniqueID].windowManagementMode() ){
			var updatedItem;
			var updatedApp;

			if (elem.maximized !== true) {
				// need to maximize the item
				updatedItem = remoteInteraction[uniqueID].maximizeFullSelectedItem(elem);
				if (updatedItem !== null) {
					updatedApp = findAppById(updatedItem.elemId);
					if(updatedApp !== null) {
						broadcast('startMove', {id: updatedItem.elemId, date: new Date()}, 'requiresFullApps');
						broadcast('startResize', {id: updatedItem.elemId, date: new Date()}, 'requiresFullApps');

						addEventToUserLog(uniqueID, {type: "windowManagement", data: {type: "move", action: "start", application: {id: updatedApp.id, type: updatedApp.application}, location: {x: parseInt(updatedApp.left, 10), y: parseInt(updatedApp.top, 10), width: parseInt(updatedApp.width, 10), height: parseInt(updatedApp.height, 10)}}, time: Date.now()});
						addEventToUserLog(uniqueID, {type: "windowManagement", data: {type: "resize", action: "start", application: {id: updatedApp.id, type: updatedApp.application}, location: {x: parseInt(updatedApp.left, 10), y: parseInt(updatedApp.top, 10), width: parseInt(updatedApp.width, 10), height: parseInt(updatedApp.height, 10)}}, time: Date.now()});

						updatedItem.user_color = sagePointers[uniqueID]? sagePointers[uniqueID].color : null;
						broadcast('setItemPositionAndSize', updatedItem, 'receivesWindowModification');
						// the PDF files need an extra redraw
						broadcast('finishedMove', {id: updatedItem.elemId, date: new Date()}, 'requiresFullApps');
						broadcast('finishedResize', {id: updatedItem.elemId, date: new Date()}, 'requiresFullApps');

						addEventToUserLog(uniqueID, {type: "windowManagement", data: {type: "move", action: "end", application: {id: updatedApp.id, type: updatedApp.application}, location: {x: parseInt(updatedApp.left, 10), y: parseInt(updatedApp.top, 10), width: parseInt(updatedApp.width, 10), height: parseInt(updatedApp.height, 10)}}, time: Date.now()});
						addEventToUserLog(uniqueID, {type: "windowManagement", data: {type: "resize", action: "end", application: {id: updatedApp.id, type: updatedApp.application}, location: {x: parseInt(updatedApp.left, 10), y: parseInt(updatedApp.top, 10), width: parseInt(updatedApp.width, 10), height: parseInt(updatedApp.height, 10)}}, time: Date.now()});

						if(updatedApp !== null && updatedApp.application === "movie_player") calculateValidBlocks(updatedApp, 128, videoHandles);
						if(updatedApp !== null && updatedApp.application === "media_block_stream") calculateValidBlocks(updatedApp, 128, mediaBlockStreams);
						if(videoHandles[updatedItem.elemId] !== undefined && videoHandles[updatedItem.elemId].newFrameGenerated === false)
							handleNewVideoFrame(updatedItem.elemId);
					}
				}
			} else {
				// already maximized, need to restore the item size
				updatedItem = remoteInteraction[uniqueID].restoreSelectedItem(elem);
				if (updatedItem !== null) {
					updatedApp = findAppById(updatedItem.elemId);
					if(updatedApp !== null) {
						broadcast('startMove', {id: updatedItem.elemId, date: new Date()}, 'requiresFullApps');
						broadcast('startResize', {id: updatedItem.elemId, date: new Date()}, 'requiresFullApps');

						addEventToUserLog(uniqueID, {type: "windowManagement", data: {type: "move", action: "start", application: {id: updatedApp.id, type: updatedApp.application}, location: {x: parseInt(updatedApp.left, 10), y: parseInt(updatedApp.top, 10), width: parseInt(updatedApp.width, 10), height: parseInt(updatedApp.height, 10)}}, time: Date.now()});
						addEventToUserLog(uniqueID, {type: "windowManagement", data: {type: "resize", action: "start", application: {id: updatedApp.id, type: updatedApp.application}, location: {x: parseInt(updatedApp.left, 10), y: parseInt(updatedApp.top, 10), width: parseInt(updatedApp.width, 10), height: parseInt(updatedApp.height, 10)}}, time: Date.now()});

						updatedItem.user_color = sagePointers[uniqueID]? sagePointers[uniqueID].color : null;
						broadcast('setItemPositionAndSize', updatedItem, 'receivesWindowModification');
						// the PDF files need an extra redraw
						broadcast('finishedMove', {id: updatedItem.elemId, date: new Date()}, 'requiresFullApps');
						broadcast('finishedResize', {id: updatedItem.elemId, date: new Date()}, 'requiresFullApps');

						addEventToUserLog(uniqueID, {type: "windowManagement", data: {type: "move", action: "end", application: {id: updatedApp.id, type: updatedApp.application}, location: {x: parseInt(updatedApp.left, 10), y: parseInt(updatedApp.top, 10), width: parseInt(updatedApp.width, 10), height: parseInt(updatedApp.height, 10)}}, time: Date.now()});
						addEventToUserLog(uniqueID, {type: "windowManagement", data: {type: "resize", action: "end", application: {id: updatedApp.id, type: updatedApp.application}, location: {x: parseInt(updatedApp.left, 10), y: parseInt(updatedApp.top, 10), width: parseInt(updatedApp.width, 10), height: parseInt(updatedApp.height, 10)}}, time: Date.now()});

						if(updatedApp !== null && updatedApp.application === "movie_player") calculateValidBlocks(updatedApp, 128, videoHandles);
						if(updatedApp !== null && updatedApp.application === "media_block_stream") calculateValidBlocks(updatedApp, 128, mediaBlockStreams);
						if(videoHandles[updatedItem.elemId] !== undefined && videoHandles[updatedItem.elemId].newFrameGenerated === false)
							handleNewVideoFrame(updatedItem.elemId);
					}
				}
			}
		}
	}
}


function pointerCloseGesture(uniqueID, pointerX, pointerY, time, gesture) {
	if( sagePointers[uniqueID] === undefined )
		return;

	var pX   = sagePointers[uniqueID].left;
	var pY   = sagePointers[uniqueID].top;
	var elem = findAppUnderPointer(pX, pY);

	if (elem !== null) {
		if( elem.closeGestureID === undefined && gesture === 0 ) { // gesture: 0 = down, 1 = hold/move, 2 = up
			elem.closeGestureID = uniqueID;
			elem.closeGestureTime = time + closeGestureDelay; // Delay in ms
		}
		else if( elem.closeGestureTime <= time && gesture === 1 ) { // Held long enough, remove
			deleteApplication(elem);
		}
		else if( gesture === 2 ) { // Released, reset timer
			elem.closeGestureID = undefined;
		}
	}
}

function keyDown( uniqueID, pointerX, pointerY, data) {
	if( sagePointers[uniqueID] === undefined )
		return;

	if ( remoteInteraction[uniqueID].appInteractionMode() ) {
		var elem = findAppUnderPointer(pointerX, pointerY);
		if(elem !== null){
			var elemX = pointerX - elem.left;
			var elemY = pointerY - elem.top - config.ui.titleBarHeight;

			var ePosition = {x: elemX, y: elemY};
			var eUser = {id: sagePointers[uniqueID].id, label: sagePointers[uniqueID].label, color: sagePointers[uniqueID].color};
			var eData =  {code: data.code, state: "down"};
			var now = new Date();

			var event = {id: elem.id, type: "specialKey", position: ePosition, user: eUser, data: eData, date: now};

			broadcast('eventInItem', event, 'receivesInputEvents');

			addEventToUserLog(uniqueID, {type: "applicationInteraction", data: {type: "specialKey", application: {id: elem.id, type: elem.application}, code: eData.code, state: eData.state}, time: Date.now()});
		}
	}
}

function keyUp( uniqueID, pointerX, pointerY, data) {
	if( sagePointers[uniqueID] === undefined )
		return;

	if ( remoteInteraction[uniqueID].appInteractionMode() ) {
		var elem = findAppUnderPointer(pointerX, pointerY);
		if( elem !== null ){
			var elemX = pointerX - elem.left;
			var elemY = pointerY - elem.top - config.ui.titleBarHeight;

			var ePosition = {x: elemX, y: elemY};
			var eUser = {id: sagePointers[uniqueID].id, label: sagePointers[uniqueID].label, color: sagePointers[uniqueID].color};
			var eData =  {code: data.code, state: "up"};
			var now = new Date();

			var event = {id: elem.id, type: "specialKey", position: ePosition, user: eUser, data: eData, date: now};

			broadcast('eventInItem', event, 'receivesInputEvents');

			addEventToUserLog(uniqueID, {type: "applicationInteraction", data: {type: "specialKey", application: {id: elem.id, type: elem.application}, code: eData.code, state: eData.state}, time: Date.now()});
		}
	}
}

function keyPress( uniqueID, pointerX, pointerY, data ) {
	if( sagePointers[uniqueID] === undefined )
		return;

	if ( remoteInteraction[uniqueID].appInteractionMode() ) {
		var elem = findAppUnderPointer(pointerX, pointerY);
		if( elem !== null ){
			var elemX = pointerX - elem.left;
			var elemY = pointerY - elem.top - config.ui.titleBarHeight;

			var ePosition = {x: elemX, y: elemY};
			var eUser = {id: sagePointers[uniqueID].id, label: sagePointers[uniqueID].label, color: sagePointers[uniqueID].color};
			var now = new Date();

			var event = {id: elem.id, type: "keyboard", position: ePosition, user: eUser, data: data, date: now};

			broadcast('eventInItem', event, 'receivesInputEvents');

			addEventToUserLog(uniqueID, {type: "applicationInteraction", data: {type: "keyboard", application: {id: elem.id, type: elem.application}, code: data.code, character: data.character}, time: Date.now()});
		}
	}
}

function deleteApplication( elem ) {
	broadcast('deleteElement', {elemId: elem.id}, 'requiresFullApps');
	broadcast('deleteElement', {elemId: elem.id}, 'requiresAppPositionSizeTypeOnly');
	var broadcastWS = null;
    var mediaStreamData = elem.id.split("|");
    var broadcastAddress = mediaStreamData[0];
    var broadcastID = parseInt(mediaStreamData[1]);
    var i, clientAddress;
    if (elem.application === "media_stream") {
		for (i=0; i<clients.length; i++) {
			clientAddress = clients[i].remoteAddress.address + ":" + clients[i].remoteAddress.port;
			if (clientAddress === broadcastAddress) broadcastWS = clients[i];
		}

		if (broadcastWS !== null) broadcastWS.emit('stopMediaCapture', {streamId: broadcastID});
	}
    else if (elem.application === "media_block_stream"){
		for (i=0; i<clients.length; i++){
			clientAddress = clients[i].remoteAddress.address + ":" + clients[i].remoteAddress.port;
			if (clientAddress === broadcastAddress) broadcastWS = clients[i];
		}

		if (broadcastWS !== null) broadcastWS.emit('stopMediaCapture', {streamId: broadcastID});
	}
	stickyAppHandler.removeElement(elem);
	removeElement(applications, elem);
}

// **************  Omicron section *****************
var omicronRunning = false;
if ( config.experimental && config.experimental.omicron && config.experimental.omicron.enable === true ) {
	var omicronManager = new Omicron( config );

	var closeGestureDelay = 1500;

	if( config.experimental.omicron.closeGestureDelay !== undefined )
	{
		closeGestureDelay = config.experimental.omicron.closeGestureDelay;
	}

	omicronManager.setCallbacks(
		sagePointers,
		createSagePointer,
		showPointer,
		pointerPress,
		pointerMove,
		pointerPosition,
		hidePointer,
		pointerRelease,
		pointerScrollStart,
		pointerScroll,
		pointerDblClick,
		pointerCloseGesture,
		keyDown,
		keyUp,
		keyPress,
		createRadialMenu
	);
	omicronManager.runTracker();
	omicronRunning = true;
}

/* ****** Radial Menu section ************************************************************** */

//createMediabrowser();
function createRadialMenu( uniqueID, pointerX, pointerY ) {

	var ct = findControlsUnderPointer(pointerX, pointerY);
	var elem = findAppUnderPointer(pointerX, pointerY);
	var now  = new Date();

	if( ct === null ) // Do not open menu over widget
	{
		if( elem === null )
		{
			var validLocation = true;
			var newMenuPos = {x: pointerX, y: pointerY};

			// Make sure there's enough distance from other menus
			for (var existingMenuID in radialMenus)
			{
				var existingRadialMenu = radialMenus[existingMenuID];
				var prevMenuPos = { x: existingRadialMenu.left, y: existingRadialMenu.top };

				var distance = Math.sqrt( Math.pow( Math.abs(newMenuPos.x - prevMenuPos.x), 2 ) + Math.pow( Math.abs(newMenuPos.y - prevMenuPos.y), 2 ) );

				if( existingRadialMenu.visible && distance < existingRadialMenu.radialMenuSize.x )
				{
					validLocation = false;
					console.log("Menu is too close to existing menu");
				}
			}

			if( validLocation && radialMenus[uniqueID+"_menu"] === undefined )
			{
				var newRadialMenu = new Radialmenu(uniqueID+"_menu", uniqueID, config.ui);
				radialMenus[uniqueID+"_menu"] = newRadialMenu;

				newRadialMenu.setPosition(newMenuPos);

				// Open a 'media' radial menu
				broadcast('createRadialMenu', newRadialMenu.getInfo(), 'receivesPointerData');
			}
			else if( validLocation && radialMenus[uniqueID+"_menu"] !== undefined )
			{
				radialMenus[uniqueID+"_menu"].setPosition(newMenuPos);

				radialMenus[uniqueID+"_menu"].visible = true;
				broadcast('showRadialMenu', radialMenus[uniqueID+"_menu"].getInfo(), 'receivesPointerData');
			}
		}
		else
		{
			// Open a 'app' radial menu (or in this case application widget)
			var elemCtrl = findControlById(elem.id+uniqueID+"_controls");
			if (elemCtrl === null) {
				broadcast('requestNewControl', {elemId: elem.id, user_id: uniqueID, user_label: "Touch", x: pointerX, y: pointerY, date: now }, 'receivesPointerData');
			}
			else if (elemCtrl.show === false) {
				showControl(elemCtrl,uniqueID, pointerX, pointerY);

				var app = findAppById(elemCtrl.appId);
				if(app !== null) {
					addEventToUserLog(uniqueID, {type: "widgetMenu", data: {action: "open", application: {id: app.id, type: app.application}}, time: Date.now()});
				}
			}
			else {
				moveControlToPointer(elemCtrl,uniqueID, pointerX, pointerY);
			}
		}
	}
	updateRadialMenu(uniqueID);
}

function updateRadialMenu( uniqueID )
{
	// Build lists of assets
	var uploadedImages = assets.listImages();
	var uploadedVideos = assets.listVideos();
	var uploadedPdfs   = assets.listPDFs();
	var uploadedApps = assets.listApps();
	var savedSessions  = listSessions();

	// Sort independently of case
	uploadedImages.sort( sageutils.compareFilename );
	uploadedVideos.sort( sageutils.compareFilename );
	uploadedPdfs.sort(   sageutils.compareFilename );
	uploadedApps.sort(   sageutils.compareFilename );
	savedSessions.sort(  sageutils.compareFilename );

	var list = {images: uploadedImages, videos: uploadedVideos, pdfs: uploadedPdfs, sessions: savedSessions, apps: uploadedApps};

	broadcast('updateRadialMenu', {id: uniqueID, fileList: list}, 'receivesPointerData');
}

// Standard case: Checks for event down and up events to determine menu ownership of event
function radialMenuEvent( data )
{
	//{ type: "pointerPress", id: uniqueID, x: pointerX, y: pointerY, data: data }
	for (var key in radialMenus)
	{
		var radialMenu = radialMenus[key];
		//console.log(data.id+"_menu: " + radialMenu);
		if( radialMenu !== undefined )
		{
			if( radialMenu.onEvent( data ) )
			{
				// Broadcast event if event is in radial menu bounding box
				broadcast('radialMenuEvent', data, 'receivesPointerData');
			}

			if( radialMenu.hasEventID(data.id) )
			{
				return true;
			}
		}
	}

	return false;
}

function clearRadialMenus()
{
	console.log("Clearing radial menus");
	radialMenus = [];
}

// Special case: just check if event is over menu (used for one-time events that don't use a start/end event)
function isEventOnMenu( data )
{
	var overMenu = false;
	for (var key in radialMenus)
	{
		var radialMenu = radialMenus[key];
		if( radialMenu !== undefined )
			overMenu =  radialMenu.isEventOnMenu( data );

		if( overMenu )
			return true;
	}
	return false;
}

function wsRemoveRadialMenu( wsio, data ) {
	var radialMenu = radialMenus[data.id];

	if( radialMenu !== undefined )
	{
		radialMenu.visible = false;
	}
}

function wsRadialMenuThumbnailWindow( wsio, data ) {
	var radialMenu = radialMenus[data.id];
	if( radialMenu !== undefined )
	{
		radialMenu.openThumbnailWindow( data );
	}
}

function wsRadialMenuMoved( wsio, data ) {
	var radialMenu = radialMenus[data.id];
	if( radialMenu !== undefined )
	{
		radialMenu.setPosition( data );
	}
}


function attachAppIfSticky(backgroundItem, appId){
	var app = findAppById(appId);

	if (app === null || app.sticky !== true) return;
	stickyAppHandler.detachStickyItem(app);
	if (backgroundItem !== null)
		stickyAppHandler.attachStickyItem(backgroundItem, app);
}

function showOrHideWidgetConnectors(uniqueID, itemUnderPointer, pressMoveRelease){
	var app;
	var item;
	if (pressMoveRelease == "press"){
		if (itemUnderPointer !== null){
			if (itemUnderPointer.appId){
				app = findAppById(itemUnderPointer.appId);
				if (app){
					itemUnderPointer = getAppPositionSize(app);
				}
			}
			else{
				itemUnderPointer = getAppPositionSize(itemUnderPointer);
			}
			itemUnderPointer.user_color = sagePointers[uniqueID]? sagePointers[uniqueID].color : null;
			itemUnderPointer.user_id = uniqueID;
			broadcast ('showWidgetToAppConnector', itemUnderPointer,'receivesPointerData');
			remoteInteraction[uniqueID].pressOnItem(itemUnderPointer);
		}
	}
	else if (pressMoveRelease === "release"){
		item = remoteInteraction[uniqueID].releaseOnItem();
		if (item ){
			broadcast ('hideWidgetToAppConnector', item ,'receivesPointerData');	
		}
	}
	else {
		item = remoteInteraction[uniqueID].releaseOnItem();
		if (item){
			broadcast ('hideWidgetToAppConnector', item ,'receivesPointerData');	
		}

		if (itemUnderPointer !== null && remoteInteraction[uniqueID].hoverOverControl() === null){
			if (itemUnderPointer.appId){
				app = findAppById(itemUnderPointer.appId);
				if (app){
					itemUnderPointer = getAppPositionSize(app);
				}
			}
			else{
				itemUnderPointer = getAppPositionSize(itemUnderPointer);
			}
			itemUnderPointer.user_color = sagePointers[uniqueID]? sagePointers[uniqueID].color : null;
			itemUnderPointer.user_id = uniqueID;
			
			broadcast ('showWidgetToAppConnector', itemUnderPointer,'receivesPointerData');
			remoteInteraction[uniqueID].enterControlArea(itemUnderPointer);
			
			
		}else if (itemUnderPointer === null && remoteInteraction[uniqueID].hoverOverControl() !== null){
			item = remoteInteraction[uniqueID].hoverOverControl();
			broadcast ('hideWidgetToAppConnector', item ,'receivesPointerData');
			remoteInteraction[uniqueID].leaveControlArea();
			
		}else if (itemUnderPointer !== null && remoteInteraction[uniqueID].hoverOverControl() !== null){
			var appId = itemUnderPointer.appId || itemUnderPointer.id ;
			item = remoteInteraction[uniqueID].hoverOverControl();
			if (appId === item.id) return;

			if (itemUnderPointer.appId){
				app = findAppById(itemUnderPointer.appId);
				if (app){
					itemUnderPointer = getAppPositionSize(app);
				}
			}
			else{
				itemUnderPointer = getAppPositionSize(itemUnderPointer);
			}
			itemUnderPointer.user_color = sagePointers[uniqueID]? sagePointers[uniqueID].color : null;
			itemUnderPointer.user_id = uniqueID;
			
			broadcast ('hideWidgetToAppConnector', item ,'receivesPointerData');
			remoteInteraction[uniqueID].leaveControlArea();
	
			broadcast ('showWidgetToAppConnector', itemUnderPointer,'receivesPointerData');
			remoteInteraction[uniqueID].enterControlArea(itemUnderPointer);
			
		}
	}
	
}<|MERGE_RESOLUTION|>--- conflicted
+++ resolved
@@ -3610,8 +3610,7 @@
 
 	// apps
 	var elemCtrl;
-<<<<<<< HEAD
-	var elem = findAppUnderPointer(pointerX, pointerY);
+	
 	if(elem === null) {
 		var remoteIdx = -1;
 		for(var i=0; i<remoteSites.length; i++){
@@ -3634,10 +3633,6 @@
 		}
 	}
 	else {
-=======
-	
-	if(elem !== null){
->>>>>>> ba032cb7
 		if( remoteInteraction[uniqueID].windowManagementMode() ){
 			if (data.button === "left") {
 				var localX = pointerX - elem.left;
