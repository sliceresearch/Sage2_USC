--- conflicted
+++ resolved
@@ -226,28 +226,13 @@
 var remoteInteraction = {};
 //var mediaStreams = {};
 var mediaBlockStreams = {};
-<<<<<<< HEAD
-var radialMenus = {};
-var shell = null;
+//var applications = []; // app windows
+var controls = [];     // app widget bars
+var radialMenus = {};  // radial menus
+
 var remoteSharingRequestDialog = null;
 var remoteSharingWaitDialog = null;
 var remoteSharingSessions = [];
-
-var users = null;
-if(program.trackUsers) {
-	if(typeof program.trackUsers === "string" && sageutils.fileExists(program.trackUsers))
-		users = json5.parse(fs.readFileSync(program.trackUsers));
-	else
-		users = {};
-	users.session = {};
-	users.session.start = Date.now();
-}
-if(!sageutils.fileExists("logs")) fs.mkdirSync("logs");
-=======
-//var applications = []; // app windows
-var controls = [];     // app widget bars
-var radialMenus = {};  // radial menus
->>>>>>> 13725b07
 
 
 
@@ -352,153 +337,6 @@
 	}
 
 	clients.push(wsio);
-<<<<<<< HEAD
-	initializeWSClient(wsio);
-}
-
-function initializeWSClient(wsio) {
-	var uniqueID = wsio.remoteAddress.address + ":" + wsio.remoteAddress.port;
-
-	wsio.emit('initialize', {UID: uniqueID, time: new Date(), start: startTime});
-
-	if(wsio === masterDisplay) wsio.emit('setAsMasterDisplay');
-
-
-	// set up listeners based on what the client sends
-	if(wsio.messages.sendsPointerData){
-		wsio.on('registerInteractionClient', wsRegisterInteractionClient);
-		wsio.on('startSagePointer',          wsStartSagePointer);
-		wsio.on('stopSagePointer',           wsStopSagePointer);
-		wsio.on('pointerPress',              wsPointerPress);
-		wsio.on('pointerRelease',            wsPointerRelease);
-		wsio.on('pointerDblClick',           wsPointerDblClick);
-		wsio.on('pointerPosition',           wsPointerPosition);
-		//wsio.on('pointerMove',               wsPointerMove);
-		wsio.on('ptm',                       wsPointerMove);
-		wsio.on('pointerScrollStart',        wsPointerScrollStart);
-		wsio.on('pointerScroll',             wsPointerScroll);
-		wsio.on('pointerDraw',               wsPointerDraw);
-		wsio.on('keyDown',                   wsKeyDown);
-		wsio.on('keyUp',                     wsKeyUp);
-		wsio.on('keyPress',                  wsKeyPress);
-	}
-	if(wsio.messages.uploadsContent){
-		wsio.on('uploadedFile', wsUploadedFile);
-	}
-	if(wsio.messages.sendsMediaStreamFrames){
-		wsio.on('startNewMediaStream',       wsStartNewMediaStream);
-		wsio.on('updateMediaStreamFrame',    wsUpdateMediaStreamFrame);
-		wsio.on('updateMediaStreamChunk',    wsUpdateMediaStreamChunk);
-		wsio.on('stopMediaStream',           wsStopMediaStream);
-		wsio.on('startNewMediaBlockStream',       wsStartNewMediaBlockStream);
-		wsio.on('updateMediaBlockStreamFrame',    wsUpdateMediaBlockStreamFrame);
-		wsio.on('stopMediaBlockStream',           wsStopMediaBlockStream);
-	}
-	if(wsio.messages.receivesMediaStreamFrames){
-		wsio.on('requestVideoFrame',                    wsRequestVideoFrame);
-		wsio.on('receivedMediaStreamFrame',             wsReceivedMediaStreamFrame);
-		wsio.on('receivedRemoteMediaStreamFrame',       wsReceivedRemoteMediaStreamFrame);
-        wsio.on('requestVideoFrame',                    wsRequestVideoFrame);
-		wsio.on('receivedMediaBlockStreamFrame',        wsReceivedMediaBlockStreamFrame);
-		wsio.on('receivedRemoteMediaBlockStreamFrame',  wsReceivedRemoteMediaBlockStreamFrame);
-    }
-	if(wsio.messages.requiresFullApps){
-		wsio.on('finishedRenderingAppFrame', wsFinishedRenderingAppFrame);
-		wsio.on('updateAppState', wsUpdateAppState);
-		wsio.on('appResize',      wsAppResize);
-		wsio.on('broadcast',      wsBroadcast);
-		wsio.on('searchTweets',   wsSearchTweets);
-	}
-	if(wsio.messages.requestsServerFiles){
-		wsio.on('requestAvailableApplications', wsRequestAvailableApplications);
-		wsio.on('requestStoredFiles', wsRequestStoredFiles);
-		//wsio.on('addNewElementFromStoredFiles', wsAddNewElementFromStoredFiles);
-		wsio.on('loadApplication',    wsLoadApplication);
-		wsio.on('loadFileFromServer', wsLoadFileFromServer);
-		wsio.on('deleteElementFromStoredFiles', wsDeleteElementFromStoredFiles);
-		wsio.on('saveSesion',       wsSaveSesion);
-		wsio.on('clearDisplay',     wsClearDisplay);
-		wsio.on('tileApplications', wsTileApplications);
-
-		// Radial menu should have its own message section? Just appended here for now.
-		wsio.on('radialMenuClick',                  wsRadialMenuClick);
-	}
-	if(wsio.messages.sendsWebContentToLoad){
-		wsio.on('addNewWebElement', wsAddNewWebElement);
-	}
-	if(wsio.messages.launchesWebBrowser){
-		wsio.on('openNewWebpage', wsOpenNewWebpage);
-	}
-	if(wsio.messages.sendsVideoSynchonization){
-		wsio.on('playVideo',       wsPlayVideo);
-		wsio.on('pauseVideo',      wsPauseVideo);
-		wsio.on('stopVideo',       wsStopVideo);
-		wsio.on('updateVideoTime', wsUpdateVideoTime);
-		wsio.on('muteVideo',       wsMuteVideo);
-		wsio.on('unmuteVideo',     wsUnmuteVideo);
-		wsio.on('loopVideo',       wsLoopVideo);
-	}
-	if(wsio.messages.sharesContentWithRemoteServer){
-		wsio.on('addNewElementFromRemoteServer', wsAddNewElementFromRemoteServer);
-		wsio.on('requestNextRemoteFrame', wsRequestNextRemoteFrame);
-		wsio.on('updateRemoteMediaStreamFrame', wsUpdateRemoteMediaStreamFrame);
-		wsio.on('stopMediaStream', wsStopMediaStream);
-        wsio.on('updateRemoteMediaBlockStreamFrame', wsUpdateRemoteMediaBlockStreamFrame);
-		wsio.on('stopMediaBlockStream', wsStopMediaBlockStream);
-		wsio.on('requestDataSharingSession', wsRequestDataSharingSession);
-		wsio.on('cancelDataSharingSession', wsCancelDataSharingSession);
-		wsio.on('acceptDataSharingSession', wsAcceptDataSharingSession);
-		wsio.on('rejectDataSharingSession', wsRejectDataSharingSession);
-	}
-	if(wsio.messages.requestsWidgetControl){
-		wsio.on('addNewControl', wsAddNewControl);
-		wsio.on('selectedControlId', wsSelectedControlId);
-		wsio.on('releasedControlId', wsReleasedControlId);
-		wsio.on('closeAppFromControl', wsCloseAppFromControl);
-		wsio.on('hideWidgetFromControl', wsHideWidgetFromControl);
-		wsio.on('openRadialMenuFromControl', wsOpenRadialMenuFromControl);
-	}
-	if(wsio.messages.receivesDisplayConfiguration){
-		wsio.emit('setupDisplayConfiguration', config);
-		wsio.emit('setupSAGE2Version', SAGE2_version);
-	}
-	if (wsio.messages.requestsAppClone){
-		wsio.on('createAppClone', wsCreateAppClone);
-	}
-	if (wsio.messages.sendsCommands) {
-		wsio.emitString(JSON.stringify({f: 'console', d: JSON.stringify(config, null, " ")+'\n'}));
-		wsio.on('command', wsCommand);
-	}
-
-	/*if (wsio.messages.requestsFileHandling){
-		wsio.on('writeToFile', wsWriteToFile);
-		wsio.on('readFromFile', wsReadFromFile);
-	}*/
-
-	if(wsio.messages.sendsPointerData)                createSagePointer(uniqueID);
-	if(wsio.messages.receivesClockTime)               wsio.emit('setSystemTime', {date: new Date()});
-	if(wsio.messages.receivesPointerData)             initializeExistingSagePointers(wsio);
-	if(wsio.messages.requiresFullApps)                initializeExistingApps(wsio);
-	if(wsio.messages.requiresAppPositionSizeTypeOnly) initializeExistingAppsPositionSizeTypeOnly(wsio);
-	if(wsio.messages.receivesRemoteServerInfo)        initializeRemoteServerInfo(wsio);
-	if(wsio.messages.receivesMediaStreamFrames)       initializeMediaStreams(uniqueID);
-
-	if(wsio.messages.requestsWidgetControl){
-		setTimeout(function (){
-			initializeExistingControls(wsio);
-		}, 6000);
-	}
-
-	if(wsio.messages.receivesMediaStreamFrames){
-		var key;
-		var appInstance;
-		var blocksize = 128;
-		for(key in videoHandles) {
-			videoHandles[key].clients[uniqueID] = {wsio: wsio, readyForNextFrame: false, blockList: []};
-			appInstance = findAppById(key);
-			calculateValidBlocks(appInstance, blocksize, videoHandles);
-		}
-=======
 	initializeWSClient(wsio, data.requests.config, data.requests.version, data.requests.time, data.requests.console);
 }
 
@@ -508,7 +346,6 @@
 	wsio.emit('initialize', {UID: wsio.id, time: Date.now(), start: startTime});
 	if (wsio === masterDisplay) {
 		wsio.emit('setAsMasterDisplay');
->>>>>>> 13725b07
 	}
 
 	if (reqConfig)  wsio.emit('setupDisplayConfiguration', config);
@@ -614,6 +451,10 @@
 	wsio.on('stopMediaStream',                      wsStopMediaStream);
     wsio.on('updateRemoteMediaBlockStreamFrame',    wsUpdateRemoteMediaBlockStreamFrame);
 	wsio.on('stopMediaBlockStream',                 wsStopMediaBlockStream);
+	wsio.on('requestDataSharingSession', wsRequestDataSharingSession);
+	wsio.on('cancelDataSharingSession', wsCancelDataSharingSession);
+	wsio.on('acceptDataSharingSession', wsAcceptDataSharingSession);
+	wsio.on('rejectDataSharingSession', wsRejectDataSharingSession);
 
 	wsio.on('addNewControl',                        wsAddNewControl);
 	wsio.on('selectedControlId',                    wsSelectedControlId);
@@ -3220,6 +3061,10 @@
 		remote.on('requestNextRemoteBlockFrame', wsRequestNextRemoteBlockFrame);
 		remote.on('updateRemoteMediaBlockStreamFrame', wsUpdateRemoteMediaBlockStreamFrame);
 		remote.on('stopMediaBlockStream', wsStopMediaBlockStream);
+		remote.on('requestDataSharingSession', wsRequestDataSharingSession);
+		remote.on('cancelDataSharingSession', wsCancelDataSharingSession);
+		remote.on('acceptDataSharingSession', wsAcceptDataSharingSession);
+		remote.on('rejectDataSharingSession', wsRejectDataSharingSession);
 
 		remote.emit('addClient', clientDescription);
 		remoteSites[index].connected = true;
@@ -3228,31 +3073,6 @@
 		clients.push(remote);
 	});
 
-<<<<<<< HEAD
-	remote.clientType = "remoteServer";
-
-	remote.onclose(function() {
-		console.log("Remote site \"" + config.remote_sites[index].name + "\" now offline");
-		remoteSites[index].connected = false;
-		var site = {name: remoteSites[index].name, connected: remoteSites[index].connected};
-		broadcast('connectedToRemoteSite', site, 'receivesRemoteServerInfo');
-		removeElement(clients, remote);
-	});
-
-	remote.on('addNewElementFromRemoteServer', wsAddNewElementFromRemoteServer);
-	remote.on('requestNextRemoteFrame', wsRequestNextRemoteFrame);
-	remote.on('updateRemoteMediaStreamFrame', wsUpdateRemoteMediaStreamFrame);
-	remote.on('stopMediaStream', wsStopMediaStream);
-    remote.on('requestNextRemoteBlockFrame', wsRequestNextRemoteBlockFrame);
-    remote.on('updateRemoteMediaBlockStreamFrame', wsUpdateRemoteMediaBlockStreamFrame);
-	remote.on('stopMediaBlockStream', wsStopMediaBlockStream);
-	remote.on('requestDataSharingSession', wsRequestDataSharingSession);
-	remote.on('cancelDataSharingSession', wsCancelDataSharingSession);
-	remote.on('acceptDataSharingSession', wsAcceptDataSharingSession);
-	remote.on('rejectDataSharingSession', wsRejectDataSharingSession);
-
-=======
->>>>>>> 13725b07
 	return remote;
 }
 
@@ -3923,7 +3743,17 @@
 }
 
 function pointerPressOnStaticUI(uniqueID, pointerX, pointerY, data, obj, localPt) {
-
+	var remote = obj.data;
+	if (remote.connected) {
+		console.log("Requesting data-sharing session with " + remote.name);
+
+		remoteSharingWaitDialog = remote;
+		broadcast('dataSharingConnectionWait', {name: remote.name, host: remote.wsio.remoteAddress.address, port: remote.wsio.remoteAddress.port});
+		remote.wsio.emit('requestDataSharingSession', {config: config, secure: false});
+	}
+	else {
+		console.log("Remote site " + remote.name + " is not currently connected");
+	}
 }
 
 function pointerPressOnRadialMenu(uniqueID, pointerX, pointerY, data, obj, localPt) {
@@ -5151,42 +4981,40 @@
 					
 					
 					// Disabled for data-duplication only
-					/*
-					var remoteIdx = -1;
-					for(var i=0; i<remoteSites.length; i++){
-						if(sagePointers[uniqueID].left >= remoteSites[i].geometry.x && sagePointers[uniqueID].left <= remoteSites[i].geometry.x+remoteSites[i].geometry.w &&
-							sagePointers[uniqueID].top >= remoteSites[i].geometry.y && sagePointers[uniqueID].top  <= remoteSites[i].geometry.y+remoteSites[i].geometry.h) {
-							remoteIdx = i;
-							break;
-						}
-					}
-					if(remoteIdx < 0){
-						broadcast('finishedMove', {id: remoteInteraction[uniqueID].selectedMoveItem.id, date: new Date()});
-
-						addEventToUserLog(uniqueID, {type: "windowManagement", data: {type: "move", action: "end", application: {id: app.id, type: app.application}, location: {x: parseInt(app.left, 10), y: parseInt(app.top, 10), width: parseInt(app.width, 10), height: parseInt(app.height, 10)}}, time: Date.now()});
-
-						if(videoHandles[app.id] !== undefined && videoHandles[app.id].newFrameGenerated === false)
-							handleNewVideoFrame(app.id);
-						remoteInteraction[uniqueID].releaseItem(true);
-					}
-					else{
-						remoteSites[remoteIdx].wsio.emit('addNewElementFromRemoteServer', app);
-
-						addEventToUserLog(uniqueID, {type: "shareApplication", data: {host: remoteSites[remoteIdx].wsio.remoteAddress.address, port: remoteSites[remoteIdx].wsio.remoteAddress.port, application: {id: app.id, type: app.application}}, time: Date.now()});
-
-						var updatedItem = remoteInteraction[uniqueID].releaseItem(false);
-						if(updatedItem !== null) {
-							updatedItem.user_color = sagePointers[uniqueID]? sagePointers[uniqueID].color : null;
-							broadcast('setItemPosition', updatedItem);
-							broadcast('finishedMove', {id: updatedItem.elemId, date: new Date()});
-
-							addEventToUserLog(uniqueID, {type: "windowManagement", data: {type: "move", action: "end", application: {id: elem.id, type: elem.application}, location: {x: parseInt(elem.left, 10), y: parseInt(elem.top, 10), width: parseInt(elem.width, 10), height: parseInt(elem.height, 10)}}, time: Date.now()});
-
-							if(videoHandles[app.id] !== undefined && videoHandles[app.id].newFrameGenerated === false)
-								handleNewVideoFrame(app.id);
-						}
-					}
-					*/
+					//var remoteIdx = -1;
+					//for(var i=0; i<remoteSites.length; i++){
+					//	if(sagePointers[uniqueID].left >= remoteSites[i].geometry.x && sagePointers[uniqueID].left <= remoteSites[i].geometry.x+remoteSites[i].geometry.w &&
+					//		sagePointers[uniqueID].top >= remoteSites[i].geometry.y && sagePointers[uniqueID].top  <= remoteSites[i].geometry.y+remoteSites[i].geometry.h) {
+					//		remoteIdx = i;
+					//		break;
+					//	}
+					//}
+					//if(remoteIdx < 0){
+					//	broadcast('finishedMove', {id: remoteInteraction[uniqueID].selectedMoveItem.id, date: new Date()});
+
+					//	addEventToUserLog(uniqueID, {type: "windowManagement", data: {type: "move", action: "end", application: {id: app.id, type: app.application}, location: {x: parseInt(app.left, 10), y: parseInt(app.top, 10), width: parseInt(app.width, 10), height: parseInt(app.height, 10)}}, time: Date.now()});
+
+					//	if(videoHandles[app.id] !== undefined && videoHandles[app.id].newFrameGenerated === false)
+					//		handleNewVideoFrame(app.id);
+					//	remoteInteraction[uniqueID].releaseItem(true);
+					//}
+					//else{
+					//	remoteSites[remoteIdx].wsio.emit('addNewElementFromRemoteServer', app);
+
+					//	addEventToUserLog(uniqueID, {type: "shareApplication", data: {host: remoteSites[remoteIdx].wsio.remoteAddress.address, port: remoteSites[remoteIdx].wsio.remoteAddress.port, application: {id: app.id, type: app.application}}, time: Date.now()});
+
+					//	var updatedItem = remoteInteraction[uniqueID].releaseItem(false);
+					//	if(updatedItem !== null) {
+					//		updatedItem.user_color = sagePointers[uniqueID]? sagePointers[uniqueID].color : null;
+					//		broadcast('setItemPosition', updatedItem);
+					//		broadcast('finishedMove', {id: updatedItem.elemId, date: new Date()});
+
+					//		addEventToUserLog(uniqueID, {type: "windowManagement", data: {type: "move", action: "end", application: {id: elem.id, type: elem.application}, location: {x: parseInt(elem.left, 10), y: parseInt(elem.top, 10), width: parseInt(elem.width, 10), height: parseInt(elem.height, 10)}}, time: Date.now()});
+
+					//		if(videoHandles[app.id] !== undefined && videoHandles[app.id].newFrameGenerated === false)
+					//			handleNewVideoFrame(app.id);
+					//	}
+					//}
 				}
 			}
 		}
