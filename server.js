--- conflicted
+++ resolved
@@ -73,6 +73,7 @@
 var sagePointers = {};
 var remoteInteraction = {};
 var mediaStreams = {};
+var mediaBlockStreams = {};
 var radialMenus = {};
 var shell = null;
 
@@ -197,22 +198,6 @@
 var hostOrigin = (typeof config.rproxy_port != "undefined") ? "" : "http://"+config.host+":"+config.index_port.toString()+"/"; // base URL for this server
 var uploadsFolder = path.join(public_dir, "uploads"); // directory where files are uploaded
 
-<<<<<<< HEAD
-// global variables to manage items
-var itemCount = 0;
-
-// global variables to manage clients
-var clients = [];
-var masterDisplay = null;
-var webBrowserClient = null;
-var sagePointers = {};
-var remoteInteraction = {};
-var mediaStreams = {};
-var mediaBlockStreams = {};
-var radialMenus = {};
-
-=======
->>>>>>> 6c719717
 // Sticky items and window position for new clones
 var stickyAppHandler = new stickyItems();
 var newWindowPosition = null;
@@ -438,20 +423,13 @@
 		wsio.on('stopMediaBlockStream',           wsStopMediaBlockStream);
 	}
 	if(wsio.messages.receivesMediaStreamFrames){
-<<<<<<< HEAD
-		wsio.on('requestVideoFrame', wsRequestVideoFrame);
-		wsio.on('receivedMediaStreamFrame',  wsReceivedMediaStreamFrame);
-		wsio.on('receivedRemoteMediaStreamFrame',  wsReceivedRemoteMediaStreamFrame);
-        wsio.on('requestVideoFrame', wsRequestVideoFrame);
-		wsio.on('receivedMediaBlockStreamFrame',  wsReceivedMediaBlockStreamFrame);
+		wsio.on('requestVideoFrame',                    wsRequestVideoFrame);
+		wsio.on('receivedMediaStreamFrame',             wsReceivedMediaStreamFrame);
+		wsio.on('receivedRemoteMediaStreamFrame',       wsReceivedRemoteMediaStreamFrame);
+        wsio.on('requestVideoFrame',                    wsRequestVideoFrame);
+		wsio.on('receivedMediaBlockStreamFrame',        wsReceivedMediaBlockStreamFrame);
 		wsio.on('receivedRemoteMediaBlockStreamFrame',  wsReceivedRemoteMediaBlockStreamFrame);
     }
-=======
-		wsio.on('requestVideoFrame',              wsRequestVideoFrame);
-		wsio.on('receivedMediaStreamFrame',       wsReceivedMediaStreamFrame);
-		wsio.on('receivedRemoteMediaStreamFrame', wsReceivedRemoteMediaStreamFrame);
-	}
->>>>>>> 6c719717
 	if(wsio.messages.requiresFullApps){
 		wsio.on('finishedRenderingAppFrame', wsFinishedRenderingAppFrame);
 		wsio.on('updateAppState', wsUpdateAppState);
@@ -518,15 +496,6 @@
 		wsio.on('readFromFile', wsReadFromFile);
 	}*/
 
-<<<<<<< HEAD
-	if(wsio.messages.sendsPointerData)                 createSagePointer(uniqueID);
-	if(wsio.messages.receivesClockTime)                wsio.emit('setSystemTime', {date: new Date()});
-	if(wsio.messages.receivesPointerData)              initializeExistingSagePointers(wsio);
-	if(wsio.messages.requiresFullApps)                 initializeExistingApps(wsio);
-	if(wsio.messages.requiresAppPositionSizeTypeOnly)  initializeExistingAppsPositionSizeTypeOnly(wsio);
-	if(wsio.messages.receivesRemoteServerInfo)         initializeRemoteServerInfo(wsio);
-    if(wsio.messages.receivesMediaStreamFrames)        initializeMediaStreams(uniqueID);
-=======
 	if(wsio.messages.sendsPointerData)                createSagePointer(uniqueID);
 	if(wsio.messages.receivesClockTime)               wsio.emit('setSystemTime', {date: new Date()});
 	if(wsio.messages.receivesPointerData)             initializeExistingSagePointers(wsio);
@@ -534,7 +503,6 @@
 	if(wsio.messages.requiresAppPositionSizeTypeOnly) initializeExistingAppsPositionSizeTypeOnly(wsio);
 	if(wsio.messages.receivesRemoteServerInfo)        initializeRemoteServerInfo(wsio);
 	if(wsio.messages.receivesMediaStreamFrames)       initializeMediaStreams(uniqueID);
->>>>>>> 6c719717
 
 	var remote = findRemoteSiteByConnection(wsio);
 	if(remote !== null){
@@ -2247,7 +2215,7 @@
 	}
 	controls.push (data);
 	broadcast('createControl',data,'requestsWidgetControl');
-	
+
 }
 
 function wsSelectedControlId(wsio, data){ // Get the id of a ctrl widgetbar or ctrl element(button and so on)
