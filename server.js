// SAGE2 is available for use under the SAGE2 Software License
//
// University of Illinois at Chicago's Electronic Visualization Laboratory (EVL)
// and University of Hawai'i at Manoa's Laboratory for Advanced Visualization and
// Applications (LAVA)
//
// See full text, terms and conditions in the LICENSE.txt included file
//
// Copyright (c) 2014-2015

/**
 * @module server
 */


// node mode
/* jshint node: true */

// how to deal with spaces and tabs
/* jshint smarttabs: false */

// Don't make functions within a loop
/* jshint -W083 */


// require variables to be declared
"use strict";

// node: built-in
var fs            = require('fs');                  // filesystem access
var http          = require('http');                // http server
var https         = require('https');               // https server
var os            = require('os');                  // operating system access
var path          = require('path');                // file path extraction and creation
var readline      = require('readline');            // to build an evaluation loop
var url           = require('url');                 // parses urls
var util          = require('util');                // node util

// npm: defined in package.json
var formidable    = require('formidable');       // upload processor
var gm            = require('gm');               // graphicsmagick
var imageMagick;                                 // derived from graphicsmagick
var json5         = require('json5');            // JSON format that allows comments
var qrimage       = require('qr-image');         // qr-code generation
var sprint        = require('sprint');           // pretty formating (sprintf)

var Twit          = require('twit');             // twitter api

// custom node modules
var assets              = require('./src/node-assets');           // manages the list of files
var commandline         = require('./src/node-sage2commandline'); // handles command line parameters for SAGE2
var exiftool            = require('./src/node-exiftool');         // gets exif tags for images
var pixelblock          = require('./src/node-pixelblock');       // chops pixels buffers into square chunks
var sageutils           = require('./src/node-utils');            // provides the current version number

var HttpServer          = require('./src/node-httpserver');       // creates web server
var InteractableManager = require('./src/node-interactable');     // handles geometry and determining which object a point is over
var Interaction         = require('./src/node-interaction');      // handles sage interaction (move, resize, etc.)
var Loader              = require('./src/node-itemloader');       // handles sage item creation
var Omicron             = require('./src/node-omicron');          // handles Omicron input events
var Radialmenu          = require('./src/node-radialmenu');       // radial menu
var Sage2ItemList       = require('./src/node-sage2itemlist');    // list of SAGE2 items
var Sagepointer         = require('./src/node-sagepointer');      // handles sage pointers (creation, location, etc.)
var StickyItems         = require('./src/node-stickyitems');
var WebsocketIO         = require('./src/node-websocket.io');     // creates WebSocket server and clients


// Globals
global.__SESSION_ID    = null;

var sage2Server        = null;
var sage2ServerS       = null;
var wsioServer         = null;
var wsioServerS        = null;
var SAGE2_version      = sageutils.getShortVersion();
var platform           = os.platform() === "win32" ? "Windows" : os.platform() === "darwin" ? "Mac OS X" : "Linux";
var program            = commandline.initializeCommandLineParameters(SAGE2_version, emitLog);
var apis               = {};
var config             = loadConfiguration();
var imageMagickOptions = {imageMagick: true};
var ffmpegOptions      = {};
var publicDirectory    = "public";
var hostOrigin         = "";
var uploadsDirectory   = path.join(publicDirectory, "uploads");
var SAGE2Items         = {};
var users              = null;
var sessionDirectory   = path.join(__dirname, "sessions");
var appLoader          = null;
var interactMgr        = new InteractableManager();
var mediaBlockSize     = 128;
var startTime          = Date.now();


console.log(sageutils.header("SAGE2") + "Node Version: " + sageutils.getNodeVersion());
console.log(sageutils.header("SAGE2") + "Detected Server OS as:\t" + platform);
console.log(sageutils.header("SAGE2") + "SAGE2 Short Version:\t" + SAGE2_version);

// Initialize Server
initializeSage2Server();



function initializeSage2Server() {
	// Remove API keys from being investigated further
	//if (config.apis) delete config.apis;

	// Register with evl's server
	if (config.register_site) sageutils.registerSAGE2(config);

	// Check for missing packages
	sageutils.checkPackages(); // pass parameter `true` for devel packages also

	// Setup binaries path
	if(config.dependencies !== undefined) {
		if(config.dependencies.ImageMagick !== undefined) imageMagickOptions.appPath = config.dependencies.ImageMagick;
		if(config.dependencies.FFMpeg !== undefined) ffmpegOptions.appPath = config.dependencies.FFMpeg;
	}
	imageMagick = gm.subClass(imageMagickOptions);
	assets.setupBinaries(imageMagickOptions, ffmpegOptions);

	// Set default host origin for this server
	if(config.rproxy_port === undefined) {
		hostOrigin = "http://" + config.host + (config.index_port === 80 ? "" : ":" + config.index_port) + "/";
	}

	// Initialize sage2 item lists
	SAGE2Items.applications = new Sage2ItemList();
	SAGE2Items.pointers     = new Sage2ItemList();
	SAGE2Items.radialMenus  = new Sage2ItemList();
	SAGE2Items.widgets      = new Sage2ItemList();
	SAGE2Items.renderSync   = {};

	// Initialize user interaction tracking
	if (program.trackUsers) {
		if (typeof program.trackUsers === "string" && sageutils.fileExists(program.trackUsers))
			users = json5.parse(fs.readFileSync(program.trackUsers));
		else
			users = {};
		users.session = {};
		users.session.start = Date.now();
	}
	if (!sageutils.fileExists("logs")) fs.mkdirSync("logs");

	// Get full version of SAGE2 - git branch, commit, date
	sageutils.getFullVersion(function(version) {
		// fields: base commit branch date
		SAGE2_version = version;
		console.log(sageutils.header("SAGE2") + "Full Version:" + json5.stringify(SAGE2_version));
		broadcast('setupSAGE2Version', SAGE2_version);

		if (users !== null) users.session.verison = SAGE2_version;
	});

	// Generate a qr image that points to sage2 server
	var qr_png = qrimage.image(hostOrigin, { ec_level:'M', size: 15, margin:3, type: 'png' });
	var qr_out = path.join(uploadsDirectory, "images", "QR.png");
	qr_png.on('end', function() {
		console.log(sageutils.header("QR") + "image generated", qr_out);
	});
	qr_png.pipe(fs.createWriteStream(qr_out));

	// Setup tmp directory for SAGE2 server
	process.env.TMPDIR = path.join(__dirname, "tmp");
	console.log(sageutils.header("SAGE2") + "Temp folder: " + process.env.TMPDIR);
	if (!sageutils.fileExists(process.env.TMPDIR)) {
		fs.mkdirSync(process.env.TMPDIR);
	}
	// Setup tmp directory in uploads
	var uploadTemp = path.join(__dirname, "public", "uploads", "tmp");
	console.log(sageutils.header("SAGE2") + "Upload temp folder: " + uploadTemp);
	if (!sageutils.fileExists(uploadTemp)) {
		fs.mkdirSync(uploadTemp);
	}

	// Make sure sessions directory exists
	if (!sageutils.fileExists(sessionDirectory)) {
		fs.mkdirSync(sessionDirectory);
	}

	// Initialize assets
	assets.initialize(uploadsDirectory, 'uploads');

	// Initialize app loader
	appLoader = new Loader(publicDirectory, hostOrigin, config, imageMagickOptions, ffmpegOptions);

	// Initialize interactable manager and layers
	interactMgr.addLayer("staticUI",     3);
	interactMgr.addLayer("radialMenus",  2);
	interactMgr.addLayer("widgets",      1);
	interactMgr.addLayer("applications", 0);

	// Initialize the background for the display clients (image or color)
	setupDisplayBackground();

	// Set up http and https servers
	var httpServerApp = new HttpServer(publicDirectory);
	httpServerApp.httpPOST('/upload', uploadForm); // receive newly uploaded files from SAGE Pointer / SAGE UI
	httpServerApp.httpGET('/config',  sendConfig); // send config object to client using http request
	var options  = setupHttpsOptions();            // create HTTPS options - sets up security keys
	sage2Server  = http.createServer(httpServerApp.onrequest);
	sage2ServerS = https.createServer(options, httpServerApp.onrequest);

	// Set up websocket servers - 2 way communication between server and all browser clients
	wsioServer  = new WebsocketIO.Server({server: sage2Server});
	wsioServerS = new WebsocketIO.Server({server: sage2ServerS});
	wsioServer.onconnection(openWebSocketClient);
	wsioServerS.onconnection(openWebSocketClient);
}

function broadcast(name, data) {
	wsioServer.broadcast(name, data);
	wsioServerS.broadcast(name, data);
}

function emitLog(data) {
	if (wsioServer === null || wsioServerS === null) return;
	broadcast('console', data);
}


// global variables to manage clients
var clients = [];
var masterDisplay = null;
var webBrowserClient = null;
var sagePointers = {};
var remoteInteraction = {};
//var mediaStreams = {};
var mediaBlockStreams = {};
//var applications = []; // app windows

//var controls = [];     // app widget bars
//var radialMenus = {};  // radial menus


// Sticky items and window position for new clones
var stickyAppHandler   = new StickyItems();
var newWindowPosition  = null;
var seedWindowPosition = null;


function openWebSocketClient(wsio) {
	wsio.onclose(closeWebSocketClient);
	wsio.on('addClient', wsAddClient);
}

function closeWebSocketClient(wsio) {
	var i;
    var key;
    if (wsio.clientType === "display") {
		console.log(sageutils.header("Disconnect") + wsio.id + " (" + wsio.clientType + " " + wsio.clientID+ ")");
    }
    else {
		console.log(sageutils.header("Disconnect") + wsio.id + " (" + wsio.clientType + ")");
	}

	addEventToUserLog(wsio.id, {type: "disconnect", data: null, time: Date.now()});

	// if client is a remote site, send disconnect message
	var remote = findRemoteSiteByConnection(wsio);
	if (remote !== null) {
		console.log("Remote site \"" + remote.name + "\" now offline");
		remote.connected = false;
		var site = {name: remote.name, connected: remote.connected};
		broadcast('connectedToRemoteSite', site);
	}

	if (wsio.clientType === "sageUI") {
		hidePointer(wsio.id);
		removeControlsForUser(wsio.id);
		delete sagePointers[wsio.id];
		delete remoteInteraction[wsio.id];
	}
	else if (wsio.clientType === "display") {
		for (key in SAGE2Items.renderSync) {
			if (SAGE2Items.renderSync.hasOwnProperty(key)) {
				delete SAGE2Items.renderSync[key].clients[wsio.id];
			}
		}
		/*
		for (key in mediaBlockStreams) {
			if (mediaBlockStreams.hasOwnProperty(key)) {
				delete mediaBlockStreams[key].clients[wsio.id];
			}
		}
		for (key in mediaStreams) {
			if (mediaStreams.hasOwnProperty(key)) {
				delete mediaStreams[key].clients[wsio.id];
			}
		}
		for (key in videoHandles) {
			if (videoHandles.hasOwnProperty(key)) {
				delete videoHandles[key].clients[wsio.id];
			}
		}
        for (key in appAnimations) {
			if (appAnimations.hasOwnProperty(key)) {
				delete appAnimations[key].clients[wsio.id];
			}
		}
		*/
	}

	if (wsio.clientType === "webBrowser") webBrowserClient = null;

	if (wsio === masterDisplay) {
		masterDisplay = null;
		for (i=0; i<clients.length; i++){
			if (clients[i].clientType === "display" && clients[i] !== wsio) {
				masterDisplay = clients[i];
				clients[i].emit('setAsMasterDisplay');
				break;
			}
		}
	}

	removeElement(clients, wsio);
}

function wsAddClient(wsio, data) {
	wsio.updateRemoteAddress(data.host, data.port); // overwrite host and port if defined
	wsio.clientType = data.clientType;

	if (wsio.clientType === "display") {
		wsio.clientID = data.clientID;
		if (masterDisplay === null) {
			masterDisplay = wsio;
		}
		console.log(sageutils.header("Connect") + wsio.id + " (" + wsio.clientType + " " + wsio.clientID+ ")");
	}
	else {
		wsio.clientID = -1;
		console.log(sageutils.header("Connect") + wsio.id + " (" + wsio.clientType + ")");
	}

	clients.push(wsio);
	initializeWSClient(wsio, data.requests.config, data.requests.version, data.requests.time, data.requests.console);
}

function initializeWSClient(wsio, reqConfig, reqVersion, reqTime, reqConsole) {
	setupListeners(wsio);

	wsio.emit('initialize', {UID: wsio.id, time: Date.now(), start: startTime});
	if (wsio === masterDisplay) {
		wsio.emit('setAsMasterDisplay');
	}

	if (reqConfig)  wsio.emit('setupDisplayConfiguration', config);
	if (reqVersion) wsio.emit('setupSAGE2Version',         SAGE2_version);
	if (reqTime)    wsio.emit('setSystemTime',             {date: Date.now()});
	if (reqConsole) wsio.emit('console',                   json5.stringify(config, null, 4));

	if(wsio.clientType === "display") {
		initializeExistingSagePointers(wsio);
		initializeExistingApps(wsio);
		initializeRemoteServerInfo(wsio);
		//initializeMediaStreams(wsio.id);
		setTimeout(initializeExistingControls, 6000, wsio); // why can't this be done immediately with the rest?
	}
	else if (wsio.clientType === "sageUI") {
		createSagePointer(wsio.id);
		initializeExistingAppsPositionSizeTypeOnly(wsio);
	}

	var remote = findRemoteSiteByConnection(wsio);
	if(remote !== null){
		remote.wsio = wsio;
		remote.connected = true;
		var site = {name: remote.name, connected: remote.connected};
		broadcast('connectedToRemoteSite', site);
	}

	if (wsio.clientType === "webBrowser") webBrowserClient = wsio;
}

function setupListeners(wsio) {
	wsio.on('registerInteractionClient',            wsRegisterInteractionClient);

	wsio.on('startSagePointer',                     wsStartSagePointer);
	wsio.on('stopSagePointer',                      wsStopSagePointer);

	wsio.on('pointerPress',                         wsPointerPress);
	wsio.on('pointerRelease',                       wsPointerRelease);
	wsio.on('pointerDblClick',                      wsPointerDblClick);
	wsio.on('pointerPosition',                      wsPointerPosition);
	wsio.on('pointerMove',                          wsPointerMove);
	wsio.on('pointerScrollStart',                   wsPointerScrollStart);
	wsio.on('pointerScroll',                        wsPointerScroll);
	wsio.on('pointerScrollEnd',                     wsPointerScrollEnd);
	wsio.on('pointerDraw',                          wsPointerDraw);
	wsio.on('keyDown',                              wsKeyDown);
	wsio.on('keyUp',                                wsKeyUp);
	wsio.on('keyPress',                             wsKeyPress);

	wsio.on('uploadedFile',                         wsUploadedFile);

	wsio.on('startNewMediaStream',                  wsStartNewMediaStream);
	wsio.on('updateMediaStreamFrame',               wsUpdateMediaStreamFrame);
	wsio.on('updateMediaStreamChunk',               wsUpdateMediaStreamChunk);
	wsio.on('stopMediaStream',                      wsStopMediaStream);
	wsio.on('startNewMediaBlockStream',             wsStartNewMediaBlockStream);
	wsio.on('updateMediaBlockStreamFrame',          wsUpdateMediaBlockStreamFrame);
	wsio.on('stopMediaBlockStream',                 wsStopMediaBlockStream);

	wsio.on('requestVideoFrame',                    wsRequestVideoFrame);
	wsio.on('receivedMediaStreamFrame',             wsReceivedMediaStreamFrame);
	wsio.on('receivedRemoteMediaStreamFrame',       wsReceivedRemoteMediaStreamFrame);
	wsio.on('receivedMediaBlockStreamFrame',        wsReceivedMediaBlockStreamFrame);
	wsio.on('receivedRemoteMediaBlockStreamFrame',  wsReceivedRemoteMediaBlockStreamFrame);

	wsio.on('finishedRenderingAppFrame',            wsFinishedRenderingAppFrame);
	wsio.on('updateAppState',                       wsUpdateAppState);
	wsio.on('appResize',                            wsAppResize);
	wsio.on('broadcast',                            wsBroadcast);
	wsio.on('searchTweets',                         wsSearchTweets);

	wsio.on('requestAvailableApplications',         wsRequestAvailableApplications);
	wsio.on('requestStoredFiles',                   wsRequestStoredFiles);
	//wsio.on('addNewElementFromStoredFiles',         wsAddNewElementFromStoredFiles);
	wsio.on('loadApplication',                      wsLoadApplication);
	wsio.on('loadFileFromServer',                   wsLoadFileFromServer);
	wsio.on('deleteElementFromStoredFiles',         wsDeleteElementFromStoredFiles);
	wsio.on('saveSesion',                           wsSaveSesion);
	wsio.on('clearDisplay',                         wsClearDisplay);
	wsio.on('tileApplications',                     wsTileApplications);

	// Radial menu should have its own message section? Just appended here for now.
	wsio.on('radialMenuClick',                      wsRadialMenuClick);
	wsio.on('radialMenuMoved',                      wsRadialMenuMoved);
	wsio.on('removeRadialMenu',                     wsRemoveRadialMenu);
	wsio.on('radialMenuWindowToggle',               wsRadialMenuThumbnailWindow);

	wsio.on('addNewWebElement',                     wsAddNewWebElement);

	wsio.on('openNewWebpage',                       wsOpenNewWebpage);

	wsio.on('playVideo',                            wsPlayVideo);
	wsio.on('pauseVideo',                           wsPauseVideo);
	wsio.on('stopVideo',                            wsStopVideo);
	wsio.on('updateVideoTime',                      wsUpdateVideoTime);
	wsio.on('muteVideo',                            wsMuteVideo);
	wsio.on('unmuteVideo',                          wsUnmuteVideo);
	wsio.on('loopVideo',                            wsLoopVideo);

	wsio.on('addNewElementFromRemoteServer',        wsAddNewElementFromRemoteServer);
	wsio.on('requestNextRemoteFrame',               wsRequestNextRemoteFrame);
	wsio.on('updateRemoteMediaStreamFrame',         wsUpdateRemoteMediaStreamFrame);
	wsio.on('stopMediaStream',                      wsStopMediaStream);
    wsio.on('updateRemoteMediaBlockStreamFrame',    wsUpdateRemoteMediaBlockStreamFrame);
	wsio.on('stopMediaBlockStream',                 wsStopMediaBlockStream);

	wsio.on('addNewControl',                        wsAddNewControl);
	//wsio.on('selectedControlId',                    wsSelectedControlId);
	//wsio.on('releasedControlId',                    wsReleasedControlId);
	wsio.on('closeAppFromControl',                  wsCloseAppFromControl);
	wsio.on('hideWidgetFromControl',                wsHideWidgetFromControl);
	wsio.on('openRadialMenuFromControl',            wsOpenRadialMenuFromControl);
	wsio.on('recordInnerGeometryForWidget',			wsRecordInnerGeometryForWidget);

	wsio.on('createAppClone',                       wsCreateAppClone);

	wsio.on('sage2Log',                             wsPrintDebugInfo);
	wsio.on('command',                              wsCommand);
}

function initializeExistingControls(wsio){
	var i;
	var uniqueID;
	var app;
	var controlList = SAGE2Items.widgets.list;
	for (i in controlList) {
		if (controlList.hasOwnProperty(i) && SAGE2Items.applications.list.hasOwnProperty(controlList[i].appId)) {
			wsio.emit('createControl', controlList[i]);
			uniqueID = controlList[i].id.substring(controlList[i].appId.length, controlList[i].id.lastIndexOf("_"));
			app = SAGE2Items.applications.list[controlList[i].appId];
			addEventToUserLog(uniqueID, {type: "widgetMenu", data: {action: "open", application: {id: app.id, type: app.application}}, time: Date.now()});
		}
	}
}

function initializeExistingSagePointers(wsio) {
	for(var key in sagePointers){
		if (sagePointers.hasOwnProperty(key)) {
			wsio.emit('createSagePointer', sagePointers[key]);
		}
	}
}

function initializeExistingApps(wsio) {
	var key;

	for (key in SAGE2Items.renderSync) {
		if (SAGE2Items.renderSync.hasOwnProperty(key)) {
			SAGE2Items.renderSync[key].clients[wsio.id] = {wsio: wsio, readyForNextFrame: false, blocklist: []};
			calculateValidBlocks(SAGE2Items.applications.list[key], mediaBlockSize, SAGE2Items.renderSync[key]);
		}
	}

	for (key in SAGE2Items.applications.list) {
		wsio.emit('createAppWindow', SAGE2Items.applications.list[key]);
	}

	var newOrder = interactMgr.getObjectZIndexList("applications");
	wsio.emit('updateItemOrder', newOrder);

	/*
	var i;
	for(i=0; i<applications.length; i++){
		wsio.emit('createAppWindow', applications[i]);
	}
	for(key in appAnimations){
		if (appAnimations.hasOwnProperty(key)) {
			appAnimations[key].clients[wsio.id] = false;
		}
	}
	*/
}

function initializeExistingAppsPositionSizeTypeOnly(wsio) {
	var key;
	for (key in SAGE2Items.applications.list) {
		wsio.emit('createAppWindowPositionSizeOnly', getAppPositionSize(SAGE2Items.applications.list[key]));
	}

	var newOrder = interactMgr.getObjectZIndexList("applications");
	wsio.emit('updateItemOrder', newOrder);

	/*
	var i;
	for(i=0; i<applications.length; i++){
		wsio.emit('createAppWindowPositionSizeOnly', getAppPositionSize(applications[i]));
	}
	*/
}

function initializeRemoteServerInfo(wsio) {
	for(var i=0; i<remoteSites.length; i++){
		var site = {name: remoteSites[i].name, connected: remoteSites[i].connected, geometry: remoteSites[i].geometry};
		wsio.emit('addRemoteSite', site);
	}
}

/*
function initializeMediaStreams(uniqueID) {
	var key;

	for(key in mediaStreams){
		if (mediaStreams.hasOwnProperty(key)) {
			mediaStreams[key].clients[uniqueID] = false;
		}
	}
}

function initializeMediaBlockStreams(clientID) {
	for(var key in mediaBlockStreams) {
        for(var i=0; i<clients.length; i++) {
            if(clients[i].clientType === "display" && mediaBlockStreams[key].clients[clients[i].id] === undefined){
                    mediaBlockStreams[key].clients[clients[i].id] = {wsio: clients[i], readyForNextFrame: true, blockList: []};
            }
        }
	}
}
*/

// **************  Sage Pointer Functions *****************

function wsRegisterInteractionClient(wsio, data) {
	var key;
	if(program.trackUsers === true) {
		var newUser = true;
		for(key in users) {
			if(users[key].name === data.name && users[key].color.toLowerCase() === data.color.toLowerCase()) {
				users[key].ip = wsio.id;
				if(users[key].actions === undefined) users[key].actions = [];
				users[key].actions.push({type: "connect", data: null, time: Date.now()});
				newUser = false;
			}
		}
		if(newUser === true) {
			var id = getNewUserId();
			users[id] = {};
			users[id].name = data.name;
			users[id].color = data.color;
			users[id].ip = wsio.id;
			if(users[id].actions === undefined) users[id].actions = [];
			users[id].actions.push({type: "connect", data: null, time: Date.now()});
		}
	}
	else {
		for(key in users) {
			if(users[key].name === data.name && users[key].color.toLowerCase() === data.color.toLowerCase()) {
				users[key].ip = wsio.id;
				if(users[key].actions === undefined) users[key].actions = [];
				users[key].actions.push({type: "connect", data: null, time: Date.now()});
			}
		}
	}
}

function wsStartSagePointer(wsio, data) {
	showPointer(wsio.id, data);

	addEventToUserLog(wsio.id, {type: "SAGE2PointerStart", data: null, time: Date.now()});
}

function wsStopSagePointer(wsio, data) {
	hidePointer(wsio.id);

	//return to window interaction mode after stopping pointer
	if(remoteInteraction[wsio.id].appInteractionMode()){
		remoteInteraction[wsio.id].toggleModes();
		broadcast('changeSagePointerMode', {id: sagePointers[wsio.id].id, mode: remoteInteraction[wsio.id].interactionMode });
	}

	addEventToUserLog(wsio.id, {type: "SAGE2PointerEnd", data: null, time: Date.now()});
	//addEventToUserLog(uniqueID, {type: "SAGE2PointerMode", data: {mode: "windowManagement"}, time: Date.now()});
}

function wsPointerPress(wsio, data) {
	var pointerX = sagePointers[wsio.id].left;
	var pointerY = sagePointers[wsio.id].top;

	pointerPress(wsio.id, pointerX, pointerY, data);
}

function wsPointerRelease(wsio, data) {
	var pointerX = sagePointers[wsio.id].left;
	var pointerY = sagePointers[wsio.id].top;

	/*
	if (data.button === 'left')
		pointerRelease(wsio.id, pointerX, pointerY);
	else
		pointerReleaseRight(wsio.id, pointerX, pointerY);
	*/
	pointerRelease(wsio.id, pointerX, pointerY, data);
}

function wsPointerDblClick(wsio, data) {
	var pointerX = sagePointers[wsio.id].left;
	var pointerY = sagePointers[wsio.id].top;

	pointerDblClick(wsio.id, pointerX, pointerY);
}

function wsPointerPosition(wsio, data) {
	pointerPosition(wsio.id, data);
}

function wsPointerMove(wsio, data) {
	var pointerX = sagePointers[wsio.id].left;
	var pointerY = sagePointers[wsio.id].top;

	pointerMove(wsio.id, pointerX, pointerY, data);
}

function wsPointerScrollStart(wsio, data) {
	var pointerX = sagePointers[wsio.id].left;
	var pointerY = sagePointers[wsio.id].top;

	pointerScrollStart(wsio.id, pointerX, pointerY);
}

function wsPointerScroll(wsio, data) {
	// Casting the parameters to correct type
	data.wheelDelta = parseInt(data.wheelDelta, 10);

	pointerScroll(wsio.id, data);
}

function wsPointerScrollEnd(wsio, data) {
	pointerScrollEnd(wsio.id);
}

function wsPointerDraw(wsio, data) {
	pointerDraw(wsio.id, data);
}

function wsKeyDown(wsio, data) {
	var pointerX = sagePointers[wsio.id].left;
	var pointerY = sagePointers[wsio.id].top;

	keyDown(wsio.id, pointerX, pointerY, data);

	/*
	if (data.code === 16) { // shift
		remoteInteraction[wsio.id].SHIFT = true;
	}
	else if (data.code === 17) { // ctrl
		remoteInteraction[wsio.id].CTRL = true;
	}
	else if (data.code === 18) { // alt
		remoteInteraction[wsio.id].ALT = true;
	}
	else if (data.code === 20) { // caps lock
		remoteInteraction[wsio.id].CAPS = true;
	}
	else if (data.code === 91 || data.code === 92 || data.code === 93){
		// command
		remoteInteraction[wsio.id].CMD = true;
	}

	//SEND SPECIAL KEY EVENT only will come here
	var pointerX = sagePointers[wsio.id].left;
	var pointerY = sagePointers[wsio.id].top;

	var control = findControlsUnderPointer(pointerX, pointerY);
	if (control!==null){
		return;
	}


	if(remoteInteraction[wsio.id].appInteractionMode()){
		keyDown(wsio.id, pointerX, pointerY, data);
	}
	*/
}

function wsKeyUp(wsio, data) {
	var pointerX = sagePointers[wsio.id].left;
	var pointerY = sagePointers[wsio.id].top;

	keyUp(wsio.id, pointerX, pointerY, data);

	/*
	if (data.code === 16) { // shift
		remoteInteraction[wsio.id].SHIFT = false;
	}
	else if (data.code === 17) { // ctrl
		remoteInteraction[wsio.id].CTRL = false;
	}
	else if (data.code === 18) { // alt
		remoteInteraction[wsio.id].ALT = false;
	}
	else if (data.code === 20) { // caps lock
		remoteInteraction[wsio.id].CAPS = false;
	}
	else if (data.code === 91 || data.code === 92 || data.code === 93) { // command
		remoteInteraction[wsio.id].CMD = false;
	}

	if (remoteInteraction[wsio.id].modeChange !== undefined && (data.code === 9 || data.code === 16)) return;

	var pointerX = sagePointers[wsio.id].left;
	var pointerY = sagePointers[wsio.id].top;

	var control = findControlsUnderPointer(pointerX, pointerY);

	var lockedControl = remoteInteraction[wsio.id].lockedControl();

	if (lockedControl !== null) {
		var event = {code: data.code, printable:false, state: "up", ctrlId:lockedControl.ctrlId, appId:lockedControl.appId, instanceID:lockedControl.instanceID};
		broadcast('keyInTextInputWidget', event);
		if (data.code === 13) { //Enter key
			remoteInteraction[wsio.id].dropControl();
		}
		return;
	}
	else if (control!==null){
		return;
	}



	var elem = findAppUnderPointer(pointerX, pointerY);

	if(elem !== null){
		if(remoteInteraction[wsio.id].windowManagementMode()){
			if(data.code === 8 || data.code === 46){ // backspace or delete
				deleteApplication(elem);

				addEventToUserLog(wsio.id, {type: "delete", data: {application: {id: elem.id, type: elem.application}}, time: Date.now()});
			}
		}
		else if(remoteInteraction[wsio.id].appInteractionMode()) {	//only send special keys
			keyUp(wsio.id, pointerX, pointerY, data);
		}
	}
	*/
}

function wsKeyPress(wsio, data) {
	var pointerX = sagePointers[wsio.id].left;
	var pointerY = sagePointers[wsio.id].top;

	keyPress(wsio.id, pointerX, pointerY, data);
	/*
	var lockedControl = remoteInteraction[wsio.id].lockedControl();
	var pointerX = sagePointers[wsio.id].left;
	var pointerY = sagePointers[wsio.id].top;
	var control = findControlsUnderPointer(pointerX, pointerY);

	if (data.code === 9 && remoteInteraction[wsio.id].SHIFT && sagePointers[wsio.id].visible) {
		// shift + tab
		remoteInteraction[wsio.id].toggleModes();
		broadcast('changeSagePointerMode', {id: sagePointers[wsio.id].id, mode: remoteInteraction[wsio.id].interactionMode});

		//if(remoteInteraction[wsio.id].interactionMode === 0)
		//	addEventToUserLog(wsio.id, {type: "SAGE2PointerMode", data: {mode: "windowManagement"}, time: Date.now()});
		//else
		//	addEventToUserLog(wsio.id, {type: "SAGE2PointerMode", data: {mode: "applicationInteraction"}, time: Date.now()});

		if (remoteInteraction[wsio.id].modeChange !== undefined) {
			clearTimeout(remoteInteraction[wsio.id].modeChange);
		}
		remoteInteraction[wsio.id].modeChange = setTimeout(function() {
			delete remoteInteraction[wsio.id].modeChange;
		}, 500);
	}
	else if (lockedControl !== null){
		var event = {code: data.code, printable:true, state: "down", ctrlId:lockedControl.ctrlId, appId:lockedControl.appId, instanceID:lockedControl.instanceID};
		broadcast('keyInTextInputWidget', event);
		if (data.code === 13){ //Enter key
			addEventToUserLog(wsio.id, {type: "widgetAction", data: {application: lockedControl.appId, widget: lockedControl.ctrlId}, time: Date.now()});

			remoteInteraction[wsio.id].dropControl();
		}
	}
	else if(control!==null){
		return;
	}
	else if ( remoteInteraction[wsio.id].appInteractionMode() ) {
		keyPress(wsio.id, pointerX, pointerY, data);
	}
`	*/
}

// **************  File Upload Functions *****************
function wsUploadedFile(wsio, data) {
	addEventToUserLog(wsio.id, {type: "fileUpload", data: data, time: Date.now()});
}

function wsRadialMenuClick(wsio, data) {
	if(data.button === "closeButton") {
		addEventToUserLog(data.user, {type: "radialMenu", data: {action: "close"}, time: Date.now()});
	}
	else if(data.button === "settingsButton" || data.button.indexOf("Window") >= 0) {
		var action = data.data.state === "opened" ? "open" : "close";
		addEventToUserLog(data.user, {type: "radialMenuAction", data: {button: data.button, action: action}, time: Date.now()});
	}
	else {
		addEventToUserLog(data.user, {type: "radialMenuAction", data: {button: data.button}, time: Date.now()});
	}
}

// **************  Media Stream Functions *****************

function wsStartNewMediaStream(wsio, data) {
	console.log("received new stream: ", data.id);

	var i;
	SAGE2Items.renderSync[data.id] = {clients: {}, chunks: []};
	for (i=0; i<clients.length; i++) {
		if(clients[i].clientType === "display") {
			SAGE2Items.renderSync[data.id].clients[clients[i].id] = {wsio: clients[i], readyForNextFrame: false, blocklist: []};
		}
	}

	// forcing 'int' type for width and height
	data.width  = parseInt(data.width,  10);
	data.height = parseInt(data.height, 10);

	appLoader.createMediaStream(data.src, data.type, data.encoding, data.title, data.color, data.width, data.height, function(appInstance) {
		appInstance.id = data.id;
		handleNewApplication(appInstance, null);

		var eLogData = {
			application: {
				id: appInstance.id,
				type: appInstance.application
			}
		};
		addEventToUserLog(wsio.id, {type: "mediaStreamStart", data: eLogData, time: Date.now()});
	});

	/*
	mediaStreams[data.id] = {chunks: [], clients: {}, ready: true, timeout: null};
	for(var i=0; i<clients.length; i++){
		if(clients[i].clientType === "display") {
			mediaStreams[data.id].clients[clients[i].id] = false;
		}
	}

	// Forcing 'int' type for width and height
	//     for some reasons, messages from websocket lib from Linux send strings for ints
	data.width  = parseInt(data.width,  10);
	data.height = parseInt(data.height, 10);

	appLoader.createMediaStream(data.src, data.type, data.encoding, data.title, data.color, data.width, data.height, function(appInstance) {
		appInstance.id = data.id;
		handleNewApplication(appInstance, null);

		addEventToUserLog(wsio.id, {type: "mediaStreamStart", data: {application: {id: appInstance.id, type: appInstance.application}}, time: Date.now()});
	});

	// Debug media stream freezing
	mediaStreams[data.id].timeout = setTimeout(function() {
		console.log("Start: 5 sec with no updates from: " + data.id);
		console.log(mediaStreams[data.id].clients);
		console.log("ready: " + mediaStreams[data.id].ready);
	}, 5000);
	*/
}

function wsUpdateMediaStreamFrame(wsio, data) {
	var key;
	for (key in SAGE2Items.renderSync[data.id].clients) {
		SAGE2Items.renderSync[data.id].clients[key].readyForNextFrame = false;
	}

	var stream = SAGE2Items.applications.list[data.id];
	if (stream !== undefined && stream !== null) {
		stream.data = data.state;
	}

	broadcast('updateMediaStreamFrame', data);

	/*
	mediaStreams[data.id].ready = true;
	for(var key in mediaStreams[data.id].clients){
		mediaStreams[data.id].clients[key] = false;
	}

	var stream = findAppById(data.id);
	if(stream !== null) stream.data = data.state;

	broadcast('updateMediaStreamFrame', data);

	// Debug media stream freezing
	clearTimeout(mediaStreams[data.id].timeout);
	mediaStreams[data.id].timeout = setTimeout(function() {
		console.log("Update: 5 sec with no updates from: " + data.id);
		console.log(mediaStreams[data.id].clients);
		console.log("ready: " + mediaStreams[data.id].ready);
		if(mediaStreams[data.id].chunks.length === 0)
			console.log("chunks received: " + allNonBlank(mediaStreams[data.id].chunks));
	}, 5000);
	*/
}

function wsUpdateMediaStreamChunk(wsio, data) {
	if (SAGE2Items.renderSync[data.id].chunks.length === 0) SAGE2Items.renderSync[data.id].chunks = initializeArray(data.total, "");
	SAGE2Items.renderSync[data.id].chunks[data.piece] = data.state.src;
	if (allNonBlank(SAGE2Items.renderSync[data.id].chunks)) {
		wsUpdateMediaStreamFrame(wsio, {id: data.id, state: {src: SAGE2Items.renderSync[data.id].chunks.join(""), type: data.state.type, encoding: data.state.encoding}});
		SAGE2Items.renderSync[data.id].chunks = [];
	}

	/*
	if(mediaStreams[data.id].chunks.length === 0) mediaStreams[data.id].chunks = initializeArray(data.total, "");
	mediaStreams[data.id].chunks[data.piece] = data.state.src;
	if(allNonBlank(mediaStreams[data.id].chunks)){
		wsUpdateMediaStreamFrame(wsio, {id: data.id, state: {src: mediaStreams[data.id].chunks.join(""), type: data.state.type, encoding: data.state.encoding}});
		mediaStreams[data.id].chunks = [];
	}
	*/
}

function wsStopMediaStream(wsio, data) {
	var stream = SAGE2Items.applications.list[data.id];
	if (stream !== undefined && stream !== null) {
		deleteApplication(stream.id);

		var eLogData = {
			application: {
				id: stream.id,
				type: stream.application
			}
		};
		addEventToUserLog(wsio.id, {type: "delete", data: eLogData, time: Date.now()});
	}

	/*
	var elem = findAppById(data.id);
	if(elem !== null) {
		deleteApplication( elem );

		addEventToUserLog(wsio.id, {type: "delete", data: {application: {id: elem.id, type: elem.application}}, time: Date.now()});
	}

	addEventToUserLog(wsio.id, {type: "mediaStreamEnd", data: {application: {id: data.id, type: "media_stream"}}, time: Date.now()});
	*/
}

function wsReceivedMediaStreamFrame(wsio, data) {
	SAGE2Items.renderSync[data.id].clients[wsio.id].readyForNextFrame = true;
	if (allTrueDict(SAGE2Items.renderSync[data.id].clients, "readyForNextFrame")) {
		var i;
		var sender = {wsio: null, serverId: null, clientId: null, streamId: null};
		var mediaStreamData = data.id.split("|");
		if (mediaStreamData.length === 2) { // local stream --> client | stream_id
			sender.clientId = mediaStreamData[0];
			sender.streamId = parseInt(mediaStreamData[1]);
			for (i=0; i<clients.length; i++) {
				if (clients[i].id === sender.clientId) {
					sender.wsio = clients[i];
					break;
				}
			}
			if (sender.wsio !== null) sender.wsio.emit('requestNextFrame', {streamId: sender.streamId});
		}
		else if (mediaStreamData.length === 3) { // remote stream --> remote_server | client | stream_id
			sender.serverId = mediaStreamData[0];
			sender.clientId = mediaStreamData[1];
			sender.streamId = mediaStreamData[2];
			for (i=0; i<clients.length; i++) {
				if (clients[i].id === sender.serverId) {
					sender.wsio = clients[i];
					break;
				}
			}
			if (sender.wsio !== null) sender.wsio.emit('requestNextRemoteFrame', {id: sender.clientId + "|" + sender.streamId});
		}
	}

	/*
	var i;
	var broadcastAddress, broadcastID;
	var serverAddress, clientAddress;

	mediaStreams[data.id].clients[wsio.id] = true;
	if (allTrueDict(mediaStreams[data.id].clients) && mediaStreams[data.id].ready){
		mediaStreams[data.id].ready = false;
		var broadcastWS = null;
		var mediaStreamData = data.id.split("|");
		if (mediaStreamData.length === 2) { // local stream --> client | stream_id
			broadcastAddress = mediaStreamData[0];
			broadcastID = parseInt(mediaStreamData[1]);
			for (i=0; i<clients.length; i++) {
				clientAddress = clients[i].remoteAddress.address + ":" + clients[i].remoteAddress.port;
				if (clientAddress === broadcastAddress) broadcastWS = clients[i];
			}
			if (broadcastWS !== null) broadcastWS.emit('requestNextFrame', {streamId: broadcastID});
		}
		else if (mediaStreamData.length === 3) { // remote stream --> remote_server | client | stream_id
			serverAddress    = mediaStreamData[0];
			broadcastAddress = mediaStreamData[1];
			broadcastID      = mediaStreamData[2];

			for (i=0; i<clients.length; i++) {
				clientAddress = clients[i].remoteAddress.address + ":" + clients[i].remoteAddress.port;
				if (clientAddress === serverAddress) { broadcastWS = clients[i]; break; }
			}

			if (broadcastWS !== null) broadcastWS.emit('requestNextRemoteFrame', {id: broadcastAddress + "|" + broadcastID});
		}
	}
	*/
}

// **************  Media Block Stream Functions *****************
function wsStartNewMediaBlockStream(wsio, data) {
    console.log("Starting media stream: ", data);
    // Forcing 'int' type for width and height
	//     for some reasons, messages from websocket lib from Linux send strings for ints
	data.width  = parseInt(data.width,  10);
	data.height = parseInt(data.height, 10);


	SAGE2Items.renderSync[data.id] = {chunks: [], clients: {}, width: data.width, height: data.height};
	for (var i=0; i<clients.length; i++) {
		if(clients[i].clientType === "display") {
			SAGE2Items.renderSync[data.id].clients[clients[i].id] = {wsio: clients[i], readyForNextFrame: true, blocklist: []};
		}
	}

    appLoader.createMediaBlockStream(data.src, data.type, data.encoding, data.title, data.color, data.width, data.height, function(appInstance) {
		appInstance.id     = data.id;
        appInstance.width  = data.width;
        appInstance.height = data.height;
        appInstance.data   = data;
        handleNewApplication(appInstance, null);
        calculateValidBlocks(appInstance, mediaBlockSize, SAGE2Items.renderSync[appInstance.id]);
    });
}

function wsUpdateMediaBlockStreamFrame(wsio, buffer) {
	var i;
	var key;
    var id = byteBufferToString(buffer);

	for (key in SAGE2Items.renderSync[id].clients) {
		SAGE2Items.renderSync[id].clients[key].readyForNextFrame = false;
	}

	var yuvBuffer = buffer.slice(id.length+1);

    var blockBuffers = pixelblock.yuv420ToPixelBlocks(yuvBuffer, SAGE2Items.renderSync[id].width, SAGE2Items.renderSync[id].height, mediaBlockSize);

    var pixelbuffer = [];
    var idBuffer = Buffer.concat([new Buffer(id), new Buffer([0])]);
    var dateBuffer = intToByteBuffer(Date.now(), 8);
    var blockIdxBuffer;
    for (i=0; i<blockBuffers.length; i++) {
        blockIdxBuffer = intToByteBuffer(i, 2);
        pixelbuffer[i] = Buffer.concat([idBuffer, blockIdxBuffer, dateBuffer, blockBuffers[i]]);
    }

    for (key in SAGE2Items.renderSync[id].clients) {
		for (i=0; i<pixelbuffer.length; i++){
			if (SAGE2Items.renderSync[id].clients[key].blocklist.indexOf(i) >= 0) {
				SAGE2Items.renderSync[id].clients[key].wsio.emit('updateMediaBlockStreamFrame', pixelbuffer[i]);
			} else {
                // this client has no blocks, so it is ready for next frame!
                SAGE2Items.renderSync[id].clients[key].readyForNextFrame = true;
            }
		}
	}
}

function wsStopMediaBlockStream(wsio, data) {
	deleteApplication(data.id);
}

function wsReceivedMediaBlockStreamFrame(wsio, data) {
	SAGE2Items.renderSync[data.id].clients[wsio.id].readyForNextFrame = true;

	if (allTrueDict(SAGE2Items.renderSync[data.id].clients, "readyForNextFrame")) {
		var i;
		var sender = {wsio: null, serverId: null, clientId: null, streamId: null};
		var mediaBlockStreamData = data.id.split("|");
		if (mediaBlockStreamData.length === 2) { // local stream --> client | stream_id
			sender.clientId = mediaBlockStreamData[0];
			sender.streamId = parseInt(mediaBlockStreamData[1]);
			for (i=0; i<clients.length; i++) {
				if (clients[i].id === sender.clientId) {
					sender.wsio = clients[i];
					break;
				}
			}
			if (sender.wsio !== null) sender.wsio.emit('requestNextFrame', {streamId: sender.streamId});
		}
		else if (mediaBlockStreamData.length === 3) { // remote stream --> remote_server | client | stream_id
			sender.serverId = mediaBlockStreamData[0];
			sender.clientId = mediaBlockStreamData[1];
			sender.streamId = mediaBlockStreamData[2];
			for (i=0; i<clients.length; i++) {
				if (clients[i].id === sender.serverId) {
					sender.wsio = clients[i];
					break;
				}
			}
			if (sender.wsio !== null) sender.wsio.emit('requestNextRemoteFrame', {id: sender.clientId + "|" + sender.streamId});
		}
	}

	/*
	var i;
	var broadcastAddress, broadcastID;
	var serverAddress;

    var clientsReady = true;

    if(data.newClient !== null && data.newClient !== undefined) {
        if(data.newClient) {
            initializeMediaBlockStreams(wsio.id);
            var app = findAppById(data.id);
            calculateValidBlocks(app, 128, mediaBlockStreams);
        }
    }

	mediaBlockStreams[data.id].clients[wsio.id].readyForNextFrame = true;

    for (var key in mediaBlockStreams[data.id].clients) {
        if(!mediaBlockStreams[data.id].clients[key].readyForNextFrame) clientsReady = false;
    }

	if (clientsReady && mediaBlockStreams[data.id].ready) {
		mediaBlockStreams[data.id].ready = false;
		var broadcastWS = null;
		var mediaBlockStreamData = data.id.split("|");
		if (mediaBlockStreamData.length === 2) { // local stream --> client | stream_id
			broadcastAddress = mediaBlockStreamData[0];
			broadcastID = parseInt(mediaBlockStreamData[1]);
			for (i=0; i<clients.length; i++) {
				if (clients[i].id === broadcastAddress) broadcastWS = clients[i];
			}
			if (broadcastWS !== null) broadcastWS.emit('requestNextFrame', {streamId: broadcastID});
		}
		else if (mediaBlockStreamData.length === 3) { // remote stream --> remote_server | client | stream_id
			serverAddress    = mediaBlockStreamData[0];
			broadcastAddress = mediaBlockStreamData[1];
			broadcastID      = mediaBlockStreamData[2];

			for (i=0; i<clients.length; i++) {
				if (clients[i].id === serverAddress) { broadcastWS = clients[i]; break; }
			}

			if(broadcastWS !== null) broadcastWS.emit('requestNextRemoteFrame', {id: broadcastAddress + "|" + broadcastID});
		}
	}
	*/
}

// Print message from remote applications
function wsPrintDebugInfo(wsio, data) {
	// sprint for padding and pretty colors
	//console.log( sprint("Node %2d> ", data.node) + sprint("[%s] ", data.app), data.message);
	console.log(sageutils.header("Client") + "Node " + data.node + " [" + data.app + "] " + data.message);
}

function wsRequestVideoFrame(wsio, data) {
	SAGE2Items.renderSync[data.id].clients[wsio.id].readyForNextFrame = true;
	handleNewClientReady(data.id);
}

// **************  File Manipulation Functions for Apps ************
/*
function wsWriteToFile (wsio, data){
	var fullPath = path.join(uploadsDirectory, "textfiles", data.fileName);
	fs.writeFile(fullPath, data.buffer, function(err){
		if (err) {
			console.log("Error: Could not write to file - " + fullpath);
		}
	});
}

function wsReadFromFile (wsio, data){
	var fullPath = path.join(uploadsDirectory, "textfiles", data.fileName);
	fs.readFile(fullPath, {encoding:'utf8'}, function(err, fileContent){
		if (err) {
			console.log("Error: Could not read from file - " + fullpath);
		}
		else{
			var fileData = {id: data.id, fileName: data.fileName, buffer:fileContent};
			broadcast('receiveFileData', fileData)
		}

	});
}

*/
// **************  Application Animation Functions *****************

function wsFinishedRenderingAppFrame(wsio, data) {
	if (wsio === masterDisplay) {
		SAGE2Items.renderSync[data.id].fps = data.fps;
	}

	SAGE2Items.renderSync[data.id].clients[wsio.id].readyForNextFrame = true;
	if (allTrueDict(SAGE2Items.renderSync[data.id].clients, "readyForNextFrame")) {
		var key;
		for (key in SAGE2Items.renderSync[data.id].clients) {
			SAGE2Items.renderSync[data.id].clients[key].readyForNextFrame = false;
		}
		var now = Date.now();
		var elapsed = now - SAGE2Items.renderSync[data.id].date;
		var fps = SAGE2Items.renderSync[data.id].fps || 30;
		var ticks = 1000 / fps;
		if (elapsed > ticks) {
			SAGE2Items.renderSync[data.id].date = now;
			broadcast('animateCanvas', {id: data.id, date: now});
		}
		else {
			setTimeout(function() {
				now = Date.now();
				SAGE2Items.renderSync[data.id].date = now;
				broadcast('animateCanvas', {id: data.id, date: now});
			}, ticks - elapsed);
		}
	}

	/*
	if (wsio === masterDisplay) appAnimations[data.id].fps = data.fps;
	appAnimations[data.id].clients[wsio.id] = true;
	if(allTrueDict(appAnimations[data.id].clients)){
		var key;
		for(key in appAnimations[data.id].clients){
			appAnimations[data.id].clients[key] = false;
		}
		// animate max 60 fps
		var now = new Date();
		var elapsed = now.getTime() - appAnimations[data.id].date.getTime();
		var fps = appAnimations[data.id].fps || 30;
		var ticks = 1000/fps;
		if(elapsed > ticks){
			appAnimations[data.id].date = new Date();
			broadcast('animateCanvas', {id: data.id, date: new Date()});
		}
		else{
			setTimeout(function() {
				appAnimations[data.id].date = new Date();
				broadcast('animateCanvas', {id: data.id, date: new Date()});
			}, ticks-elapsed);
		}
	}
	*/
}

function wsUpdateAppState(wsio, data) {
	// Using updates only from master
	if (wsio === masterDisplay && SAGE2Items.applications.list.hasOwnProperty(data.id)) {
		var app = SAGE2Items.applications.list[data.id];
		app.data = data.state;
	}
}

//
// Got a resize call for an application itself
//
function wsAppResize(wsio, data) {
	if (SAGE2Items.applications.list.hasOwnProperty(data.id)) {
		var app = SAGE2Items.applications.list[data.id];
		// Update the width height and aspect ratio
		app.width  = data.width;
		app.height = data.height;
		app.aspect = app.width/app.height;
		app.native_width  = data.width;
		app.native_height = data.height;
		// build the object to be sent
		var updateItem = {
			elemId: app.id,
			elemLeft: app.left,
			elemTop: app.top,
			elemWidth: app.width,
			elemHeight: app.height,
			force: true,
			date: Date.now()
		};
		moveAndResizeApplicationWindow(updateItem);
	}
}

//
// Broadcast data to all clients who need apps
//
function wsBroadcast(wsio, data) {
	broadcast('broadcast', data);
}

//
// Search tweets using Twitter API
//
function wsSearchTweets(wsio, data) {
	if(apis.twitter === null) {
		if(data.broadcast === true)
			broadcast('broadcast', {app: data.app, func: data.func, data: {query: data.query, result: null, err: {message: "Twitter API not enabled in SAGE2 configuration"}}});
		else
			wsio.emit('broadcast', {app: data.app, func: data.func, data: {query: data.query, result: null, err: {message: "Twitter API not enabled in SAGE2 configuration"}}});
		return;
	}

	apis.twitter.get('search/tweets', data.query, function(err, info, response) {
		if(data.broadcast === true)
			broadcast('broadcast', {app: data.app, func: data.func, data: {query: data.query, result: info, err: err}});
		else
			wsio.emit('broadcast', {app: data.app, func: data.func, data: {query: data.query, result: info, err: err}});
	});
}


// **************  Session Functions *****************

function wsSaveSesion(wsio, data) {
	var sname = "";
	if (data) {
		sname = data;
	} else {
		var ad    = new Date();
		sname = sprint("session-%4d_%02d_%02d-%02d:%02d:%02s",
							ad.getFullYear(), ad.getMonth()+1, ad.getDate(),
							ad.getHours(), ad.getMinutes(), ad.getSeconds() );
	}
	saveSession(sname);
}

function printListSessions() {
	var thelist = listSessions();
	console.log("Sessions\n---------");
	for (var i = 0; i < thelist.length; i++) {
		console.log(sprint("%2d: Name: %s\tSize: %.0fKB\tDate: %s",
			i, thelist[i].exif.FileName, thelist[i].exif.FileSize/1024.0, thelist[i].exif.FileDate
		));
	}
}

function listSessions() {
	var thelist = [];
	// Walk through the session files: sync I/Os to build the array
	var files = fs.readdirSync(sessionDirectory);
	for (var i = 0; i < files.length; i++) {
		var file = files[i];
		var filename = path.join(sessionDirectory, file);
		var stat = fs.statSync(filename);
		// is it a file
		if (stat.isFile()) {
			// doest it ends in .json
			if (filename.indexOf(".json", filename.length - 5) >= 0) {
				// use its change time (creation, update, ...)
				var ad = new Date(stat.ctime);
				var strdate = sprint("%4d/%02d/%02d %02d:%02d:%02s",
										ad.getFullYear(), ad.getMonth()+1, ad.getDate(),
										ad.getHours(), ad.getMinutes(), ad.getSeconds() );
				// Make it look like an exif data structure
				thelist.push( { exif: { FileName: file.slice(0, -5),  FileSize:stat.size, FileDate: strdate} } );
			}
		}
	}
	return thelist;
}

function deleteSession (filename) {
	if (filename) {
		var fullpath = path.join(sessionDirectory, filename);
		// if it doesn't end in .json, add it
		if (fullpath.indexOf(".json", fullpath.length - 5) === -1) {
			fullpath += '.json';
		}
		fs.unlink(fullpath, function (err) {
			if (err) {
				console.log("Sessions> Could not delete session ", filename, err);
				return;
			}
			console.log("Sessions> Successfully deleted session", filename);
		});
	}
}

function saveSession (filename) {
	filename = filename || 'default.json';

	var key;
	var fullpath = path.join(sessionDirectory, filename);
	// if it doesn't end in .json, add it
	if (fullpath.indexOf(".json", fullpath.length - 5) === -1) {
		fullpath += '.json';
	}

	var states     = {};
	states.apps    = [];
	states.numapps = 0;
	states.date    = Date.now();
	for (key in SAGE2Items.applications.list) {
		var a = SAGE2Items.applications.list[key];
		// Ignore media streaming applications for now (desktop sharing)
		if (a.application !== 'media_stream' && a.application !== 'media_block_stream') {
			states.apps.push(a);
			states.numapps++;
		}
	}

	try {
		fs.writeFileSync(fullpath, JSON.stringify(states, null, 4));
		console.log(sageutils.header("Session") + "saved session file to " + fullpath);
	}
	catch (err) {
		console.log(sageutils.header("Session") + "error saving", err);
	}
}

function loadSession (filename) {
	filename = filename || 'default.json';

	var fullpath = path.join(sessionDirectory, filename);
	// if it doesn't end in .json, add it
	if (fullpath.indexOf(".json", fullpath.length - 5) === -1) {
		fullpath += '.json';
	}
	fs.readFile(fullpath, function(err, data) {
		if (err) {
			console.log(sageutils.header("SAGE2") + "error reading session", err);
		} else {
			console.log(sageutils.header("SAGE2") + "reading sessions from " + fullpath);

			var session = JSON.parse(data);
			console.log(sageutils.header("Session") + "number of applications", session.numapps);

			session.apps.forEach(function(element, index, array) {
				var a = element;//session.apps[i];
				console.log(sageutils.header("Session") + "App", a.id);

				if (a.application === "movie_player") {
					var vid;
					var vidURL = url.parse(a.url);

					var loadVideo = function(appInstance, videohandle) {
						appInstance.id              = getUniqueAppId();
						appInstance.left            = a.left;
						appInstance.top             = a.top;
						appInstance.width           = a.width;
						appInstance.height          = a.height;
						appInstance.previous_left   = a.previous_left;
						appInstance.previous_top    = a.previous_top;
						appInstance.previous_width  = a.previous_width;
						appInstance.previous_height = a.previous_height;
						appInstance.maximized       = a.maximized;
						mergeObjects(a.data, appInstance.data, ['video_url', 'video_type', 'audio_url', 'audio_type']);

						handleNewApplication(appInstance, videohandle);
					};

					if(vidURL.hostname === config.host) {
						vid = {application: a.application, filename: a.title};
						appLoader.loadFileFromLocalStorage(vid, loadVideo);
					}
					else {
						vid = {url: a.url, type: a.type};
						appLoader.loadFileFromWebURL(vid, loadVideo);
					}
				}
				else {
					// Get the application a new ID
					a.id = getUniqueAppId();
					// Reset the time
					a.date = new Date();
					if (a.animation) {
						var j;
						SAGE2Items.renderSync[a.id] = {clients: {}, date: Date.now()};
						for (j=0; j<clients.length; j++) {
							if (clients[j].clientType === "display") {
								SAGE2Items.renderSync[a.id].clients[clients[j].id] = {wsio: clients[j], readyForNextFrame: false, blocklist: []};
							}
						}
						/*
						appAnimations[a.id] = {clients: {}, date: new Date()};
						for(j=0; j<clients.length; j++){
							if(clients[j].clientType === "display") {
								appAnimations[a.id].clients[clients[j].id] = false;
							}
						}
						*/
					}

					handleNewApplication(a, null);
				}
			});
		}
	});
}

// **************  Information Functions *****************

function listClients() {
	var i;
	console.log("Clients (%d)\n------------", clients.length);
	for(i=0; i<clients.length; i++){
		if (clients[i].clientType === "display") {
			console.log(sprint("%2d: %s (%s %s)", i, clients[i].id, clients[i].clientType, clients[i].clientID));
		}
		else {
			console.log(sprint("%2d: %s (%s)", i, clients[i].id, clients[i].clientType));
		}
	}
}

function listMediaStreams() {
	var i, c, key;
	console.log("Streams (%d)\n------------", Object.keys(mediaBlockStreams).length);
	i = 0;
	for (key in mediaBlockStreams) {
		var numclients = Object.keys(mediaBlockStreams[key].clients).length;
		console.log(sprint("%2d: %s ready:%s clients:%d", i, key, mediaBlockStreams[key].ready, numclients));
		var cstr = " ";
		for (c in mediaBlockStreams[key].clients) {
			cstr += c + "(" + mediaBlockStreams[key].clients[c] + ") ";
		}
		console.log("\t", cstr);
		i++;
	}
}

function listMediaBlockStreams() {
    listMediaStreams();
}

function listApplications() {
	var i = 0;
	var key;
	console.log("Applications\n------------");
	for(key in SAGE2Items.applications.list) {
		var app = SAGE2Items.applications.list[key];
		console.log(sprint("%2d: %s %s [%dx%d +%d+%d] %s (v%s) by %s",
			i, app.id, app.application,
			app.width, app.height,
			app.left,  app.top,
			app.title, app.metadata.version,
			app.metadata.author));
		i++;
	}
}


// **************  Tiling Functions *****************

//
//
// From Ratko's DIM in SAGE
//   adapted to use all the tiles
//   and center of gravity

function averageWindowAspectRatio() {
	var num = SAGE2Items.applications.numItems;

	if (num === 0) return 1.0;

	var totAr = 0.0;
	var key;
	for (key in SAGE2Items.applications.list) {
		totAr += (SAGE2Items.applications.list[key].width / SAGE2Items.applications.list[key].height);
	}
	return (totAr / num);
}

function fitWithin(app, x, y, width, height, margin) {
	var titleBar = config.ui.titleBarHeight;
	if (config.ui.auto_hide_ui===true) titleBar = 0;

	// take buffer into account
	x += margin;
	y += margin;
	width  = width  - 2*margin;
	height = height - 2*margin;

	var widthRatio  = (width-titleBar)  / app.width;
	var heightRatio = (height-titleBar) / app.height;
	var maximizeRatio;
	if (widthRatio > heightRatio)
		maximizeRatio = heightRatio;
	else
		maximizeRatio = widthRatio;

    // figure out the maximized app size (w/o the widgets)
    var newAppWidth  = Math.round( maximizeRatio*app.width );
    var newAppHeight = Math.round( maximizeRatio*app.height );

    // figure out the maximized app position (with the widgets)
    var postMaxX = Math.round( width/2.0 - newAppWidth/2.0 );
    var postMaxY = Math.round( height/2.0 - newAppHeight/2.0 );

    // the new position of the app considering the maximized state and
    // all the widgets around it
    var newAppX = x + postMaxX;
    var newAppY = y + postMaxY;

	return [newAppX, newAppY, newAppWidth, newAppHeight];
}

// Calculate the euclidian distance between two objects with .x and .y fields
// function distance2D(p1, p2) {
// 	var dx = p2.x-p1.x;
// 	var dy = p2.y-p1.y;
// 	return Math.sqrt(dx*dx + dy*dy);
// }

// Calculate the square of euclidian distance between two objects with .x and .y fields
function distanceSquared2D(p1, p2) {
	var dx = p2.x-p1.x;
	var dy = p2.y-p1.y;
	return (dx*dx + dy*dy);
}

function findMinimum(arr) {
	var val = Number.MAX_VALUE;
	var idx = 0;
	for (var i=0; i<arr.length; i++) {
		if (arr[i] < val) {
			val = arr[i];
			idx = i;
		}
	}
	return idx;
}

function tileApplications() {
	var app;
	var i, c, r, key;
	var numCols, numRows, numCells;

	var displayAr  = config.totalWidth / config.totalHeight;
	var arDiff     = displayAr / averageWindowAspectRatio();
	var numWindows = SAGE2Items.applications.numItems;

	// 3 scenarios... windows are on average the same aspect ratio as the display
	if (arDiff >= 0.7 && arDiff <= 1.3) {
		numCols = Math.ceil(Math.sqrt( numWindows ));
		numRows = Math.ceil(numWindows / numCols);
	}
	// windows are much wider than display
    else if (arDiff < 0.7) {
		c = Math.round(1 / (arDiff/2.0));
		if (numWindows <= c) {
			numRows = numWindows;
			numCols = 1;
		}
		else {
			numCols = Math.max(2, Math.round(numWindows / c));
			numRows = Math.round(Math.ceil(numWindows / numCols));
		}
	}
	// windows are much taller than display
	else {
		c = Math.round(arDiff*2);
		if (numWindows <= c) {
			numCols = numWindows;
			numRows = 1;
		}
		else {
			numRows = Math.max(2, Math.round(numWindows / c));
			numCols = Math.round(Math.ceil(numWindows / numRows));
		}
	}
	numCells = numRows * numCols;

    // determine the bounds of the tiling area
	var titleBar = config.ui.titleBarHeight;
	if (config.ui.auto_hide_ui===true) titleBar = 0;
	var areaX = 0;
	var areaY = Math.round(1.5 * titleBar); // keep 0.5 height as margin
	if (config.ui.auto_hide_ui === true) areaY = -config.ui.titleBarHeight;

	var areaW = config.totalWidth;
	var areaH = config.totalHeight-(1.0*titleBar);

	var tileW = Math.floor(areaW / numCols);
	var tileH = Math.floor(areaH / numRows);

	var padding = 4;
	// if only one application, no padding, i.e maximize
	if (numWindows === 1) padding = 0;

    var centroidsApps  = {};
    var centroidsTiles = [];

    // Caculate apps centers
    for (key in SAGE2Items.applications.list) {
		app = SAGE2Items.applications.list[key];
		centroidsApps[key] = {x: app.left+app.width/2.0, y: app.top+app.height/2.0};
    }
    // Caculate tiles centers
	for (i=0; i<numCells; i++) {
		c = i % numCols;
		r = Math.floor(i / numCols);
		centroidsTiles.push({x: (c*tileW+areaX)+tileW/2.0, y: (r*tileH+areaY)+tileH/2.0});
	}

	// Calculate distances
	var distances = {};
	for (key in centroidsApps) {
		distances[key] = [];
		for (i=0; i<numCells; i++) {
			var d = distanceSquared2D(centroidsApps[key], centroidsTiles[i]);
			distances[key].push(d);
		}
	}

	for (key in SAGE2Items.applications.list) {
		// get the application
		app = SAGE2Items.applications.list[key];
		// pick a cell
		var cellid = findMinimum(distances[key]);
		// put infinite value to disable the chosen cell
		for (i in SAGE2Items.applications.list) {
			distances[i][cellid] = Number.MAX_VALUE;
		}

		// calculate new dimensions
		c = cellid % numCols;
		r = Math.floor(cellid / numCols);
        var newdims = fitWithin(app, c*tileW+areaX, r*tileH+areaY, tileW, tileH, padding);

        // update the data structure
        app.left = newdims[0];
        app.top = newdims[1] - titleBar;
        app.width = newdims[2];
        app.height = newdims[3];
        var updateItem = {
			elemId: app.id,
			elemLeft: app.left,
			elemTop: app.top,
			elemWidth: app.width,
			elemHeight: app.height,
			force: true,
			date: Date.now()
		};

		broadcast('startMove', {id: updateItem.elemId, date: updateItem.date});
		broadcast('startResize', {id: updateItem.elemId, date: updateItem.date});

		moveAndResizeApplicationWindow(updateItem);

		broadcast('finishedMove', {id: updateItem.elemId, date: updateItem.date});
		broadcast('finishedResize', {id: updateItem.elemId, date: updateItem.date});
	}
}

// Remove all applications
function clearDisplay() {
	var i;
	var all = Object.keys(SAGE2Items.applications.list);
	for (i=0; i<all.length; i++) {
		deleteApplication(all[i]);
	}
}


// handlers for messages from UI
function wsClearDisplay(wsio, data) {
	clearDisplay();

	addEventToUserLog(wsio.id, {type: "clearDisplay", data: null, time: Date.now()});
}

function wsTileApplications(wsio, data) {
	tileApplications();

	addEventToUserLog(wsio.id, {type: "tileApplications", data: null, time: Date.now()});
}


// **************  Server File Functions *****************

function wsRequestAvailableApplications(wsio, data) {
	var apps = getApplications();
	wsio.emit('availableApplications', apps);
}

function wsRequestStoredFiles(wsio, data) {
	var savedFiles = getSavedFilesList();
	wsio.emit('storedFileList', savedFiles);
}

function wsLoadApplication(wsio, data) {
	var appData = {application: "custom_app", filename: data.application};
	appLoader.loadFileFromLocalStorage(appData, function(appInstance) {
		appInstance.id = getUniqueAppId();

		if (appInstance.animation) {
			var i;
			SAGE2Items.renderSync[appInstance.id] = {clients: {}, date: Date.now()};
			for (i=0; i<clients.length; i++) {
				if (clients[i].clientType === "display") {
					SAGE2Items.renderSync[appInstance.id].clients[clients[i].id] = {wsio: clients[i], readyForNextFrame: false, blocklist: []};
				}
			}

			/*
			appAnimations[appInstance.id] = {clients: {}, date: new Date()};
			for(i=0; i<clients.length; i++){
				if(clients[i].clientType === "display") {
					appAnimations[appInstance.id].clients[clients[i].id] = false;
				}
			}
			*/
		}

		handleNewApplication(appInstance, null);

		addEventToUserLog(data.user, {type: "openApplication", data: {application: {id: appInstance.id, type: appInstance.application}}, time: Date.now()});
	});
}

function wsLoadFileFromServer(wsio, data) {
	if (data.application === "load_session") {
		// if it's a session, then load it
		loadSession(data.filename);

		addEventToUserLog(wsio.id, {type: "openFile", data: {name: data.filename, application: {id: null, type: "session"}}, time: Date.now()});
	}
	else {
		appLoader.loadFileFromLocalStorage(data, function(appInstance, videohandle) {
			appInstance.id = getUniqueAppId();
			handleNewApplication(appInstance, videohandle);

			addEventToUserLog(data.user, {type: "openFile", data: {name: data.filename, application: {id: appInstance.id, type: appInstance.application}}, time: Date.now()});
		});
	}
}

function initializeLoadedVideo(appInstance, videohandle) {
	if(appInstance.application !== "movie_player" || videohandle === null) return;

	var i;
	var horizontalBlocks = Math.ceil(appInstance.native_width / mediaBlockSize);
	var verticalBlocks = Math.ceil(appInstance.native_height / mediaBlockSize);
	var videoBuffer = new Array(horizontalBlocks*verticalBlocks);

	videohandle.on('error', function(err) {
		console.log("VIDEO ERROR: " + err);
	});
	videohandle.on('start', function() {
		broadcast('videoPlaying', {id: appInstance.id});
	});
	videohandle.on('end', function() {
		broadcast('videoEnded', {id: appInstance.id});
		if(SAGE2Items.renderSync[appInstance.id].loop === true) {
			SAGE2Items.renderSync[appInstance.id].decoder.seek(0.0, function() {
				SAGE2Items.renderSync[appInstance.id].decoder.play();
			});
			broadcast('updateVideoItemTime', {id: appInstance.id, timestamp: 0.0, play: false});
		}
	});
	videohandle.on('frame', function(frameIdx, buffer) {
		SAGE2Items.renderSync[appInstance.id].frameIdx = frameIdx;
		var blockBuffers = pixelblock.yuv420ToPixelBlocks(buffer, appInstance.data.width, appInstance.data.height, mediaBlockSize);

		var idBuffer = Buffer.concat([new Buffer(appInstance.id), new Buffer([0])]);
		var frameIdxBuffer = intToByteBuffer(frameIdx,   4);
		var dateBuffer = intToByteBuffer(Date.now(), 8);
		for(i=0; i<blockBuffers.length; i++){
			var blockIdxBuffer = intToByteBuffer(i, 2);
			SAGE2Items.renderSync[appInstance.id].pixelbuffer[i] = Buffer.concat([idBuffer, blockIdxBuffer, frameIdxBuffer, dateBuffer, blockBuffers[i]]);
		}

		handleNewVideoFrame(appInstance.id);
	});

	SAGE2Items.renderSync[appInstance.id] = {decoder: videohandle, frameIdx: null, loop: false, pixelbuffer: videoBuffer, newFrameGenerated: false, clients: {}};
	for(i=0; i<clients.length; i++){
		if(clients[i].clientType === "display") {
			SAGE2Items.renderSync[appInstance.id].clients[clients[i].id] = {wsio: clients[i], readyForNextFrame: false, blocklist: []};
		}
	}

	calculateValidBlocks(appInstance, mediaBlockSize, SAGE2Items.renderSync[appInstance.id]);

	// initialize based on state
	SAGE2Items.renderSync[appInstance.id].loop = appInstance.data.looped;
	if(appInstance.data.frame !== 0) {
		var ts = appInstance.data.frame / appInstance.data.framerate;
		SAGE2Items.renderSync[appInstance.id].decoder.seek(ts, function() {
			if(appInstance.data.paused === false) {
				SAGE2Items.renderSync[appInstance.id].decoder.play();
			}
		});
		broadcast('updateVideoItemTime', {id: appInstance.id, timestamp: ts, play: false});
	}
	else {
		if(appInstance.data.paused === false) {
			SAGE2Items.renderSync[appInstance.id].decoder.play();
		}
	}
	if(appInstance.data.muted === true) {
		broadcast('videoMuted', {id: appInstance.id});
	}
	/*
	var i;
	var blocksize = 128;
	var horizontalBlocks = Math.ceil(appInstance.native_width /blocksize);
	var verticalBlocks   = Math.ceil(appInstance.native_height/blocksize);
	var videoBuffer = new Array(horizontalBlocks*verticalBlocks);

	videohandle.on('error', function(err) {
		console.log("VIDEO ERROR: " + err);
	});
	videohandle.on('start', function() {
		broadcast('videoPlaying', {id: appInstance.id});
	});
	videohandle.on('end', function() {
		broadcast('videoEnded', {id: appInstance.id});
		if(videoHandles[appInstance.id].loop === true) {
			videoHandles[appInstance.id].decoder.seek(0.0, function() {
				videoHandles[appInstance.id].decoder.play();
			});
			broadcast('updateVideoItemTime', {id: appInstance.id, timestamp: 0.0, play: false});
		}
	});
	videohandle.on('frame', function(frameIdx, buffer) {
		videoHandles[appInstance.id].frameIdx = frameIdx;
		var blockBuffers = pixelblock.yuv420ToPixelBlocks(buffer, appInstance.data.width, appInstance.data.height, blocksize);

		var idBuffer = Buffer.concat([new Buffer(appInstance.id), new Buffer([0])]);
		var frameIdxBuffer = intToByteBuffer(frameIdx,   4);
		var dateBuffer = intToByteBuffer(Date.now(), 8);
		for(i=0; i<blockBuffers.length; i++){
			var blockIdxBuffer = intToByteBuffer(i, 2);
			videoHandles[appInstance.id].pixelbuffer[i] = Buffer.concat([idBuffer, blockIdxBuffer, frameIdxBuffer, dateBuffer, blockBuffers[i]]);
		}

		handleNewVideoFrame(appInstance.id);
	});

	videoHandles[appInstance.id] = {decoder: videohandle, frameIdx: null, loop: false, pixelbuffer: videoBuffer, newFrameGenerated: false, clients: {}};

	for(i=0; i<clients.length; i++){
		if(clients[i].clientType === "display") {
			videoHandles[appInstance.id].clients[clients[i].id] = {wsio: clients[i], readyForNextFrame: false, blockList: []};
		}
	}
	calculateValidBlocks(appInstance, blocksize, videoHandles);

	setTimeout(function() {
		videoHandles[appInstance.id].loop = appInstance.data.looped;
		if(appInstance.data.frame !== 0) {
			var ts = appInstance.data.frame / appInstance.data.framerate;
			videoHandles[appInstance.id].decoder.seek(ts, function() {
				if(appInstance.data.paused === false) {
					videoHandles[appInstance.id].decoder.play();
				}
			});
			broadcast('updateVideoItemTime', {id: appInstance.id, timestamp: ts, play: false});
		}
		else {
			if(appInstance.data.paused === false) {
				videoHandles[appInstance.id].decoder.play();
			}
		}
		if(appInstance.data.muted === true) {
			broadcast('videoMuted', {id: appInstance.id});
		}
    }, 250);
	*/
}

// move this function elsewhere
function handleNewVideoFrame(id) {
	var videohandle = SAGE2Items.renderSync[id];

	videohandle.newFrameGenerated = true;
	if (!allTrueDict(videohandle.clients, "readyForNextFrame")) {
		return false;
	}

	updateVideoFrame(id);
	return true;
}

// move this function elsewhere
function handleNewClientReady(id) {
	var videohandle = SAGE2Items.renderSync[id];

	// if no new frame is generate or not all display clients have finished rendering previous frame - return
	if (videohandle.newFrameGenerated !== true || !allTrueDict(videohandle.clients, "readyForNextFrame")) {
		return false;
	}

	updateVideoFrame(id);
	return true;
}

function updateVideoFrame(id) {
	var i;
	var key;
	var videohandle = SAGE2Items.renderSync[id];

	videohandle.newFrameGenerated = false;
	for (key in videohandle.clients) {
		videohandle.clients[key].wsio.emit('updateFrameIndex', {id: id, frameIdx: videohandle.frameIdx});
		var hasBlock = false;
		for (i=0; i<videohandle.pixelbuffer.length; i++) {
			if (videohandle.clients[key].blocklist.indexOf(i) >= 0) {
				hasBlock = true;
				videohandle.clients[key].wsio.emit('updateVideoFrame', videohandle.pixelbuffer[i]);
			}
		}
		if(hasBlock === true) {
			videohandle.clients[key].readyForNextFrame = false;
		}
	}
}

// move this function elsewhere
function calculateValidBlocks(app, blockSize, renderhandle) {
	if(app.application !== "movie_player" && app.application !== "media_block_stream") return;

	var i;
	var j;
	var key;

	var horizontalBlocks = Math.ceil(app.data.width /blockSize);
	var verticalBlocks   = Math.ceil(app.data.height/blockSize);

	var renderBlockWidth  = blockSize * app.width / app.data.width;
	var renderBlockHeight = blockSize * app.height / app.data.height;

	for (key in renderhandle.clients){
		renderhandle.clients[key].blocklist = [];
		for (i=0; i<verticalBlocks; i++) {
			for (j=0; j<horizontalBlocks; j++) {
				var blockIdx = i*horizontalBlocks+j;

				if (renderhandle.clients[key].wsio.clientID < 0) {
					renderhandle.clients[key].blocklist.push(blockIdx);
				}
				else {
					var display = config.displays[renderhandle.clients[key].wsio.clientID];
					var left = j*renderBlockWidth  + app.left;
					var top  = i*renderBlockHeight + app.top + config.ui.titleBarHeight;
					var offsetX = config.resolution.width  * display.column;
					var offsetY = config.resolution.height * display.row;

					if ((left+renderBlockWidth) >= offsetX && left <= (offsetX+config.resolution.width) &&
						(top +renderBlockHeight) >= offsetY && top  <= (offsetY+config.resolution.height)) {
						renderhandle.clients[key].blocklist.push(blockIdx);
					}
				}
			}
		}
		renderhandle.clients[key].wsio.emit('updateValidStreamBlocks', {id: app.id, blockList: renderhandle.clients[key].blocklist});
	}
}

function wsDeleteElementFromStoredFiles(wsio, data) {
	if (data.application === "load_session") {
		// if it's a session
		deleteSession(data.filename);
	} else if (data.application === 'custom_app') {
		// an app
		// NYI
		return;
	} else if (data.application === 'image_viewer') {
		// an image
		assets.deleteImage(data.filename);
	} else if (data.application === 'movie_player') {
		// a movie
		assets.deleteVideo(data.filename);
	} else if (data.application === 'pdf_viewer') {
		// an pdf
		assets.deletePDF(data.filename);
	}
	else {
		// I dont know
		return;
	}
}



// **************  Adding Web Content (URL) *****************

function wsAddNewWebElement(wsio, data) {
	appLoader.loadFileFromWebURL(data, function(appInstance, videohandle) {

		// Get the drop position and convert it to wall coordinates
		var position = data.position || [0, 0];
		position[0] = parseInt(position[0] * config.totalWidth,  10);
		position[1] = parseInt(position[1] * config.totalHeight, 10);

		// Use the position from the drop location
		if (position[0] !== 0 || position[1] !== 0) {
			appInstance.left = position[0] - appInstance.width/2;
			if (appInstance.left < 0 ) appInstance.left = 0;
			appInstance.top  = position[1] - appInstance.height/2;
			if (appInstance.top < 0) appInstance.top = 0;
		}

		appInstance.id = getUniqueAppId();
		handleNewApplication(appInstance, videohandle);

		if(appInstance.animation){
			var i;
			SAGE2Items.renderSync[appInstance.id] = {clients: {}, date: Date.now()};
			for (i=0; i<clients.length; i++) {
				if (clients[i].clientType === "display") {
					SAGE2Items.renderSync[appInstance.id].clients[clients[i].id] = {wsio: clients[i], readyForNextFrame: false, blocklist: []};
				}
			}
			/*
			appAnimations[appInstance.id] = {clients: {}, date: new Date()};
			for(i=0; i<clients.length; i++){
				if(clients[i].clientType === "display") {
					appAnimations[appInstance.id].clients[clients[i].id] = false;
				}
			}
			*/
		}
	});
}

// **************  Command line          *****************

function wsCommand(wsio, data) {
	// send the command to the REPL interpreter
	processInputCommand(data);
}

// **************  Launching Web Browser *****************

function wsOpenNewWebpage(wsio, data) {
	// Check if the web-browser is connected
	if (webBrowserClient !== null) {
		// then emit the command
		console.log("Browser> new page", data.url);
		webBrowserClient.emit('openWebBrowser', {url: data.url});
	}
}


// **************  Video / Audio Synchonization *****************

function wsPlayVideo(wsio, data) {
	if(SAGE2Items.renderSync[data.id] === undefined || SAGE2Items.renderSync[data.id] === null) return;

	SAGE2Items.renderSync[data.id].decoder.play();
}

function wsPauseVideo(wsio, data) {
	if(SAGE2Items.renderSync[data.id] === undefined || SAGE2Items.renderSync[data.id] === null) return;

	SAGE2Items.renderSync[data.id].decoder.pause(function() {
		broadcast('videoPaused', {id: data.id});
	});
}

function wsStopVideo(wsio, data) {
	if(SAGE2Items.renderSync[data.id] === undefined || SAGE2Items.renderSync[data.id] === null) return;

	SAGE2Items.renderSync[data.id].decoder.stop(function() {
		broadcast('videoPaused', {id: data.id});
		broadcast('updateVideoItemTime', {id: data.id, timestamp: 0.0, play: false});
		broadcast('updateFrameIndex', {id: data.id, frameIdx: 0});
	});
}

function wsUpdateVideoTime(wsio, data) {
	if(SAGE2Items.renderSync[data.id] === undefined || SAGE2Items.renderSync[data.id] === null) return;

	SAGE2Items.renderSync[data.id].decoder.seek(data.timestamp, function() {
		if(data.play === true) SAGE2Items.renderSync[data.id].decoder.play();
	});
	broadcast('updateVideoItemTime', data);
}

function wsMuteVideo(wsio, data) {
	if(SAGE2Items.renderSync[data.id] === undefined || SAGE2Items.renderSync[data.id] === null) return;

	broadcast('videoMuted', {id: data.id});
}

function wsUnmuteVideo(wsio, data) {
	if(SAGE2Items.renderSync[data.id] === undefined || SAGE2Items.renderSync[data.id] === null) return;

	broadcast('videoUnmuted', {id: data.id});
}

function wsLoopVideo(wsio, data) {
	if(SAGE2Items.renderSync[data.id] === undefined || SAGE2Items.renderSync[data.id] === null) return;

	SAGE2Items.renderSync[data.id].loop = data.loop;
}

// **************  Remote Server Content *****************

function wsAddNewElementFromRemoteServer(wsio, data) {
	console.log("add element from remote server");
	var i;

	appLoader.loadApplicationFromRemoteServer(data, function(appInstance, videohandle) {
		console.log("Remote App: " + appInstance.title + " (" + appInstance.application + ")");
		if(appInstance.application === "media_stream" || appInstance.application === "media_block_stream"){
			appInstance.id = wsio.remoteAddress.address + ":" + wsio.remoteAddress.port + "|" + appInstance.id;
			SAGE2Items.renderSync[appInstance.id] = {chunks: [], clients: {}};
			for(i=0; i<clients.length; i++){
				if(clients[i].clientType === "dislpay") {
					SAGE2Items.renderSync[appInstance.id].clients[clients[i].id] = {wsio: clients[i], readyForNextFrame: false, blocklist: []};
				}
			}
		}
		else {
			appInstance.id = getUniqueAppId();
		}

		mergeObjects(data.data, appInstance.data, ['video_url', 'video_type', 'audio_url', 'audio_type']);

		handleNewApplication(appInstance, videohandle);

		if(appInstance.animation){
			SAGE2Items.renderSync[appInstance.id] = {clients: {}, date: Date.now()};
			for (i=0; i<clients.length; i++) {
				if (clients[i].clientType === "display") {
					SAGE2Items.renderSync[appInstance.id].clients[clients[i].id] = {wsio: clients[i], readyForNextFrame: false, blocklist: []};
				}
			}
		}
	});
}

function wsRequestNextRemoteFrame(wsio, data) {
	var remote_id = config.host + ":" + config.port + "|" + data.id;
	if(SAGE2Items.applications.list.hasOwnProperty(data.id)) {
		var stream = SAGE2Items.applications.list[data.id];
		wsio.emit('updateRemoteMediaStreamFrame', {id: remote_id, state: stream.data});
	}
	else {
		wsio.emit('stopMediaStream', {id: remote_id});
	}
}

function wsUpdateRemoteMediaStreamFrame(wsio, data) {
	if (!SAGE2Items.applications.list.hasOwnProperty(data.id)) return;

	var key;
	for (key in SAGE2Items.renderSync[data.id].clients) {
		SAGE2Items.renderSync[data.id].clients[key].readyForNextFrame = false;
	}
	var stream = SAGE2Items.applications.list[data.id];
	stream.data = data.data;

	broadcast('updateMediaStreamFrame', data);
}

function wsReceivedRemoteMediaStreamFrame(wsio, data) {
	SAGE2Items.renderSync[data.id].clients[wsio.id].readyForNextFrame = true;
	if(allTrueDict(SAGE2Items.renderSync[data.id].clients, "readyForNextFrame")) {
		var i;
		var mediaStreamData = data.id.substring(6).split("|");
		var sender = {wsio: null, serverId: mediaStreamData[0], clientId: mediaStreamData[1], streamId: null};
		for (i=0; i<clients.length; i++) {
			if (clients[i].id === sender.serverId) {
				sender.wsio = clients[i];
				break;
			}
		}
		if (sender.wsio !== null) sender.wsio.emit('requestNextRemoteFrame', {id: sender.clientId});
	}
}

// XXX - Remote block streaming not tested
function wsRequestNextRemoteBlockFrame(wsio, data) {
	var remote_id = config.host + ":" + config.port + "|" + data.id;
	if(SAGE2Items.applications.list.hasOwnProperty(data.id)) {
		var stream = SAGE2Items.applications.list[data.id];
		wsio.emit('updateRemoteMediaBlockStreamFrame', {id: remote_id, state: stream.data});
	}
	else {
		wsio.emit('stopMediaBlockStream', {id: remote_id});
	}
}

function wsUpdateRemoteMediaBlockStreamFrame(wsio, data) {
	if (!SAGE2Items.applications.list.hasOwnProperty(data.id)) return;

	var key;
	for (key in SAGE2Items.renderSync[data.id].clients) {
		SAGE2Items.renderSync[data.id].clients[key].readyForNextFrame = false;
	}
	var stream = SAGE2Items.applications.list[data.id];
	stream.data = data.data;

	broadcast('updateMediaBlockStreamFrame', data);
}

function wsReceivedRemoteMediaBlockStreamFrame(wsio, data) {
	SAGE2Items.renderSync[data.id].clients[wsio.id].readyForNextFrame = true;
	if(allTrueDict(SAGE2Items.renderSync[data.id].clients, "readyForNextFrame")) {
		var i;
		var mediaBlockStreamData = data.id.substring(6).split("|");
		var sender = {wsio: null, serverId: mediaBlockStreamData[0], clientId: mediaBlockStreamData[1], streamId: null};
		for (i=0; i<clients.length; i++) {
			if (clients[i].id === sender.serverId) {
				sender.wsio = clients[i];
				break;
			}
		}
		if (sender.wsio !== null) sender.wsio.emit('requestNextRemoteFrame', {id: sender.clientId});
	}
}

// **************  Widget Control Messages *****************

function wsAddNewControl(wsio, data){
	if (!SAGE2Items.applications.list.hasOwnProperty(data.appId)) return;
	if (SAGE2Items.widgets.list.hasOwnProperty(data.id)) return;

	broadcast('createControl', data);

	var zIndex = SAGE2Items.widgets.numItems;
	interactMgr.addGeometry(data.id+"_radial", "widgets", "circle", {x: data.left+(data.height/2), y: data.top+(data.height/2), r: data.height/2}, true, zIndex, data);
	if (data.hasSideBar === true) {
		interactMgr.addGeometry(data.id+"_sidebar", "widgets", "rectangle", {x: data.left+data.height, y: data.top+(data.height/2)-(data.barHeight/2), w: data.width-data.height, h: data.barHeight}, true, zIndex, data);
	}

	SAGE2Items.widgets.addItem(data);
	var uniqueID = data.id.substring(data.appId.length, data.id.lastIndexOf("_"));
	var app = SAGE2Items.applications.list[data.appId];
	addEventToUserLog(uniqueID, {type: "widgetMenu", data: {action: "open", application: {id: app.id, type: app.application}}, time: Date.now()});
}

function wsRecordInnerGeometryForWidget(wsio, data){
	var center = data.innerGeometry.center;
	var buttons = data.innerGeometry.buttons;
	var textInput = data.innerGeometry.textInput;
	var slider = data.innerGeometry.slider;
	SAGE2Items.widgets.addButtonToItem(data.instanceID, "center", "circle", {x:center.x, y: center.y, r:center.r}, 0);
	for (var i=0; i<buttons.length; i++){
		SAGE2Items.widgets.addButtonToItem(data.instanceID, buttons[i].id, "circle", {x:buttons[i].x, y: buttons[i].y, r:buttons[i].r}, 0);
	}
	if (textInput!==null) {
		SAGE2Items.widgets.addButtonToItem(data.instanceID, textInput.id, "rectangle", {x:textInput.x, y: textInput.y, w:textInput.w, h:textInput.h}, 0);
	}
	if (slider!==null) {
		SAGE2Items.widgets.addButtonToItem(data.instanceID, slider.id, "rectangle", {x:slider.x, y: slider.y, w:slider.w, h:slider.h}, 0);
	}
}

/*function wsSelectedControlId(wsio, data){ // Get the id of a ctrl widgetbar or ctrl element(button and so on)
	var regTI = /textInput/;
	var regSl = /slider/;
	var regButton = /button/;
	if (data.ctrlId !== null) { // If a button or a slider is pressed, release the widget itself so that it is not picked up for moving
		remoteInteraction[data.addr].releaseControl();
	}
	//console.log("lock:", remoteInteraction[data.addr].lockedControl() );
	var lockedControl = remoteInteraction[data.addr].lockedControl();
	if (lockedControl){
		//If a text input widget was locked, drop it
		var appdata = {ctrlId:lockedControl.ctrlId, appId:lockedControl.appId};
		broadcast('dropTextInputControl', appdata);
		remoteInteraction[data.addr].dropControl();
	}
	if (regButton.test(data.ctrlId) || regTI.test(data.ctrlId) || regSl.test(data.ctrlId)) {
		var appData = {ctrlId:data.ctrlId, appId:data.appId, instanceID:data.instanceID};
		remoteInteraction[data.addr].lockControl(appData);
		if (regSl.test(appData.ctrlId) && /knob/.test(appData.ctrlId))
			broadcast('sliderKnobLockAction', appData);
	}
}

function wsReleasedControlId(wsio, data){
	var regSl = /slider/;
	var regButton = /button/;
	if (data.ctrlId !==null && remoteInteraction[data.addr].lockedControl() !== null &&(regSl.test(data.ctrlId) || regButton.test(data.ctrlId))) {
		remoteInteraction[data.addr].dropControl();
		broadcast('executeControlFunction', {ctrlId: data.ctrlId, appId: data.appId, instanceID: data.instanceID}, 'receivesWidgetEvents');

		var app = SAGE2Items.applications.list[data.appId];
		if (app){
			if(data.ctrlId.indexOf("buttonCloseApp") >= 0) {
				addEventToUserLog(data.addr, {type: "delete", data: {application: {id: app.id, type: app.application}}, time: Date.now()});
			}
			else if(data.ctrlId.indexOf("buttonCloseWidget") >= 0) {
				addEventToUserLog(data.addr, {type: "widgetMenu", data: {action: "close", application: {id: app.id, type: app.application}}, time: Date.now()});
			}
			else {
				addEventToUserLog(data.addr, {type: "widgetAction", data: {application: data.appId, widget: data.ctrlId}, time: Date.now()});
			}
		}
	}
}
*/

function wsCloseAppFromControl(wsio, data){
	deleteApplication(data.appId);
}

function wsHideWidgetFromControl(wsio, data){
	var ctrl = SAGE2Items.widgets.list[data.instanceID];
	hideControl(ctrl);
}

function wsOpenRadialMenuFromControl(wsio, data){
	console.log("radial menu");
	var ctrl = SAGE2Items.widgets.list[data.id];
	createRadialMenu(wsio.id, ctrl.left, ctrl.top);
}

/* ****************** Clone Request Methods ************************** */

function wsCreateAppClone(wsio, data){
	var app = SAGE2Items.applications.list[data.id];
	var appData = {application: "custom_app", filename: app.application};
	appLoader.loadFileFromLocalStorage(appData, function(clone, videohandle) {
		clone.id = getUniqueAppId();
		var pos = getNewWindowPosition({x: app.left, y: app.top});
		clone.left = pos.x;
		clone.top = pos.y;
		clone.width = app.width;
		clone.height = app.height;
		if(clone.animation){
			var i;
			SAGE2Items.renderSync[clone.id] = {clients: {}, date: Date.now()};
			for (i=0; i<clients.length; i++) {
				if (clients[i].clientType === "display") {
					SAGE2Items.renderSync[clone.id].clients[clients[i].id] = {wsio: clients[i], readyForNextFrame: false, blocklist: []};
				}
			}
			/*
			appAnimations[clone.id] = {clients: {}, date: new Date()};
			for(i=0; i<clients.length; i++){
				if(clients[i].clientType === "display") {
					appAnimations[clone.id].clients[clients[i].id] = false;
				}
			}
			*/
		}
		if (clone.data)
			clone.data.loadData = data.cloneData;
		else
			clone.data = {loadData: data.cloneData};

		handleNewApplication(clone, videohandle);
	});
}


function getNewWindowPosition(seedPosition){

	if (!newWindowPosition){
		newWindowPosition  = {x:seedPosition.x+20, y:seedPosition.y+20};
		seedWindowPosition = {x:seedPosition.x,    y:seedPosition.y};
	}
	else if (seedWindowPosition.x === seedPosition.x && seedWindowPosition.y === seedPosition.y){
		newWindowPosition.x += 20;
		newWindowPosition.y += 20;
	}
	else{
		newWindowPosition  = {x:seedPosition.x+20, y:seedPosition.y+20};
		seedWindowPosition = {x:seedPosition.x,    y:seedPosition.y};
	}


	if ((newWindowPosition.x > config.totalWidth - 200) || (newWindowPosition.y > config.totalHeight - 200)){
		newWindowPosition.x = 20;
		newWindowPosition.y = 20;
	}
	return newWindowPosition;
}

/* ****************** Clone Request Methods ************************** */


function loadConfiguration() {
	var configFile = null;

	if (program.configuration) {
		configFile = program.configuration;
	}
	else {
		// Read config.txt - if exists and specifies a user defined config, then use it
		if(sageutils.fileExists("config.txt")){
			var lines = fs.readFileSync("config.txt", 'utf8').split("\n");
			for(var i =0; i<lines.length; i++){
				var text = "";
				var comment = lines[i].indexOf("//");
				if(comment >= 0) text = lines[i].substring(0, comment).trim();
				else text = lines[i].trim();

				if(text !== ""){
					configFile = text;
					console.log(sageutils.header("SAGE2") + "Found configuration file: " + configFile);
					break;
				}
			}
		}
	}

	// If config.txt does not exist or does not specify any files, look for a config with the hostname
	if(configFile === null){
		var hn = os.hostname();
		var dot = hn.indexOf(".");
		if(dot >= 0) hn = hn.substring(0, dot);
		configFile = path.join("config", hn + "-cfg.json");
		if(sageutils.fileExists(configFile)){
			console.log(sageutils.header("SAGE2") + "Found configuration file: " + configFile);
		}
		else{
			if(platform === "Windows")
				configFile = path.join("config", "defaultWin-cfg.json");
			else
				configFile = path.join("config", "default-cfg.json");
			console.log(sageutils.header("SAGE2") + "Using default configuration file: " + configFile);
		}
	}

	if (!sageutils.fileExists(configFile)) {
		console.log("\n----------");
		console.log(sageutils.header("SAGE2") + "Cannot find configuration file: " + configFile);
		console.log("----------\n\n");
		process.exit(1);
	}

	var json_str = fs.readFileSync(configFile, 'utf8');
	var userConfig = json5.parse(json_str);
	// compute extra dependent parameters
	userConfig.totalWidth     = userConfig.resolution.width  * userConfig.layout.columns;
	userConfig.totalHeight    = userConfig.resolution.height * userConfig.layout.rows;

	var minDim = Math.min(userConfig.totalWidth, userConfig.totalHeight);
	var maxDim = Math.max(userConfig.totalWidth, userConfig.totalHeight);

	if (userConfig.ui.titleBarHeight) userConfig.ui.titleBarHeight = parseInt(userConfig.ui.titleBarHeight, 10);
	else userConfig.ui.titleBarHeight = Math.round(0.025 * minDim);

	if (userConfig.ui.widgetControlSize) userConfig.ui.widgetControlSize = parseInt(userConfig.ui.widgetControlSize, 10);
	else userConfig.ui.widgetControlSize = Math.round(0.020 * minDim);

	if (userConfig.ui.titleTextSize) userConfig.ui.titleTextSize = parseInt(userConfig.ui.titleTextSize, 10);
	else userConfig.ui.titleTextSize  = Math.round(0.015 * minDim);

	if (userConfig.ui.pointerSize) userConfig.ui.pointerSize = parseInt(userConfig.ui.pointerSize, 10);
	else userConfig.ui.pointerSize = Math.round(0.08 * minDim);

	if (userConfig.ui.minWindowWidth) userConfig.ui.minWindowWidth = parseInt(userConfig.ui.minWindowWidth, 10);
	else userConfig.ui.minWindowWidth  = Math.round(0.08 * minDim);  // 8%
	if (userConfig.ui.minWindowHeight) userConfig.ui.minWindowHeight = parseInt(userConfig.ui.minWindowHeight, 10);
	else userConfig.ui.minWindowHeight = Math.round(0.08 * minDim); // 8%

	if (userConfig.ui.maxWindowWidth) userConfig.ui.maxWindowWidth = parseInt(userConfig.ui.maxWindowWidth, 10);
	else userConfig.ui.maxWindowWidth  = Math.round( 1.2 * maxDim);  // 120%
	if (userConfig.ui.maxWindowHeight) userConfig.ui.maxWindowHeight = parseInt(userConfig.ui.maxWindowHeight, 10);
	else userConfig.ui.maxWindowHeight = Math.round( 1.2 * maxDim); // 120%

	// Set default values if missing
	if (userConfig.port === undefined)
		userConfig.port = 443;
	else
		userConfig.port = parseInt(userConfig.port, 10); // to make sure it's a number
	if (userConfig.index_port === undefined)
		userConfig.index_port = 80;
	else
		userConfig.index_port = parseInt(userConfig.index_port, 10);

	// Set the display clip value if missing (true by default)
	if (userConfig.background.clip !== undefined)
		userConfig.background.clip = sageutils.isTrue(userConfig.background.clip);
	else
		userConfig.background.clip = true;


	// Registration to EVL's server (sage.evl.uic.edu), true by default
	if (userConfig.register_site === undefined)
		userConfig.register_site = true;
	else {
		// test for a true value: true, on, yes, 1, ...
		if (sageutils.isTrue(userConfig.register_site))
			userConfig.register_site = true;
		else
			userConfig.register_site = false;
	}


	if(userConfig.apis !== undefined && userConfig.apis.twitter !== undefined){
		apis.twitter = new Twit({
			consumer_key:         userConfig.apis.twitter.consumerKey,
			consumer_secret:      userConfig.apis.twitter.consumerSecret,
			access_token:         userConfig.apis.twitter.accessToken,
			access_token_secret:  userConfig.apis.twitter.accessSecret
		});
	}

	return userConfig;
}


var getUniqueAppId = (function() {
	var count = 0;
	return function() {
		var id = "app_" + count.toString();
		count++;
		return id;
	};
})();

var getNewUserId = (function() {
	var count = 0;
	return function() {
		var id = "usr_" + count.toString();
		count++;
		return id;
	};
})();

function getApplications() {
	var uploadedApps = assets.listApps();

	// Remove 'viewer' apps
	var i = uploadedApps.length;
	while (i--) {
		if (uploadedApps[i].exif.metadata.fileTypes &&
			uploadedApps[i].exif.metadata.fileTypes.length > 0) {
			uploadedApps.splice(i, 1);
		}
	}
	// Sort the list of apps
	uploadedApps.sort(sageutils.compareTitle);

	return uploadedApps;
}

function getSavedFilesList() {
	// Build lists of assets
	var uploadedImages = assets.listImages();
	var uploadedVideos = assets.listVideos();
	var uploadedPdfs   = assets.listPDFs();
	var savedSessions  = listSessions();

	// Sort independently of case
	uploadedImages.sort( sageutils.compareFilename );
	uploadedVideos.sort( sageutils.compareFilename );
	uploadedPdfs.sort(   sageutils.compareFilename );
	savedSessions.sort(  sageutils.compareFilename );

	var list = {images: uploadedImages, videos: uploadedVideos, pdfs: uploadedPdfs, sessions: savedSessions};

	return list;
}

function setupDisplayBackground() {
	var tmpImg, imgExt;

	// background image
	if (config.background.image !== undefined && config.background.image.url !== undefined) {
		var bg_file = path.join(publicDirectory, config.background.image.url);

		if (config.background.image.style === "tile") {
			// do nothing
			return;
		}
		else if (config.background.image.style === "fit") {
			exiftool.file(bg_file, function(err1, data) {
				if (err1) {
					console.log("Error processing background image:", bg_file, err1);
					console.log(" ");
					process.exit(1);
				}
				var bg_info = data;

				if (bg_info.ImageWidth === config.totalWidth && bg_info.ImageHeight === config.totalHeight) {
					sliceBackgroundImage(bg_file, bg_file);
				}
				else {
					tmpImg = path.join(publicDirectory, "images", "background", "tmp_background.png");
					var out_res  = config.totalWidth.toString() + "x" + config.totalHeight.toString();

					imageMagick(bg_file).noProfile().command("convert").in("-gravity", "center").in("-background", "rgba(0,0,0,0)").in("-extent", out_res).write(tmpImg, function(err2) {
						if (err2) throw err2;
						sliceBackgroundImage(tmpImg, bg_file);
					});
				}
			} );
		}
		else {
			config.background.image.style = "stretch";
			imgExt = path.extname(bg_file);
			tmpImg = path.join(publicDirectory, "images", "background", "tmp_background" + imgExt);

			imageMagick(bg_file).resize(config.totalWidth, config.totalHeight, "!").write(tmpImg, function(err) {
				if(err) throw err;

				sliceBackgroundImage(tmpImg, bg_file);
			});
		}
	}
}

function sliceBackgroundImage(fileName, outputBaseName) {
	for(var i=0; i<config.displays.length; i++){
		var x = config.displays[i].column * config.resolution.width;
		var y = config.displays[i].row * config.resolution.height;
		var output_dir  = path.dirname(outputBaseName);
		var input_ext   = path.extname(outputBaseName);
		var output_ext  = path.extname(fileName);
		var output_base = path.basename(outputBaseName, input_ext);
		var output = path.join(output_dir, output_base + "_"+i.toString() + output_ext);
		imageMagick(fileName).crop(config.resolution.width, config.resolution.height, x, y).write(output, function(err) {
			if (err) console.log("error slicing image", err); //throw err;
		});
	}
}

function setupHttpsOptions() {
	// build a list of certs to support multi-homed computers
	var certs = {};

	// file caching for the main key of the server
	var server_key = null;
	var server_crt = null;
	var server_ca  = [];

	// add the default cert from the hostname specified in the config file
	try {
		// first try the filename based on the hostname-server.key
		if (sageutils.fileExists(path.join("keys", config.host + "-server.key"))) {
			// Load the certificate files
			console.log(sageutils.header("Certificate") + "Loading certificate " + config.host + "-server.key");
			server_key = fs.readFileSync(path.join("keys", config.host + "-server.key"));
			server_crt = fs.readFileSync(path.join("keys", config.host + "-server.crt"));
			server_ca  = sageutils.loadCABundle(path.join("keys", config.host + "-ca.crt"));
			// Build the crypto
			certs[config.host] = sageutils.secureContext(server_key, server_crt, server_ca);
		} else {
			// remove the hostname from the FQDN and search for wildcard certificate
			//    syntax: _.rest.com.key or _.rest.bigger.com.key
			var domain = '_.' + config.host.split('.').slice(1).join('.');
			console.log(sageutils.header("Certificate") + "Loading domain certificate " + domain + ".key");
			server_key = fs.readFileSync( path.join("keys", domain + ".key") );
			server_crt = fs.readFileSync( path.join("keys", domain + ".crt") );
			server_ca  = sageutils.loadCABundle(path.join("keys", domain + "-ca.crt"));
			certs[config.host] = sageutils.secureContext(server_key, server_crt, server_ca);
		}
	}
	catch (e) {
		console.log("\n----------");
		console.log("Cannot open certificate for default host:");
		console.log(" \"" + config.host + "\" needs file: " + e.path);
		console.log(" --> Please generate the appropriate certificate in the 'keys' folder");
		console.log("----------\n\n");
		process.exit(1);
	}

	for(var h in config.alternate_hosts){
		try {
			var alth = config.alternate_hosts[h];
			certs[ alth ] = sageutils.secureContext(
				fs.readFileSync(path.join("keys", alth + "-server.key")),
				fs.readFileSync(path.join("keys", alth + "-server.crt")),
				sageutils.loadCABundle(path.join("keys", alth + "-ca.crt"))
			);
		}
		catch (e) {
			console.log("\n----------");
			console.log("Cannot open certificate for the alternate host: ", config.alternate_hosts[h]);
			console.log(" needs file: \"" + e.path + "\"");
			console.log(" --> Please generate the appropriate certificates in the 'keys' folder");
			console.log(" Ignoring alternate host: ", config.alternate_hosts[h]);
			console.log("----------\n");
		}
	}

	var httpsOptions;

	if (sageutils.nodeVersion === 10) {
		httpsOptions = {
			// server default keys
			key:  server_key,
			cert: server_crt,
			ca:   server_ca,
			requestCert: false, // If true the server will request a certificate from clients that connect and attempt to verify that certificate
			rejectUnauthorized: false,
			// callback to handle multi-homed machines
			SNICallback: function(servername){
				if(certs.hasOwnProperty(servername)){
					return certs[servername];
				}
				else{
					console.log(sageutils.header("SNI") + "Unknown host, cannot find a certificate for ", servername);
					return null;
				}
			}
		};
	} else {
		httpsOptions = {
			// server default keys
			key:  server_key,
			cert: server_crt,
			ca:   server_ca,
			requestCert: false, // If true the server will request a certificate from clients that connect and attempt to verify that certificate
			rejectUnauthorized: false,
			// callback to handle multi-homed machines
			SNICallback: function(servername, cb) {
				if(certs.hasOwnProperty(servername)){
					cb(null, certs[servername]);
				}
				else{
					console.log(sageutils.header("SNI") + "Unknown host, cannot find a certificate for ", servername);
					cb("SNI Unknown host", null);
				}
			}
		};
	}

	return httpsOptions;
}

function sendConfig(req, res) {
	res.writeHead(200, {"Content-Type": "text/plain"});
	// Adding the calculated version into the data structure
	config.version = SAGE2_version;
	res.write(JSON.stringify(config));
	res.end();
}

function uploadForm(req, res) {
	var form     = new formidable.IncomingForm();
	var position = [ 0, 0 ];
	// Limits the amount of memory all fields together (except files) can allocate in bytes.
	//    set to 4MB.
	form.maxFieldsSize = 4 * 1024 * 1024;
	form.type          = 'multipart';
	form.multiples     = true;

	// var lastper = -1;
	// form.on('progress', function(bytesReceived, bytesExpected) {
	// 	var per = parseInt(100.0 * bytesReceived/ bytesExpected);
	// 	if ((per % 10)===0 && lastper!==per) {
	// 		console.log('Form> %d%', per);
	// 		lastper = per;
	// 	}
	// });

	form.on('fileBegin', function(name, file) {
		console.log('Form> ', name, file.name, file.type);
	});

	form.on('field', function (field, value) {
		// convert value [0 to 1] to wall coordinate from drop location
		if (field === 'dropX') position[0] = parseInt(parseFloat(value) * config.totalWidth,  10);
		if (field === 'dropY') position[1] = parseInt(parseFloat(value) * config.totalHeight, 10);
	});

	form.parse(req, function(err, fields, files) {
		if(err){
			res.writeHead(500, {"Content-Type": "text/plain"});
			res.write(err + "\n\n");
			res.end();
		}
		res.writeHead(200, {'content-type': 'text/plain'});
		res.write('received upload:\n\n');
		res.end(util.inspect({fields: fields, files: files}));
	});

	form.on('end', function() {
		// saves files in appropriate directory and broadcasts the items to the displays
		manageUploadedFiles(this.openedFiles, position);
	});
}

function manageUploadedFiles(files, position) {
	var fileKeys = Object.keys(files);
	fileKeys.forEach(function(key) {
		var file = files[key];
		appLoader.manageAndLoadUploadedFile(file, function(appInstance, videohandle) {

			if(appInstance === null){
				console.log("Form> unrecognized file type: ", file.name, file.type);
				return;
			}

			// Use the position from the drop location
			if (position[0] !== 0 || position[1] !== 0) {
				appInstance.left = position[0] - appInstance.width/2;
				if (appInstance.left < 0 ) appInstance.left = 0;
				appInstance.top  = position[1] - appInstance.height/2;
				if (appInstance.top < 0) appInstance.top = 0;
			}

			appInstance.id = getUniqueAppId();
			if(appInstance.animation){
				var i;
				SAGE2Items.renderSync[appInstance.id] = {clients: {}, date: Date.now()};
				for (i=0; i<clients.length; i++) {
					if (clients[i].clientType === "display") {
						SAGE2Items.renderSync[appInstance.id].clients[clients[i].id] = {wsio: clients[i], readyForNextFrame: false, blocklist: []};
					}
				}
				/*
				appAnimations[appInstance.id] = {clients: {}, date: new Date()};
				for(i=0; i<clients.length; i++){
					if(clients[i].clientType === "display") {
						appAnimations[appInstance.id].clients[clients[i].id] = false;
					}
				}
				*/
			}
			handleNewApplication(appInstance, videohandle);
		});
	});
}


// **************  Remote Site Collaboration *****************

var remoteSites = [];
if (config.remote_sites) {
	remoteSites = new Array(config.remote_sites.length);
	config.remote_sites.forEach(function(element, index, array) {
		var protocol = (element.secure === true) ? "wss" : "ws";
		var wsURL = protocol + "://" + element.host + ":" + element.port.toString();

		var remote = createRemoteConnection(wsURL, element, index);

		var rGeom = {};
		rGeom.w = Math.min((0.5*config.totalWidth)/remoteSites.length, config.ui.titleBarHeight*6) - (0.16*config.ui.titleBarHeight);
		rGeom.h = 0.84*config.ui.titleBarHeight;
		rGeom.x = (0.5*config.totalWidth) + ((rGeom.w+(0.16*config.ui.titleBarHeight))*(index-(remoteSites.length/2))) + (0.08*config.ui.titleBarHeight);
		rGeom.y = 0.08*config.ui.titleBarHeight;

		remoteSites[index] = {name: element.name, wsio: remote, connected: false, geometry: rGeom};
		interactMgr.addGeometry("remote_"+index, "staticUI", "rectangle", rGeom,  true, index, remoteSites[index]);

		// attempt to connect every 15 seconds, if connection failed
		setInterval(function() {
			if (!remoteSites[index].connected) {
				var rem = createRemoteConnection(wsURL, element, index);
				remoteSites[index].wsio = rem;
			}
		}, 15000);
	});
}

function createRemoteConnection(wsURL, element, index) {
	var remote = new WebsocketIO(wsURL, false, function() {
		console.log(sageutils.header("Remote") + "Connected to " + element.name);
		remote.remoteAddress.address = element.host;
		remote.remoteAddress.port = element.port;
		var clientDescription = {
			clientType: "remoteServer",
			host: config.host,
			port: config.port,
			requests: {
				config: false,
				version: false,
				time: false,
				console: false
			}
		};
		remote.clientType = "remoteServer";

		remote.onclose(function() {
			console.log("Remote site \"" + config.remote_sites[index].name + "\" now offline");
			remoteSites[index].connected = false;
			var delete_site = {name: remoteSites[index].name, connected: remoteSites[index].connected};
			broadcast('connectedToRemoteSite', delete_site);
			removeElement(clients, remote);
		});

		remote.on('addClient', wsAddClient);
		remote.on('addNewElementFromRemoteServer', wsAddNewElementFromRemoteServer);
		remote.on('requestNextRemoteFrame', wsRequestNextRemoteFrame);
		remote.on('updateRemoteMediaStreamFrame', wsUpdateRemoteMediaStreamFrame);
		remote.on('stopMediaStream', wsStopMediaStream);
		remote.on('requestNextRemoteBlockFrame', wsRequestNextRemoteBlockFrame);
		remote.on('updateRemoteMediaBlockStreamFrame', wsUpdateRemoteMediaBlockStreamFrame);
		remote.on('stopMediaBlockStream', wsStopMediaBlockStream);

		remote.emit('addClient', clientDescription);
		remoteSites[index].connected = true;
		var new_site = {name: remoteSites[index].name, connected: remoteSites[index].connected};
		broadcast('connectedToRemoteSite', new_site);
		clients.push(remote);
	});

	return remote;
}

// **************  System Time - Updated Every Minute *****************
var cDate = new Date();
setTimeout(function() {
	setInterval(function() {
		broadcast('setSystemTime', {date: Date.now()});
	}, 60000);

	broadcast('setSystemTime', {date: Date.now()});
}, (61-cDate.getSeconds())*1000);


// ***************************************************************************************

// Place callback for success in the 'listen' call for HTTPS

sage2ServerS.on('listening', function (e) {
	// Success
	console.log(sageutils.header("SAGE2") + "Serving secure clients at https://" + config.host + ":" + config.port);
	console.log(sageutils.header("SAGE2") + "Web console at https://" + config.host + ":" + config.port + "/admin/console.html");
});

// Place callback for errors in the 'listen' call for HTTP
sage2Server.on('error', function (e) {
	if (e.code === 'EACCES') {
		console.log(sageutils.header("HTTP_Server") + "You are not allowed to use the port: ", config.index_port);
		console.log(sageutils.header("HTTP_Server") + "  use a different port or get authorization (sudo, setcap, ...)");
		console.log(" ");
		process.exit(1);
	}
	else if (e.code === 'EADDRINUSE') {
		console.log(sageutils.header("HTTP_Server") + "The port is already in use by another process:", config.index_port);
		console.log(sageutils.header("HTTP_Server") + "  use a different port or stop the offending process");
		console.log(" ");
		process.exit(1);
	}
	else {
		console.log(sageutils.header("HTTP_Server") + "Error in the listen call: ", e.code);
		console.log(" ");
		process.exit(1);
	}
});

// Place callback for success in the 'listen' call for HTTP
sage2Server.on('listening', function (e) {
	// Success
	console.log(sageutils.header("SAGE2") + "Serving web UI at http://" + config.host + ":" + config.index_port);
	console.log(sageutils.header("SAGE2") + "Display 0 at http://" + config.host + ":" + config.index_port + "/display.html?clientID=0");
	console.log(sageutils.header("SAGE2") + "Audio manager at http://" + config.host + ":" + config.index_port + "/audioManager.html");
});


// Odly the HTTPS modules doesnt throw the same exceptions than HTTP
//  catching errors at the process level
/*process.on('uncaughtException', function (e) {
	if (e.code == 'EACCES') {
		console.log("HTTPS_server> You are not allowed to use the port: ", config.port);
		console.log("HTTPS_server>   use a different port or get authorization (sudo, setcap, ...)");
		console.log(" ")
		process.exit(1);
	}
	else if (e.code == 'EADDRINUSE') {
		console.log('HTTPS_server> The port is already in use by another process:', config.port);
		console.log("HTTPS_server>   use a different port or stop the offending process");
		console.log(" ")
		process.exit(1);
	}
	else {
		console.log("Process> uncaught exception: ", e);
		console.log(" ")
		console.trace();
		process.exit(1);
	}
});*/

// KILL intercept
process.on('SIGTERM', quitSAGE2);
// CTRL-C intercept
process.on('SIGINT',  quitSAGE2);


// Start the HTTP server (listen for IPv4 addresses 0.0.0.0)
sage2Server.listen(config.index_port, "0.0.0.0");
// Start the HTTPS server (listen for IPv4 addresses 0.0.0.0)
sage2ServerS.listen(config.port, "0.0.0.0");


// ***************************************************************************************

// Load session file if specified on the command line (-s)
if (program.session) {
	setTimeout(function() {
		// if -s specified without argument
		if (program.session === true) loadSession();
		// if argument specified
		else loadSession(program.session);
	}, 1000);
}

function processInputCommand(line) {
	var command = line.trim().split(' ');
	switch(command[0]) {
		case '': // ignore
			break;
		case 'help':
			console.log('help\t\tlist commands');
			console.log('kill\t\tclose application: arg0: id - kill app_0');
			console.log('apps\t\tlist running applications');
			console.log('clients\t\tlist connected clients');
			console.log('streams\t\tlist media streams');
			console.log('clear\t\tclose all running applications');
			console.log('tile\t\tlayout all running applications');
			console.log('save\t\tsave state of running applications into a session');
			console.log('load\t\tload a session and restore applications');
			console.log('assets\t\tlist the assets in the file library');
			console.log('regenerate\tregenerates the assets');
			console.log('hideui\t\thide/show/delay the user interface');
			console.log('sessions\tlist the available sessions');
			console.log('update\t\trun a git update');
			console.log('version\t\tprint SAGE2 version');
			console.log('exit\t\tstop SAGE2');
			break;

		case 'version':
			console.log(sageutils.header("Version") + 'base:', SAGE2_version.base, ' branch:', SAGE2_version.branch, ' commit:', SAGE2_version.commit, SAGE2_version.date);
			break;

		case 'update':
			if (SAGE2_version.branch.length>0) {
				sageutils.updateWithGIT(SAGE2_version.branch, function(error, success) {
					if (error)
						console.log(sageutils.header('GIT') + 'Update: error', error);
					else
						console.log(sageutils.header('GIT') + 'Update: success', success);
				});
			} else {
				console.log(sageutils.header("Update") + "failed: not linked to any repository");
			}
			break;

		case 'save':
			if (command[1] !== undefined)
				saveSession(command[1]);
			else
				saveSession();
			break;
		case 'load':
			if (command[1] !== undefined)
				loadSession(command[1]);
			else
				loadSession();
			break;
		case 'sessions':
			printListSessions();
			break;
		case 'hideui':
			// if argument provided, used as auto_hide delay in second
			//   otherwise, it flips a switch
			if (command[1] !== undefined)
				broadcast('hideui', {delay:parseInt(command[1], 10)}, 'requiresFullApps');
			else
				broadcast('hideui', null, 'requiresFullApps');
			break;

		case 'close':
		case 'delete':
		case 'kill':
			if (command.length > 1 && typeof command[1] === "string") {
				deleteApplication(command[1]);
				/*
				var kid = parseInt(command[1], 10); // convert arg1 to base 10
				if (!isNaN(kid) && (kid >= 0) && (kid < applications.length) ) {
					console.log('deleting application', kid);
					deleteApplication( applications[kid] );
				}
				*/
			}
			break;

		case 'clear':
			clearDisplay();
			break;

		case 'assets':
			assets.listAssets();
			break;

		case 'regenerate':
			assets.regenerateAssets();
			break;

		case 'tile':
			tileApplications();
			break;

		case 'clients':
			listClients();
			break;
		case 'apps':
			listApplications();
			break;
		case 'streams':
			listMediaStreams();
			break;
        case 'blockStreams':
			listMediaBlockStreams();
			break;

		case 'exit':
		case 'quit':
		case 'bye':
			quitSAGE2();
			break;
		default:
			console.log('Say what? I might have heard `' + line.trim() + '`');
			break;
	}
}

// Command loop: reading input commands - SHOULD MOVE LATER: INSIDE CALLBACK AFTER SERVER IS LISTENING
if (program.interactive) {
	// Create line reader for stdin and stdout
	var shell = readline.createInterface({
		input:  process.stdin, output: process.stdout
	});

	// Set the prompt
	shell.setPrompt("> ");

	// Callback for each line
	shell.on('line', function(line) {
		processInputCommand(line);
		shell.prompt();
	}).on('close', function() {
		// Saving stuff
		quitSAGE2();
	});
}


// ***************************************************************************************

function formatDateToYYYYMMDD_HHMMSS(date) {
	var year   = date.getFullYear();
	var month  = date.getMonth() + 1;
	var day    = date.getDate();
	var hour   = date.getHours();
	var minute = date.getMinutes();
	var second = date.getSeconds();

	year   = year.toString();
	month  = month >= 10 ? month.toString() : "0"+month.toString();
	day    = day >= 10 ? day.toString() : "0"+day.toString();
	hour   = hour >= 10 ? hour.toString() : "0"+hour.toString();
	minute = minute >= 10 ? minute.toString() : "0"+minute.toString();
	second = second >= 10 ? second.toString() : "0"+second.toString();

	return year + "-" + month + "-" + day + "_" + hour + "-" + minute + "-" + second;
}

function quitSAGE2() {
	if(users !== null) {
		var key;
		for(key in users) {
			if(users[key].ip !== undefined) delete users[key].ip;
		}
		users.session.end = Date.now();
		var userLogName = path.join("logs", "user-log_"+formatDateToYYYYMMDD_HHMMSS(new Date())+".json");
		fs.writeFileSync(userLogName, json5.stringify(users, null, 4));
		console.log(sageutils.header("LOG") + "saved log file to " + userLogName);
	}

	if (config.register_site) {
		// de-register with EVL's server
		sageutils.deregisterSAGE2(config, function() {
			saveSession();
			assets.saveAssets();
			if( omicronRunning )
				omicronManager.disconnect();
			process.exit(0);
		});
	}
	else {
		saveSession();
		assets.saveAssets();
		if( omicronRunning )
			omicronManager.disconnect();
		process.exit(0);
	}
}

/*
// broadcast version with stringify and checks for every client
function broadcast(func, data, type) {
	for(var i=0; i<clients.length; i++){
		if(clients[i].messages[type]) clients[i].emit(func, data);
	}
}

// optimized version: one stringify and no checks (ohhh)
function broadcast_opt(func, data, type) {
	// Marshall the message only once
	var message = JSON.stringify({f: func, d: data});
	try {
		for(var i=0; i<clients.length; i++) {
			if (clients[i].messages[type]) clients[i].emitString(message);
		}
	} catch (e) {
		// Not using console.log since it's overloaded to send messages
		process.stdout.write("Websocket>	Warning: wsio trouble emitting string to clients\n");
	}
}
*/

function findRemoteSiteByConnection(wsio) {
	var remoteIdx = -1;
	for (var i=0; i<config.remote_sites.length; i++) {
		if (wsio.remoteAddress.address === config.remote_sites[i].host &&
			wsio.remoteAddress.port === config.remote_sites[i].port)
			remoteIdx = i;
	}
	if (remoteIdx >= 0) return remoteSites[remoteIdx];
	else                return null;
}

/*
function findAppUnderPointer(pointerX, pointerY) {
	var i;
	for(i=applications.length-1; i>=0; i--) {
		if(pointerX >= applications[i].left && pointerX <= (applications[i].left+applications[i].width) && pointerY >= applications[i].top && pointerY <= (applications[i].top+applications[i].height+config.ui.titleBarHeight)){
			return applications[i];
		}
	}
	return null;
}

function findAppById(id) {
	var i;
	for(i=0; i<applications.length; i++){
		if(applications[i].id === id) return applications[i];
	}
	return null;
}
*/


// function findControlsUnderPointer(pointerX, pointerY) {
// 	var last = controls.length-1;
// 	for(var i=last; i>=0; i--){
// 		if (controls[i]!== null && controls[i].show === true && pointerX >= controls[i].left && pointerX <= (controls[i].left+controls[i].width) && pointerY >= controls[i].top && pointerY <= (controls[i].top+controls[i].height)){
// 			var centerX = controls[i].left + controls[i].height/2.0;
// 			var centerY = controls[i].top + controls[i].height/2.0;
// 			var dist = Math.sqrt((pointerX - centerX)*(pointerX - centerX) + (pointerY - centerY)*(pointerY - centerY));
// 			var barMinX = controls[i].left + controls[i].height;
// 			var barMinY = controls[i].top + controls[i].height/2 - controls[i].barHeight/2;
// 			var barMaxX = controls[i].left + controls[i].width;
// 			var barMaxY = controls[i].top + controls[i].height/2 + controls[i].barHeight/2;
// 			if (dist<=controls[i].height/2.0 || (controls[i].hasSideBar && (pointerX >= barMinX && pointerX <= barMaxX) && (pointerY >= barMinY && pointerY <= barMaxY))) {
// 				if (i!==last){
// 					var temp = controls[i];
// 					controls[i] = controls[last];
// 					controls[last] = temp;
// 				}
// 				return controls[last];
// 			}
// 			else
// 				return null;
// 		}
// 	}
// 	return null;
// }

// function findControlById(id) {
// 	for (var i=controls.length-1; i>=0; i--) {
// 		if (controls[i].id === id) {
// 			return controls[i];
// 		}
// 	}
// 	return null;
// }

// Never called
// function findControlsByUserId(uid) {
// 	var idxList = [];
// 	for (var i=controls.length-1; i>=0; i--) {
// 		if (controls[i].id.indexOf(uid) > -1) {
// 			idxList.push(i);
// 		}
// 	}
// 	return idxList;
// }

function hideControl(ctrl){
	if (ctrl.show === true) {
		ctrl.show = false;
		broadcast('hideControl', {id:ctrl.id, appId:ctrl.appId});
		interactMgr.editVisibility(ctrl.id+"_radial", "widgets", "circle", false);
		if(ctrl.hasSideBar === true) {
			interactMgr.editVisibility(ctrl.id+"_sidebar", "widgets", "rectangle", false);
		}
	}
}

function removeControlsForUser(uniqueID){
	var widgets = SAGE2Items.widgets.list;
	for (var w in widgets){
		if (widgets.hasOwnProperty(w) && widgets[w].id.indexOf(uniqueID) > -1){
			interactMgr.removeGeometry(widgets[w].id + "_radial", "widgets");
			if (widgets[w].hasSideBar === true){
				interactMgr.removeGeometry(widgets[w].id + "_sidebar", "widgets");
			}
			SAGE2Items.widgets.removeItem(widgets[w].id);
		}
	}
	broadcast('removeControlsForUser', {user_id:uniqueID});
}

function showControl(ctrl, uniqueID, pointerX, pointerY){
	console.log(ctrl);
	if (ctrl.show === false) {
		ctrl.show = true;
		interactMgr.editVisibility(ctrl.id+"_radial", "widgets", "circle", true);
		if(ctrl.hasSideBar === true) {
			interactMgr.editVisibility(ctrl.id+"_sidebar", "widgets", "rectangle", true);
		}
		moveControlToPointer(ctrl, uniqueID, pointerX, pointerY);
		broadcast('showControl', {id: ctrl.id, appId: ctrl.appId, user_color: sagePointers[uniqueID]? sagePointers[uniqueID].color: null});
	}
}

function moveControlToPointer(ctrl, uniqueID, pointerX, pointerY){
	var dt = new Date();
	var rightMargin = config.totalWidth - ctrl.width;
	var bottomMargin = config.totalHeight - ctrl.height;
	ctrl.left = (pointerX > rightMargin)? rightMargin: pointerX-ctrl.height/2;
	ctrl.top = (pointerY > bottomMargin)? bottomMargin: pointerY-ctrl.height/2;
	interactMgr.editGeometry(ctrl.id+"_radial", "widgets", "circle", {x: ctrl.left+(ctrl.height/2), y: ctrl.top+(ctrl.height/2), r: ctrl.height/2});
	if(ctrl.hasSideBar === true) {
		interactMgr.editGeometry(ctrl.id+"_sidebar", "widgets", "rectangle", {x: ctrl.left+ctrl.height, y: ctrl.top+(ctrl.height/2)-(ctrl.barHeight/2), w: ctrl.width-ctrl.height, h: ctrl.barHeight});
	}

	var app = SAGE2Items.applications.list[ctrl.appId];
	var appPos = (app===null)? null : getAppPositionSize(app);
	broadcast('setControlPosition', {date: dt, elemId: ctrl.id, elemLeft:ctrl.left, elemTop: ctrl.top, elemHeight: ctrl.height, user_color: sagePointers[uniqueID] ? sagePointers[uniqueID].color : null, appData: appPos});
}

// function moveAppToFront(id) {
// 	var selectedIndex;
// 	var selectedApp;
// 	var appIds = [];
// 	var i;

// 	for(i=0; i<applications.length; i++){
// 		if(applications[i].id === id){
// 			selectedIndex = i;
// 			selectedApp = applications[selectedIndex];
// 			break;
// 		}
// 		appIds.push(applications[i].id);
// 	}
// 	for(i=selectedIndex; i<applications.length-1; i++){
// 		applications[i] = applications[i+1];
// 		//interactMgr.editZIndex(applications[i].id, appIds.length);
// 		appIds.push(applications[i].id);
// 	}
// 	applications[applications.length-1] = selectedApp;
// 	//interactMgr.editZIndex(id, appIds.length);
// 	appIds.push(id);
// 	return appIds;
// }

function initializeArray(size, val) {
	var arr = new Array(size);
	for(var i=0; i<size; i++){
		arr[i] = val;
	}
	return arr;
}

function allNonBlank(arr) {
	for(var i=0; i<arr.length; i++){
		if(arr[i] === "") return false;
	}
	return true;
}

function allTrueDict(dict, property) {
	var key;
	for (key in dict) {
		if (property === undefined && dict[key] !== true) return false;
		else if (property !== undefined && dict[key][property] !== true) return false;
	}
	return true;
}

function removeElement(list, elem) {
	if(list.indexOf(elem) >= 0){
		moveElementToEnd(list, elem);
		list.pop();
	}
}

function moveElementToEnd(list, elem) {
	var i;
	var pos = list.indexOf(elem);
	if(pos < 0) return;
	for(i=pos; i<list.length-1; i++){
		list[i] = list[i+1];
	}
	list[list.length-1] = elem;
}

function intToByteBuffer(aInt, bytes) {
	var buf = new Buffer(bytes);
	var byteVal;
	var num = aInt;
	for(var i=0; i<bytes; i++){
		byteVal = num & 0xff;
		buf[i] = byteVal;
		num = (num - byteVal) / 256;
	}

	return buf;
}

// Never used
// function byteBufferToInt(buf) {
// 	var value = 0;
// 	for(var i=buf.length-1; i>=0; i--){
// 		value = (value * 256) + buf[i];
// 	}
// 	return value;
// }

function byteBufferToString(buf) {
	var str = "";
	var i = 0;

	while(buf[i] !== 0 && i < buf.length) {
		str += String.fromCharCode(buf[i]);
		i++;
	}

	return str;
}

function mergeObjects(a, b, ignore) {
	var ig = ignore || [];
	for(var key in b) {
		if(a[key] !== undefined && ig.indexOf(key) < 0) {
			if(typeof b[key] === "object" && typeof a[key] === "object")
				mergeObjects(a[key], b[key]);
			else if(typeof b[key] !== "object" && typeof a[key] !== "object")
				b[key] = a[key];
		}
	}
}

function addEventToUserLog(id, data) {
	var key;
	for(key in users) {
		if(users[key].ip && users[key].ip === id) {
			users[key].actions.push(data);
		}
	}
}

// Never called
// function getItemPositionSizeType(item) {
// 	return {type: item.type, id: item.id, left: item.left, top: item.top,
// 			width: item.width, height: item.height, aspect: item.aspect};
// }

function getAppPositionSize(appInstance) {
	return {
		id:          appInstance.id,
		application: appInstance.application,
		left:        appInstance.left,
		top:         appInstance.top,
		width:       appInstance.width,
		height:      appInstance.height,
		icon:        appInstance.icon || null,
		title:       appInstance.title,
		color:       appInstance.color || null
	};
}

// **************  Pointer Functions *****************

function createSagePointer (uniqueID) {
	// From addClient type == sageUI
	sagePointers[uniqueID]      = new Sagepointer(uniqueID+"_pointer");
	remoteInteraction[uniqueID] = new Interaction(config);

	broadcast('createSagePointer', sagePointers[uniqueID]);
}

function showPointer(uniqueID, data) {
	if(sagePointers[uniqueID] === undefined) return;

	// From startSagePointer
	console.log(sageutils.header("Pointer") + "starting: " + uniqueID);

	if( data.sourceType === undefined )
		data.sourceType = "Pointer";

	sagePointers[uniqueID].start(data.label, data.color, data.sourceType);
	broadcast('showSagePointer', sagePointers[uniqueID]);
}

function hidePointer(uniqueID) {
	if(sagePointers[uniqueID] === undefined) return;

	// From stopSagePointer
	console.log(sageutils.header("Pointer") + "stopping: " + uniqueID);

	sagePointers[uniqueID].stop();
	if (remoteInteraction[uniqueID].hoverOverControl() !== null){
		broadcast('hideWidgetToAppConnector', remoteInteraction[uniqueID].hoverOverControl());
		remoteInteraction[uniqueID].leaveControlArea();
	}
	broadcast('hideSagePointer', sagePointers[uniqueID]);
}

// Copied from pointerPress. Eventually a touch gesture will use this to toggle modes
/*
function togglePointerMode(uniqueID) {
	if (sagePointers[uniqueID] === undefined) return;

	remoteInteraction[uniqueID].toggleModes();
	broadcast('changeSagePointerMode', {id: sagePointers[uniqueID].id, mode: remoteInteraction[uniqueID].interactionMode});

	/*
	if(remoteInteraction[uniqueID].interactionMode === 0)
		addEventToUserLog(uniqueID, {type: "SAGE2PointerMode", data: {mode: "windowManagement"}, time: Date.now()});
	else
		addEventToUserLog(uniqueID, {type: "SAGE2PointerMode", data: {mode: "applicationInteraction"}, time: Date.now()});

}
*/

function globalToLocal(globalX, globalY, type, geometry) {
	var local = {};
	if(type === "circle") {
		local.x = globalX - (geometry.x - geometry.r);
		local.y = globalY - (geometry.y - geometry.r);
	}
	else {
		local.x = globalX - geometry.x;
		local.y = globalY - geometry.y;
	}

	return local;
}

function pointerPress(uniqueID, pointerX, pointerY, data) {
	if (sagePointers[uniqueID] === undefined) return;

	var obj = interactMgr.searchGeometry({x: pointerX, y: pointerY});

	if (obj === null) {
		pointerPressOnOpenSpace(uniqueID, pointerX, pointerY, data);
		return;
	}

	var localPt = globalToLocal(pointerX, pointerY, obj.type, obj.geometry);
	switch (obj.layerId) {
		case "staticUI":
			pointerPressOnStaticUI(uniqueID, pointerX, pointerY, data, obj, localPt);
			break;
		case "radialMenus":
			pointerPressOnRadialMenu(uniqueID, pointerX, pointerY, data, obj, localPt);
			break;
		case "widgets":
			pointerPressOrReleaseOnWidget(uniqueID, pointerX, pointerY, data, obj, localPt, "press");
			break;
		case "applications":
			pointerPressOnApplication(uniqueID, pointerX, pointerY, data, obj, localPt);
			break;
	}
}

function pointerPressOnOpenSpace(uniqueID, pointerX, pointerY, data) {
	//console.log("pointer press on open space");

}

function pointerPressOnStaticUI(uniqueID, pointerX, pointerY, data, obj, localPt) {

}

function pointerPressOnRadialMenu(uniqueID, pointerX, pointerY, data, obj, localPt) {
	//console.log("pointer press on radial menu");

	if (data.button === "left") {
		obj.data.onStartDrag(uniqueID, {x: pointerX, y: pointerY} );
	}

	radialMenuEvent({type: "pointerPress", id: uniqueID, x: pointerX, y: pointerY, data: data});
}

function pointerPressOrReleaseOnWidget(uniqueID, pointerX, pointerY, data, obj, localPt, pressRelease) {
	var id = obj.id.substr(0, obj.id.lastIndexOf("_"));
	if (data.button === "left") {
		var sidebarPoint ={x: obj.geometry.x - obj.data.left + localPt.x, y:obj.geometry.y - obj.data.top + localPt.y};
		var btn = SAGE2Items.widgets.findButtonByPoint(id, localPt) || SAGE2Items.widgets.findButtonByPoint(id, sidebarPoint);
		var ctrlData = {ctrlId:btn?btn.id:null, appId:obj.data.appId, instanceID:id};
		var regTI = /textInput/;
		var regSl = /slider/;
		var regButton = /button/;
		if (pressRelease === "press"){
			//var textInputOrSlider = SAGE2Items.widgets.findButtonByPoint(id, sidebarPoint);
			if (btn===null) {// && textInputOrSlider===null){
				remoteInteraction[uniqueID].selectMoveControl(obj.data, pointerX, pointerY);
			}
			else {
				remoteInteraction[uniqueID].releaseControl();
				var lockedControl = remoteInteraction[uniqueID].lockedControl();
				if (lockedControl) {
					//If a text input widget was locked, drop it
					broadcast('deactivateTextInputControl', lockedControl);
					remoteInteraction[uniqueID].dropControl();
				}

				remoteInteraction[uniqueID].lockControl(ctrlData);
				if (regSl.test(btn.id)){
					broadcast('sliderKnobLockAction', {ctrl:ctrlData, x:pointerX});
				}
				else if (regTI.test(btn.id)) {
					broadcast('activateTextInputControl', {prevTextInput:lockedControl, curTextInput:ctrlData});
				}
			}
		}
		else {
			if (btn!==null && remoteInteraction[uniqueID].lockedControl() !== null &&(regSl.test(btn.id) || regButton.test(btn.id))){
				remoteInteraction[uniqueID].dropControl();
				broadcast('executeControlFunction', ctrlData, 'receivesWidgetEvents');

				var app = SAGE2Items.applications.list[ctrlData.appId];
				if (app) {
					if (btn.id.indexOf("buttonCloseApp") >= 0) {
						addEventToUserLog(data.addr, {type: "delete", data: {application: {id: app.id, type: app.application}}, time: Date.now()});
					}
					else if (btn.id.indexOf("buttonCloseWidget") >= 0) {
						addEventToUserLog(data.addr, {type: "widgetMenu", data: {action: "close", application: {id: app.id, type: app.application}}, time: Date.now()});
					}
					else {
						addEventToUserLog(data.addr, {type: "widgetAction", data: {application: data.appId, widget: data.ctrlId}, time: Date.now()});
					}
				}
			}
			remoteInteraction[uniqueID].releaseControl();
		}
	}
	else {
		if (obj.data.show === true) {
			hideControl(obj.data);
			var app2 = SAGE2Items.applications.list[obj.data.appId];
			if (app2 !== null) {
				addEventToUserLog(uniqueID, {type: "widgetMenu", data: {action: "close", application: {id: app2.id, type: app2.application}}, time: Date.now()});
			}
		}
	}
}


function pointerPressOnApplication(uniqueID, pointerX, pointerY, data, obj, localPt) {
	var btn = SAGE2Items.applications.findButtonByPoint(obj.id, localPt);

	interactMgr.moveObjectToFront(obj.id, obj.layerId);
	var stickyList = stickyAppHandler.getStickingItems(obj.id);
	for (var idx in stickyList){
		interactMgr.moveObjectToFront(stickyList[idx].id, obj.layerId);
	}
	var newOrder = interactMgr.getObjectZIndexList(obj.layerId);
	broadcast('updateItemOrder', newOrder);

	// pointer press on app window
	if (btn === null) {
		if (remoteInteraction[uniqueID].windowManagementMode()) {
			if (data.button === "left") {
				selectApplicationForMove(uniqueID, obj.data, pointerX, pointerY);
			}
			else{
				var elemCtrl = SAGE2Items.widgets.list[obj.id+uniqueID+"_controls"];
				if (!elemCtrl) {
					broadcast('requestNewControl', {elemId: obj.id, user_id: uniqueID, user_label: sagePointers[uniqueID]? sagePointers[uniqueID].label : "", x: pointerX, y: pointerY, date: Date.now() });
				}
				else if (elemCtrl.show === false) {
					showControl(elemCtrl, uniqueID, pointerX, pointerY);
					addEventToUserLog(uniqueID, {type: "widgetMenu", data: {action: "open", application: {id: obj.id, type: obj.data.application}}, time: Date.now()});
				}
				else {
					moveControlToPointer(elemCtrl, uniqueID, pointerX, pointerY);
				}
			}
		}
		else if (remoteInteraction[uniqueID].appInteractionMode()) {
			sendPointerPressToApplication(uniqueID, obj.data, pointerX, pointerY, data);
		}
		return;
	}

	switch (btn.id) {
		case "titleBar":
			selectApplicationForMove(uniqueID, obj.data, pointerX, pointerY);
			break;
		case "dragCorner":
			if (remoteInteraction[uniqueID].windowManagementMode()) {
				selectApplicationForResize(uniqueID, obj.data, pointerX, pointerY);
			}
			else if (remoteInteraction[uniqueID].appInteractionMode()) {
				sendPointerPressToApplication(uniqueID, obj.data, pointerX, pointerY, data);
			}
			break;
		case "fullscreenButton":
			toggleApplicationFullscreen(uniqueID, obj.data);
			break;
		case "closeButton":
			deleteApplication(obj.data.id);
			break;
	}
}

function selectApplicationForMove(uniqueID, app, pointerX, pointerY) {
	remoteInteraction[uniqueID].selectMoveItem(app, pointerX, pointerY);
	broadcast('startMove', {id: app.id, date: Date.now()});

	var eLogData = {
		type: "move",
		action: "start",
		application: {
			id: app.id,
			type: app.application
		},
		location: {
			x: parseInt(app.left, 10),
			y: parseInt(app.top, 10),
			width: parseInt(app.width, 10),
			height: parseInt(app.height, 10)
		}
	};
	addEventToUserLog(uniqueID, {type: "windowManagement", data: eLogData, time: Date.now()});
}

function selectApplicationForResize(uniqueID, app, pointerX, pointerY) {
	remoteInteraction[uniqueID].selectResizeItem(app, pointerX, pointerY);
	broadcast('startResize', {id: app.id, date: Date.now()});

	var eLogData = {
		type: "resize",
		action: "start",
		application: {
			id: app.id,
			type: app.application
		},
		location: {
			x: parseInt(app.left, 10),
			y: parseInt(app.top, 10),
			width: parseInt(app.width, 10),
			height: parseInt(app.height, 10)
		}
	};
	addEventToUserLog(uniqueID, {type: "windowManagement", data: eLogData, time: Date.now()});
}

function sendPointerPressToApplication(uniqueID, app, pointerX, pointerY, data) {
	var ePosition = {x: pointerX - app.left, y: pointerY - (app.top + config.ui.titleBarHeight)};
	var eUser = {id: sagePointers[uniqueID].id, label: sagePointers[uniqueID].label, color: sagePointers[uniqueID].color};

	var event = {
		id: app.id,
		type: "pointerPress",
		position: ePosition,
		user: eUser,
		data: data,
		date: Date.now()
	};

	broadcast('eventInItem', event);

	var eLogData = {
		type: "pointerPress",
		application: {
			id: app.id,
			type: app.application
		},
		position: {
			x: parseInt(ePosition.x, 10),
			y: parseInt(ePosition.y, 10)
		}
	};
	addEventToUserLog(uniqueID, {type: "applicationInteraction", data: eLogData, time: Date.now()});
}

function pointerMove(uniqueID, pointerX, pointerY, data) {
	if (sagePointers[uniqueID] === undefined) return;

	sagePointers[uniqueID].updatePointerPosition(data, config.totalWidth, config.totalHeight);
	pointerX = sagePointers[uniqueID].left;
	pointerY = sagePointers[uniqueID].top;

	updatePointerPosition(uniqueID, pointerX, pointerY, data);
}

function pointerPosition(uniqueID, data) {
	if (sagePointers[uniqueID] === undefined) return;

	sagePointers[uniqueID].updatePointerPosition(data, config.totalWidth, config.totalHeight);
	var pointerX = sagePointers[uniqueID].left;
	var pointerY = sagePointers[uniqueID].top;

	updatePointerPosition(uniqueID, pointerX, pointerY, data);
}

function updatePointerPosition(uniqueID, pointerX, pointerY, data) {
	broadcast('updateSagePointerPosition', sagePointers[uniqueID]);

	// update radial menu position if dragged outside radial menu
	updateRadialMenuPointerPosition(uniqueID, pointerX, pointerY);

	// update app position and size if currently modifying a window
	var updatedMoveItem = remoteInteraction[uniqueID].moveSelectedItem(pointerX, pointerY);
	var updatedResizeItem = remoteInteraction[uniqueID].resizeSelectedItem(pointerX, pointerY);
	var updatedControl = remoteInteraction[uniqueID].moveSelectedControl(pointerX, pointerY);

	
	if (updatedMoveItem !== null) {
		moveApplicationWindow(uniqueID, updatedMoveItem);
	}
	else if (updatedResizeItem !== null) {
		moveAndResizeApplicationWindow(updatedResizeItem);
    }
    else if (updatedControl !== null) {
		moveWidgetControls(uniqueID, updatedControl);
	}
   	else{
   		var obj = interactMgr.searchGeometry({x: pointerX, y: pointerY});
	    if (obj === null) {
			removeExistingHoverCorner(uniqueID);
	    }
	    else{
	    	var localPt = globalToLocal(pointerX, pointerY, obj.type, obj.geometry);
			switch (obj.layerId) {
				case "staticUI":
					removeExistingHoverCorner(uniqueID);
					break;
				case "radialMenus":
					removeExistingHoverCorner(uniqueID);
					break;
				case "widgets":
					pointerMoveOnWidgets(uniqueID, pointerX, pointerY, data, obj, localPt);
					removeExistingHoverCorner(uniqueID);
					break;
				case "applications":
					pointerMoveOnApplication(uniqueID, pointerX, pointerY, data, obj, localPt);
					break;
			}
		}
		remoteInteraction[uniqueID].setPreviousInteractionItem(obj);
   	}
    
}



function pointerMoveOnRadialMenu(uniqueID, pointerX, pointerY, data, obj, localPt) {
	// Check if on button
	radialMenuEvent( { type: "pointerMove", id: uniqueID, x: pointerX, y: pointerY, data: data } );

	// Else drag radial menu
	var existingRadialMenu = obj.data;

	if (existingRadialMenu.dragState === true) {
		var offset = existingRadialMenu.getDragOffset(uniqueID, {x: pointerX, y: pointerY});
		moveRadialMenu( existingRadialMenu.id, offset.x, offset.y );
	}
}

function pointerMoveOnWidgets(uniqueID, pointerX, pointerY, data, obj, localPt){
	// widgets
	var lockedControl = remoteInteraction[uniqueID].lockedControl();
	if (lockedControl && /slider/.test(lockedControl.ctrlId)){
		broadcast('moveSliderKnob', {ctrl:lockedControl, x:pointerX});
		return;
	}
	//showOrHideWidgetConnectors(uniqueID, obj.data, "move");
	// Widget connector show logic ends

}

function pointerMoveOnApplication(uniqueID, pointerX, pointerY, data, obj, localPt) {
	var btn = SAGE2Items.applications.findButtonByPoint(obj.id, localPt);

	// pointer move on app window
	if (btn === null) {
		removeExistingHoverCorner(uniqueID);
		if (remoteInteraction[uniqueID].appInteractionMode()) {
			sendPointerMoveToApplication(uniqueID, obj.data, pointerX, pointerY, data);
		}
		return;
	}

	switch (btn.id) {
		case "titleBar":
			removeExistingHoverCorner(uniqueID);
			break;
		case "dragCorner":
			if (remoteInteraction[uniqueID].windowManagementMode()) {
				if(remoteInteraction[uniqueID].hoverCornerItem === null) {
					remoteInteraction[uniqueID].setHoverCornerItem(obj.data);
					broadcast('hoverOverItemCorner', {elemId: obj.data.id, flag: true});
				}
				else if (remoteInteraction[uniqueID].hoverCornerItem.id !== obj.data.id) {
					broadcast('hoverOverItemCorner', {elemId: remoteInteraction[uniqueID].hoverCornerItem.id, flag: false});
					remoteInteraction[uniqueID].setHoverCornerItem(obj.data);
					broadcast('hoverOverItemCorner', {elemId: obj.data.id, flag: true});
				}
			}
			else if (remoteInteraction[uniqueID].appInteractionMode()) {
				sendPointerMoveToApplication(uniqueID, obj.data, pointerX, pointerY, data);
			}
			break;
		case "fullscreenButton":
			removeExistingHoverCorner(uniqueID);
			break;
		case "closeButton":
			removeExistingHoverCorner(uniqueID);
			break;
	}
}

function removeExistingHoverCorner(uniqueID) {
	// remove hover corner if exists
	if(remoteInteraction[uniqueID].hoverCornerItem !== null){
		broadcast('hoverOverItemCorner', {elemId: remoteInteraction[uniqueID].hoverCornerItem.id, flag: false});
		remoteInteraction[uniqueID].setHoverCornerItem(null);
	}
}

function moveApplicationWindow(uniqueID, moveApp) {

	var backgroundObj = interactMgr.searchGeometry({x: moveApp.elemLeft-1, y: moveApp.elemTop-1});
	if (backgroundObj!==null){
		if (backgroundObj.layerId === "applications"){
			attachAppIfSticky(backgroundObj.data, moveApp.elemId);
		}
	}

	interactMgr.editGeometry(moveApp.elemId, "applications", "rectangle", {x: moveApp.elemLeft, y: moveApp.elemTop, w: moveApp.elemWidth, h: moveApp.elemHeight+config.ui.titleBarHeight});
	moveApp.user_color = sagePointers[uniqueID]? sagePointers[uniqueID].color : null;
	broadcast('setItemPosition', moveApp);
	if (SAGE2Items.renderSync.hasOwnProperty(moveApp.elemId)) {
		var app = SAGE2Items.applications.list[moveApp.elemId];
		calculateValidBlocks(app, mediaBlockSize, SAGE2Items.renderSync[app.id]);
		if(app.id in SAGE2Items.renderSync && SAGE2Items.renderSync[app.id].newFrameGenerated === false) {
			handleNewVideoFrame(app.id);
		}
	}

	var updatedStickyItems = stickyAppHandler.moveItemsStickingToUpdatedItem(moveApp);

	for (var idx=0; idx<updatedStickyItems.length; idx++) {

				var stickyItem = updatedStickyItems[idx];
		interactMgr.editGeometry(stickyItem.elemId, "applications", "rectangle", {x: stickyItem.elemLeft, y: stickyItem.elemTop, w: stickyItem.elemWidth, h: stickyItem.elemHeight+config.ui.titleBarHeight});
		updatedStickyItems[idx].user_color = sagePointers[uniqueID]? sagePointers[uniqueID].color : null;
		broadcast('setItemPosition', updatedStickyItems[idx]);
	}
}

function moveAndResizeApplicationWindow(resizeApp) {
	interactMgr.editGeometry(resizeApp.elemId, "applications", "rectangle", {x: resizeApp.elemLeft, y: resizeApp.elemTop, w: resizeApp.elemWidth, h: resizeApp.elemHeight+config.ui.titleBarHeight});
	handleApplicationResize(resizeApp.elemId);
	broadcast('setItemPositionAndSize', resizeApp);
	if (SAGE2Items.renderSync.hasOwnProperty(resizeApp.elemId)) {
		var app = SAGE2Items.applications.list[resizeApp.elemId];
		calculateValidBlocks(app, mediaBlockSize, SAGE2Items.renderSync[app.id]);
		if(app.id in SAGE2Items.renderSync && SAGE2Items.renderSync[app.id].newFrameGenerated === false) {
			handleNewVideoFrame(app.id);
		}
	}
}

function moveWidgetControls (uniqueID, moveControl){
	var app = SAGE2Items.applications.list[moveControl.appId];
	if (app){
		moveControl.appData = getAppPositionSize(app);
		moveControl.user_color = sagePointers[uniqueID]? sagePointers[uniqueID].color : null;
		broadcast('setControlPosition', moveControl);
		interactMgr.editGeometry(moveControl.elemId+"_radial", "widgets", "circle", {x: moveControl.elemLeft+(moveControl.elemHeight/2), y: moveControl.elemTop+(moveControl.elemHeight/2), r: moveControl.elemHeight/2});
		if(moveControl.hasSideBar === true) {
			interactMgr.editGeometry(moveControl.elemId+"_sidebar", "widgets", "rectangle", {x: moveControl.elemLeft+moveControl.elemHeight, y: moveControl.elemTop+(moveControl.elemHeight/2)-(moveControl.elemBarHeight/2), w: moveControl.elemWidth-moveControl.elemHeight, h: moveControl.elemBarHeight});
		}
	}
}

function sendPointerMoveToApplication(uniqueID, app, pointerX, pointerY, data) {
	var ePosition = {x: pointerX - app.left, y: pointerY - (app.top + config.ui.titleBarHeight)};
	var eUser = {id: sagePointers[uniqueID].id, label: sagePointers[uniqueID].label, color: sagePointers[uniqueID].color};

	var event = {
		id: app.id,
		type: "pointerMove",
		position: ePosition,
		user: eUser,
		data: data,
		date: Date.now()
	};

	broadcast('eventInItem', event);
}

function pointerRelease(uniqueID, pointerX, pointerY, data) {
	if (sagePointers[uniqueID] === undefined) return;

	// If obj is undefined (as in this case, will search for radial menu using uniqueID
	pointerReleaseOnRadialMenu(uniqueID, pointerX, pointerY, data, obj);

    var obj = interactMgr.searchGeometry({x: pointerX, y: pointerY});
    if (obj === null) {
		dropSelectedApp(uniqueID, true);
		return;
    }

	switch (obj.layerId) {
		case "staticUI":
			pointerReleaseOnStaticUI(uniqueID, pointerX, pointerY, obj);
			break;
		case "applications":
			if (dropSelectedApp(uniqueID, true) === null) {
				if (remoteInteraction[uniqueID].appInteractionMode()) {
					sendPointerReleaseToApplication(uniqueID, obj.data, pointerX, pointerY, data);
				}
			}
			break;
		case "widgets":
			var localPt = globalToLocal(pointerX, pointerY, obj.type, obj.geometry);
			pointerPressOrReleaseOnWidget(uniqueID, pointerX, pointerY, data, obj, localPt, "release");
			break;
		default:
			dropSelectedApp(uniqueID, true);
	}
}

function pointerReleaseOnStaticUI(uniqueID, pointerX, pointerY, obj) {
	var remote = obj.data;
	var app = dropSelectedApp(uniqueID, false);
	if (app !== null) {
		remote.wsio.emit('addNewElementFromRemoteServer', app);

		var eLogData = {
			host: remote.wsio.remoteAddress.address,
			port: remote.wsio.remoteAddress.port,
			application: {
				id: app.id,
				type: app.application
			}
		};
		addEventToUserLog(uniqueID, {type: "shareApplication", data: eLogData, time: Date.now()});
	}
}

function pointerReleaseOnRadialMenu(uniqueID, pointerX, pointerY, data, obj) {
	var radialMenu;
	if( obj === undefined )
	{
		for (var key in SAGE2Items.radialMenus.list)
		{
			radialMenu = SAGE2Items.radialMenus.list[key];
			//console.log(data.id+"_menu: " + radialMenu);
			if( radialMenu !== undefined )
			{
				radialMenu.onRelease(uniqueID);
			}
		}
	}
	else
	{
		radialMenu = obj.data.onRelease( uniqueID );
		radialMenuEvent( { type: "pointerRelease", id: uniqueID, x: pointerX, y: pointerY, data: data } );
	}
}

function dropSelectedApp(uniqueID, valid) {
	var app;
	if (remoteInteraction[uniqueID].selectedMoveItem !== null) {
		app = SAGE2Items.applications.list[remoteInteraction[uniqueID].selectedMoveItem.id];
		dropMoveApp(uniqueID, app, valid);
		return app;
	}
	else if(remoteInteraction[uniqueID].selectedResizeItem !== null) {
		app = SAGE2Items.applications.list[remoteInteraction[uniqueID].selectedResizeItem.id];
		dropResizeApp(uniqueID, app);
		return app;
    }
    return null;
}

function dropMoveApp(uniqueID, app, valid) {
	if (valid !== false) valid = true;
	var updatedItem = remoteInteraction[uniqueID].releaseItem(valid);
	if (updatedItem !== null) moveApplicationWindow(updatedItem);

	broadcast('finishedMove', {id: app.id, date: Date.now()});

	var eLogData = {
		type: "move",
		action: "end",
		application: {
			id: app.id,
			type: app.application
		},
		location: {
			x: parseInt(app.left, 10),
			y: parseInt(app.top, 10),
			width: parseInt(app.width, 10),
			height: parseInt(app.height, 10)
		}
	};
	addEventToUserLog(uniqueID, {type: "windowManagement", data: eLogData, time: Date.now()});
}

function dropResizeApp(uniqueID, app) {
	broadcast('finishedResize', {id: app.id, date: Date.now()});

	var eLogData = {
		type: "resize",
		action: "end",
		application: {
			id: app.id,
			type: app.application
		},
		location: {
			x: parseInt(app.left, 10),
			y: parseInt(app.top, 10),
			width: parseInt(app.width, 10),
			height: parseInt(app.height, 10)
		}
	};
	addEventToUserLog(uniqueID, {type: "windowManagement", data: eLogData, time: Date.now()});

	remoteInteraction[uniqueID].releaseItem(true);
}

function sendPointerReleaseToApplication(uniqueID, app, pointerX, pointerY, data) {
	var ePosition = {x: pointerX - app.left, y: pointerY - (app.top + config.ui.titleBarHeight)};
	var eUser = {id: sagePointers[uniqueID].id, label: sagePointers[uniqueID].label, color: sagePointers[uniqueID].color};

	var event = {
		id: app.id,
		type: "pointerRelease",
		position: ePosition,
		user: eUser,
		data: data,
		date: Date.now()
	};

	broadcast('eventInItem', event);
}

function pointerDblClick(uniqueID, pointerX, pointerY) {
	if (sagePointers[uniqueID] === undefined) return;

	var obj = interactMgr.searchGeometry({x: pointerX, y: pointerY});
    if (obj === null) return;

    var localPt = globalToLocal(pointerX, pointerY, obj.type, obj.geometry);
	switch (obj.layerId) {
		case "applications":
			pointerDblClickOnApplication(uniqueID, pointerX, pointerY, obj, localPt);
		break;
	}
}

function pointerDblClickOnApplication(uniqueID, pointerX, pointerY, obj, localPt) {
	var btn = SAGE2Items.applications.findButtonByPoint(obj.id, localPt);

	// pointer press on app window
	if (btn === null) {
		if (remoteInteraction[uniqueID].windowManagementMode()) {
			toggleApplicationFullscreen(uniqueID, obj.data);
		}
		return;
	}

	switch (btn.id) {
		case "titleBar":
			toggleApplicationFullscreen(uniqueID, obj.data);
			break;
		case "dragCorner":
			break;
		case "fullscreenButton":
			break;
		case "closeButton":
			break;
	}
}

function pointerScrollStart(uniqueID, pointerX, pointerY) {
	if(sagePointers[uniqueID] === undefined) return;

	var obj = interactMgr.searchGeometry({x: pointerX, y: pointerY});

	if (obj === null) {
		return;
	}

	var localPt = globalToLocal(pointerX, pointerY, obj.type, obj.geometry);
	switch (obj.layerId) {
		case "staticUI":
			break;
		case "radialMenus":
			break;
		case "widgets":
			break;
		case "applications":
			pointerScrollStartOnApplication(uniqueID, pointerX, pointerY, obj, localPt);
			break;
	}
}

function pointerScrollStartOnApplication(uniqueID, pointerX, pointerY, obj, localPt) {
	var btn = SAGE2Items.applications.findButtonByPoint(obj.id, localPt);

	interactMgr.moveObjectToFront(obj.id, obj.layerId);
	var newOrder = interactMgr.getObjectZIndexList(obj.layerId);
	broadcast('updateItemOrder', newOrder);

	// pointer scroll on app window
	if (btn === null) {
		if (remoteInteraction[uniqueID].windowManagementMode()) {
			selectApplicationForScrollResize(uniqueID, obj.data, pointerX, pointerY);
		}
		else if (remoteInteraction[uniqueID].appInteractionMode()) {
			remoteInteraction[uniqueID].selectWheelItem = obj.data;
			remoteInteraction[uniqueID].selectWheelDelta = 0;
		}
		return;
	}

	switch (btn.id) {
		case "titleBar":
			selectApplicationForScrollResize(uniqueID, obj.data, pointerX, pointerY);
			break;
		case "dragCorner":
			if (remoteInteraction[uniqueID].windowManagementMode()) {
				selectApplicationForScrollResize(uniqueID, obj.data, pointerX, pointerY);
			}
			else if (remoteInteraction[uniqueID].appInteractionMode()) {
				remoteInteraction[uniqueID].selectWheelItem = obj.data;
				remoteInteraction[uniqueID].selectWheelDelta = 0;
			}
			break;
		case "fullscreenButton":
			selectApplicationForScrollResize(uniqueID, obj.data, pointerX, pointerY);
			break;
		case "closeButton":
			selectApplicationForScrollResize(uniqueID, obj.data, pointerX, pointerY);
			break;
	}
}

function selectApplicationForScrollResize(uniqueID, app, pointerX, pointerY) {
	remoteInteraction[uniqueID].selectScrollItem(app);

	broadcast('startMove', {id: app.id, date: Date.now()});
	broadcast('startResize', {id: app.id, date: Date.now()});

	var a = {
		id: app.id,
		type: app.application
	};
	var l = {
		x: parseInt(app.left, 10),
		y: parseInt(app.top, 10),
		width: parseInt(app.width, 10),
		height: parseInt(app.height, 10)
	};

	addEventToUserLog(uniqueID, {type: "windowManagement", data: {type: "move", action: "start", application: a, location: l}, time: Date.now()});
	addEventToUserLog(uniqueID, {type: "windowManagement", data: {type: "resize", action: "start", application: a, location: l}, time: Date.now()});
}

function pointerScroll(uniqueID, data) {
	if (sagePointers[uniqueID] === undefined) return;

	var pointerX = sagePointers[uniqueID].left;
	var pointerY = sagePointers[uniqueID].top;

	var scale = 1.0 + Math.abs(data.wheelDelta)/512;
	if (data.wheelDelta > 0) {
		scale = 1.0 / scale;
	}

	var updatedResizeItem = remoteInteraction[uniqueID].scrollSelectedItem(scale);
	if (updatedResizeItem !== null) {
		moveAndResizeApplicationWindow(updatedResizeItem);
	}
	else {
		if (remoteInteraction[uniqueID].appInteractionMode()) {
			var obj = interactMgr.searchGeometry({x: pointerX, y: pointerY});

			if (obj === null) {
				return;
			}

			//var localPt = globalToLocal(pointerX, pointerY, obj.type, obj.geometry);
			switch (obj.layerId) {
				case "staticUI":
					break;
				case "radialMenus":
					break;
				case "widgets":
					break;
				case "applications":
					sendPointerScrollToApplication(uniqueID, obj.data, pointerX, pointerY, data);
					break;
			}
		}
	}
}

function sendPointerScrollToApplication(uniqueID, app, pointerX, pointerY, data) {
	var ePosition = {x: pointerX - app.left, y: pointerY - (app.top + config.ui.titleBarHeight)};
	var eUser = {id: sagePointers[uniqueID].id, label: sagePointers[uniqueID].label, color: sagePointers[uniqueID].color};

	var event = {id: app.id, type: "pointerScroll", position: ePosition, user: eUser, data: data, date: Date.now()};

	broadcast('eventInItem', event);

	remoteInteraction[uniqueID].selectWheelDelta += data.wheelDelta;
}

function pointerScrollEnd(uniqueID) {
	if (sagePointers[uniqueID] === undefined) return;

	var updatedResizeItem = remoteInteraction[uniqueID].selectedScrollItem;
	if (updatedResizeItem !== null) {
		broadcast('finishedMove', {id: updatedResizeItem.id, date: Date()});
		broadcast('finishedResize', {id: updatedResizeItem.id, date: Date.now()});

		var a = {
			id: updatedResizeItem.id,
			type: updatedResizeItem.application
		};
		var l = {
			x: parseInt(updatedResizeItem.left, 10),
			y: parseInt(updatedResizeItem.top, 10),
			width: parseInt(updatedResizeItem.width, 10),
			height: parseInt(updatedResizeItem.height, 10)
		};

		addEventToUserLog(uniqueID, {type: "windowManagement", data: {type: "move", action: "end", application: a, location: l}, time: Date.now()});
		addEventToUserLog(uniqueID, {type: "windowManagement", data: {type: "resize", action: "end", application: a, location: l}, time: Date.now()});

		remoteInteraction[uniqueID].selectedScrollItem = null;
	}
	else {
		if (remoteInteraction[uniqueID].appInteractionMode()) {
			var app = remoteInteraction[uniqueID].selectWheelItem;
			var eLogData = {
				type: "pointerScroll",
				application: {
					id: app.id,
					type: app.application
				},
				wheelDelta: remoteInteraction[uniqueID].selectWheelDelta
			};
			addEventToUserLog(uniqueID, {type: "applicationInteraction", data: eLogData, time: Date.now()});
		}
	}
}

function keyDown( uniqueID, pointerX, pointerY, data) {
	if (sagePointers[uniqueID] === undefined) return;

	switch (data.code) {
		case 16:
			remoteInteraction[uniqueID].SHIFT = true;
			break;
		case 17:
			remoteInteraction[uniqueID].CTRL = true;
			break;
		case 18:
			remoteInteraction[uniqueID].ALT = true;
			break;
		case 20:
			remoteInteraction[uniqueID].CAPS = true;
			break;
		case 91:
		case 92:
		case 93:
			remoteInteraction[uniqueID].CMD = true;
			break;
	}

	if (remoteInteraction[uniqueID].appInteractionMode()) {
		var obj = interactMgr.searchGeometry({x: pointerX, y: pointerY});

		if (obj === null) {
			return;
		}

		switch (obj.layerId) {
			case "staticUI":
				break;
			case "radialMenus":
				break;
			case "widgets":
				break;
			case "applications":
				sendKeyDownToApplication(uniqueID, obj.data, pointerX, pointerY, data);
				break;
		}
	}
}

function sendKeyDownToApplication(uniqueID, app, pointerX, pointerY, data) {
	var ePosition = {x: pointerX - app.left, y: pointerY - (app.top + config.ui.titleBarHeight)};
	var eUser = {id: sagePointers[uniqueID].id, label: sagePointers[uniqueID].label, color: sagePointers[uniqueID].color};
	var eData =  {code: data.code, state: "down"};

	var event = {id: app.id, type: "specialKey", position: ePosition, user: eUser, data: eData, date: Date.now()};
	broadcast('eventInItem', event);

	var eLogData = {
		type: "specialKey",
		application: {
			id: app.id,
			type: app.application
		},
		code: eData.code,
		state: eData.state
	};
	addEventToUserLog(uniqueID, {type: "applicationInteraction", data: eLogData, time: Date.now()});
}

function keyUp( uniqueID, pointerX, pointerY, data) {
	if (sagePointers[uniqueID] === undefined) return;

	switch (data.code) {
		case 16:
			remoteInteraction[uniqueID].SHIFT = false;
			break;
		case 17:
			remoteInteraction[uniqueID].CTRL = false;
			break;
		case 18:
			remoteInteraction[uniqueID].ALT = false;
			break;
		case 20:
			remoteInteraction[uniqueID].CAPS = false;
			break;
		case 91:
		case 92:
		case 93:
			remoteInteraction[uniqueID].CMD = false;
			break;
	}

	if (remoteInteraction[uniqueID].modeChange !== undefined && (data.code === 9 || data.code === 16)) return;

	var lockedControl = remoteInteraction[uniqueID].lockedControl();

	if (lockedControl !== null) {
		var event = {code: data.code, printable:false, state: "up", ctrlId:lockedControl.ctrlId, appId:lockedControl.appId, instanceID:lockedControl.instanceID};
		broadcast('keyInTextInputWidget', event);
		if (data.code === 13) { //Enter key
			remoteInteraction[uniqueID].dropControl();
		}
		return;
	}

	var obj = interactMgr.searchGeometry({x: pointerX, y: pointerY});

	if (obj === null) {
		return;
	}

	switch (obj.layerId) {
		case "staticUI":
			break;
		case "radialMenus":
			break;
		case "widgets":
			break;
		case "applications":
			if (remoteInteraction[uniqueID].windowManagementMode()) {
				if (data.code === 8 || data.code === 46) { // backspace or delete
					deleteApplication(obj.data.id);

					var eLogData = {
						application: {
							id: obj.data.id,
							type: obj.data.application
						}
					};
					addEventToUserLog(uniqueID, {type: "delete", data: eLogData, time: Date.now()});
				}
			}
			else if (remoteInteraction[uniqueID].appInteractionMode()) {
				sendKeyUpToApplication(uniqueID, obj.data, pointerX, pointerY, data);
			}
			break;
	}
}

function sendKeyUpToApplication(uniqueID, app, pointerX, pointerY, data) {
	var ePosition = {x: pointerX - app.left, y: pointerY - (app.top + config.ui.titleBarHeight)};
	var eUser = {id: sagePointers[uniqueID].id, label: sagePointers[uniqueID].label, color: sagePointers[uniqueID].color};
	var eData =  {code: data.code, state: "up"};

	var event = {id: app.id, type: "specialKey", position: ePosition, user: eUser, data: eData, date: Date.now()};
	broadcast('eventInItem', event);

	var eLogData = {
		type: "specialKey",
		application: {
			id: app.id,
			type: app.application
		},
		code: eData.code,
		state: eData.state
	};
	addEventToUserLog(uniqueID, {type: "applicationInteraction", data: eLogData, time: Date.now()});
}

function keyPress(uniqueID, pointerX, pointerY, data) {
	if (sagePointers[uniqueID] === undefined) return;


	if (data.code === 9 && remoteInteraction[uniqueID].SHIFT && sagePointers[uniqueID].visible) {
		// shift + tab
		remoteInteraction[uniqueID].toggleModes();
		broadcast('changeSagePointerMode', {id: sagePointers[uniqueID].id, mode: remoteInteraction[uniqueID].interactionMode});

		//if (remoteInteraction[uniqueID].interactionMode === 0)
		//	addEventToUserLog(uniqueID, {type: "SAGE2PointerMode", data: {mode: "windowManagement"}, time: Date.now()});
		//else
		//	addEventToUserLog(uniqueID, {type: "SAGE2PointerMode", data: {mode: "applicationInteraction"}, time: Date.now()});

		if (remoteInteraction[uniqueID].modeChange !== undefined) {
			clearTimeout(remoteInteraction[uniqueID].modeChange);
		}
		remoteInteraction[uniqueID].modeChange = setTimeout(function() {
			delete remoteInteraction[uniqueID].modeChange;
		}, 500);

		return;
	}
	var lockedControl = remoteInteraction[uniqueID].lockedControl();

	if (lockedControl !== null) {
		var event = {code: data.code, printable:true, state: "press", ctrlId:lockedControl.ctrlId, appId:lockedControl.appId, instanceID:lockedControl.instanceID};
		broadcast('keyInTextInputWidget', event);
		if (data.code === 13) { //Enter key
			remoteInteraction[uniqueID].dropControl();
		}
		return;
	}

	if (remoteInteraction[uniqueID].appInteractionMode()) {
		var obj = interactMgr.searchGeometry({x: pointerX, y: pointerY});

		if (obj === null) {
			return;
		}

		switch (obj.layerId) {
			case "staticUI":
				break;
			case "radialMenus":
				break;
			case "widgets":
				break;
			case "applications":
				sendKeyPressToApplication(uniqueID, obj.data, pointerX, pointerY, data);
				break;
		}
	}
}

function sendKeyPressToApplication(uniqueID, app, pointerX, pointerY, data) {
	var ePosition = {x: pointerX - app.left, y: pointerY - (app.top + config.ui.titleBarHeight)};
	var eUser = {id: sagePointers[uniqueID].id, label: sagePointers[uniqueID].label, color: sagePointers[uniqueID].color};

	var event = {id: app.id, type: "keyboard", position: ePosition, user: eUser, data: data, date: Date.now()};
	broadcast('eventInItem', event);

	var eLogData = {
		type: "keyboard",
		application: {
			id: app.id,
			type: app.application
		},
		code: data.code,
		character: data.character
	};
	addEventToUserLog(uniqueID, {type: "applicationInteraction", data: eLogData, time: Date.now()});
}


function toggleApplicationFullscreen(uniqueID, app) {
	var resizeApp;
	if (app.maximized !== true) { // maximize
		resizeApp = remoteInteraction[uniqueID].maximizeSelectedItem(app);
	}
	else { // restore to previous
		resizeApp = remoteInteraction[uniqueID].restoreSelectedItem(app);
	}
	if (resizeApp !== null) {
		broadcast('startMove', {id: resizeApp.elemId, date: Date.now()});
		broadcast('startResize', {id: resizeApp.elemId, date: Date.now()});

		var a = {
			id: app.id,
			type: app.application
		};
		var l = {
			x: parseInt(app.left, 10),
			y: parseInt(app.top, 10),
			width: parseInt(app.width, 10),
			height: parseInt(app.height, 10)
		};

		addEventToUserLog(uniqueID, {type: "windowManagement", data: {type: "move", action: "start", application: a, location: l}, time: Date.now()});
		addEventToUserLog(uniqueID, {type: "windowManagement", data: {type: "resize", action: "start", application: a, location: l}, time: Date.now()});

		moveAndResizeApplicationWindow(resizeApp);
		/*
		interactMgr.editGeometry(resizeApp.elemId, "applications", "rectangle", {x: resizeApp.elemLeft, y: resizeApp.elemTop, w: resizeApp.elemWidth, h: resizeApp.elemHeight+config.ui.titleBarHeight});
		handleApplicationResize(resizeApp.elemId);
		broadcast('setItemPositionAndSize', resizeApp);
		if (resizeApp.elemId in SAGE2Items.renderSync) {
			var app = SAGE2Items.applications.list[resizeApp.elemId];
			calculateValidBlocks(app, mediaBlockSize, SAGE2Items.renderSync[app.id]);
			if(app.id in SAGE2Items.renderSync && SAGE2Items.renderSync[app.id].newFrameGenerated === false) {
				handleNewVideoFrame(app.id);
			}
		}
		*/

		broadcast('finishedMove', {id: resizeApp.elemId, date: Date.now()});
		broadcast('finishedResize', {id: resizeApp.elemId, date: Date.now()});

		addEventToUserLog(uniqueID, {type: "windowManagement", data: {type: "move", action: "end", application: a, location: l}, time: Date.now()});
		addEventToUserLog(uniqueID, {type: "windowManagement", data: {type: "resize", action: "end", application: a, location: l}, time: Date.now()});
	}
}

function deleteApplication(appId) {
	if (!SAGE2Items.applications.list.hasOwnProperty(appId)) return;
	var app = SAGE2Items.applications.list[appId];
	var application = app.application;
	if (application === "media_stream" || application === "media_block_stream") {
		var i;
		var mediaStreamData = appId.split("|");
		var sender = {wsio: null, clientId: mediaStreamData[0], streamId: parseInt(mediaStreamData[1], 10)};
		for (i=0; i<clients.length; i++) {
			if (clients[i].id === sender.clientId) sender.wsio = clients[i];
		}
		if (sender.wsio !== null) sender.wsio.emit('stopMediaCapture', {streamId: sender.streamId});
	}

	SAGE2Items.applications.removeItem(appId);
	interactMgr.removeGeometry(appId, "applications");
	var widgets = SAGE2Items.widgets.list;
	for (var w in widgets){
		if (widgets.hasOwnProperty(w) && widgets[w].appId === appId){
			interactMgr.removeGeometry(widgets[w].id + "_radial", "widgets");
			if (widgets[w].hasSideBar === true){
				interactMgr.removeGeometry(widgets[w].id + "_sidebar", "widgets");
			}
			SAGE2Items.widgets.removeItem(widgets[w].id);
		}
	}

	stickyAppHandler.removeElement(app);
	broadcast('deleteElement', {elemId: appId});
}

/*



	var app;
	var elem = findAppUnderPointer(pointerX, pointerY);

	// widgets
	var ct = findControlsUnderPointer(pointerX, pointerY);
	//var itemUnderPointer = ct || elem;

	//Draw widget connectors
	//showOrHideWidgetConnectors(uniqueID, itemUnderPointer, "press");
	if (ct !== null) {
		if (data.button === "left") {
			remoteInteraction[uniqueID].selectMoveControl(ct, pointerX, pointerY);
			broadcast('requestControlId', {addr:uniqueID, ptrId:sagePointers[uniqueID].id, x:pointerX, y:pointerY});
		}
		else if(data.button === "right"){
			if(ct.show === true) {
				hideControl(ct);
				app = findAppById(ct.appId);

				if(app !== null) {

					addEventToUserLog(uniqueID, {type: "widgetMenu", data: {action: "close", application: {id: app.id, type: app.application}}, time: Date.now()});
				}
			}
		}
		return;
	} else {
		var lockedControl = remoteInteraction[uniqueID].lockedControl(); //If a text input widget was locked, drop it
		if (lockedControl !== null) {
			var msgdata = {ctrlId:lockedControl.ctrlId, appId:lockedControl.appId};
			broadcast('dropTextInputControl', msgdata);
			remoteInteraction[uniqueID].dropControl();
		}
	}

	// Middle click switches interaction mode too
	if (data.button === "middle") {
		togglePointerMode(uniqueID);
		return;
	}

	// Radial Menu
	if( radialMenuEvent( { type: "pointerPress", id: uniqueID, x: pointerX, y: pointerY, data: data }  ) === true ) {
		return; // Radial menu is using the event
	}

	if(data.button === "right") {
		createRadialMenu( uniqueID, pointerX, pointerY );

		addEventToUserLog(uniqueID, {type: "radialMenu", data: {action: "open"}, time: Date.now()});
	}

	// apps
	var elemCtrl;

	if(elem !== null){
		if( remoteInteraction[uniqueID].windowManagementMode() ){
			if (data.button === "left") {
				var localX = pointerX - elem.left;
				var localY = pointerY - (elem.top+config.ui.titleBarHeight);
				var cornerSize = Math.min(elem.width, elem.height) / 5;

				// if localY in negative, inside titlebar
				if (localY < 0) {
					// titlebar image: 807x138  (10 pixels front paddding)
					var buttonsWidth = config.ui.titleBarHeight * (324.0/111.0);
					var buttonsPad   = config.ui.titleBarHeight * ( 10.0/111.0);
					var oneButton    = buttonsWidth / 2; // two buttons
					var startButtons = elem.width - buttonsWidth;
					if (localX > (startButtons+buttonsPad+oneButton)) {
						addEventToUserLog(uniqueID, {type: "delete", data: {application: {id: elem.id, type: elem.application}}, time: Date.now()});

						// last button: close app
						deleteApplication(elem);

						// need to quit the function and stop processing
						return;
					} else if (localX > (startButtons+buttonsPad)) {
						if (elem.resizeMode !== undefined && elem.resizeMode === "free")
							// full wall resize
							pointerFullZone(uniqueID, pointerX, pointerY);
						else
							// proportional resize
							pointerDblClick(uniqueID, pointerX, pointerY);
					}
				}

				// bottom right corner - select for drag resize
				if(localX >= elem.width-cornerSize && localY >= elem.height-cornerSize){
					remoteInteraction[uniqueID].selectResizeItem(elem, pointerX, pointerY);
					broadcast('startResize', {id: elem.id, date: new Date()});

					addEventToUserLog(uniqueID, {type: "windowManagement", data: {type: "resize", action: "start", application: {id: elem.id, type: elem.application}, location: {x: parseInt(elem.left, 10), y: parseInt(elem.top, 10), width: parseInt(elem.width, 10), height: parseInt(elem.height, 10)}}, time: Date.now()});
				}
				// otherwise - select for move
				else{
					remoteInteraction[uniqueID].selectMoveItem(elem, pointerX, pointerY); //will only go through if window management mode
					broadcast('startMove', {id: elem.id, date: new Date()});

					addEventToUserLog(uniqueID, {type: "windowManagement", data: {type: "move", action: "start", application: {id: elem.id, type: elem.application}, location: {x: parseInt(elem.left, 10), y: parseInt(elem.top, 10), width: parseInt(elem.width, 10), height: parseInt(elem.height, 10)}}, time: Date.now()});
				}
			}
			else if(data.button === "right"){
				elemCtrl = findControlById(elem.id+uniqueID+"_controls");
				if (elemCtrl === null) {
					broadcast('requestNewControl', {elemId: elem.id, user_id: uniqueID, user_label: sagePointers[uniqueID]? sagePointers[uniqueID].label : "", x: pointerX, y: pointerY, date: now });
				}
				else if (elemCtrl.show === false) {

					showControl(elemCtrl, uniqueID, pointerX, pointerY);

					app = findAppById(elemCtrl.appId);

					if(app !== null) {
						addEventToUserLog(uniqueID, {type: "widgetMenu", data: {action: "open", application: {id: app.id, type: app.application}}, time: Date.now()});
					}

				}
				else {
					moveControlToPointer(elemCtrl, uniqueID, pointerX, pointerY);
				}
			}
		}
		if ( remoteInteraction[uniqueID].appInteractionMode() || elem.application === 'thumbnailBrowser' ) {
			console.log("Should not get past this!!");
			if (pointerY >=elem.top && pointerY <= elem.top+config.ui.titleBarHeight){
				console.log("comming here!!!!");
				if(data.button === "right"){
					elemCtrl = findControlById(elem.id+uniqueID+"_controls");
					if (elemCtrl === null) {
						broadcast('requestNewControl', {elemId: elem.id, user_id: uniqueID, user_label: sagePointers[uniqueID]? sagePointers[uniqueID].label : "", x: pointerX, y: pointerY, date: now });
					}
					else if (elemCtrl.show === false) {
						showControl(elemCtrl, uniqueID, pointerX, pointerY);

						app = findAppById(elemCtrl.appId);

						if(app !== null) {
							addEventToUserLog(uniqueID, {type: "widgetMenu", data: {action: "open", application: {id: app.id, type: app.application}}, time: Date.now()});
						}
					}
					else {
						moveControlToPointer(elemCtrl, uniqueID, pointerX, pointerY);
					}
				}
			}
			else{
				var elemX = pointerX - elem.left;
				var elemY = pointerY - elem.top - config.ui.titleBarHeight;

				var ePosition = {x: elemX, y: elemY};
				var eUser = {id: sagePointers[uniqueID].id, label: sagePointers[uniqueID].label, color: sagePointers[uniqueID].color};
				var now = new Date();

				var event = {id: elem.id, type: "pointerPress", position: ePosition, user: eUser, data: data, date: now};

				broadcast('eventInItem', event);

				addEventToUserLog(uniqueID, {type: "applicationInteraction", data: {type: "pointerPress", application: {id: elem.id, type: elem.application}, position: {x: parseInt(ePosition.x, 10), y: parseInt(ePosition.y, 10)}}, time: Date.now()});
			}
		}
		var stickyList = stickyAppHandler.getStickingItems(elem.id);
		var newOrder = moveAppToFront(elem.id);
		for (var idx in stickyList){
			newOrder = moveAppToFront(stickyList[idx].id);
		}
		broadcast('updateItemOrder', {idList: newOrder});
	}

}
*/

/*
function pointerPressRight( address, pointerX, pointerY ) {
	if ( sagePointers[address] === undefined ) return;

	var elem = findAppUnderPointer(pointerX, pointerY);
	var ctrl = findControlsUnderPointer(pointerX, pointerY);
	var now  = new Date();
	if (ctrl !== null && ctrl.show === true) {
		hideControl(ctrl);
	}
	else if (elem !== null) {
		var elemCtrl = findControlById(elem.id);
		if ( remoteInteraction[address].windowManagementMode() ) {
			if (elemCtrl === null) {
				broadcast('requestNewControl', {elemId: elem.id, user_id: sagePointers[address].id, user_label: sagePointers[address].label, x: pointerX, y: pointerY, date: now });
			}
			else if (elemCtrl.show === false) {
				showControl(elemCtrl, pointerX, pointerY) ;
			}
			else {
				moveControlToPointer(elemCtrl, pointerX, pointerY) ;
			}
		}
		else if ( remoteInteraction[address].appInteractionMode() ) {

			if (pointerY >=elem.top && pointerY <= elem.top+config.ui.titleBarHeight){
				if (elemCtrl === null) {
					broadcast('requestNewControl', {elemId: elem.id, user_id: sagePointers[address].id, user_label: sagePointers[address].label, x: pointerX, y: pointerY, date: now });
				}
				else if (elemCtrl.show === false) {
					showControl(elemCtrl, pointerX, pointerY) ;
				}
				else {
					moveControlToPointer(elemCtrl, pointerX, pointerY) ;
				}
			}
			else{
				var itemRelX = pointerX - elem.left;
				var itemRelY = pointerY - elem.top - config.ui.titleBarHeight;
				broadcast( 'eventInItem', { eventType: "pointerPress", elemId: elem.id, user_id: sagePointers[address].id, user_label: sagePointers[address].label, itemRelativeX: itemRelX, itemRelativeY: itemRelY, data: {button: "right", user_color: sagePointers[address].color}, date: now });
			}
		}

		var newOrder = moveAppToFront(elem.id);
		broadcast('updateItemOrder', {idList: newOrder});
	}
	else{
		broadcast('requestNewControl', {elemId: null, user_id: sagePointers[address].id, user_label: sagePointers[address].label, x: pointerX, y: pointerY, date: now });
	}

}
*/
/*
function pointerReleaseRight( address, pointerX, pointerY ) {
	if( sagePointers[address] === undefined ) return;

	var now = new Date();
	var elem = findAppUnderPointer(pointerX, pointerY);

	if (elem !== null) {
		if( remoteInteraction[address].windowManagementMode() ){
			broadcast('pointerReleaseRight', {elemId: elem.id, user_id: sagePointers[address].id, user_label: sagePointers[address].label, x: pointerX, y: pointerY, date: now });
		}
		else if ( remoteInteraction[address].appInteractionMode() ) {
			if (pointerY >=elem.top && pointerY <= elem.top+config.ui.titleBarHeight){
				broadcast('pointerReleaseRight', {elemId: elem.id, user_id: sagePointers[address].id, user_label: sagePointers[address].label, x: pointerX, y: pointerY, date: now });
			}
			else{
				var itemRelX = pointerX - elem.left;
				var itemRelY = pointerY - elem.top - config.ui.titleBarHeight;
				broadcast( 'eventInItem', { eventType: "pointerRelease", elemId: elem.id, user_id: sagePointers[address].id, user_label: sagePointers[address].label, itemRelativeX: itemRelX, itemRelativeY: itemRelY, data: {button: "right", user_color: sagePointers[address].color}, date: now });
			}
		}
	}
	else {
		broadcast('pointerReleaseRight', {elemId: null, user_id: sagePointers[address].id, user_label: sagePointers[address].label, x: pointerX, y: pointerY, date: now });
	}

}
*/
/*
function pointerRelease(uniqueID, pointerX, pointerY, data) {
	if( sagePointers[uniqueID] === undefined )
		return;

	var obj = interactMgr.searchGeometry({x: pointerX, y: pointerY});
	if (obj !== null) console.log("found " + obj.layerId + " " + obj.id);

	// Attempting to complete a click action on a button or a drag on a slider
	broadcast('releaseControlId', {addr:uniqueID, ptrId:sagePointers[uniqueID].id, x:pointerX, y:pointerY});
	remoteInteraction[uniqueID].releaseControl();

	// Radial Menu
	if( radialMenuEvent( { type: "pointerRelease", id: uniqueID, x: pointerX, y: pointerY, data: data }  ) === true )
		return; // Radial menu is using the event

	var app;
	var elem = findAppUnderPointer(pointerX, pointerY);

	//var controlUnderPointer = findControlsUnderPointer(pointerX, pointerY);
	//var itemUnderPointer = controlUnderPointer || elem;
	//Draw widget connectors
	//showOrHideWidgetConnectors(uniqueID, itemUnderPointer, "release");

	if( remoteInteraction[uniqueID].windowManagementMode() ){
		if(data.button === "left"){
			if(remoteInteraction[uniqueID].selectedResizeItem !== null){
				app = findAppById(remoteInteraction[uniqueID].selectedResizeItem.id);
				if(app !== null) {
					broadcast('finishedResize', {id: remoteInteraction[uniqueID].selectedResizeItem.id, date: new Date()});

					addEventToUserLog(uniqueID, {type: "windowManagement", data: {type: "resize", action: "end", application: {id: app.id, type: app.application}, location: {x: parseInt(app.left, 10), y: parseInt(app.top, 10), width: parseInt(app.width, 10), height: parseInt(app.height, 10)}}, time: Date.now()});

					if(videoHandles[app.id] !== undefined && videoHandles[app.id].newFrameGenerated === false)
						handleNewVideoFrame(app.id);
					remoteInteraction[uniqueID].releaseItem(true);
				}
			}
			if(remoteInteraction[uniqueID].selectedMoveItem !== null){
				app = findAppById(remoteInteraction[uniqueID].selectedMoveItem.id);
				if(app !== null) {
					var remoteIdx = -1;
					for(var i=0; i<remoteSites.length; i++){
						if(sagePointers[uniqueID].left >= remoteSites[i].geometry.x && sagePointers[uniqueID].left <= remoteSites[i].geometry.x+remoteSites[i].geometry.w &&
							sagePointers[uniqueID].top >= remoteSites[i].geometry.y && sagePointers[uniqueID].top  <= remoteSites[i].geometry.y+remoteSites[i].geometry.h) {
							remoteIdx = i;
							break;
						}
					}
					if(remoteIdx < 0){
						broadcast('finishedMove', {id: remoteInteraction[uniqueID].selectedMoveItem.id, date: new Date()});

						addEventToUserLog(uniqueID, {type: "windowManagement", data: {type: "move", action: "end", application: {id: app.id, type: app.application}, location: {x: parseInt(app.left, 10), y: parseInt(app.top, 10), width: parseInt(app.width, 10), height: parseInt(app.height, 10)}}, time: Date.now()});

						if(videoHandles[app.id] !== undefined && videoHandles[app.id].newFrameGenerated === false)
							handleNewVideoFrame(app.id);
						remoteInteraction[uniqueID].releaseItem(true);
					}
					else{
						remoteSites[remoteIdx].wsio.emit('addNewElementFromRemoteServer', app);

						addEventToUserLog(uniqueID, {type: "shareApplication", data: {host: remoteSites[remoteIdx].wsio.remoteAddress.address, port: remoteSites[remoteIdx].wsio.remoteAddress.port, application: {id: app.id, type: app.application}}, time: Date.now()});

						var updatedItem = remoteInteraction[uniqueID].releaseItem(false);
						if(updatedItem !== null) {
							updatedItem.user_color = sagePointers[uniqueID]? sagePointers[uniqueID].color : null;
							broadcast('setItemPosition', updatedItem);
							broadcast('finishedMove', {id: updatedItem.elemId, date: new Date()});

							addEventToUserLog(uniqueID, {type: "windowManagement", data: {type: "move", action: "end", application: {id: elem.id, type: elem.application}, location: {x: parseInt(elem.left, 10), y: parseInt(elem.top, 10), width: parseInt(elem.width, 10), height: parseInt(elem.height, 10)}}, time: Date.now()});

							if(videoHandles[app.id] !== undefined && videoHandles[app.id].newFrameGenerated === false)
								handleNewVideoFrame(app.id);
						}
					}
				}
			}
		}
		//else if(data.button === "right"){
		//	if( elem !== null ){
		//		// index.hmtl has no 'pointerReleaseRight' message.
		//		// I renamed 'pointerPressRight' to 'requestNewControl'
		//		// since this function could come from any device (not just a right mouse click)
		//		broadcast('pointerReleaseRight', {elemId: elem.id, user_id: sagePointers[uniqueID].id, user_label: sagePointers[uniqueID].label, x: pointerX, y: pointerY, date: new Date() });
		//	}
		//}
	}
	if ( remoteInteraction[uniqueID].appInteractionMode() || (elem !== null && elem.application === 'thumbnailBrowser') ) {
		if( elem !== null ){
			var elemX = pointerX - elem.left;
			var elemY = pointerY - elem.top - config.ui.titleBarHeight;

			var ePosition = {x: elemX, y: elemY};
			var eUser = {id: sagePointers[uniqueID].id, label: sagePointers[uniqueID].label, color: sagePointers[uniqueID].color};
			var now = new Date();

			var event = {id: elem.id, type: "pointerRelease", position: ePosition, user: eUser, data: data, date: now};

			broadcast('eventInItem', event);

			addEventToUserLog(uniqueID, {type: "applicationInteraction", data: {type: "pointerRelease", application: {id: elem.id, type: elem.application}, position: {x: parseInt(ePosition.x, 10), y: parseInt(ePosition.y, 10)}}, time: Date.now()});
		}
	}

}
*/

/*
function pointerMove(uniqueID, pointerX, pointerY, data) {
	if (sagePointers[uniqueID] === undefined) {
		return;
	}

	sagePointers[uniqueID].left += data.dx;
	sagePointers[uniqueID].top  += data.dy;
	if(sagePointers[uniqueID].left < 0)                 sagePointers[uniqueID].left = 0;
	if(sagePointers[uniqueID].left > config.totalWidth) sagePointers[uniqueID].left = config.totalWidth;
	if(sagePointers[uniqueID].top < 0)                  sagePointers[uniqueID].top = 0;
	if(sagePointers[uniqueID].top > config.totalHeight) sagePointers[uniqueID].top = config.totalHeight;

	//broadcast('updateSagePointerPosition', sagePointers[uniqueID]);
	broadcast('upp', sagePointers[uniqueID]);

	// Radial Menu
	if( radialMenuEvent( { type: "pointerMove", id: uniqueID, x: pointerX, y: pointerY, data: data }  ) === true )
		return; // Radial menu is using the event


	var app;

	// widgets
	var updatedControl = remoteInteraction[uniqueID].moveSelectedControl(pointerX, pointerY);

	if (updatedControl !== null) {
		app = findAppById(updatedControl.appId);
		if (app){
			updatedControl.appData = getAppPositionSize(app);
			updatedControl.user_color = sagePointers[uniqueID]? sagePointers[uniqueID].color : null;
			broadcast('setControlPosition', updatedControl);
			return;
		}
	}
	var lockedControl = remoteInteraction[uniqueID].lockedControl();
	if (lockedControl && /slider/.test(lockedControl.ctrlId)){
		broadcast('moveSliderKnob', {ctrl:lockedControl, x:pointerX});
		return;
	}

	var elem = null;
	//var controlUnderPointer = findControlsUnderPointer(pointerX, pointerY);
	//if (controlUnderPointer===null){
	elem = findAppUnderPointer(pointerX, pointerY);
	//}

	//var itemUnderPointer = controlUnderPointer || elem;
	//Draw widget connectors
	//showOrHideWidgetConnectors(uniqueID, itemUnderPointer, "move");
	// Widget connector show logic ends

	// move / resize window
	if (remoteInteraction[uniqueID].windowManagementMode()) {
		var updatedApp;
		var updatedMoveItem = remoteInteraction[uniqueID].moveSelectedItem(pointerX, pointerY);
		var updatedResizeItem = remoteInteraction[uniqueID].resizeSelectedItem(pointerX, pointerY);

		if (updatedMoveItem !== null) {
			updatedApp = findAppById(updatedMoveItem.elemId);
			//Attach the app to the background app if it is sticky

			var backgroundItem = findAppUnderPointer(updatedMoveItem.elemLeft-1, updatedMoveItem.elemTop-1);
			attachAppIfSticky(backgroundItem, updatedMoveItem.elemId);
			updatedMoveItem.user_color = sagePointers[uniqueID]? sagePointers[uniqueID].color : null;

			broadcast('setItemPosition', updatedMoveItem);
			if(updatedApp !== null && updatedApp.application === "movie_player") calculateValidBlocks(updatedApp, 128, videoHandles);
            if(updatedApp !== null && updatedApp.application === "media_block_stream") calculateValidBlocks(updatedApp, 128, mediaBlockStreams);

			var updatedStickyItems = stickyAppHandler.moveItemsStickingToUpdatedItem(updatedMoveItem, pointerX, pointerY);

			for (var idx=0; idx<updatedStickyItems.length; idx++) {
				updatedStickyItems[idx].user_color = sagePointers[uniqueID]? sagePointers[uniqueID].color : null;
				broadcast('setItemPosition', updatedStickyItems[idx]);
			}
		}
		else if(updatedResizeItem !== null){
			updatedResizeItem.user_color = sagePointers[uniqueID]? sagePointers[uniqueID].color : null;
			broadcast('setItemPositionAndSize', updatedResizeItem);
			updatedApp = findAppById(updatedResizeItem.elemId);
			if (updatedApp !== null && updatedApp.application === "movie_player") calculateValidBlocks(updatedApp, 128, videoHandles);
            if (updatedApp !== null && updatedApp.application === "media_block_stream") calculateValidBlocks(updatedApp, 128, mediaBlockStreams);
        }
		// update hover corner (for resize)
		else {
			if (elem !== null) {
				var localX = pointerX - elem.left;
				var localY = pointerY - (elem.top+config.ui.titleBarHeight);
				var cornerSize = Math.min(elem.width, elem.height) / 5;
				// bottom right corner - select for drag resize
				if (localX >= elem.width-cornerSize && localY >= elem.height-cornerSize) {
					if(remoteInteraction[uniqueID].hoverCornerItem !== null){
						broadcast('hoverOverItemCorner', {elemId: remoteInteraction[uniqueID].hoverCornerItem.id, flag: false});
					}
					remoteInteraction[uniqueID].setHoverCornerItem(elem);
					broadcast('hoverOverItemCorner', {elemId: elem.id, flag: true});
				}
				else if(remoteInteraction[uniqueID].hoverCornerItem !== null){
					broadcast('hoverOverItemCorner', {elemId: remoteInteraction[uniqueID].hoverCornerItem.id, flag: false});
					remoteInteraction[uniqueID].setHoverCornerItem(null);
				}
			}
			else if(remoteInteraction[uniqueID].hoverCornerItem !== null){
				broadcast('hoverOverItemCorner', {elemId: remoteInteraction[uniqueID].hoverCornerItem.id, flag: false});
				remoteInteraction[uniqueID].setHoverCornerItem(null);
			}
		}
	}
	//
	if(remoteInteraction[uniqueID].appInteractionMode() || (elem !== null && elem.application === 'thumbnailBrowser') ) {
		if(elem !== null){
			var elemX = pointerX - elem.left;
			var elemY = pointerY - elem.top - config.ui.titleBarHeight;

			var ePosition = {x: elemX, y: elemY};
			var eUser = {id: sagePointers[uniqueID].id, label: sagePointers[uniqueID].label, color: sagePointers[uniqueID].color};
			var eData = {};
			var now = new Date();

			var event = {id: elem.id, type: "pointerMove", position: ePosition, user: eUser, data: eData, date: now};

			broadcast('eventInItem', event);
		}
	}
}
*/

/*
function pointerPosition( uniqueID, data ) {
	if( sagePointers[uniqueID] === undefined )
		return;

	sagePointers[uniqueID].left = data.pointerX;
	sagePointers[uniqueID].top  = data.pointerY;
	if(sagePointers[uniqueID].left < 0) sagePointers[uniqueID].left = 0;
	if(sagePointers[uniqueID].left > config.totalWidth) sagePointers[uniqueID].left = config.totalWidth;
	if(sagePointers[uniqueID].top  < 0) sagePointers[uniqueID].top = 0;
	if(sagePointers[uniqueID].top  > config.totalHeight) sagePointers[uniqueID].top = config.totalHeight;

	//broadcast('updateSagePointerPosition', sagePointers[uniqueID]);
	broadcast('upp', sagePointers[uniqueID]);
	var updatedItem = remoteInteraction[uniqueID].moveSelectedItem(sagePointers[uniqueID].left, sagePointers[uniqueID].top);
	if(updatedItem !== null){
		var updatedApp = findAppById(updatedItem.elemId);

		var backgroundItem = findAppUnderPointer(updatedItem.elemLeft-1, updatedItem.elemTop-1);
		attachAppIfSticky(backgroundItem, updatedItem.elemId);
		updatedItem.user_color = sagePointers[uniqueID]? sagePointers[uniqueID].color : null;

		broadcast('setItemPosition', updatedItem);
		if(updatedApp !== null && updatedApp.application === "movie_player") calculateValidBlocks(updatedApp, 128, videoHandles);
		if(updatedApp !== null && updatedApp.application === "media_block_stream") calculateValidBlocks(updatedApp, 128, mediaBlockStreams);
        var updatedStickyItems = stickyAppHandler.moveItemsStickingToUpdatedItem(updatedItem, sagePointers[uniqueID].left, sagePointers[uniqueID].top);
		for (var idx=0; idx<updatedStickyItems.length; idx++) {
			updatedStickyItems[idx].user_color = sagePointers[uniqueID]? sagePointers[uniqueID].color : null;
			broadcast('setItemPosition', updatedStickyItems[idx]);
		}
	}
	//if(updatedItem !== null) broadcast('setItemPosition', updatedItem);
}
*/

/*
function pointerScrollStart( uniqueID, pointerX, pointerY ) {
	if( sagePointers[uniqueID] === undefined )
		return;
	var control = findControlsUnderPointer(pointerX, pointerY);
	if (control!==null)
		return;
	// Radial Menu
	if( isEventOnMenu( { type: "pointerSingleEvent", id: uniqueID, x: pointerX, y: pointerY }  ) === true )
		return; // Radial menu is using the event

	if( remoteInteraction[uniqueID].windowManagementMode() ) {
		var elem = findAppUnderPointer(pointerX, pointerY);

		if (elem !== null && remoteInteraction[uniqueID].selectTimeId[elem.id] === undefined) {
			remoteInteraction[uniqueID].selectScrollItem(elem);
			//Retain the order to items sticking on this element
			var stickyList = stickyAppHandler.getStickingItems(elem.id);
			var newOrder = moveAppToFront(elem.id);
			for (var idx in stickyList){
				newOrder = moveAppToFront(stickyList[idx].id);
			}
			broadcast('updateItemOrder', {idList: newOrder});

			broadcast('startMove', {id: elem.id, date: new Date()});
			broadcast('startResize', {id: elem.id, date: new Date()});

			addEventToUserLog(uniqueID, {type: "windowManagement", data: {type: "move", action: "start", application: {id: elem.id, type: elem.application}, location: {x: parseInt(elem.left, 10), y: parseInt(elem.top, 10), width: parseInt(elem.width, 10), height: parseInt(elem.height, 10)}}, time: Date.now()});
			addEventToUserLog(uniqueID, {type: "windowManagement", data: {type: "resize", action: "start", application: {id: elem.id, type: elem.application}, location: {x: parseInt(elem.left, 10), y: parseInt(elem.top, 10), width: parseInt(elem.width, 10), height: parseInt(elem.height, 10)}}, time: Date.now()});
		}
	}
}
*/
/*
function pointerScroll( uniqueID, data ) {
	if( sagePointers[uniqueID] === undefined )
		return;

	var pointerX = sagePointers[uniqueID].left;
	var pointerY = sagePointers[uniqueID].top;

	var control = findControlsUnderPointer(pointerX, pointerY);
	if (control!==null)
		return;

	// Radial Menu
	if( isEventOnMenu( { type: "pointerSingleEvent", id: uniqueID, x: pointerX, y: pointerY, data: data }  ) === true )
		return; // Radial menu is using the event

	if( remoteInteraction[uniqueID].windowManagementMode() ){
		var scale = 1.0 + Math.abs(data.wheelDelta)/512;
		if(data.wheelDelta > 0) scale = 1.0 / scale;

		var updatedItem = remoteInteraction[uniqueID].scrollSelectedItem(scale);
		if(updatedItem !== null){
			var updatedApp = findAppById(updatedItem.elemId);
			if(updatedApp !== null) {
				updatedItem.user_color = sagePointers[uniqueID]? sagePointers[uniqueID].color : null;
				broadcast('setItemPositionAndSize', updatedItem);
				if(updatedApp !== null && updatedApp.application === "movie_player") calculateValidBlocks(updatedApp, 128, videoHandles);
				if(updatedApp !== null && updatedApp.application === "media_block_stream") calculateValidBlocks(updatedApp, 128, mediaBlockStreams);

				if(remoteInteraction[uniqueID].selectTimeId[updatedApp.id] !== undefined){
					clearTimeout(remoteInteraction[uniqueID].selectTimeId[updatedApp.id]);
				}

				remoteInteraction[uniqueID].selectTimeId[updatedApp.id] = setTimeout(function() {
					broadcast('finishedMove', {id: updatedApp.id, date: new Date()});
					broadcast('finishedResize', {id: updatedApp.id, date: new Date()});

					addEventToUserLog(uniqueID, {type: "windowManagement", data: {type: "move", action: "end", application: {id: updatedApp.id, type: updatedApp.application}, location: {x: parseInt(updatedApp.left, 10), y: parseInt(updatedApp.top, 10), width: parseInt(updatedApp.width, 10), height: parseInt(updatedApp.height, 10)}}, time: Date.now()});
					addEventToUserLog(uniqueID, {type: "windowManagement", data: {type: "resize", action: "end", application: {id: updatedApp.id, type: updatedApp.application}, location: {x: parseInt(updatedApp.left, 10), y: parseInt(updatedApp.top, 10), width: parseInt(updatedApp.width, 10), height: parseInt(updatedApp.height, 10)}}, time: Date.now()});

					if(videoHandles[updatedApp.id] !== undefined && videoHandles[updatedApp.id].newFrameGenerated === false)
						handleNewVideoFrame(updatedApp.id);
					remoteInteraction[uniqueID].selectedScrollItem = null;
					delete remoteInteraction[uniqueID].selectTimeId[updatedApp.id];
				}, 500);
			}
		}
	}
	else if ( remoteInteraction[uniqueID].appInteractionMode() ) {

		var elem = findAppUnderPointer(pointerX, pointerY);

		if( elem !== null ){
			var elemX = pointerX - elem.left;
			var elemY = pointerY - elem.top - config.ui.titleBarHeight;

			var ePosition = {x: elemX, y: elemY};
			var eUser = {id: sagePointers[uniqueID].id, label: sagePointers[uniqueID].label, color: sagePointers[uniqueID].color};
			var now = new Date();

			var event = {id: elem.id, type: "pointerScroll", position: ePosition, user: eUser, data: data, date: now};

			broadcast('eventInItem', event);

			if( remoteInteraction[uniqueID].selectTimeId[elem.id] !== undefined) {
				clearTimeout(remoteInteraction[uniqueID].selectTimeId[elem.id]);
				remoteInteraction[uniqueID].selectWheelDelta += data.wheelDelta;
			}
			else {
				remoteInteraction[uniqueID].selectWheelDelta = data.wheelDelta;
			}

			remoteInteraction[uniqueID].selectTimeId[elem.id] = setTimeout(function() {

				addEventToUserLog(uniqueID, {type: "applicationInteraction", data: {type: "pointerScroll", application: {id: elem.id, type: elem.application}, wheelDelta: remoteInteraction[uniqueID].selectWheelDelta}, time: Date.now()});

				delete remoteInteraction[uniqueID].selectTimeId[elem.id];
				delete remoteInteraction[uniqueID].selectWheelDelta;
			}, 500);
		}
	}
}
*/

function pointerDraw(uniqueID, data) {
	if(sagePointers[uniqueID] === undefined) return;

	var ePos  = {x: 0, y: 0};
	var eUser = {id: sagePointers[uniqueID].id, label: 'drawing', color: [220, 10, 10]};
	var now   = Date.now();

	var key;
	var app;
	var event;
	for (key in SAGE2Items.applications.list) {
		app = SAGE2Items.applications.list[key];
		// Send the drawing events only to whiteboard apps
		if (app.application === 'whiteboard') {
			event = {id: app.id, type: "pointerDraw", position: ePos, user: eUser, data: data, date: now};
			broadcast('eventInItem', event);
		}
	}
}

/*
function pointerDblClick(uniqueID, pointerX, pointerY) {
	if( sagePointers[uniqueID] === undefined )
		return;

	var control = findControlsUnderPointer(pointerX, pointerY);
	if (control!==null){
		return;
	}

	// Radial Menu
	if( isEventOnMenu( { type: "pointerSingleEvent", id: uniqueID, x: pointerX, y: pointerY }  ) === true )
		return; // Radial menu is using the event

	var elem = findAppUnderPointer(pointerX, pointerY);
	if (elem !== null) {
		if( elem.application === 'thumbnailBrowser' )
			return;

		if( remoteInteraction[uniqueID].windowManagementMode() ){
			var updatedItem;
			var updatedApp;

			if (elem.maximized !== true) {
				// need to maximize the item
				updatedItem = remoteInteraction[uniqueID].maximizeSelectedItem(elem);
				if (updatedItem !== null) {
					updatedApp = findAppById(updatedItem.elemId);
					if(updatedApp !== null) {
						broadcast('startMove', {id: updatedItem.elemId, date: new Date()});
						broadcast('startResize', {id: updatedItem.elemId, date: new Date()});

						addEventToUserLog(uniqueID, {type: "windowManagement", data: {type: "move", action: "start", application: {id: updatedApp.id, type: updatedApp.application}, location: {x: parseInt(updatedApp.left, 10), y: parseInt(updatedApp.top, 10), width: parseInt(updatedApp.width, 10), height: parseInt(updatedApp.height, 10)}}, time: Date.now()});
						addEventToUserLog(uniqueID, {type: "windowManagement", data: {type: "resize", action: "start", application: {id: updatedApp.id, type: updatedApp.application}, location: {x: parseInt(updatedApp.left, 10), y: parseInt(updatedApp.top, 10), width: parseInt(updatedApp.width, 10), height: parseInt(updatedApp.height, 10)}}, time: Date.now()});

						updatedItem.user_color = sagePointers[uniqueID]? sagePointers[uniqueID].color : null;
						broadcast('setItemPositionAndSize', updatedItem);
						// the PDF files need an extra redraw
						broadcast('finishedMove', {id: updatedItem.elemId, date: new Date()});
						broadcast('finishedResize', {id: updatedItem.elemId, date: new Date()});

						addEventToUserLog(uniqueID, {type: "windowManagement", data: {type: "move", action: "end", application: {id: updatedApp.id, type: updatedApp.application}, location: {x: parseInt(updatedApp.left, 10), y: parseInt(updatedApp.top, 10), width: parseInt(updatedApp.width, 10), height: parseInt(updatedApp.height, 10)}}, time: Date.now()});
						addEventToUserLog(uniqueID, {type: "windowManagement", data: {type: "resize", action: "end", application: {id: updatedApp.id, type: updatedApp.application}, location: {x: parseInt(updatedApp.left, 10), y: parseInt(updatedApp.top, 10), width: parseInt(updatedApp.width, 10), height: parseInt(updatedApp.height, 10)}}, time: Date.now()});

						if(updatedApp !== null && updatedApp.application === "movie_player") calculateValidBlocks(updatedApp, 128, videoHandles);
						if(updatedApp !== null && updatedApp.application === "media_block_stream") calculateValidBlocks(updatedApp, 128, mediaBlockStreams);
						if(videoHandles[updatedItem.elemId] !== undefined && videoHandles[updatedItem.elemId].newFrameGenerated === false)
							handleNewVideoFrame(updatedItem.elemId);
					}
				}
			} else {
				// already maximized, need to restore the item size
				updatedItem = remoteInteraction[uniqueID].restoreSelectedItem(elem);
				if (updatedItem !== null) {
					updatedApp = findAppById(updatedItem.elemId);
					if(updatedApp !== null) {
						broadcast('startMove', {id: updatedItem.elemId, date: new Date()});
						broadcast('startResize', {id: updatedItem.elemId, date: new Date()});

						addEventToUserLog(uniqueID, {type: "windowManagement", data: {type: "move", action: "start", application: {id: updatedApp.id, type: updatedApp.application}, location: {x: parseInt(updatedApp.left, 10), y: parseInt(updatedApp.top, 10), width: parseInt(updatedApp.width, 10), height: parseInt(updatedApp.height, 10)}}, time: Date.now()});
						addEventToUserLog(uniqueID, {type: "windowManagement", data: {type: "resize", action: "start", application: {id: updatedApp.id, type: updatedApp.application}, location: {x: parseInt(updatedApp.left, 10), y: parseInt(updatedApp.top, 10), width: parseInt(updatedApp.width, 10), height: parseInt(updatedApp.height, 10)}}, time: Date.now()});

						updatedItem.user_color = sagePointers[uniqueID]? sagePointers[uniqueID].color : null;
						broadcast('setItemPositionAndSize', updatedItem);
						// the PDF files need an extra redraw
						broadcast('finishedMove', {id: updatedItem.elemId, date: new Date()});
						broadcast('finishedResize', {id: updatedItem.elemId, date: new Date()});

						addEventToUserLog(uniqueID, {type: "windowManagement", data: {type: "move", action: "end", application: {id: updatedApp.id, type: updatedApp.application}, location: {x: parseInt(updatedApp.left, 10), y: parseInt(updatedApp.top, 10), width: parseInt(updatedApp.width, 10), height: parseInt(updatedApp.height, 10)}}, time: Date.now()});
						addEventToUserLog(uniqueID, {type: "windowManagement", data: {type: "resize", action: "end", application: {id: updatedApp.id, type: updatedApp.application}, location: {x: parseInt(updatedApp.left, 10), y: parseInt(updatedApp.top, 10), width: parseInt(updatedApp.width, 10), height: parseInt(updatedApp.height, 10)}}, time: Date.now()});

						if(updatedApp !== null && updatedApp.application === "movie_player") calculateValidBlocks(updatedApp, 128, videoHandles);
						if(updatedApp !== null && updatedApp.application === "media_block_stream") calculateValidBlocks(updatedApp, 128, mediaBlockStreams);
						if(videoHandles[updatedItem.elemId] !== undefined && videoHandles[updatedItem.elemId].newFrameGenerated === false)
							handleNewVideoFrame(updatedItem.elemId);
					}
				}
			}
		}
	}
}
*/


function pointerCloseGesture(uniqueID, pointerX, pointerY, time, gesture) {
	if( sagePointers[uniqueID] === undefined )
		return;

<<<<<<< HEAD
	//var pX   = sagePointers[uniqueID].left;
	//var pY   = sagePointers[uniqueID].top;
	//var elem = findAppUnderPointer(pX, pY);
	var elem = null;
=======
	/*var pX   = sagePointers[uniqueID].left;
	var pY   = sagePointers[uniqueID].top;
	var elem = findAppUnderPointer(pX, pY);

>>>>>>> 364001c2
	if (elem !== null) {
		if( elem.closeGestureID === undefined && gesture === 0 ) { // gesture: 0 = down, 1 = hold/move, 2 = up
			elem.closeGestureID = uniqueID;
			elem.closeGestureTime = time + closeGestureDelay; // Delay in ms
		}
		else if( elem.closeGestureTime <= time && gesture === 1 ) { // Held long enough, remove
			deleteApplication(elem);
		}
		else if( gesture === 2 ) { // Released, reset timer
			elem.closeGestureID = undefined;
		}
	}*/
}

/*
function keyDown( uniqueID, pointerX, pointerY, data) {
	if(sagePointers[uniqueID] === undefined) return;

	if ( remoteInteraction[uniqueID].appInteractionMode() ) {
		var elem = findAppUnderPointer(pointerX, pointerY);
		if(elem !== null){
			var elemX = pointerX - elem.left;
			var elemY = pointerY - elem.top - config.ui.titleBarHeight;

			var ePosition = {x: elemX, y: elemY};
			var eUser = {id: sagePointers[uniqueID].id, label: sagePointers[uniqueID].label, color: sagePointers[uniqueID].color};
			var eData =  {code: data.code, state: "down"};
			var now = new Date();

			var event = {id: elem.id, type: "specialKey", position: ePosition, user: eUser, data: eData, date: now};

			broadcast('eventInItem', event);

			addEventToUserLog(uniqueID, {type: "applicationInteraction", data: {type: "specialKey", application: {id: elem.id, type: elem.application}, code: eData.code, state: eData.state}, time: Date.now()});
		}
	}
}
*/
/*
function keyUp( uniqueID, pointerX, pointerY, data) {
	if( sagePointers[uniqueID] === undefined )
		return;

	if ( remoteInteraction[uniqueID].appInteractionMode() ) {
		var elem = findAppUnderPointer(pointerX, pointerY);
		if( elem !== null ){
			var elemX = pointerX - elem.left;
			var elemY = pointerY - elem.top - config.ui.titleBarHeight;

			var ePosition = {x: elemX, y: elemY};
			var eUser = {id: sagePointers[uniqueID].id, label: sagePointers[uniqueID].label, color: sagePointers[uniqueID].color};
			var eData =  {code: data.code, state: "up"};
			var now = new Date();

			var event = {id: elem.id, type: "specialKey", position: ePosition, user: eUser, data: eData, date: now};

			broadcast('eventInItem', event);

			addEventToUserLog(uniqueID, {type: "applicationInteraction", data: {type: "specialKey", application: {id: elem.id, type: elem.application}, code: eData.code, state: eData.state}, time: Date.now()});
		}
	}
}
*/
/*
function keyPress( uniqueID, pointerX, pointerY, data ) {
	if( sagePointers[uniqueID] === undefined )
		return;

	if ( remoteInteraction[uniqueID].appInteractionMode() ) {
		var elem = findAppUnderPointer(pointerX, pointerY);
		if( elem !== null ){
			var elemX = pointerX - elem.left;
			var elemY = pointerY - elem.top - config.ui.titleBarHeight;

			var ePosition = {x: elemX, y: elemY};
			var eUser = {id: sagePointers[uniqueID].id, label: sagePointers[uniqueID].label, color: sagePointers[uniqueID].color};
			var now = new Date();

			var event = {id: elem.id, type: "keyboard", position: ePosition, user: eUser, data: data, date: now};

			broadcast('eventInItem', event);

			addEventToUserLog(uniqueID, {type: "applicationInteraction", data: {type: "keyboard", application: {id: elem.id, type: elem.application}, code: data.code, character: data.character}, time: Date.now()});
		}
	}
}
*/

function handleNewApplication(appInstance, videohandle) {
	broadcast('createAppWindow', appInstance);
	broadcast('createAppWindowPositionSizeOnly', getAppPositionSize(appInstance));

	var zIndex = SAGE2Items.applications.numItems;
	interactMgr.addGeometry(appInstance.id, "applications", "rectangle", {x: appInstance.left, y: appInstance.top, w: appInstance.width, h: appInstance.height+config.ui.titleBarHeight}, true, zIndex, appInstance);
	//applications.push(appInstance);

	var cornerSize = 0.2 * Math.min(appInstance.width, appInstance.height);
	var buttonsWidth = config.ui.titleBarHeight * (324.0/111.0);
	var buttonsPad   = config.ui.titleBarHeight * ( 10.0/111.0);
	var oneButton    = buttonsWidth / 2; // two buttons
	var startButtons = appInstance.width - buttonsWidth;

	SAGE2Items.applications.addItem(appInstance);
	SAGE2Items.applications.addButtonToItem(appInstance.id, "titleBar", "rectangle", {x: 0, y: 0, w: appInstance.width, h: config.ui.titleBarHeight}, 0);
	SAGE2Items.applications.addButtonToItem(appInstance.id, "fullscreenButton", "rectangle", {x: startButtons+buttonsPad, y: 0, w: oneButton, h: config.ui.titleBarHeight}, 1);
	SAGE2Items.applications.addButtonToItem(appInstance.id, "closeButton", "rectangle", {x: startButtons+buttonsPad+oneButton, y: 0, w: oneButton, h: config.ui.titleBarHeight}, 1);
	SAGE2Items.applications.addButtonToItem(appInstance.id, "dragCorner", "rectangle", {x: appInstance.width-cornerSize, y: appInstance.height+config.ui.titleBarHeight-cornerSize, w: cornerSize, h: cornerSize}, 2);

	initializeLoadedVideo(appInstance, videohandle);
}

function handleApplicationResize(appId) {
	if (SAGE2Items.applications.list[appId] === undefined) return;

	var appWidth = SAGE2Items.applications.list[appId].width;
	var appHeight = SAGE2Items.applications.list[appId].height;

	var cornerSize = 0.2 * Math.min(appWidth, appHeight);
	var buttonsWidth = config.ui.titleBarHeight * (324.0/111.0);
	var buttonsPad   = config.ui.titleBarHeight * ( 10.0/111.0);
	var oneButton    = buttonsWidth / 2; // two buttons
	var startButtons = appWidth - buttonsWidth;

	SAGE2Items.applications.editButtonOnItem(appId, "titleBar", "rectangle", {x: 0, y: 0, w: appWidth, h: config.ui.titleBarHeight});
	SAGE2Items.applications.editButtonOnItem(appId, "fullscreenButton", "rectangle", {x: startButtons+buttonsPad, y: 0, w: oneButton, h: config.ui.titleBarHeight});
	SAGE2Items.applications.editButtonOnItem(appId, "closeButton", "rectangle", {x: startButtons+buttonsPad+oneButton, y: 0, w: oneButton, h: config.ui.titleBarHeight});
	SAGE2Items.applications.editButtonOnItem(appId, "dragCorner", "rectangle", {x: appWidth-cornerSize, y: appHeight+config.ui.titleBarHeight-cornerSize, w: cornerSize, h: cornerSize});
}

/*
function deleteApplication( elem ) {
	// Tell the clients to remove the element
	broadcast('deleteElement', {elemId: elem.id});

	var broadcastWS = null;
    var mediaStreamData = elem.id.split("|");
    var broadcastAddress = mediaStreamData[0];
    var broadcastID = parseInt(mediaStreamData[1]);
    var i, clientAddress;
    if (elem.application === "media_stream") {
		for (i=0; i<clients.length; i++) {
			clientAddress = clients[i].remoteAddress.address + ":" + clients[i].remoteAddress.port;
			if (clientAddress === broadcastAddress) broadcastWS = clients[i];
		}

		if (broadcastWS !== null) broadcastWS.emit('stopMediaCapture', {streamId: broadcastID});
	}
    else if (elem.application === "media_block_stream"){
		for (i=0; i<clients.length; i++){
			clientAddress = clients[i].remoteAddress.address + ":" + clients[i].remoteAddress.port;
			if (clientAddress === broadcastAddress) broadcastWS = clients[i];
		}

		if (broadcastWS !== null) broadcastWS.emit('stopMediaCapture', {streamId: broadcastID});
	}
	stickyAppHandler.removeElement(elem);
	removeElement(applications, elem);
}
*/

// **************  Omicron section *****************
var omicronRunning = false;
if ( config.experimental && config.experimental.omicron && config.experimental.omicron.enable === true ) {
	var omicronManager = new Omicron( config );

	var closeGestureDelay = 1500;

	if( config.experimental.omicron.closeGestureDelay !== undefined )
	{
		closeGestureDelay = config.experimental.omicron.closeGestureDelay;
	}

	omicronManager.setCallbacks(
		sagePointers,
		createSagePointer,
		showPointer,
		pointerPress,
		pointerMove,
		pointerPosition,
		hidePointer,
		pointerRelease,
		pointerScrollStart,
		pointerScroll,
		pointerDblClick,
		pointerCloseGesture,
		keyDown,
		keyUp,
		keyPress,
		createRadialMenu
	);
	omicronManager.runTracker();
	omicronRunning = true;
}

/* ****** Radial Menu section ************************************************************** */

//createMediabrowser();

function createRadialMenu(uniqueID, pointerX, pointerY) {
	var validLocation = true;
	var newMenuPos = {x: pointerX, y: pointerY};
	var existingRadialMenu = null;

	// Make sure there's enough distance from other menus
	for (var key in SAGE2Items.radialMenus.list) {
		existingRadialMenu = SAGE2Items.radialMenus.list[key];
		var prevMenuPos = {x: existingRadialMenu.left, y: existingRadialMenu.top };
		var distance    = Math.sqrt( Math.pow( Math.abs(newMenuPos.x - prevMenuPos.x), 2 ) + Math.pow( Math.abs(newMenuPos.y - prevMenuPos.y), 2 ) );
		if (existingRadialMenu.visible && distance < existingRadialMenu.radialMenuSize.x) {
			//validLocation = false;
			//console.log("Menu is too close to existing menu");
		}
	}

	if (validLocation && SAGE2Items.radialMenus.list[uniqueID+"_menu"] === undefined) {
		var newRadialMenu = new Radialmenu(uniqueID, uniqueID, config.ui);
		newRadialMenu.setPosition(newMenuPos);
		interactMgr.addGeometry(uniqueID+"_menu_radial", "radialMenus", "circle", {x: newRadialMenu.left, y: newRadialMenu.top, r: newRadialMenu.radialMenuSize.y/2}, true, Object.keys(SAGE2Items.radialMenus).length, newRadialMenu);
		interactMgr.addGeometry(uniqueID+"_menu_thumbnail", "radialMenus", "rectangle", {x: newRadialMenu.left, y: newRadialMenu.top, w: newRadialMenu.thumbnailWindowSize.x, h: newRadialMenu.thumbnailWindowSize.y}, false, Object.keys(SAGE2Items.radialMenus).length, newRadialMenu);
		SAGE2Items.radialMenus.list[uniqueID+"_menu"] = newRadialMenu;

		//console.log("Create New Radial menu");
		//console.log(newRadialMenu);
		// Open a 'media' radial menu
		broadcast('createRadialMenu', newRadialMenu.getInfo());
	}
	else if (validLocation && SAGE2Items.radialMenus.list[uniqueID+"_menu"] !== undefined) {
		setRadialMenuPosition(uniqueID, pointerX, pointerY);
		broadcast('updateRadialMenu', existingRadialMenu.getInfo());
	}
	updateRadialMenu(uniqueID);
}

/**
* Translates position of a radial menu by an offset
*
* @method moveRadialMenu
* @param uniqueID {Integer} radial menu ID
* @param pointerX {Float} offset x position
* @param pointerY {Float} offset y position
*/
function moveRadialMenu(uniqueID, pointerX, pointerY ) {
	var existingRadialMenu = SAGE2Items.radialMenus.list[uniqueID+"_menu"];

	if( existingRadialMenu ) {
		existingRadialMenu.setPosition({x: existingRadialMenu.left + pointerX, y: existingRadialMenu.top + pointerY});
		existingRadialMenu.visible = true;

		interactMgr.editGeometry(uniqueID+"_menu_radial", "radialMenus", "circle", {x: existingRadialMenu.left, y: existingRadialMenu.top, r: existingRadialMenu.radialMenuSize.y/2});

		var thumbnailWindowPos = existingRadialMenu.getThumbnailWindowPosition();
		interactMgr.editGeometry(uniqueID+"_menu_thumbnail", "radialMenus", "rectangle", {x: thumbnailWindowPos.x, y: thumbnailWindowPos.y, w: existingRadialMenu.thumbnailWindowSize.x, h: existingRadialMenu.thumbnailWindowSize.y});

		broadcast('updateRadialMenu', existingRadialMenu.getInfo());
	}
}

/**
* Sets the absolute position of a radial menu
*
* @method setRadialMenuPosition
* @param uniqueID {Integer} radial menu ID
* @param pointerX {Float} x position
* @param pointerY {Float} y position
*/
function setRadialMenuPosition(uniqueID, pointerX, pointerY ) {
	var existingRadialMenu = SAGE2Items.radialMenus.list[uniqueID+"_menu"];

	// Sets the position and visibility
	existingRadialMenu.setPosition({x: pointerX, y: pointerY});

	// Update the interactable geometry
	interactMgr.editGeometry(uniqueID+"_menu_radial", "radialMenus", "circle", {x: existingRadialMenu.left, y: existingRadialMenu.top, r: existingRadialMenu.radialMenuSize.y/2});
	showRadialMenu(uniqueID);
	// Send the updated radial menu state to the display clients (and set menu visible)
	broadcast('updateRadialMenu', existingRadialMenu.getInfo());
}

/**
* Shows radial menu and enables interactivity
*
* @method showRadialMenu
* @param uniqueID {Integer} radial menu ID
*/
function showRadialMenu(uniqueID) {
	var radialMenu = SAGE2Items.radialMenus.list[uniqueID+"_menu"];

	if (radialMenu !== undefined) {
		radialMenu.visible = true;
		interactMgr.addGeometry(uniqueID+"_menu_radial", "radialMenus", "circle", {x: radialMenu.left, y: radialMenu.top, r: radialMenu.radialMenuSize.y/2}, true, Object.keys(SAGE2Items.radialMenus).length, radialMenu);
		//interactMgr.editVisibility(uniqueID+"_menu_radial", "radialMenus", "circle", true);
		interactMgr.editVisibility(uniqueID+"_menu_thumbnail", "radialMenus", "rectangle", false);
	}
}

/**
* Hides radial menu and enables interactivity
*
* @method hideRadialMenu
* @param uniqueID {Integer} radial menu ID
*/
function hideRadialMenu(uniqueID) {
var radialMenu = SAGE2Items.radialMenus.list[uniqueID+"_menu"];
	if (radialMenu !== undefined) {
		radialMenu.visible = false;
		interactMgr.editVisibility(uniqueID+"_menu_radial", "radialMenus", "circle", false);
		interactMgr.editVisibility(uniqueID+"_menu_thumbnail", "radialMenus", "rectangle", false);
	}
}

function updateRadialMenu(uniqueID) {
	// Build lists of assets
	var uploadedImages = assets.listImages();
	var uploadedVideos = assets.listVideos();
	var uploadedPdfs   = assets.listPDFs();
	var uploadedApps   = getApplications();
	var savedSessions  = listSessions();

	// Sort independently of case
	uploadedImages.sort( sageutils.compareFilename );
	uploadedVideos.sort( sageutils.compareFilename );
	uploadedPdfs.sort(   sageutils.compareFilename );
	savedSessions.sort(  sageutils.compareFilename );

	var list = {images: uploadedImages, videos: uploadedVideos, pdfs: uploadedPdfs, sessions: savedSessions, apps: uploadedApps};

	broadcast('updateRadialMenu', {id: uniqueID, fileList: list});
}

// Standard case: Checks for event down and up events to determine menu ownership of event
function radialMenuEvent( data )
{
	broadcast('radialMenuEvent', data);
}

// Check for pointer move events that are dragging a radial menu (but outside the menu)
function updateRadialMenuPointerPosition(uniqueID, pointerX, pointerY) {
	for (var key in SAGE2Items.radialMenus.list)
	{
		var radialMenu = SAGE2Items.radialMenus.list[key];
		//console.log(data.id+"_menu: " + radialMenu);
		if( radialMenu !== undefined && radialMenu.dragState === true )
		{
			var offset = radialMenu.getDragOffset(uniqueID, {x: pointerX, y: pointerY});
			moveRadialMenu( radialMenu.id, offset.x, offset.y );
		}
	}
}

function wsRemoveRadialMenu( wsio, data ) {
	hideRadialMenu(data.id);
}

function wsRadialMenuThumbnailWindow( wsio, data ) {
	var radialMenu = SAGE2Items.radialMenus.list[data.id+"_menu"];

	if (radialMenu !== undefined) {
		radialMenu.openThumbnailWindow(data);

		if( data.thumbnailWindowOpen ) {
			var thumbnailWindowPos = radialMenu.getThumbnailWindowPosition();
			interactMgr.addGeometry(data.id+"_menu_thumbnail", "radialMenus", "rectangle", {x: thumbnailWindowPos.x, y: thumbnailWindowPos.y, w: radialMenu.thumbnailWindowSize.x, h: radialMenu.thumbnailWindowSize.y}, true, Object.keys(SAGE2Items.radialMenus).length, radialMenu);
		} else {
			interactMgr.editVisibility(data.id+"_menu_thumbnail", "radialMenus", "rectangle", data.thumbnailWindowOpen);
		}
	}
}

function wsRadialMenuMoved( wsio, data ) {
	var radialMenu = SAGE2Items.radialMenus.list[data.uniqueID+"_menu"];
	if (radialMenu !== undefined) {
		radialMenu.setPosition(data);
	}
}


function attachAppIfSticky(backgroundItem, appId){
	var app = SAGE2Items.applications.list[appId];
	if (app === null || app.sticky !== true) return;
	stickyAppHandler.detachStickyItem(app);
	if (backgroundItem !== null)
		stickyAppHandler.attachStickyItem(backgroundItem, app);
}

/*
function showOrHideWidgetConnectors(uniqueID, itemUnderPointer, pressMoveRelease){
	var app;
	var item;
	if (pressMoveRelease === "press") {
		if (itemUnderPointer !== null) {
			if (itemUnderPointer.appId) {
				app = findAppById(itemUnderPointer.appId);
				if (app) {
					itemUnderPointer = getAppPositionSize(app);
				}
			}
			else {
				itemUnderPointer = getAppPositionSize(itemUnderPointer);
			}
			itemUnderPointer.user_color = sagePointers[uniqueID]? sagePointers[uniqueID].color : null;
			itemUnderPointer.user_id = uniqueID;
			broadcast('showWidgetToAppConnector', itemUnderPointer);
			remoteInteraction[uniqueID].pressOnItem(itemUnderPointer);
		}
	}
	else if (pressMoveRelease === "release"){
		item = remoteInteraction[uniqueID].releaseOnItem();
		if (item) {
			broadcast('hideWidgetToAppConnector', item);
		}
	}
	else {
		item = remoteInteraction[uniqueID].releaseOnItem();
		if (item) {
			broadcast('hideWidgetToAppConnector', item);
		}

		if (itemUnderPointer !== null && remoteInteraction[uniqueID].hoverOverControl() === null) {
			if (itemUnderPointer.appId) {
				app = findAppById(itemUnderPointer.appId);
				if (app) {
					itemUnderPointer = getAppPositionSize(app);
				}
			}
			else {
				itemUnderPointer = getAppPositionSize(itemUnderPointer);
			}
			itemUnderPointer.user_color = sagePointers[uniqueID]? sagePointers[uniqueID].color : null;
			itemUnderPointer.user_id = uniqueID;

			broadcast('showWidgetToAppConnector', itemUnderPointer);
			remoteInteraction[uniqueID].enterControlArea(itemUnderPointer);
		}
		else if (itemUnderPointer === null && remoteInteraction[uniqueID].hoverOverControl() !== null) {
			item = remoteInteraction[uniqueID].hoverOverControl();
			broadcast('hideWidgetToAppConnector', item);
			remoteInteraction[uniqueID].leaveControlArea();
		}
		else if (itemUnderPointer !== null && remoteInteraction[uniqueID].hoverOverControl() !== null) {
			var appId = itemUnderPointer.appId || itemUnderPointer.id;
			item = remoteInteraction[uniqueID].hoverOverControl();
			if (appId === item.id) return;

			if (itemUnderPointer.appId) {
				app = findAppById(itemUnderPointer.appId);
				if (app) {
					itemUnderPointer = getAppPositionSize(app);
				}
			}
			else {
				itemUnderPointer = getAppPositionSize(itemUnderPointer);
			}
			itemUnderPointer.user_color = sagePointers[uniqueID]? sagePointers[uniqueID].color : null;
			itemUnderPointer.user_id = uniqueID;

			broadcast('hideWidgetToAppConnector', item);
			remoteInteraction[uniqueID].leaveControlArea();

			broadcast('showWidgetToAppConnector', itemUnderPointer);
			remoteInteraction[uniqueID].enterControlArea(itemUnderPointer);
		}
	}
}
*/<|MERGE_RESOLUTION|>--- conflicted
+++ resolved
@@ -3705,6 +3705,9 @@
 function pointerPressOnOpenSpace(uniqueID, pointerX, pointerY, data) {
 	//console.log("pointer press on open space");
 
+	if (data.button === "right") {
+		createRadialMenu(uniqueID, pointerX, pointerY);
+	}
 }
 
 function pointerPressOnStaticUI(uniqueID, pointerX, pointerY, data, obj, localPt) {
@@ -3969,6 +3972,7 @@
 					break;
 				case "radialMenus":
 					removeExistingHoverCorner(uniqueID);
+					pointerMoveOnRadialMenu(uniqueID, pointerX, pointerY, data, obj, localPt);
 					break;
 				case "widgets":
 					pointerMoveOnWidgets(uniqueID, pointerX, pointerY, data, obj, localPt);
@@ -4148,6 +4152,9 @@
 	switch (obj.layerId) {
 		case "staticUI":
 			pointerReleaseOnStaticUI(uniqueID, pointerX, pointerY, obj);
+			break;
+		case "radialMenus":
+			pointerReleaseOnRadialMenu(uniqueID, pointerX, pointerY, data, obj);
 			break;
 		case "applications":
 			if (dropSelectedApp(uniqueID, true) === null) {
@@ -5553,17 +5560,10 @@
 	if( sagePointers[uniqueID] === undefined )
 		return;
 
-<<<<<<< HEAD
 	//var pX   = sagePointers[uniqueID].left;
 	//var pY   = sagePointers[uniqueID].top;
 	//var elem = findAppUnderPointer(pX, pY);
 	var elem = null;
-=======
-	/*var pX   = sagePointers[uniqueID].left;
-	var pY   = sagePointers[uniqueID].top;
-	var elem = findAppUnderPointer(pX, pY);
-
->>>>>>> 364001c2
 	if (elem !== null) {
 		if( elem.closeGestureID === undefined && gesture === 0 ) { // gesture: 0 = down, 1 = hold/move, 2 = up
 			elem.closeGestureID = uniqueID;
@@ -5575,7 +5575,7 @@
 		else if( gesture === 2 ) { // Released, reset timer
 			elem.closeGestureID = undefined;
 		}
-	}*/
+	}
 }
 
 /*
@@ -5765,11 +5765,10 @@
 function createRadialMenu(uniqueID, pointerX, pointerY) {
 	var validLocation = true;
 	var newMenuPos = {x: pointerX, y: pointerY};
-	var existingRadialMenu = null;
 
 	// Make sure there's enough distance from other menus
 	for (var key in SAGE2Items.radialMenus.list) {
-		existingRadialMenu = SAGE2Items.radialMenus.list[key];
+		var existingRadialMenu = SAGE2Items.radialMenus.list[key];
 		var prevMenuPos = {x: existingRadialMenu.left, y: existingRadialMenu.top };
 		var distance    = Math.sqrt( Math.pow( Math.abs(newMenuPos.x - prevMenuPos.x), 2 ) + Math.pow( Math.abs(newMenuPos.y - prevMenuPos.y), 2 ) );
 		if (existingRadialMenu.visible && distance < existingRadialMenu.radialMenuSize.x) {
@@ -5890,7 +5889,7 @@
 
 	var list = {images: uploadedImages, videos: uploadedVideos, pdfs: uploadedPdfs, sessions: savedSessions, apps: uploadedApps};
 
-	broadcast('updateRadialMenu', {id: uniqueID, fileList: list});
+	broadcast('updateRadialMenuDocs', {id: uniqueID, fileList: list});
 }
 
 // Standard case: Checks for event down and up events to determine menu ownership of event
