--- conflicted
+++ resolved
@@ -71,14 +71,10 @@
 var Sage2ItemList       = require('./src/node-sage2itemlist');    // list of SAGE2 items
 var Sagepointer         = require('./src/node-sagepointer');      // handles sage pointers (creation, location, etc.)
 var StickyItems         = require('./src/node-stickyitems');
-<<<<<<< HEAD
 var registry            = require('./src/node-registry');        // Registry Manager
 var snmpManager			= require('./src/node-snmp');			 // snmp functionality
-=======
-var registry            = require('./src/node-registry');         // Registry Manager
 var FileBufferManager	= require('./src/node-filebuffer');
 var PartitionList	= require('./src/node-partitionlist');    // list of SAGE2 Partitions
->>>>>>> 91ad007f
 
 //
 // Globals
@@ -1036,15 +1032,14 @@
 
 	wsio.on('createFolder',                         wsCreateFolder);
 
-<<<<<<< HEAD
 	wsio.on('snmpRequest',							wsProcessSNMPRequest);
 
 	wsio.on('requestSAGE2AppMonitoring',			wsRequestSAGE2AppMonitoring);
-=======
+
 	// Jupyper messages
 	wsio.on('startJupyterSharing',					wsStartJupyterSharing);
 	wsio.on('updateJupyterSharing',					wsUpdateJupyterSharing);
->>>>>>> 91ad007f
+
 
 	// message passing between ui to display (utd)
 	wsio.on('utdWhatAppIsAt',						wsUtdWhatAppIsAt);
@@ -9858,8 +9853,6 @@
 		console.log("ERROR:csdSaveDataOnServer: unable to save data on server for fileType " + data.fileType);
 	}
 }
-<<<<<<< HEAD
-=======
 
 /**
  * Calculate if we have enough screenshot-capable display clients
@@ -10485,5 +10478,4 @@
 	broadcast('deletePartitionWindow', ptn.getDisplayInfo());
 	partitions.removePartition(ptn.id);
 	interactMgr.removeGeometry(ptn.id, "partitions");
-}
->>>>>>> 91ad007f
+}