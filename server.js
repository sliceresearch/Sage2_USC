--- conflicted
+++ resolved
@@ -464,49 +464,6 @@
 
 	wsio.on('sage2Log',                             wsPrintDebugInfo);
 	wsio.on('command',                              wsCommand);
-<<<<<<< HEAD
-=======
-
-
-	if (wsio.clientType === "sageUI") {
-		createSagePointer(wsio.id);
-	}
-
-	wsio.emit('setupDisplayConfiguration', config);
-	wsio.emit('setupSAGE2Version',         SAGE2_version);
-	wsio.emit('setSystemTime',             {date: Date.now()});
-	wsio.emit('console',                   json5.stringify(config, null, 4));
-
-	initializeExistingSagePointers(wsio);
-	initializeExistingApps(wsio);
-	initializeExistingAppsPositionSizeTypeOnly(wsio);
-	initializeRemoteServerInfo(wsio);
-	initializeMediaStreams(wsio.id);
-
-	setTimeout(initializeExistingControls, 6000, wsio);
-
-	if (wsio.clientType === "display") {
-		var key;
-		var appInstance;
-		var blocksize = 128;
-		for(key in videoHandles) {
-			videoHandles[key].clients[wsio.id] = {wsio: wsio, readyForNextFrame: false, blockList: []};
-			appInstance = findAppById(key);
-			calculateValidBlocks(appInstance, blocksize, videoHandles);
-		}
-	}
-
-
-	var remote = findRemoteSiteByConnection(wsio);
-	if(remote !== null){
-		remote.wsio = wsio;
-		remote.connected = true;
-		var site = {name: remote.name, connected: remote.connected};
-		broadcast('connectedToRemoteSite', site);
-	}
-
-	if (wsio.clientType === "webBrowser") webBrowserClient = wsio;
->>>>>>> 1c9d68da
 }
 
 function initializeExistingControls(wsio){
