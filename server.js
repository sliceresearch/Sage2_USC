--- conflicted
+++ resolved
@@ -8863,29 +8863,6 @@
 
 // Set callback functions so Omicron can generate SAGEPointer events
 omicronManager.setCallbacks(
-<<<<<<< HEAD
-		sagePointers,
-		createSagePointer,
-		showPointer,
-		pointerPress,
-		pointerMove,
-		pointerPosition,
-		hidePointer,
-		pointerRelease,
-		pointerScrollStart,
-		pointerScroll,
-		pointerScrollEnd,
-		pointerDblClick,
-		pointerCloseGesture,
-		keyDown,
-		keyUp,
-		keyPress,
-		createRadialMenu,
-		omi_pointerChangeMode,
-		undefined, // sendKinectInput
-		remoteInteraction
-	);
-=======
 	sagePointers,
 	createSagePointer,
 	showPointer,
@@ -8904,8 +8881,8 @@
 	keyPress,
 	createRadialMenu,
 	omi_pointerChangeMode,
+	undefined, // sendKinectInput
 	remoteInteraction);
->>>>>>> 4e3ca84d
 omicronManager.linkDrawingManager(drawingManager);
 
 /* ****** Radial Menu section ************************************************************** */
