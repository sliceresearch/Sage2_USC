--- conflicted
+++ resolved
@@ -90,11 +90,8 @@
 var interactMgr        = new InteractableManager();
 var mediaBlockSize     = 128;
 var startTime          = Date.now();
-<<<<<<< HEAD
 var drawingManager;
-=======
 var pressingAlt        = true;
->>>>>>> 671a3b86
 
 // Global variable for all media folders
 global.mediaFolders = {};
@@ -618,16 +615,12 @@
 
 	clients.push(wsio);
 	initializeWSClient(wsio, data.requests.config, data.requests.version, data.requests.time, data.requests.console);
-<<<<<<< HEAD
 	drawingManager.init(wsio);
-=======
-
 	// Check if there's a new pointer for a mobile client
 	if (data.browser && data.browser.isMobile && remoteInteraction[wsio.id]) {
 		// for mobile clients, default to window interaction mode
 		remoteInteraction[wsio.id].previousMode = 0;
 	}
->>>>>>> 671a3b86
 }
 
 function initializeWSClient(wsio, reqConfig, reqVersion, reqTime, reqConsole) {
@@ -2551,10 +2544,6 @@
 
 	// Do the move and reprocess the asset
 	if (destinationFile) {
-<<<<<<< HEAD
-		console.log('Have to move', data.filename, destinationFile);
-=======
->>>>>>> 671a3b86
 		assets.moveAsset(data.filename, destinationFile, function(err) {
 			if (err) {
 				console.log(sageutils.header('Assets') + 'Error moving ' + data.filename);
