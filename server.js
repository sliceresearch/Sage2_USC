// SAGE2 is available for use under the SAGE2 Software License
//
// University of Illinois at Chicago's Electronic Visualization Laboratory (EVL)
// and University of Hawai'i at Manoa's Laboratory for Advanced Visualization and
// Applications (LAVA)
//
// See full text, terms and conditions in the LICENSE.txt included file
//
// Copyright (c) 2014

/**
 * @module server
 */


// node mode
/* jshint node: true */

// how to deal with spaces and tabs
/* jshint smarttabs: false */

// Don't make functions within a loop
/* jshint -W083 */


// require variables to be declared
"use strict";

// Importing modules (from node_modules directory)

// npm registry: built-in or defined in package.json
var crypto      = require('crypto');              // https encryption
var fs          = require('fs');                  // filesystem access
var gm          = require('gm');                  // graphicsmagick
var http        = require('http');                // http server
var https       = require('https');               // https server
var json5       = require('json5');               // JSON format that allows comments
var os          = require('os');                  // operating system access
var util        = require('util');                // node util
var path        = require('path');                // file path extraction and creation
var request     = require('request');             // external http requests
var sprint      = require('sprint');              // pretty formating (sprintf)
var readline    = require('readline');            // to build an evaluation loop (builtin module)
var program     = require('commander');           // parsing command-line arguments
var colors      = require('colors');              // pretty colors in the terminal
var exec        = require('child_process').exec;  // execute child process
var formidable  = require('formidable');          // upload processor

// custom node modules
var httpserver  = require('./src/node-httpserver');     // creates web server
var websocketIO = require('./src/node-websocket.io');   // creates WebSocket server and clients
var loader      = require('./src/node-itemloader');     // handles sage item creation
var interaction = require('./src/node-interaction');    // handles sage interaction (move, resize, etc.)
var sagepointer = require('./src/node-sagepointer');    // handles sage pointers (creation, location, etc.)
var omicron     = require('./src/node-omicron');        // handles Omicron input events
var exiftool    = require('./src/node-exiftool');       // gets exif tags for images
var assets      = require('./src/node-assets');         // manages the list of files
var sageutils   = require('./src/node-utils');          // provides the current version number


var SAGE2_version = sageutils.getShortVersion();
console.log("SAGE2 Short Version:", SAGE2_version);



// Command line arguments
program
  .version(SAGE2_version)
  .option('-i, --interactive', 'Interactive prompt')
  .option('-f, --configuration <file>', 'Specify a configuration file')
  .option('-s, --session [name]', 'Load a session file (last session if omitted)')
  .parse(process.argv);

// load config file - looks for user defined file, then file that matches hostname, then uses default
var config = loadConfiguration();
console.log(config);


// find git commit version and date
sageutils.getFullVersion(function(version) {
	// fields: base commit branch date
	console.log("SAGE2 Full Version:", version);
	SAGE2_version = version;
	broadcast('setupSAGE2Version', SAGE2_version, 'receivesDisplayConfiguration');
});


// Setup up ImageMagick (load path from configuration file)
var imConstraints = {imageMagick: true};
if(config.advanced !== undefined && config.advanced.ImageMagick !== undefined)
	imConstraints.appPath = config.advanced.ImageMagick;
var imageMagick = gm.subClass(imConstraints);
assets.setupImageMagick(imConstraints);


// global variables for various paths
var public_https = "public_HTTPS"; // directory where HTTPS content is stored
var hostOrigin = (typeof config.rproxy_port != "undefined") ? "" 
		: "https://"+config.host+":"+config.port.toString()+"/"; // base URL for this server
var uploadsFolder = path.join(public_https, "uploads"); // directory where files are uploaded

// global variables to manage items
var itemCount = 0;

// global variables to manage clients
var clients = [];
var webBrowserClient = null;
var sagePointers = {};
var remoteInteraction = {};
var mediaStreams = {};
var radialMenus = {};

// Make sure tmp directory is local
process.env.TMPDIR = path.join(__dirname, "tmp");
console.log("Temp folder: ".green, process.env.TMPDIR);
if(!fs.existsSync(process.env.TMPDIR)){
     fs.mkdirSync(process.env.TMPDIR);
}

// Make sure session folder exists
var sessionFolder = path.join(__dirname, "sessions");
if (!fs.existsSync(sessionFolder)) {
     fs.mkdirSync(sessionFolder);
}

// Build the list of existing assets
assets.initialize(uploadsFolder, 'uploads');

var appLoader = new loader(public_https, hostOrigin, config.totalWidth, config.totalHeight, config.titleBarHeight, imConstraints);
var applications = [];
var controls = []; // Each element represents a control widget bar
var appAnimations = {};


// sets up the background for the display clients (image or color)
setupDisplayBackground();


// create HTTP server for index page (Table of Contents)
var httpServerIndex = new httpserver("public_HTTP");
httpServerIndex.httpGET('/config', sendConfig); // send config object to client using http request


// create HTTPS server for all SAGE content
var httpsServerApp = new httpserver("public_HTTPS");
httpsServerApp.httpPOST('/upload', uploadForm); // receive newly uploaded files from SAGE Pointer / SAGE UI


// create HTTPS options - sets up security keys
var options = setupHttpsOptions();


// initializes HTTP and HTTPS servers
var index = http.createServer(httpServerIndex.onrequest);
var server = https.createServer(options, httpsServerApp.onrequest);

var startTime = new Date();


// creates a WebSocket server - 2 way communication between server and all browser clients
var wsioServer = new websocketIO.Server({server: server});

wsioServer.onconnection(function(wsio) {
	wsio.onclose(closeWebSocketClient);
	wsio.on('addClient', wsAddClient);
});

function closeWebSocketClient(wsio) {
	var uniqueID = wsio.remoteAddress.address + ":" + wsio.remoteAddress.port;
	console.log("Closed Connection: " + uniqueID + " (" + wsio.clientType + ")");
	
	var remote = findRemoteSiteByConnection(wsio);
	if(remote !== null){
		console.log("Remote site \"" + remote.name + "\" now offline");
		remote.connected = false;
		var site = {name: remote.name, connected: remote.connected};
		broadcast('connectedToRemoteSite', site, 'receivesRemoteServerInfo');
	}
	if(wsio.messages.sendsPointerData){
		hidePointer(uniqueID);
		delete sagePointers[uniqueID];
		delete remoteInteraction[uniqueID];
	}
	if(wsio.messages.requiresFullApps){
		var key;
		for(key in mediaStreams) {
			if (mediaStreams.hasOwnProperty(key)) {
				delete mediaStreams[key].clients[uniqueID];
			}
		}
		for(key in appAnimations) {
			if (appAnimations.hasOwnProperty(key)) {
				delete appAnimations[key].clients[uniqueID];
			}
		}
	}
	
	if(wsio.clientType == "webBrowser") webBrowserClient = null;
	removeElement(clients, wsio);
}

function wsAddClient(wsio, data) {
	// overwrite host and port if defined
	if(data.host !== undefined) {
		wsio.remoteAddress.address = data.host;
	}
	if(data.port !== undefined) {
		wsio.remoteAddress.port = data.port;
	}
	
	var uniqueID = wsio.remoteAddress.address + ":" + wsio.remoteAddress.port;
	wsio.clientType = data.clientType;
	wsio.messages = {};
	
	// Remember the display ID
	if (wsio.clientType === "display" || wsio.clientType === 'radialMenu' ) {
		wsio.clientID = data.clientID;
	} else {
		wsio.clientID = -1;
	}

	// types of data sent/received to server from client through WebSockets
	wsio.messages.sendsPointerData                  = data.sendsPointerData                 || false;
	wsio.messages.sendsMediaStreamFrames            = data.sendsMediaStreamFrames           || false;
	wsio.messages.requestsServerFiles               = data.requestsServerFiles              || false;
	wsio.messages.sendsWebContentToLoad             = data.sendsWebContentToLoad            || false;
	wsio.messages.launchesWebBrowser                = data.launchesWebBrowser               || false;
	wsio.messages.sendsVideoSynchonization          = data.sendsVideoSynchonization         || false;
	wsio.messages.sharesContentWithRemoteServer     = data.sharesContentWithRemoteServer    || false;
	wsio.messages.receivesDisplayConfiguration      = data.receivesDisplayConfiguration     || false;
	wsio.messages.receivesClockTime                 = data.receivesClockTime                || false;
	wsio.messages.requiresFullApps                  = data.requiresFullApps                 || false;
	wsio.messages.requiresAppPositionSizeTypeOnly   = data.requiresAppPositionSizeTypeOnly  || false;
	wsio.messages.receivesMediaStreamFrames         = data.receivesMediaStreamFrames        || false;
	wsio.messages.receivesWindowModification        = data.receivesWindowModification       || false;
	wsio.messages.receivesPointerData               = data.receivesPointerData              || false;
	wsio.messages.receivesInputEvents               = data.receivesInputEvents              || false;
	wsio.messages.receivesRemoteServerInfo          = data.receivesRemoteServerInfo         || false;
	wsio.messages.requestsWidgetControl             = data.requestsWidgetControl            || false;
	wsio.messages.receivesWidgetEvents              = data.receivesWidgetEvents             || false;
	wsio.messages.requestsAppClone					= data.requestsAppClone					|| false;
	
	initializeWSClient(wsio);
	
	clients.push(wsio);
	if (wsio.clientType==="display")
		console.log("New Connection: " + uniqueID + " (" + wsio.clientType + " " + wsio.clientID+ ")");
	else
		console.log("New Connection: " + uniqueID + " (" + wsio.clientType + ")");
}

function initializeWSClient(wsio) {
	var uniqueID = wsio.remoteAddress.address + ":" + wsio.remoteAddress.port;
	
	wsio.emit('initialize', {UID: uniqueID, time: new Date(), start: startTime});
	
	// set up listeners based on what the client sends
	if(wsio.messages.sendsPointerData){
		wsio.on('startSagePointer',          wsStartSagePointer);
		wsio.on('stopSagePointer',           wsStopSagePointer);
		wsio.on('pointerPress',              wsPointerPress);
		wsio.on('pointerRelease',            wsPointerRelease);
		wsio.on('pointerDblClick',           wsPointerDblClick);
		wsio.on('pointerPosition',           wsPointerPosition);
		wsio.on('pointerMove',               wsPointerMove);
		wsio.on('pointerScrollStart',        wsPointerScrollStart);
		wsio.on('pointerScroll',             wsPointerScroll);
		wsio.on('pointerDraw',               wsPointerDraw);
		wsio.on('keyDown',                   wsKeyDown);
		wsio.on('keyUp',                     wsKeyUp);
		wsio.on('keyPress',                  wsKeyPress);
	}
	if(wsio.messages.sendsMediaStreamFrames){
		wsio.on('startNewMediaStream',       wsStartNewMediaStream);
		wsio.on('updateMediaStreamFrame',    wsUpdateMediaStreamFrame);
		wsio.on('updateMediaStreamChunk',    wsUpdateMediaStreamChunk);
		wsio.on('stopMediaStream',           wsStopMediaStream);
	}
	if(wsio.messages.receivesMediaStreamFrames){
		wsio.on('receivedMediaStreamFrame',  wsReceivedMediaStreamFrame);
		wsio.on('receivedRemoteMediaStreamFrame',  wsReceivedRemoteMediaStreamFrame);
	}
	if(wsio.messages.requiresFullApps){
		wsio.on('finishedRenderingAppFrame', wsFinishedRenderingAppFrame);
		wsio.on('updateAppState', wsUpdateAppState);
		wsio.on('appResize', wsAppResize);
	}
	if(wsio.messages.requestsServerFiles){
		wsio.on('requestStoredFiles', wsRequestStoredFiles);
		wsio.on('addNewElementFromStoredFiles', wsAddNewElementFromStoredFiles);
		wsio.on('deleteElementFromStoredFiles', wsDeleteElementFromStoredFiles);
		wsio.on('saveSesion',       wsSaveSesion);
		wsio.on('clearDisplay',     wsClearDisplay);
		wsio.on('tileApplications', wsTileApplications);
	}
	if(wsio.messages.sendsWebContentToLoad){
		wsio.on('addNewWebElement', wsAddNewWebElement);
	}
	if(wsio.messages.launchesWebBrowser){
		wsio.on('openNewWebpage', wsOpenNewWebpage);
	}
	if(wsio.messages.sendsVideoSynchonization){
		wsio.on('updateVideoTime', wsUpdateVideoTime);
	}
	if(wsio.messages.sharesContentWithRemoteServer){
		wsio.on('addNewElementFromRemoteServer', wsAddNewElementFromRemoteServer);
		wsio.on('requestNextRemoteFrame', wsRequestNextRemoteFrame);
		wsio.on('updateRemoteMediaStreamFrame', wsUpdateRemoteMediaStreamFrame);
		wsio.on('stopMediaStream', wsStopMediaStream);
	}
	if(wsio.messages.requestsWidgetControl){
		wsio.on('addNewControl', wsAddNewControl);
		wsio.on('selectedControlId', wsSelectedControlId);
		wsio.on('releasedControlId', wsReleasedControlId);
	}
	if(wsio.messages.receivesDisplayConfiguration){
		wsio.emit('setupDisplayConfiguration', config);
		wsio.emit('setupSAGE2Version', SAGE2_version);
	}
	if (wsio.messages.requestsAppClone){
		wsio.on('createAppClone', wsCreateAppClone);
	}
	
	if(wsio.messages.sendsPointerData)                 createSagePointer(uniqueID);
	if(wsio.messages.receivesClockTime)                wsio.emit('setSystemTime', {date: new Date()});
	if(wsio.messages.receivesPointerData)              initializeExistingSagePointers(wsio);
	if(wsio.messages.requiresFullApps)                 initializeExistingApps(wsio);
	if(wsio.messages.requiresAppPositionSizeTypeOnly)  initializeExistingAppsPositionSizeTypeOnly(wsio);
	if(wsio.messages.receivesRemoteServerInfo)         initializeRemoteServerInfo(wsio);
	if(wsio.messages.receivesMediaStreamFrames)        initializeMediaStreams(uniqueID);
	
	var remote = findRemoteSiteByConnection(wsio);
	if(remote !== null){
		remote.wsio = wsio;
		remote.connected = true;
		var site = {name: remote.name, connected: remote.connected};
		broadcast('connectedToRemoteSite', site, 'receivesRemoteServerInfo');
	}
	
	if (wsio.clientType === "webBrowser") webBrowserClient = wsio;
	
<<<<<<< HEAD
	if (wsio.clientType === "mediaBrowser") {
		// Allows only one instance of each mediabrowser to send 'open file' command
		if ( mediaBrowsers[wsio.clientID] === null ) {
			console.log("New Connection: " + uniqueID + " (" + wsio.clientType + " " + wsio.clientID+ ")");
			mediaBrowsers[wsio.clientID] = wsio;
		} else {
			wsio.emit("disableSendToServer");
=======
	if ( wsio.clientType === "radialMenu" )
	{
		wsio.on('removeRadialMenu', wsRemoveRadialMenu);
		
		// Allows only one instance of each radial menu to send 'open file' command
		if ( radialMenus[wsio.clientID] == null )
		{
			//console.log("New Radial Menu Connection: " + uniqueID + " (" + wsio.clientType + " " + wsio.clientID+ ")");
			radialMenus[wsio.clientID] = wsio;
		}
		else
		{
			wsio.emit("disableSendToServer", uniqueID);
>>>>>>> 972badb3
		}
	}
	
	// Debug messages from applications
	wsio.on('sage2Log', wsPrintDebugInfo);
}

function initializeExistingSagePointers(wsio) {
	for(var key in sagePointers){
		if (sagePointers.hasOwnProperty(key)) {
			wsio.emit('createSagePointer', sagePointers[key]);
		}
	}
}

function initializeExistingApps(wsio) {
	var i;
	var key;
	
	var uniqueID = wsio.remoteAddress.address + ":" + wsio.remoteAddress.port;
	
	for(i=0; i<applications.length; i++){
		wsio.emit('createAppWindow', applications[i]);
	}
	for(key in appAnimations){
		if (appAnimations.hasOwnProperty(key)) {
			appAnimations[key].clients[uniqueID] = false;
		}
	}
}

function initializeExistingAppsPositionSizeTypeOnly(wsio) {
	var i;
	for(i=0; i<applications.length; i++){
		wsio.emit('createAppWindowPositionSizeOnly', applications[i]);
	}
}

function initializeRemoteServerInfo(wsio) {
	for(var i=0; i<remoteSites.length; i++){
		var site = {name: remoteSites[i].name, connected: remoteSites[i].connected, width: remoteSites[i].width, height: remoteSites[i].height, pos: remoteSites[i].pos};
		wsio.emit('addRemoteSite', site);
	}
}

function initializeMediaStreams(uniqueID) {
	var key;
	
	for(key in mediaStreams){
		if (mediaStreams.hasOwnProperty(key)) {
			mediaStreams[key].clients[uniqueID] = false;
		}
	}
}

// **************  Sage Pointer Functions *****************

function wsStartSagePointer(wsio, data) {
	var uniqueID = wsio.remoteAddress.address + ":" + wsio.remoteAddress.port;
	
	showPointer(uniqueID, data);
}

function wsStopSagePointer(wsio, data) {
	var uniqueID = wsio.remoteAddress.address + ":" + wsio.remoteAddress.port;
	
	hidePointer(uniqueID);
	
	//return to window interaction mode after stopping pointer
	if(remoteInteraction[uniqueID].appInteractionMode()){
		remoteInteraction[uniqueID].toggleModes();
		broadcast('changeSagePointerMode', {id: sagePointers[uniqueID].id, mode: remoteInteraction[uniqueID].interactionMode } , 'receivesPointerData');
	}
}

function wsPointerPress(wsio, data) {
	var uniqueID = wsio.remoteAddress.address + ":" + wsio.remoteAddress.port;
	var pointerX = sagePointers[uniqueID].left;
	var pointerY = sagePointers[uniqueID].top;
	
	/*
	if (data.button === 'left')
		pointerPress(uniqueID, pointerX, pointerY); // combine right and left - add param for button
	else
		pointerPressRight(uniqueID,pointerX, pointerY);
	*/
	pointerPress(uniqueID, pointerX, pointerY, data);
}

function wsPointerRelease(wsio, data) {
	var uniqueID = wsio.remoteAddress.address + ":" + wsio.remoteAddress.port;
	
	var pointerX = sagePointers[uniqueID].left;
	var pointerY = sagePointers[uniqueID].top;
	
	/*
	if (data.button === 'left')
		pointerRelease(uniqueID, pointerX, pointerY);
	else
		pointerReleaseRight(uniqueID, pointerX, pointerY);
	*/
	pointerRelease(uniqueID, pointerX, pointerY ,data);
}

function wsPointerDblClick(wsio, data) {
	var uniqueID = wsio.remoteAddress.address + ":" + wsio.remoteAddress.port;
	
	var pointerX = sagePointers[uniqueID].left;
	var pointerY = sagePointers[uniqueID].top;
	
	pointerDblClick(uniqueID, pointerX, pointerY);
}

function wsPointerPosition(wsio, data) {
	var uniqueID = wsio.remoteAddress.address + ":" + wsio.remoteAddress.port;
	
	pointerPosition(uniqueID, data);
}

function wsPointerMove(wsio, data) {
	var uniqueID = wsio.remoteAddress.address + ":" + wsio.remoteAddress.port;

	pointerMove(uniqueID, data);
}

function wsPointerScrollStart(wsio, data) {
	var uniqueID = wsio.remoteAddress.address + ":" + wsio.remoteAddress.port;
	
	var pointerX = sagePointers[uniqueID].left;
	var pointerY = sagePointers[uniqueID].top;
	
	var elem = findAppUnderPointer(pointerX, pointerY);

	if (elem !== null) {
		remoteInteraction[uniqueID].selectScrollItem(elem);
		var newOrder = moveAppToFront(elem.id);
		broadcast('updateItemOrder', {idList: newOrder}, 'receivesWindowModification');
	}
}

function wsPointerScroll(wsio, data) {
	var uniqueID = wsio.remoteAddress.address + ":" + wsio.remoteAddress.port;
	
	pointerScroll(uniqueID, data);
}

function wsPointerDraw(wsio, data) {
	var uniqueID = wsio.remoteAddress.address + ":" + wsio.remoteAddress.port;
	pointerDraw(uniqueID, data);
}

function wsKeyDown(wsio, data) {
	var uniqueID = wsio.remoteAddress.address + ":" + wsio.remoteAddress.port;

	if(data.code == 16){ // shift
		remoteInteraction[uniqueID].SHIFT = true;
	}
	else if(data.code == 17){ // ctrl
		remoteInteraction[uniqueID].CTRL = true;
	}
	else if(data.code == 18) { // alt
		remoteInteraction[uniqueID].ALT = true;
	}
	else if(data.code == 20) { // caps lock
		remoteInteraction[uniqueID].CAPS = true;
	}
	else if(data.code == 91 || data.code == 92 || data.code == 93){ // command
		remoteInteraction[uniqueID].CMD = true;
	}


	var lockedControl = remoteInteraction[uniqueID].lockedControl();
	if (lockedControl !== null) {
		var event = {code: data.code, printable:false, state: "down", ctrlId:lockedControl.ctrlId, appId:lockedControl.appId};
		broadcast('keyInControl', event ,'receivesWidgetEvents');
		if (data.code == 13) { //Enter key
			remoteInteraction[uniqueID].dropControl();
		} 
		return;
	}


	//SEND SPECIAL KEY EVENT only will come here
	var pointerX = sagePointers[uniqueID].left;
	var pointerY = sagePointers[uniqueID].top;
	
	if(remoteInteraction[uniqueID].appInteractionMode()){		
		keyDown(uniqueID, pointerX, pointerY, data);
	}
}

function wsKeyUp(wsio, data) {
	var uniqueID = wsio.remoteAddress.address + ":" + wsio.remoteAddress.port;

	if(data.code == 16){ // shift
		remoteInteraction[uniqueID].SHIFT = false;
	}
	else if(data.code == 17){ // ctrl
		remoteInteraction[uniqueID].CTRL = false;
	}
	else if(data.code == 18) { // alt
		remoteInteraction[uniqueID].ALT = false;
	}
	else if(data.code == 20) { // caps lock
		remoteInteraction[uniqueID].CAPS = false;
	}
	else if(data.code == 91 || data.code == 92 || data.code == 93){ // command
		remoteInteraction[uniqueID].CMD = false;
	}
	
	var pointerX = sagePointers[uniqueID].left;
	var pointerY = sagePointers[uniqueID].top;
	
	var elem = findAppUnderPointer(pointerX, pointerY);

	if(elem !== null){
		if(remoteInteraction[uniqueID].windowManagementMode()){
			if(data.code == "8" || data.code == "46"){ // backspace or delete
				deleteApplication(elem);
			}
		}
		else if(remoteInteraction[uniqueID].appInteractionMode()) {	//only send special keys
			keyUp(uniqueID, pointerX, pointerY, data);
		}
	}
}

function wsKeyPress(wsio, data) {
	var uniqueID = wsio.remoteAddress.address + ":" + wsio.remoteAddress.port;
	
	var lockedControl = remoteInteraction[uniqueID].lockedControl();

	if(data.code == 9 && remoteInteraction[uniqueID].SHIFT && sagePointers[uniqueID].visible){ // shift + tab
		remoteInteraction[uniqueID].toggleModes();
		broadcast('changeSagePointerMode', {id: sagePointers[uniqueID].id, mode: remoteInteraction[uniqueID].interactionMode}, 'receivesPointerData');
	}
	else if (lockedControl !== null){
		var event = {code: data.code, printable:true, state: "down", ctrlId:lockedControl.ctrlId, appId:lockedControl.appId};
		broadcast('keyInControl', event ,'receivesWidgetEvents');
		if (data.code === 13){ //Enter key
			remoteInteraction[uniqueID].dropControl();
		} 
	}
	else if ( remoteInteraction[uniqueID].appInteractionMode() ) {
		var pointerX = sagePointers[uniqueID].left;
		var pointerY = sagePointers[uniqueID].top;
		
		keyPress(uniqueID, pointerX, pointerY, data);
	}

}

// **************  Media Stream Functions *****************

function wsStartNewMediaStream(wsio, data) {
	console.log("received new stream: ", data.id);
	mediaStreams[data.id] = {chunks: [], clients: {}, ready: true, timeout: null};
	for(var i=0; i<clients.length; i++){
		if(clients[i].messages.receivesMediaStreamFrames){
			var clientAddress = clients[i].remoteAddress.address + ":" + clients[i].remoteAddress.port;
			mediaStreams[data.id].clients[clientAddress] = false;
		}
	}

	// Forcing 'int' type for width and height
	//     for some reasons, messages from websocket lib from Linux send strings for ints
	data.width  = parseInt(data.width,  10);
	data.height = parseInt(data.height, 10);

	appLoader.createMediaStream(data.src, data.type, data.encoding, data.title, data.width, data.height, function(appInstance) {
		appInstance.id = data.id;
		broadcast('createAppWindow', appInstance, 'requiresFullApps');
		broadcast('createAppWindowPositionSizeOnly', getAppPositionSize(appInstance), 'requiresAppPositionSizeTypeOnly');
			
		applications.push(appInstance);
	});
	
	// Debug media stream freezing
	mediaStreams[data.id].timeout = setTimeout(function() {
		console.log("Start: 5 sec with no updates from: " + data.id);
		console.log(mediaStreams[data.id].clients);
		console.log("ready: " + mediaStreams[data.id].ready);
	}, 5000);
}

function wsUpdateMediaStreamFrame(wsio, data) {
	mediaStreams[data.id].ready = true;
	for(var key in mediaStreams[data.id].clients){
		mediaStreams[data.id].clients[key] = false;
	}
	
	var stream = findAppById(data.id);
	if(stream !== null) stream.data = data.state;

	broadcast('updateMediaStreamFrame', data, 'receivesMediaStreamFrames');
	
	// Debug media stream freezing
	clearTimeout(mediaStreams[data.id].timeout);
	mediaStreams[data.id].timeout = setTimeout(function() {
		console.log("Update: 5 sec with no updates from: " + data.id);
		console.log(mediaStreams[data.id].clients);
		console.log("ready: " + mediaStreams[data.id].ready);
		if(mediaStreams[data.id].chunks.length === 0)
			console.log("chunks received: " + allNonBlank(mediaStreams[data.id].chunks));
	}, 5000);
}

function wsUpdateMediaStreamChunk(wsio, data) {
	if(mediaStreams[data.id].chunks.length === 0) mediaStreams[data.id].chunks = initializeArray(data.total, "");
	mediaStreams[data.id].chunks[data.piece] = data.state.src;
	if(allNonBlank(mediaStreams[data.id].chunks)){
		wsUpdateMediaStreamFrame(wsio, {id: data.id, state: {src: mediaStreams[data.id].chunks.join(""), type: data.state.type, encoding: data.state.encoding}});
		mediaStreams[data.id].chunks = [];
	}
}

function wsStopMediaStream(wsio, data) {
	var elem = findAppById(data.id);

	if(elem !== null) deleteApplication( elem );
}

// Print message from remote applications
function wsPrintDebugInfo(wsio, data) {
	// sprint for padding and pretty colors
	console.log(
		sprint("Node %2d> ", data.node).blue + sprint("[%s] ",data.app).green,
		data.message);
}

function wsReceivedMediaStreamFrame(wsio, data) {
	var uniqueID = wsio.remoteAddress.address + ":" + wsio.remoteAddress.port;
	var i;
	var broadcastAddress, broadcastID;
	var serverAddress, clientAddress;

	mediaStreams[data.id].clients[uniqueID] = true;
	if(allTrueDict(mediaStreams[data.id].clients) && mediaStreams[data.id].ready){
		mediaStreams[data.id].ready = false;
		var broadcastWS = null;
		var mediaStreamData = data.id.split("|");
		if(mediaStreamData.length === 2){ // local stream --> client | stream_id
			broadcastAddress = mediaStreamData[0];
			broadcastID = parseInt(mediaStreamData[1]);
			for(i=0; i<clients.length; i++){
				clientAddress = clients[i].remoteAddress.address + ":" + clients[i].remoteAddress.port;
				if(clientAddress == broadcastAddress) broadcastWS = clients[i];
			}
			if(broadcastWS !== null) broadcastWS.emit('requestNextFrame', {streamId: broadcastID});
		}
		else if(mediaStreamData.length === 3){ // remote stream --> remote_server | client | stream_id
			serverAddress = mediaStreamData[0];
			broadcastAddress = mediaStreamData[1];
			broadcastID = mediaStreamData[2];
		
			for(i=0; i<clients.length; i++){
				clientAddress = clients[i].remoteAddress.address + ":" + clients[i].remoteAddress.port;
				if(clientAddress == serverAddress) { broadcastWS = clients[i]; break; }
			}
		
			if(broadcastWS !== null) broadcastWS.emit('requestNextRemoteFrame', {id: broadcastAddress + "|" + broadcastID});
		}
	}
}

// **************  Application Animation Functions *****************

function wsFinishedRenderingAppFrame(wsio, data) {
	var uniqueID = wsio.remoteAddress.address + ":" + wsio.remoteAddress.port;
	
	appAnimations[data.id].clients[uniqueID] = true;
	if(allTrueDict(appAnimations[data.id].clients)){
		var key;
		for(key in appAnimations[data.id].clients){
			appAnimations[data.id].clients[key] = false;
		}
		// animate max 60 fps
		var now = new Date();
		var elapsed = now.getTime() - appAnimations[data.id].date.getTime();
		if(elapsed > 16){
			appAnimations[data.id].date = new Date();
			broadcast('animateCanvas', {id: data.id, date: new Date()}, 'requiresFullApps');
		}
		else{
			setTimeout(function() {
				appAnimations[data.id].date = new Date();
				broadcast('animateCanvas', {id: data.id, date: new Date()}, 'requiresFullApps');
			}, 16-elapsed);
		}
	}
}

function wsUpdateAppState(wsio, data) {
	// Using updates only from display client 0
	if (wsio.clientID === 0) {
		var app = findAppById(data.id);
		app.data = data.state;
	}
}

//
// Got a resize call for an application itself
//
function wsAppResize(wsio, data) {
    if (wsio.clientID === 0) {
		// Update the object with the new dimensions
		var app    = findAppById(data.id);
		if (app) {
			// Update the width height and aspect ratio
			app.width  = data.width;
			app.height = data.height;
			app.aspect = app.width/app.height;
			app.native_width  = data.width;
			app.native_height = data.height;
			// build the object to be sent
			var updateItem = {elemId: app.id,
								elemLeft: app.left, elemTop: app.top,
								elemWidth: app.width, elemHeight: app.height,
								force: true, date: new Date()};
			// send the order
			broadcast('setItemPositionAndSize', updateItem, 'receivesWindowModification');
		}
	}
}


// **************  Session Functions *****************

function wsSaveSesion(wsio, data) {
	var sname = "";
	if (data) {
		sname = data;
	} else {
		var ad    = new Date();
		sname = sprint("session-%4d_%02d_%02d-%02d:%02d:%02s",
							ad.getFullYear(), ad.getMonth()+1, ad.getDate(),
							ad.getHours(), ad.getMinutes(), ad.getSeconds() );
	}
	saveSession(sname);
}

function printListSessions() {
	var thelist = listSessions();
	console.log("Sessions\n---------");
	for (var i = 0; i < thelist.length; i++) {
		console.log(sprint("%2d: Name: %s\tSize: %.0fKB\tDate: %s",
			i, thelist[i].name, thelist[i].size/1024.0, thelist[i].date
		));
	}
}

function listSessions() {
	var thelist = [];
	// Walk through the session files: sync I/Os to build the array
	var files = fs.readdirSync(sessionFolder);
	for (var i = 0; i < files.length; i++) {
		var file = files[i];
		var filename = path.join(sessionFolder, file);
		var stat = fs.statSync(filename);
		// is it a file
		if (stat.isFile()) {
			// doest it ends in .json
			if (filename.indexOf(".json", filename.length - 5) >= 0) {
				// use its change time (creation, update, ...)
				var ad = new Date(stat.ctime);
				var strdate = sprint("%4d/%02d/%02d %02d:%02d:%02s",
										ad.getFullYear(), ad.getMonth()+1, ad.getDate(),
										ad.getHours(), ad.getMinutes(), ad.getSeconds() );
				// Make it look like an exif data structure
				thelist.push( { exif: { FileName: file.slice(0,-5),  FileSize:stat.size, FileDate: strdate} } );
			}
		}
	}
	return thelist;
}

function deleteSession (filename) {
	if (filename) {
		var fullpath = path.join(sessionFolder, filename);
		// if it doesn't end in .json, add it
		if (fullpath.indexOf(".json", fullpath.length - 5) === -1) {
			fullpath += '.json';
		}
		fs.unlink(fullpath, function (err) {
			if (err) {
				console.log("Sessions> coudlnt delete session ", filename, err);
				return;
			}
			console.log("Sessions> successfully deleted session", filename);
		});
	}
}

function saveSession (filename) {
	filename = filename || 'default.json';
	
	var fullpath = path.join(sessionFolder, filename);
	// if it doesn't end in .json, add it
	if (fullpath.indexOf(".json", fullpath.length - 5) === -1) {
		fullpath += '.json';
	}

	var states     = {};
	states.apps    = [];
	states.numapps = 0;
	states.date    = Date.now();
	for (var i=0;i<applications.length;i++) {
		var a = applications[i];
		// Ignore media streaming applications for now (desktop sharing)
		if (a.application !== 'media_stream') {
			states.apps.push(a);
			states.numapps++;
		}
	}

	try {
		fs.writeFileSync(fullpath, JSON.stringify(states, null, 4));
	 	console.log("Session> saved to " + fullpath);
	}
	catch (err) {
		console.log("Session> error saving", err);
	}
}

function loadSession (filename) {
	filename = filename || 'default.json';

	var fullpath = path.join(sessionFolder, filename);
	// if it doesn't end in .json, add it
	if (fullpath.indexOf(".json", fullpath.length - 5) === -1) {
		fullpath += '.json';
	}
	fs.readFile(fullpath, function(err, data) {
		if (err) {
			console.log("Server> reading error", err);
		} else {
			console.log("Server> read sessions from " + fullpath);

			var session = JSON.parse(data);
			console.log("Session> number of applications", session.numapps);

			for (var i=0;i<session.apps.length;i++) {
				var a = session.apps[i];
				console.log("Session> App",  a.id);

				// Get the application a new ID
				a.id = getUniqueAppId();
				// Reset the time
				a.date = new Date();
				if (a.animation) {
					var j;
					appAnimations[a.id] = {clients: {}, date: new Date()};
					for(j=0; j<clients.length; j++){
						if(clients[j].messages.requiresFullApps){
							var clientAddress = clients[j].remoteAddress.address + ":" + clients[j].remoteAddress.port;
							appAnimations[a.id].clients[clientAddress] = false;
						}
					}
				}

				broadcast('createAppWindow', a, 'requiresFullApps');
				broadcast('createAppWindowPositionSizeOnly', getAppPositionSize(a), 'requiresAppPositionSizeTypeOnly');

				applications.push(a);
			}
		}
	});
}

// **************  Information Functions *****************

function listClients() {
	var i;
	console.log("Clients (%d)\n------------", clients.length);
	for(i=0; i<clients.length; i++){
		var ws = clients[i];
		var uniqueID = ws.remoteAddress.address + ":" + ws.remoteAddress.port;
		if (ws.clientType === "display")
			console.log(sprint("%2d: %s (%s %s)", i, uniqueID, ws.clientType, ws.clientID));
		else
			console.log(sprint("%2d: %s (%s)", i, uniqueID, ws.clientType));
	}
}

function listMediaStreams() {
	var i, c, key;
	console.log("Streams (%d)\n------------", Object.keys(mediaStreams).length);
	i = 0;
	for (key in mediaStreams) {
		var numclients = Object.keys(mediaStreams[key].clients).length;
		console.log(sprint("%2d: %s ready:%s clients:%d", i, key, mediaStreams[key].ready, numclients));
		var cstr = " ";
		for (c in mediaStreams[key].clients) {
			cstr += c + "(" + mediaStreams[key].clients[c] + ") ";
		}
		console.log("\t", cstr);
		i++;
	}
}

function listApplications() {
	var i;
	console.log("Applications\n------------");
	for(i=0; i<applications.length; i++){
		console.log(sprint("%2d: %s %s [%dx%d +%d+%d] %s",
			i, applications[i].id, applications[i].application,
			 applications[i].width,  applications[i].height,
			 applications[i].left,  applications[i].top,
			 applications[i].title));
	}
}


// **************  Tiling Functions *****************

//
//
// From Ratko's DIM in SAGE
//

function averageWindowAspectRatio() {
	var num = applications.length;

	if (num === 0) return 1.0;

	var totAr = 0.0;
	var i;
	for (i=0; i<num; i++) {
		var app =  applications[i];
		totAr += (app.width / app.height);
	}
	return (totAr / num);
}

function fitWithin(app, x, y, width, height, margin) {
	// take buffer into account
	x += margin;
	y += margin;
	width  = width  - 2*margin;
	height = height - 2*margin;

	var widthRatio  = (width-config.titleBarHeight)  / app.width;
	var heightRatio = (height-config.titleBarHeight) / app.height;
	var maximizeRatio;
	if (widthRatio > heightRatio)
		maximizeRatio = heightRatio;
	else
		maximizeRatio = widthRatio;

    // figure out the maximized app size (w/o the widgets)
    var newAppWidth  = Math.round( maximizeRatio*app.width );
    var newAppHeight = Math.round( maximizeRatio*app.height );

    // figure out the maximized app position (with the widgets)
    var postMaxX = Math.round( width/2.0 - newAppWidth/2.0 );
    var postMaxY = Math.round( height/2.0 - newAppHeight/2.0 );

    // the new position of the app considering the maximized state and
    // all the widgets around it
    var newAppX = x + postMaxX;
    var newAppY = y + postMaxY;

    // if the app shouldnt be centered, position it as
    // close to the original position as possible
    // if (cx && cy) {
    // 	if (widthRatio > heightRatio) {
    //     	// height diff is greater... so adjust x
    //     	newHalfW = Math.round(newAppWidth/2.0);
    //     	if (cx+newHalfW > x+width - margin)
    //     		newAppX = x+width - newAppWidth - margin;
    //     	else if (cx-newHalfW < x + margin)
    //     		newAppX = x + margin;
    //     	else
    //     		newAppX = cx-newHalfW;
    //     }
    //     else {
    //            // width diff is greater... so adjust y
    //            newHalfH = int(newAppHeight/2.0);
    //            if (cy+newHalfH > y+height - margin)
    //            	newAppY = y+height - newAppHeight - margin;
    //            else if (cy-newHalfH < y + margin)
    //            	newAppY = y + margin;
    //            else
    //            	newAppY = cy-newHalfH;
    //     }
    // }
	return [newAppX, newAppY, newAppWidth, newAppHeight];
}

function tileApplications() {
	var app;
	var i, c, r;
	var numCols, numRows;

	var displayAr  = config.totalWidth / config.totalHeight;
	var arDiff     = displayAr / averageWindowAspectRatio();
	var numWindows = applications.length;

	// 3 scenarios... windows are on average the same aspect ratio as the display
	if (arDiff >= 0.7 && arDiff <= 1.3) {
		numCols = Math.ceil(Math.sqrt( numWindows ));
		numRows = Math.ceil(numWindows / numCols);
	}
    else if (arDiff < 0.7) {
		// windows are much wider than display
		c = Math.round(1 / (arDiff/2.0));
		if (numWindows <= c) {
			numRows = numWindows;
			numCols = 1;
		}
		else {
			numCols = Math.max(2, Math.round(numWindows / c));
			numRows = Math.round(Math.ceil(numWindows / numCols));
		}
	}
	else {
		// windows are much taller than display
		c = Math.round(arDiff*2);
		if (numWindows <= c) {
			numCols = numWindows;
			numRows = 1;
		}
		else {
			numRows = Math.max(2, Math.round(numWindows / c));
			numCols = Math.round(Math.ceil(numWindows / numRows));
		}
	}

    // determine the bounds of the tiling area
	var areaX = 0;
	var areaY = Math.round(1.5 * config.titleBarHeight); // keep 0.5 height as margin
	var areaW = config.totalWidth;
	var areaH = config.totalHeight-(2*config.titleBarHeight); // bottom margin: 1.5 + 0.5 = 2

	var tileW = Math.floor(areaW / numCols);
	var tileH = Math.floor(areaH / numRows);

	// go through them in sorted order
	// applications.sort()

    r = numRows-1;
    c = 0;
	for (i=0; i<applications.length; i++) {
		// get the application
		app =  applications[i];
		// calculate new dimensions
        var newdims = fitWithin(app, c*tileW+areaX, r*tileH+areaY, tileW, tileH, 15);
        // update the data structure
        app.left   = newdims[0];
        app.top    = newdims[1]-config.titleBarHeight;
		app.width  = newdims[2];
		app.height = newdims[3];
		// build the object to be sent
		var updateItem = {elemId: app.id,
							elemLeft: app.left, elemTop: app.top,
							elemWidth: app.width, elemHeight: app.height,
							force: true, date: new Date()};
		// send the order
		broadcast('setItemPositionAndSize', updateItem, 'receivesWindowModification');

        c += 1;
        if (c === numCols) {
            c  = 0;
            r -= 1;
        }
    }
}

// Remove all applications
function clearDisplay() {
	var all = applications.length;
	while (all) {
		deleteApplication( applications[0] );
		// deleteApplication changes the array, so check again
		all = applications.length;
	}
}


// handlers for messages from UI

function wsClearDisplay(wsio, data) {
	clearDisplay();
}

function wsTileApplications(wsio, data) {
	tileApplications();
}


// **************  Server File Functions *****************

function wsRequestStoredFiles(wsio, data) {
	var savedFiles = getSavedFilesList();
	wsio.emit('storedFileList', savedFiles);
}

function wsAddNewElementFromStoredFiles(wsio, data) {
	if (data.application === "load_session") {
		// if it's a session, then load it
		loadSession(data.filename);
	}
	else {
		appLoader.loadFileFromLocalStorage(data, function(appInstance) {
			appInstance.id = getUniqueAppId();

			if(appInstance.animation){
				var i;
				appAnimations[appInstance.id] = {clients: {}, date: new Date()};
				for(i=0; i<clients.length; i++){
					if(clients[i].messages.requiresFullApps){
						var clientAddress = clients[i].remoteAddress.address + ":" + clients[i].remoteAddress.port;
						appAnimations[appInstance.id].clients[clientAddress] = false;
					}
				}
			}

			broadcast('createAppWindow', appInstance, 'requiresFullApps');
			broadcast('createAppWindowPositionSizeOnly', getAppPositionSize(appInstance), 'requiresAppPositionSizeTypeOnly');

			applications.push(appInstance);
		});
	}
}

function wsDeleteElementFromStoredFiles(wsio, data) {
	if (data.application === "load_session") {
		// if it's a session
		deleteSession (data.filename);
	} else if (data.application === 'custom_app') {
		// an app
		// NYI
	} else if (data.application === 'image_viewer') {
		// an image
		assets.deleteImage(data.filename);
	} else if (data.application === 'movie_player') {
		// a movie
		assets.deleteVideo(data.filename);
	} else if (data.application === 'pdf_viewer') {
		// an pdf
		assets.deletePDF(data.filename);
	}
	else {
		// I dont know
	}
}



// **************  Adding Web Content (URL) *****************

function wsAddNewWebElement(wsio, data) {
	appLoader.loadFileFromWebURL(data, function(appInstance) {
		appInstance.id = getUniqueAppId();
		broadcast('createAppWindow', appInstance, 'requiresFullApps');
		broadcast('createAppWindowPositionSizeOnly', getAppPositionSize(appInstance), 'requiresAppPositionSizeTypeOnly');
		
		applications.push(appInstance);
		
		if(appInstance.animation){
			var i;
			appAnimations[appInstance.id] = {clients: {}, date: new Date()};
			for(i=0; i<clients.length; i++){
				if(clients[i].messages.requiresFullApps){
					var clientAddress = clients[i].remoteAddress.address + ":" + clients[i].remoteAddress.port;
					appAnimations[appInstance.id].clients[clientAddress] = false;
				}
			}
		}
	});
}

// **************  Launching Web Browser *****************

function wsOpenNewWebpage(wsio, data) {
	// Check if the web-browser is connected
	if (webBrowserClient !== null) {
		// then emit the command
		console.log("Browser> new page", data.url);
		webBrowserClient.emit('openWebBrowser', {url: data.url});
	}
}


// **************  Video / Audio Synchonization *****************

function wsUpdateVideoTime(wsio, data) {
	broadcast('updateVideoItemTime', data, 'requiresFullApps');
}

// **************  Remote Server Content *****************

function wsAddNewElementFromRemoteServer(wsio, data) {
	console.log("add element from remote server");
	var clientAddress, i;

	appLoader.loadApplicationFromRemoteServer(data, function(appInstance) {
		console.log("Remote App: " + appInstance.application);
		if(appInstance.application === "media_stream"){
			appInstance.id = wsio.remoteAddress.address + ":" + wsio.remoteAddress.port + "|" + appInstance.id;
			mediaStreams[appInstance.id] = {ready: true, chunks: [], clients: {}};
			for(i=0; i<clients.length; i++){
				if(clients[i].messages.receivesMediaStreamFrames){
					clientAddress = clients[i].remoteAddress.address + ":" + clients[i].remoteAddress.port;
					mediaStreams[appInstance.id].clients[clientAddress] = false;
				}
			}
		}
		else {
			appInstance.id = getUniqueAppId();
		}
		
		broadcast('createAppWindow', appInstance, 'requiresFullApps');
		broadcast('createAppWindowPositionSizeOnly', getAppPositionSize(appInstance), 'requiresAppPositionSizeTypeOnly');
	
		applications.push(appInstance);
	
		if(appInstance.animation){
			appAnimations[appInstance.id] = {clients: {}, date: new Date()};
			for(i=0; i<clients.length; i++){
				if(clients[i].messages.requiresFullApps){
					clientAddress = clients[i].remoteAddress.address + ":" + clients[i].remoteAddress.port;
					appAnimations[appInstance.id].clients[clientAddress] = false;
				}
			}
		}
	});
}

function wsRequestNextRemoteFrame(wsio, data) {
	var stream = findAppById(data.id);
	var remote_id = config.host + ":" + config.port + "|" + data.id;

	if(stream !== null) wsio.emit('updateRemoteMediaStreamFrame', {id: remote_id, state: stream.data});
	else wsio.emit('stopMediaStream', {id: remote_id});
}

function wsUpdateRemoteMediaStreamFrame(wsio, data) {
	var key;
	mediaStreams[data.id].ready = true;
	for(key in mediaStreams[data.id].clients){
		mediaStreams[data.id].clients[key] = false;
	}
	var stream = findAppById(data.id);
	if(stream !== null) stream.data = data.data;
	
	//broadcast('updateRemoteMediaStreamFrame', data, 'receivesMediaStreamFrames');
	broadcast('updateMediaStreamFrame', data, 'receivesMediaStreamFrames');
}

function wsReceivedRemoteMediaStreamFrame(wsio, data) {
	var uniqueID = wsio.remoteAddress.address + ":" + wsio.remoteAddress.port;
	
	mediaStreams[data.id].clients[uniqueID] = true;
	if(allTrueDict(mediaStreams[data.id].clients) && mediaStreams[data.id].ready){
		mediaStreams[data.id].ready = false;

		var broadcastWS = null;
		var serverAddress = data.id.substring(6).split("|")[0];
		var broadcastAddress = data.id.substring(6).split("|")[1];
		
		for(var i=0; i<clients.length; i++){
			var clientAddress = clients[i].remoteAddress.address + ":" + clients[i].remoteAddress.port;
			if(clientAddress == serverAddress) { broadcastWS = clients[i]; break; }
		}
		
		if(broadcastWS !== null) broadcastWS.emit('requestNextRemoteFrame', {id: broadcastAddress});
	}
}

// **************  Widget Control Messages *****************

function wsAddNewControl(wsio, data){
	for (var i= controls.length-1;i>=0;i--){
		if (controls[i].id === data.id)
			return;
	}
	broadcast('createControl',data,'requestsWidgetControl');
	controls.push (data);
}

function wsSelectedControlId(wsio, data){ // Get the id of a ctrl widgetbar or ctrl element(button and so on)
	var regTI = /textInput/;
	var regSl = /slider/;
	if (data.ctrlId !== null) { // If a button or a slider is pressed, release the widget itself so that it is not picked up for moving
		remoteInteraction[data.addr].releaseControl();
	}
	if (regTI.test(data.ctrlId) || regSl.test(data.ctrlId)) {
		remoteInteraction[data.addr].lockControl({ctrlId:data.ctrlId,appId:data.appId});
	}
}

function wsReleasedControlId(wsio, data){
	var regSl = /slider/;
	if (data.ctrlId !==null && regSl.test(data.ctrlId) ) {
		remoteInteraction[data.addr].dropControl();
	}
	if (data.activateControl) {
		broadcast('executeControlFunction', {ctrlId: data.ctrlId, appId: data.appId}, 'receivesWidgetEvents');
	}
}
/******************** Clone Request Methods ****************************/

function wsCreateAppClone(wsio, data){
	
	var app = findAppById(data.id);
	if (app !== null){
		var clone = {
			id:getUniqueAppId(),
			left: app.left + 5, // modify such that if the new position is off the screen, then reset the position to 0,0
			top: app.top + 5,
			width: app.width,
			height:app.height,
			data:app.data,
			resrc: app.resrc,
			animation: app.animation,
			date: new Date(),
			title: app.title,
			url: app.url,
			application: app.application
		};

		broadcast('createAppWindow', clone, 'requiresFullApps');
		broadcast('createAppWindowPositionSizeOnly', getAppPositionSize(clone), 'requiresAppPositionSizeTypeOnly');
		applications.push(clone);	
	}
	
}

/******************** Clone Request Methods ****************************/


function loadConfiguration() {
	var configFile = null;
	
	if (program.configuration) {
		configFile = program.configuration;
	}
	else {
	// Read config.txt - if exists and specifies a user defined config, then use it
	if(fs.existsSync("config.txt")){
		var lines = fs.readFileSync("config.txt", 'utf8').split("\n");
		for(var i =0; i<lines.length; i++){
			var text = "";
			var comment = lines[i].indexOf("//");
			if(comment >= 0) text = lines[i].substring(0,comment).trim();
			else text = lines[i].trim();
		
			if(text !== ""){
				configFile = text;
				console.log("Found configuration file: " + configFile);
				break;
			}
		}
	}
	}
	
	// If config.txt does not exist or does not specify any files, look for a config with the hostname
	if(configFile === null){
		var hn = os.hostname();
		var dot = hn.indexOf(".");
		if(dot >= 0) hn = hn.substring(0, dot);
		configFile = path.join("config", hn + "-cfg.json");
		if(fs.existsSync(configFile)){
			console.log("Found configuration file: " + configFile);
		}
		else{
			configFile = path.join("config", "desktop-cfg.json");
			console.log("Using default configuration file: " + configFile);
		}
	}
	
	if (! fs.existsSync(configFile)) {
		console.log("\n----------");
		console.log("Cannot find configuration file:", configFile);
		console.log("----------\n\n");
		process.exit(1);
	}
	
	var json_str = fs.readFileSync(configFile, 'utf8');
	var userConfig = json5.parse(json_str);
	// compute extra dependent parameters
	userConfig.totalWidth     = userConfig.resolution.width  * userConfig.layout.columns;
	userConfig.totalHeight    = userConfig.resolution.height * userConfig.layout.rows;
	
	var minDim = Math.min(userConfig.totalWidth, userConfig.totalHeight);
	
	if(userConfig.titleBarHeight) userConfig.titleBarHeight = parseInt(userConfig.titleBarHeight, 10);
	else                          userConfig.titleBarHeight = Math.round(0.025 * minDim);
	
	if(userConfig.titleTextSize)  userConfig.titleTextSize  = parseInt(userConfig.titleTextSize, 10);
	else                          userConfig.titleTextSize  = Math.round(0.015 * minDim);
	
	if(userConfig.pointerSize)    userConfig.pointerSize    = parseInt(userConfig.pointerSize, 10);
	else                          userConfig.pointerSize    = Math.round(0.050 * minDim);
	
	// Set default values if missing
	if (userConfig.port === undefined) userConfig.port = 443;
	if (userConfig.index_port === undefined) userConfig.index_port = 80;

	return userConfig;
}

function getUniqueAppId() {
	var id = "application_"+itemCount.toString();
	itemCount++;
	
	return id;	
}

function getSavedFilesList() {
	//  Main list of objects to be sent
	var list = {image: [], video: [], pdf: [], app: [], session:[]};

	// Build lists of assets
	var uploadedImages = assets.listImages();
	var uploadedVideos = assets.listVideos();
	var uploadedPdfs   = assets.listPDFs();
	var uploadedApps   = fs.readdirSync(path.join(uploadsFolder, "apps"));
	var savedSessions  = listSessions();
	
	var i;

	// Sort independently of case
	uploadedImages.sort( sageutils.compareFilename );
	uploadedVideos.sort( sageutils.compareFilename );
	uploadedPdfs.sort(   sageutils.compareFilename );
	savedSessions.sort(  sageutils.compareFilename );
	uploadedApps.sort(   sageutils.compareString   );

	for (i=0; i<uploadedImages.length; i++)  list.image.push(uploadedImages[i]);
	for (i=0; i<uploadedVideos.length; i++)  list.video.push(uploadedVideos[i]);
	for (i=0; i<uploadedPdfs.length;   i++)  list.pdf.push(uploadedPdfs[i]);
	for (i=0; i<savedSessions.length;   i++) list.session.push(savedSessions[i]);

	// From the list of apps in the upload folder, build a list of objects
	//   containing the name of the app and the icon (mimicing an exif structure)
	for (i=0; i<uploadedApps.length; i++) {
		var applicationDir    = path.join(uploadsFolder, "apps", uploadedApps[i]);	
		if (fs.lstatSync(applicationDir).isDirectory()) {
			var instuctionsFile   = path.join(applicationDir, "instructions.json");		
			var jsonString        = fs.readFileSync(instuctionsFile, 'utf8');
			var instructions      = json5.parse(jsonString);
			var thumbnailHostPath = null;
			if (instructions.icon)
				thumbnailHostPath = path.join("uploads", "apps", uploadedApps[i], instructions.icon);
			list.app.push( { exif: { FileName: uploadedApps[i], SAGE2thumbnail: thumbnailHostPath } } );
		}
	}

	return list;
}

function setupDisplayBackground() {
	var tmpImg, imgExt;

	// background image
	if(config.background.image !== undefined && config.background.image !== null){
		var bg_file = path.join(public_https, config.background.image);

		//var bg_info = imageinfo(fs.readFileSync(bg_file));

		if (config.background.style == "fit") {
			var result = exiftool.file(bg_file, function(err, data) {
				if (err) {
					console.log("Error processing background image:", bg_file, err);
					console.log(" ");
					process.exit(1);
				}
				var bg_info = data;

				if (bg_info.ImageWidth == config.totalWidth && bg_info.ImageHeight == config.totalHeight) {
					sliceBackgroundImage(bg_file, bg_file);
				}
				else {
					tmpImg = path.join(public_https, "images", "background", "tmp_background.png");
					var out_res  = config.totalWidth.toString() + "x" + config.totalHeight.toString();
			
					imageMagick(bg_file).noProfile().command("convert").in("-gravity", "center").in("-background", "rgba(0,0,0,0)").in("-extent", out_res).write(tmpImg, function(err) {
						if(err) throw err;
						sliceBackgroundImage(tmpImg, bg_file);
					});
				}
			} );
		}
		else if(config.background.style == "stretch"){
			imgExt = path.extname(bg_file);
			tmpImg = path.join(public_https, "images", "background", "tmp_background" + imgExt);
		
			imageMagick(bg_file).resize(config.totalWidth, config.totalHeight, "!").write(tmpImg, function(err) {
				if(err) throw err;
			
				sliceBackgroundImage(tmpImg, bg_file);
			});
		}
	}
}

function sliceBackgroundImage(fileName, outputBaseName) {
	for(var i=0; i<config.displays.length; i++){
		var x = config.displays[i].column * config.resolution.width;
		var y = config.displays[i].row * config.resolution.height;
		var output_dir = path.dirname(outputBaseName);
		var input_ext = path.extname(outputBaseName);
		var output_ext = path.extname(fileName);
		var output_base = path.basename(outputBaseName, input_ext);
		var output = path.join(output_dir, output_base + "_"+i.toString() + output_ext);
		console.log(output);
		imageMagick(fileName).crop(config.resolution.width, config.resolution.height, x, y).write(output, function(err) {
			if(err) console.log("error slicing image", err); //throw err;
		});
	}
}

function setupHttpsOptions() {
	// build a list of certs to support multi-homed computers
	var certs = {};

	// file caching for the main key of the server
	var server_key = null;
	var server_crt = null;
	var server_ca  = null;

	// add the default cert from the hostname specified in the config file
	try {
		// first try the filename based on the hostname-server.key
		if (fs.existsSync(path.join("keys", config.host + "-server.key"))) {
			// Load the certificate files
			server_key = fs.readFileSync(path.join("keys", config.host + "-server.key"));
			server_crt = fs.readFileSync(path.join("keys", config.host + "-server.crt"));
			server_ca  = fs.readFileSync(path.join("keys", config.host + "-ca.crt"));
			// Build the crypto
		certs[config.host] = crypto.createCredentials({
				key:  server_key,
				cert: server_crt,
				ca:   server_ca
		}).context;
		} else {
			// remove the hostname from the FQDN and search for wildcard certificate
			//    syntax: _.rest.com.key or _.rest.bigger.com.key
			var domain = '_.' + config.host.split('.').slice(1).join('.');
			console.log("Domain:", domain);
			server_key = fs.readFileSync( path.join("keys", domain + ".key") );
			server_crt = fs.readFileSync( path.join("keys", domain + ".crt") );
			certs[config.host] = crypto.createCredentials({
				key: server_key, cert: server_crt,
				// no need for CA
			}).context;
	}
	}
	catch (e) {
		console.log("\n----------");
		console.log("Cannot open certificate for default host:");
		console.log(" \"" + config.host + "\" needs file: " + e.path);
		console.log(" --> Please generate the appropriate certificate in the 'keys' folder");
		console.log("----------\n\n");
		process.exit(1);
	}

	for(var h in config.alternate_hosts){
		try {
			var alth = config.alternate_hosts[h];
			certs[ alth ] = crypto.createCredentials({
				key:  fs.readFileSync(path.join("keys", alth + "-server.key")),
				cert: fs.readFileSync(path.join("keys", alth + "-server.crt")),
				// CA is only needed for self-signed certs
				ca:   fs.readFileSync(path.join("keys", alth + "-ca.crt"))
			}).context;
		}
		catch (e) {
			console.log("\n----------");
			console.log("Cannot open certificate for the alternate host: ", config.alternate_hosts[h]);
			console.log(" needs file: \"" + e.path + "\"");
			console.log(" --> Please generate the appropriate certificates in the 'keys' folder");
			console.log(" Ignoring alternate host: ", config.alternate_hosts[h]);
			console.log("----------\n");
		}
	}

	var httpsOptions = {
		// server default keys
		key:  server_key,
		cert: server_crt,
		ca:   server_ca,
		requestCert: false, // If true the server will request a certificate from clients that connect and attempt to verify that certificate
		rejectUnauthorized: false,
		// callback to handle multi-homed machines
		SNICallback: function(servername){
			if(certs.hasOwnProperty(servername)){
				return certs[servername];
			}
			else{
				console.log("SNI> Unknown host, cannot find a certificate for ", servername);
				return null;
			}
		}
	};
	
	return httpsOptions;
}

function sendConfig(req, res) {
	res.writeHead(200, {"Content-Type": "text/plain"});
	// Adding the calculated version into the data structure
	config.version = SAGE2_version;
	res.write(JSON.stringify(config));
	res.end();
}

// function uploadForm(req, res) {
// 	var form = new multiparty.Form();
// 	form.parse(req, function(err, fields, files) {
// 		if(err){
// 			res.writeHead(500, {"Content-Type": "text/plain"});
// 			res.write(err + "\n\n");
// 			res.end();
// 		}
// 		// saves files in appropriate directory and broadcasts the items to the displays
// 		manageUploadedFiles(files);
// 		res.writeHead(200, {"Content-Type": "text/plain"});
// 		res.write("received upload:\n\n");
// 		res.end();
// 	});
// }

function uploadForm(req, res) {
	var form = new formidable.IncomingForm();
	form.maxFieldsSize = 4 * 1024 * 1024;
	form.type          = 'multipart';
	form.multiples     = true;

	// var lastper = -1;
	// form.on('progress', function(bytesReceived, bytesExpected) {
	// 	var per = parseInt(100.0 * bytesReceived/ bytesExpected);
	// 	if ((per % 10)===0 && lastper!==per) {
	// 		console.log('Form> %d%', per);
	// 		lastper = per;
	// 	}
	// });
	form.on('fileBegin', function(name, file) {
		console.log('Form> ', name, file.name, file.type);
	});

	form.parse(req, function(err, fields, files) {
		if(err){
			res.writeHead(500, {"Content-Type": "text/plain"});
			res.write(err + "\n\n");
			res.end();
		}
		res.writeHead(200, {'content-type': 'text/plain'});
		res.write('received upload:\n\n');
		res.end(util.inspect({fields: fields, files: files}));
	});

	form.on('end', function() {
		// saves files in appropriate directory and broadcasts the items to the displays
		manageUploadedFiles(this.openedFiles);
	});

}

function manageUploadedFiles(files) {
	var url, external_url, localPath, ext;

    var fileKeys = Object.keys(files);
	fileKeys.forEach(function(key) {
		var file = files[key];
		console.log('manageUploadedFiles> ', files[key].name);
		appLoader.manageAndLoadUploadedFile(file, function(appInstance) {
			if(appInstance === null){
				console.log("Form> unrecognized file type: ", file.name, file.type);
				return;
			}
			
			appInstance.id = getUniqueAppId();
			broadcast('createAppWindow', appInstance, 'requiresFullApps');
			broadcast('createAppWindowPositionSizeOnly', getAppPositionSize(appInstance), 'requiresAppPositionSizeTypeOnly');
			
			applications.push(appInstance);
			
			if(appInstance.animation){
				var i;
				appAnimations[appInstance.id] = {clients: {}, date: new Date()};
				for(i=0; i<clients.length; i++){
					if(clients[i].messages.requiresFullApps){
						var clientAddress = clients[i].remoteAddress.address + ":" + clients[i].remoteAddress.port;
						appAnimations[appInstance.id].clients[clientAddress] = false;
					}
				}
			}
		});
	});
}


// **************  Remote Site Collaboration *****************

var remoteSites = [];
if (config.remote_sites) {
	remoteSites = new Array(config.remote_sites.length);
config.remote_sites.forEach(function(element, index, array) {
	var wsURL = "wss://" + element.host + ":" + element.port.toString();

	var remote = createRemoteConnection(wsURL, element, index);

	var rWidth = Math.min((0.5*config.totalWidth)/remoteSites.length, config.titleBarHeight*6) - 2;
	var rHeight = config.titleBarHeight - 4;
	var rPos = (0.5*config.totalWidth) + ((rWidth+2)*(index-(remoteSites.length/2))) + 1;
	remoteSites[index] = {name: element.name, wsio: remote, connected: false, width: rWidth, height: rHeight, pos: rPos};

	// attempt to connect every 15 seconds, if connection failed
	setInterval(function() {
		if(!remoteSites[index].connected){
			var remote = createRemoteConnection(wsURL, element, index);
			remoteSites[index].wsio = remote;
		}
	}, 15000);
});
}

function createRemoteConnection(wsURL, element, index) {
	var remote = new websocketIO(wsURL, false, function() {
		console.log("connected to " + element.name);
		remote.remoteAddress.address = element.host;
		remote.remoteAddress.port = element.port;
		var clientDescription = {
			clientType: "remoteServer",
			host: config.host,
			port: config.port,
			sendsPointerData: false,
			sendsMediaStreamFrames: false,
			requestsServerFiles: false,
			sendsWebContentToLoad: false,
			sendsVideoSynchonization: false,
			sharesContentWithRemoteServer: true,
			receivesDisplayConfiguration: false,
			receivesClockTime: false,
			requiresFullApps: false,
			requiresAppPositionSizeTypeOnly: false,
			receivesMediaStreamFrames: false,
			receivesWindowModification: false,
			receivesPointerData: false,
			receivesInputEvents: false,
			receivesRemoteServerInfo: false
		};
		remote.emit('addClient', clientDescription);
		remoteSites[index].connected = true;
		var site = {name: remoteSites[index].name, connected: remoteSites[index].connected};
		broadcast('connectedToRemoteSite', site, 'receivesRemoteServerInfo');
		clients.push(remote);
	});

	remote.clientType = "remoteServer";

	remote.onclose(function() {
		console.log("Remote site \"" + config.remote_sites[index].name + "\" now offline");
		remoteSites[index].connected = false;
		var site = {name: remoteSites[index].name, connected: remoteSites[index].connected};
		broadcast('connectedToRemoteSite', site, 'receivesRemoteServerInfo');
		removeElement(clients, remote);
	});
	
	remote.on('addNewElementFromRemoteServer', wsAddNewElementFromRemoteServer);
	remote.on('requestNextRemoteFrame', wsRequestNextRemoteFrame);
	remote.on('updateRemoteMediaStreamFrame', wsUpdateRemoteMediaStreamFrame);
	remote.on('stopMediaStream', wsStopMediaStream);

	return remote;
}

// **************  System Time - Updated Every Minute *****************
var cDate = new Date();
setTimeout(function() {
	setInterval(function() {
		broadcast('setSystemTime', {date: new Date()}, 'receivesClockTime');
	}, 60000);

	broadcast('setSystemTime', {date: new Date()}, 'receivesClockTime');
}, (61-cDate.getSeconds())*1000);


// ***************************************************************************************

// Place callback for success in the 'listen' call for HTTPS

server.on('listening', function (e) {
	// Success
	console.log('Now serving SAGE2 at https://' + config.host + ':' + config.port + '/sageUI.html');
});

// Place callback for errors in the 'listen' call for HTTP
index.on('error', function (e) {
	if (e.code == 'EACCES') {
		console.log("HTTP_server> You are not allowed to use the port: ", config.index_port);
		console.log("HTTP_server>   use a different port or get authorization (sudo, setcap, ...)");
		console.log(" ");
		process.exit(1);
	}
	else if (e.code == 'EADDRINUSE') {
		console.log('HTTP_server> The port is already in use by another process:', config.index_port);
		console.log("HTTP_server>   use a different port or stop the offending process");
		console.log(" ");
		process.exit(1);
	}
	else {
		console.log("HTTP_server> Error in the listen call: ", e.code);
		console.log(" ");
		process.exit(1);
	}
});

// Place callback for success in the 'listen' call for HTTP
index.on('listening', function (e) {
	// Success
	console.log('Now serving SAGE2 index at http://' + config.host + ':' + config.index_port);
});


// Odly the HTTPS modules doesnt throw the same exceptions than HTTP
//  catching errors at the process level
/*process.on('uncaughtException', function (e) {
	if (e.code == 'EACCES') {
		console.log("HTTPS_server> You are not allowed to use the port: ", config.port);
		console.log("HTTPS_server>   use a different port or get authorization (sudo, setcap, ...)");
		console.log(" ")
		process.exit(1);
	}
	else if (e.code == 'EADDRINUSE') {
		console.log('HTTPS_server> The port is already in use by another process:', config.port);
		console.log("HTTPS_server>   use a different port or stop the offending process");
		console.log(" ")
		process.exit(1);
	}
	else {
		console.log("Process> uncaught exception: ", e);
		console.log(" ")
		console.trace();
		process.exit(1);
	}
});*/

// Start the HTTP server
index.listen(config.index_port);
// Start the HTTPS server
server.listen(config.port);


// ***************************************************************************************

// Load session file if specified on the command line (-s)
if (program.session) {
	// if -s specified without argument
	if (program.session === true) loadSession();
	// if argument specified
	else loadSession(program.session);
}

// Command loop: reading input commands
if (program.interactive)
{
	// Create line reader for stdin and stdout
	var shell = readline.createInterface({
		input:  process.stdin, output: process.stdout
	});

	// Set the prompt
	shell.setPrompt('> ');

	// Start the loop
	shell.prompt();

	// Callback for each line
	shell.on('line', function(line) {
		var command = line.trim().split(' ');
		switch(command[0]) {
			case '': // ignore
				break;
			case 'help':
				console.log('help\t\tlist commands');
				console.log('kill\t\tclose application: arg0: index - kill 0');
				console.log('apps\t\tlist running applications');
				console.log('clients\t\tlist connected clients');
				console.log('streams\t\tlist media streams');
				console.log('clear\t\tclose all running applications');
				console.log('tile\t\tlayout all running applications');
				console.log('save\t\tsave state of running applications into a session');
				console.log('load\t\tload a session and restore applications');
				console.log('assets\t\tlist the assets in the file library');
				console.log('sessions\tlist the available sessions');
				console.log('exit\t\tstop SAGE2');
				break;

			case 'save':
				if (command[1] !== undefined)
					saveSession(command[1]);
				else
					saveSession();
				break;
			case 'load':
				if (command[1] !== undefined)
					loadSession(command[1]);
				else
					loadSession();
				break;
			case 'sessions':
				printListSessions();
				break;

			case 'close':
			case 'delete':
			case 'kill':
				if (command[1] !== undefined) {
					var kid = parseInt(command[1], 10); // convert arg1 to base 10
					if (! isNaN(kid) && (kid >= 0) && (kid < applications.length) ) {
						console.log('deleting application', kid);
						deleteApplication( applications[kid] );
					}
				}
				break;

			case 'clear':
				clearDisplay();
				break;

			case 'assets':
				assets.listAssets();
				break;

			case 'tile':
				tileApplications();
				break;

			case 'clients':
				listClients();
				break;
			case 'apps':
				listApplications();
				break;
			case 'streams':
				listMediaStreams();
				break;

			case 'exit':
			case 'quit':
			case 'bye':
				saveSession();
				assets.saveAssets();
				console.log('');
				console.log('SAGE2 done');
				console.log('');
				process.exit(0);
				break;
			default:
				console.log('Say what? I might have heard `' + line.trim() + '`');
				break;
		}
		// loop through
		shell.prompt();
	}).on('close', function() {
		// Close with CTRL-D or CTRL-C
		// Only synchronous code!
		// Saving stuff
		saveSession();
		assets.saveAssets();
		console.log('');
		console.log('SAGE2 done');
		console.log('');
		process.exit(0);
	});
}


// ***************************************************************************************

function broadcast(func, data, type) {
	for(var i=0; i<clients.length; i++){
		if(clients[i].messages[type]) clients[i].emit(func, data);
	}
}

function findRemoteSiteByConnection(wsio) {
	var remoteIdx = -1;
	for(var i=0; i<config.remote_sites.length; i++){
		if(wsio.remoteAddress.address == config.remote_sites[i].host && wsio.remoteAddress.port == config.remote_sites[i].port)
			remoteIdx = i;
	}
	if(remoteIdx >= 0) return remoteSites[remoteIdx];
	else               return null;
}

function findAppUnderPointer(pointerX, pointerY) {
	var i;
	for(i=applications.length-1; i>=0; i--) {
		if(pointerX >= applications[i].left && pointerX <= (applications[i].left+applications[i].width) && pointerY >= applications[i].top && pointerY <= (applications[i].top+applications[i].height+config.titleBarHeight)){
			return applications[i];
		}
	}
	return null;
}

function findControlsUnderPointer(pointerX, pointerY) {
	for(var i=controls.length-1; i>=0; i--){
		if (controls[i]!== null && pointerX >= controls[i].left && pointerX <= (controls[i].left+controls[i].width) && pointerY >= controls[i].top && pointerY <= (controls[i].top+controls[i].height)){
			return controls[i];
		}
	}
	return null;
}

function findControlByAppId(id) {
	for (var i=controls.length-1; i>=0; i--) {
		if (controls[i].id === id+'_controls') {
			return controls[i];
		}
	}
	return null;
}

function hideControl(ctrl){
	if (ctrl.show === true) {
		ctrl.show = false;
		broadcast('hideControl',{id:ctrl.id},'receivesWidgetEvents');	
	}
}

function showControl(ctrl, pointerX, pointerY){
	if (ctrl.show === false) {
		ctrl.show = true;
		var dt = new Date();
		var rightMargin = config.totalWidth - ctrl.width;
		var bottomMargin = config.totalHeight - ctrl.height;
		ctrl.left = (pointerX > rightMargin)? rightMargin: pointerX;
		ctrl.top = (pointerY > bottomMargin)? bottomMargin: pointerY ;
		broadcast('setControlPosition',{date:dt, elemId: ctrl.id, elemLeft:ctrl.left, elemTop: ctrl.top},'receivesWidgetEvents');
		broadcast('showControl',{id:ctrl.id},'receivesWidgetEvents');	
	}
}

function moveControlToPointer(ctrl, pointerX, pointerY){
	var dt = new Date();
	var rightMargin = config.totalWidth - ctrl.width;
	var bottomMargin = config.totalHeight - ctrl.height;
	ctrl.left = (pointerX > rightMargin)? rightMargin: pointerX;
	ctrl.top = (pointerY > bottomMargin)? bottomMargin:pointerY ;
	broadcast('setControlPosition',{date:dt, elemId: ctrl.id, elemLeft:ctrl.left, elemTop: ctrl.top},'receivesWidgetEvents');
}


function findAppById(id) {
	var i;
	for(i=0; i<applications.length; i++){
		if(applications[i].id === id) return applications[i];
	}
	return null;
}

function moveAppToFront(id) {
	var selectedIndex;
	var selectedApp;
	var appIds = [];
	var i;

	for(i=0; i<applications.length; i++){
		if(applications[i].id === id){
			selectedIndex = i;
			selectedApp = applications[selectedIndex];
			break;
		}
		appIds.push(applications[i].id);
	}
	for(i=selectedIndex; i<applications.length-1; i++){
		applications[i] = applications[i+1];
		appIds.push(applications[i].id);
	}
	applications[applications.length-1] = selectedApp;
	appIds.push(id);

	return appIds;
}

function initializeArray(size, val) {
	var arr = new Array(size);
	for(var i=0; i<size; i++){
		arr[i] = val;
	}
	return arr;
}

function allNonBlank(arr) {
	for(var i=0; i<arr.length; i++){
		if(arr[i] === "") return false;
	}
	return true;
}

function allTrueDict(dict) {
	var key;
	for(key in dict){
		if(dict[key] !== true) return false;
	}
	return true;
}

function removeElement(list, elem) {
	if(list.indexOf(elem) >= 0){
		moveElementToEnd(list, elem);
		list.pop();
	}
}

function moveElementToEnd(list, elem) {
	var i;
	var pos = list.indexOf(elem);
	if(pos < 0) return;
	for(i=pos; i<list.length-1; i++){
		list[i] = list[i+1];
	}
	list[list.length-1] = elem;
}

function getItemPositionSizeType(item) {
	return {type: item.type, id: item.id, left: item.left, top: item.top,
			width: item.width, height: item.height, aspect: item.aspect};
}

function getAppPositionSize(appInstance) {
	return {id: appInstance.id, application: appInstance.application, left: appInstance.left,
			top: appInstance.top, width: appInstance.width, height: appInstance.height,
			icon: appInstance.icon || null
		};
}

// **************  Pointer Functions *****************

function createSagePointer ( uniqueID ) {
	// From addClient type == sageUI
	sagePointers[uniqueID] = new sagepointer(uniqueID+"_pointer");
	remoteInteraction[uniqueID] = new interaction();

	broadcast('createSagePointer', sagePointers[uniqueID], 'receivesPointerData');
}

function showPointer( uniqueID, data ) {
	if( sagePointers[uniqueID] === undefined )
		return;
	// From startSagePointer
	console.log("starting pointer: " + uniqueID);

	sagePointers[uniqueID].start(data.label, data.color);
	broadcast('showSagePointer', sagePointers[uniqueID], 'receivesPointerData');
}

function hidePointer( uniqueID ) {
	if( sagePointers[uniqueID] === undefined )
		return;

	// From stopSagePointer
	sagePointers[uniqueID].stop();
	broadcast('hideSagePointer', sagePointers[uniqueID], 'receivesPointerData');
}

// Copied from pointerPress. Eventually a touch gesture will use this to toggle modes
function togglePointerMode(uniqueID) {
	if( sagePointers[uniqueID] === undefined )
		return;

	remoteInteraction[uniqueID].toggleModes();
	broadcast('changeSagePointerMode', {id: sagePointers[uniqueID].id, mode: remoteInteraction[uniqueID].interactionMode } , 'receivesPointerData' );
}


function pointerPress( uniqueID, pointerX, pointerY, data ) {
	if ( sagePointers[uniqueID] === undefined ) return;
	remoteInteraction[uniqueID].dropControl();
	
	// widgets
	var ct = findControlsUnderPointer(pointerX, pointerY);
	if (ct !== null) {
		if(data.button === "left"){
			remoteInteraction[uniqueID].selectMoveControl(ct, pointerX, pointerY);
			broadcast('requestControlId', {addr:uniqueID, ptrId:sagePointers[uniqueID].id, x:pointerX, y:pointerY}, 'receivesWidgetEvents');
		}
		else if(data.button === "right"){
			if(ct.show === true) hideControl(ct);
		}
		return ;
	}
	
	// apps
	var elemCtrl;
	var elem = findAppUnderPointer(pointerX, pointerY);
	if(elem !== null){
		if( remoteInteraction[uniqueID].windowManagementMode() ){
			if (data.button === "left") {
				var localX = pointerX - elem.left;
				var localY = pointerY - (elem.top+config.titleBarHeight);
				var cornerSize = Math.min(elem.width, elem.height) / 5;

				// if localY in negative, inside titlebar
				if (localY < 0) {
					// titlebar image: 807x138  (10 pixels front paddding)
					var buttonsWidth = config.titleBarHeight * (485.0/111.0);
					var buttonsPad   = config.titleBarHeight * ( 10.0/111.0);
					var oneButton    = buttonsWidth / 3; // five buttons
					var startButtons = elem.width - buttonsWidth;
					if (localX > (startButtons+buttonsPad+2*oneButton)) {
						// last button: close app
						deleteApplication(elem);
						// need to quit the function and stop processing
						return;
					} else if (localX > (startButtons+buttonsPad+oneButton)) {
						// middle button: maximize fullscreen
						pointerFullZone(uniqueID, pointerX, pointerY);
					} else if (localX > (startButtons+buttonsPad)) {
						// first button: maximize
						pointerDblClick(uniqueID, pointerX, pointerY);
					}
				}

				// bottom right corner - select for drag resize
				if(localX >= elem.width-cornerSize && localY >= elem.height-cornerSize){
					remoteInteraction[uniqueID].selectResizeItem(elem, pointerX, pointerY);
				}
				// otherwise - select for move
				else{
					remoteInteraction[uniqueID].selectMoveItem(elem, pointerX, pointerY); //will only go through if window management mode
				}
			}
			else if(data.button === "right"){
				elemCtrl = findControlByAppId(elem.id);
				if (elemCtrl === null) {
					broadcast('requestNewControl',{elemId: elem.id, user_id: sagePointers[uniqueID].id, user_label: sagePointers[uniqueID].label, x: pointerX, y: pointerY, date: now }, 'receivesPointerData');
				}
				else if (elemCtrl.show === false) {
					showControl(elemCtrl, pointerX, pointerY) ;
				}
				else {
					moveControlToPointer(elemCtrl, pointerX, pointerY) ;
				}
			}
		}
		if ( remoteInteraction[uniqueID].appInteractionMode() || elem.application === 'thumbnailBrowser' ) {
			if (pointerY >=elem.top && pointerY <= elem.top+config.titleBarHeight){
				if(data.button === "right"){
					elemCtrl = findControlByAppId(elem.id);
					if (elemCtrl === null) {
						broadcast('requestNewControl',{elemId: elem.id, user_id: sagePointers[uniqueID].id, user_label: sagePointers[uniqueID].label, x: pointerX, y: pointerY, date: now }, 'receivesPointerData');
					}
					else if (elemCtrl.show === false) {
						showControl(elemCtrl, pointerX, pointerY) ;
					}
					else {
						moveControlToPointer(elemCtrl, pointerX, pointerY) ;
					}
				}
			}
			else{
				var elemX = pointerX - elem.left;
				var elemY = pointerY - elem.top - config.titleBarHeight;
			
				var ePosition = {x: elemX, y: elemY};
				var eUser = {id: sagePointers[uniqueID].id, label: sagePointers[uniqueID].label, color: sagePointers[uniqueID].color};
				var now = new Date();
			
				var event = {id: elem.id, type: "pointerPress", position: ePosition, user: eUser, data: data, date: now};
			
				broadcast('eventInItem', event, 'receivesInputEvents');
			}
		}

		var newOrder = moveAppToFront(elem.id);
		broadcast('updateItemOrder', {idList: newOrder}, 'receivesWindowModification');
	}
	
	// menu
	if (ct === null) {
		if(data.button === "left"){

		}
		else if(data.button === "right"){
			if( elem === null ){
				createRadialMenu( 'media' );
			}
			else{
				//createRadialMenu( 'app' );
			}
			
		}
		return ;
	}
}

/*
function pointerPressRight( address, pointerX, pointerY ) {
	if ( sagePointers[address] === undefined ) return;
	
	var elem = findAppUnderPointer(pointerX, pointerY);
	var ctrl = findControlsUnderPointer(pointerX, pointerY);
	var now  = new Date();
	if (ctrl !== null && ctrl.show === true) {
		hideControl(ctrl);
	}
	else if (elem !== null) {
		var elemCtrl = findControlByAppId(elem.id);
		if ( remoteInteraction[address].windowManagementMode() ) {
			if (elemCtrl === null) {
				broadcast('requestNewControl',{elemId: elem.id, user_id: sagePointers[address].id, user_label: sagePointers[address].label, x: pointerX, y: pointerY, date: now }, 'receivesPointerData');
			}
			else if (elemCtrl.show === false) {
				showControl(elemCtrl, pointerX, pointerY) ;
			}
			else {
				moveControlToPointer(elemCtrl, pointerX, pointerY) ;
			}
		}
		else if ( remoteInteraction[address].appInteractionMode() ) {

			if (pointerY >=elem.top && pointerY <= elem.top+config.titleBarHeight){
				if (elemCtrl === null) {
					broadcast('requestNewControl',{elemId: elem.id, user_id: sagePointers[address].id, user_label: sagePointers[address].label, x: pointerX, y: pointerY, date: now }, 'receivesPointerData');
				}
				else if (elemCtrl.show === false) {
					showControl(elemCtrl, pointerX, pointerY) ;
				}
				else {
					moveControlToPointer(elemCtrl, pointerX, pointerY) ;
				}
			}
			else{
				var itemRelX = pointerX - elem.left;
				var itemRelY = pointerY - elem.top - config.titleBarHeight;
				broadcast( 'eventInItem', { eventType: "pointerPress", elemId: elem.id, user_id: sagePointers[address].id, user_label: sagePointers[address].label, itemRelativeX: itemRelX, itemRelativeY: itemRelY, data: {button: "right", user_color: sagePointers[address].color}, date: now }, 'receivesPointerData');  	
			}
		}
		
		var newOrder = moveAppToFront(elem.id);
		broadcast('updateItemOrder', {idList: newOrder}, 'receivesWindowModification');
	}
	else{
		broadcast('requestNewControl',{elemId: null, user_id: sagePointers[address].id, user_label: sagePointers[address].label, x: pointerX, y: pointerY, date: now }, 'receivesPointerData');
	}
		
}
*/
/*
function pointerReleaseRight( address, pointerX, pointerY ) {
	if( sagePointers[address] === undefined ) return;

	var now = new Date();
	var elem = findAppUnderPointer(pointerX, pointerY);

	if (elem !== null) {
		if( remoteInteraction[address].windowManagementMode() ){
			broadcast('pointerReleaseRight',{elemId: elem.id, user_id: sagePointers[address].id, user_label: sagePointers[address].label, x: pointerX, y: pointerY, date: now }, 'receivesPointerData');
		}
		else if ( remoteInteraction[address].appInteractionMode() ) {
			if (pointerY >=elem.top && pointerY <= elem.top+config.titleBarHeight){
				broadcast('pointerReleaseRight',{elemId: elem.id, user_id: sagePointers[address].id, user_label: sagePointers[address].label, x: pointerX, y: pointerY, date: now }, 'receivesPointerData');
			}
			else{
				var itemRelX = pointerX - elem.left;
				var itemRelY = pointerY - elem.top - config.titleBarHeight;
				broadcast( 'eventInItem', { eventType: "pointerRelease", elemId: elem.id, user_id: sagePointers[address].id, user_label: sagePointers[address].label, itemRelativeX: itemRelX, itemRelativeY: itemRelY, data: {button: "right", user_color: sagePointers[address].color}, date: now }, 'receivesPointerData');
			}
		}
	}
	else {
		broadcast('pointerReleaseRight',{elemId: null, user_id: sagePointers[address].id, user_label: sagePointers[address].label, x: pointerX, y: pointerY, date: now }, 'receivesPointerData');
	}
		
}
*/

function pointerRelease(uniqueID, pointerX, pointerY, data) {
	if( sagePointers[uniqueID] === undefined )
		return;
		
	// Attempting to complete a click action on a button or a drag on a slider
	broadcast('releaseControlId', {addr:uniqueID, ptrId:sagePointers[uniqueID].id, x:pointerX, y:pointerY}, 'receivesWidgetEvents');
	remoteInteraction[uniqueID].releaseControl();
	
	// From pointerRelease
	var elem = findAppUnderPointer(pointerX, pointerY);
	
	if( remoteInteraction[uniqueID].windowManagementMode() ){
		if(data.button === "left"){
			if(remoteInteraction[uniqueID].selectedResizeItem !== null){
				broadcast('finishedResize', {id: remoteInteraction[uniqueID].selectedResizeItem.id, elemWidth: remoteInteraction[uniqueID].selectedResizeItem.width, elemHeight: remoteInteraction[uniqueID].selectedResizeItem.height, date: new Date()}, 'receivesWindowModification');
				remoteInteraction[uniqueID].releaseItem(true);
			}
			if(remoteInteraction[uniqueID].selectedMoveItem !== null){
				var remoteIdx = -1;
				for(var i=0; i<remoteSites.length; i++){
					if(sagePointers[uniqueID].left >= remoteSites[i].pos && sagePointers[uniqueID].left <= remoteSites[i].pos+remoteSites[i].width &&
						sagePointers[uniqueID].top >= 2 && sagePointers[uniqueID].top <= remoteSites[i].height) {
						remoteIdx = i;
						break;
					}
				}
				if(remoteIdx < 0){
					remoteInteraction[uniqueID].releaseItem(true);
				}
				else{
					var app = findAppById(remoteInteraction[uniqueID].selectedMoveItem.id);
					remoteSites[remoteIdx].wsio.emit('addNewElementFromRemoteServer', app);
					var updatedItem = remoteInteraction[uniqueID].releaseItem(false);
					if(updatedItem !== null) broadcast('setItemPosition', updatedItem, 'receivesWindowModification');
				}
			}
		}
		else if(data.button === "right"){
			if( elem !== null ){
				// index.hmtl has no 'pointerReleaseRight' message.
				// I renamed 'pointerPressRight' to 'requestNewControl'
				// since this function could come from any device (not just a right mouse click)
				broadcast('pointerReleaseRight',{elemId: elem.id, user_id: sagePointers[uniqueID].id, user_label: sagePointers[uniqueID].label, x: pointerX, y: pointerY, date: new Date() }, 'receivesPointerData');
			}
		}
	}
	if ( remoteInteraction[uniqueID].appInteractionMode() || (elem !== null && elem.application === 'thumbnailBrowser') ) {
		if( elem !== null ){
			if (pointerY >=elem.top && pointerY <= elem.top+config.titleBarHeight){
				if(data.button === "right"){
					// index.hmtl has no 'pointerReleaseRight' message.
					// I renamed 'pointerPressRight' to 'requestNewControl'
					// since this function could come from any device (not just a right mouse click)
					broadcast('pointerReleaseRight',{elemId: elem.id, user_id: sagePointers[uniqueID].id, user_label: sagePointers[uniqueID].label, x: pointerX, y: pointerY, date: new Date() }, 'receivesPointerData');
				}
			}
			else {
				var elemX = pointerX - elem.left;
				var elemY = pointerY - elem.top - config.titleBarHeight;
		
				var ePosition = {x: elemX, y: elemY};
				var eUser = {id: sagePointers[uniqueID].id, label: sagePointers[uniqueID].label, color: sagePointers[uniqueID].color};
				var now = new Date();
		
				var event = {id: elem.id, type: "pointerRelease", position: ePosition, user: eUser, data: data, date: now};
		
				broadcast('eventInItem', event, 'receivesInputEvents');
			}
		}
	}
}

function pointerMove(uniqueID, data) {
	sagePointers[uniqueID].left += data.deltaX;
	sagePointers[uniqueID].top += data.deltaY;
	if(sagePointers[uniqueID].left < 0)                 sagePointers[uniqueID].left = 0;
	if(sagePointers[uniqueID].left > config.totalWidth) sagePointers[uniqueID].left = config.totalWidth;
	if(sagePointers[uniqueID].top < 0)                  sagePointers[uniqueID].top = 0;
	if(sagePointers[uniqueID].top > config.totalHeight) sagePointers[uniqueID].top = config.totalHeight;

	broadcast('updateSagePointerPosition', sagePointers[uniqueID], 'receivesPointerData');
	
	var pointerX = sagePointers[uniqueID].left;
	var pointerY = sagePointers[uniqueID].top;
	var elem = findAppUnderPointer(pointerX, pointerY);
	
	// widgets
	var updatedControl = remoteInteraction[uniqueID].moveSelectedControl(sagePointers[uniqueID].left, sagePointers[uniqueID].top);
	if (updatedControl !== null) {
		broadcast('setControlPosition', updatedControl, 'receivesPointerData');
		return;
	}
	var lockedControl = remoteInteraction[uniqueID].lockedControl();
	if (lockedControl && /slider/.test(lockedControl.ctrlId)){
		broadcast('moveSliderKnob', {ctrl:lockedControl, x:sagePointers[uniqueID].left}, 'receivesPointerData');
		return;
	}
	
	// move / resize window
	if(remoteInteraction[uniqueID].windowManagementMode()){
		var updatedMoveItem = remoteInteraction[uniqueID].moveSelectedItem(pointerX, pointerY);
		var updatedResizeItem = remoteInteraction[uniqueID].resizeSelectedItem(pointerX, pointerY);
		if(updatedMoveItem !== null){
			broadcast('setItemPosition', updatedMoveItem, 'receivesWindowModification');
		}
		else if(updatedResizeItem !== null){
			broadcast('setItemPositionAndSize', updatedResizeItem, 'receivesWindowModification');
		}
		// update hover corner (for resize)
		else{
			if(elem !== null){
				var localX = pointerX - elem.left;
				var localY = pointerY - (elem.top+config.titleBarHeight);
				var cornerSize = Math.min(elem.width, elem.height) / 5;
				// bottom right corner - select for drag resize
				if(localX >= elem.width-cornerSize && localY >= elem.height-cornerSize){
					if(remoteInteraction[uniqueID].hoverCornerItem !== null){
						broadcast('hoverOverItemCorner', {elemId: remoteInteraction[uniqueID].hoverCornerItem.id, flag: false}, 'requiresFullApps');
					}
					remoteInteraction[uniqueID].setHoverCornerItem(elem);
					broadcast('hoverOverItemCorner', {elemId: elem.id, flag: true}, 'requiresFullApps');
				}
				else if(remoteInteraction[uniqueID].hoverCornerItem !== null){
					broadcast('hoverOverItemCorner', {elemId: remoteInteraction[uniqueID].hoverCornerItem.id, flag: false}, 'requiresFullApps');
					remoteInteraction[uniqueID].setHoverCornerItem(null);
				}
			}
			else if(remoteInteraction[uniqueID].hoverCornerItem !== null){
				broadcast('hoverOverItemCorner', {elemId: remoteInteraction[uniqueID].hoverCornerItem.id, flag: false}, 'requiresFullApps');
				remoteInteraction[uniqueID].setHoverCornerItem(null);
			}
		}
	}
	//
	if(remoteInteraction[uniqueID].appInteractionMode() || (elem !== null && elem.application === 'thumbnailBrowser') ) {
		if(elem !== null){
			var elemX = pointerX - elem.left;
			var elemY = pointerY - elem.top - config.titleBarHeight;
			
			var ePosition = {x: elemX, y: elemY};
			var eUser = {id: sagePointers[uniqueID].id, label: sagePointers[uniqueID].label, color: sagePointers[uniqueID].color};
			var eData = {};
			var now = new Date();
			
			var event = {id: elem.id, type: "pointerMove", position: ePosition, user: eUser, data: eData, date: now};
			
			broadcast('eventInItem', event, 'receivesInputEvents');
		}
	}
}

function pointerPosition( uniqueID, data ) {
	if( sagePointers[uniqueID] === undefined )
		return;

	sagePointers[uniqueID].left = data.pointerX;
	sagePointers[uniqueID].top = data.pointerY;
	if(sagePointers[uniqueID].left < 0) sagePointers[uniqueID].left = 0;
	if(sagePointers[uniqueID].left > config.totalWidth) sagePointers[uniqueID].left = config.totalWidth;
	if(sagePointers[uniqueID].top < 0) sagePointers[uniqueID].top = 0;
	if(sagePointers[uniqueID].top > config.totalHeight) sagePointers[uniqueID].top = config.totalHeight;
	
	broadcast('updateSagePointerPosition', sagePointers[uniqueID], 'receivesPointerData');
	var updatedItem = remoteInteraction[uniqueID].moveSelectedItem(sagePointers[uniqueID].left, sagePointers[uniqueID].top);
	if(updatedItem !== null) broadcast('setItemPosition', updatedItem, 'receivesWindowModification');
}

function pointerScrollStart( uniqueID, pointerX, pointerY ) {
	if( sagePointers[uniqueID] === undefined )
		return;

	var elem = findAppUnderPointer(pointerX, pointerY);

	if(elem !== null){
		remoteInteraction[uniqueID].selectScrollItem(elem, pointerX, pointerY);
		var newOrder = moveAppToFront(elem.id);
		broadcast('updateItemOrder', newOrder, 'receivesWindowModification');
	}
}

function pointerScroll( uniqueID, data ) {
	if( sagePointers[uniqueID] === undefined )
		return;
	
	if( remoteInteraction[uniqueID].windowManagementMode() ){
		var scale = 1.0 + Math.abs(data.wheelDelta)/512;
		if(data.wheelDelta > 0) scale = 1.0 / scale;
	
		var updatedItem = remoteInteraction[uniqueID].scrollSelectedItem(scale);
		if(updatedItem !== null){
			broadcast('setItemPositionAndSize', updatedItem, 'receivesWindowModification');

			if(remoteInteraction[uniqueID].selectTimeId[updatedItem.elemId] !== undefined){
				clearTimeout(remoteInteraction[uniqueID].selectTimeId[updatedItem.elemId]);
			}

			remoteInteraction[uniqueID].selectTimeId[updatedItem.elemId] = setTimeout(function() {
				broadcast('finishedResize', {id: updatedItem.elemId, elemWidth: updatedItem.elemWidth, elemHeight: updatedItem.elemHeight, date: new Date()}, 'receivesWindowModification');
				remoteInteraction[uniqueID].selectedScrollItem = null;
			}, 500);
		}
	}
	else if ( remoteInteraction[uniqueID].appInteractionMode() ) {
		var pointerX = sagePointers[uniqueID].left;
		var pointerY = sagePointers[uniqueID].top;
		var elem = findAppUnderPointer(pointerX, pointerY);

		if( elem !== null ){
			var elemX = pointerX - elem.left;
			var elemY = pointerY - elem.top - config.titleBarHeight;
			
			var ePosition = {x: elemX, y: elemY};
			var eUser = {id: sagePointers[uniqueID].id, label: sagePointers[uniqueID].label, color: sagePointers[uniqueID].color};
			var now = new Date();
			
			var event = {id: elem.id, type: "pointerScroll", position: ePosition, user: eUser, data: data, date: now};
			
			broadcast('eventInItem', event, 'receivesInputEvents');
		}
	}
}

function pointerDraw(uniqueID, data) {
	if( sagePointers[uniqueID] === undefined )
		return;

	var ePos  = {x: 0, y: 0};
	var eUser = {id: sagePointers[uniqueID].id, label: 'drawing', color: [220,10,10]};
	var now   = new Date();
	var appId = null;

	for (var i=0;i<applications.length;i++) {
		var a = applications[i];
		// Send the drawing events only to whiteboard apps
		if (a.application === 'whiteboard') {
			var event = {id: a.id, type: "pointerDraw", position: ePos, user: eUser, data: data, date: now};
			broadcast('eventInItem', event, 'receivesInputEvents');
		}
	}
}

function pointerDblClick(uniqueID, pointerX, pointerY) {
	if( sagePointers[uniqueID] === undefined )
		return;
	
	var elem = findAppUnderPointer(pointerX, pointerY);
	if (elem !== null) {
		if( elem.application === 'thumbnailBrowser' )
			return;
			
		if( remoteInteraction[uniqueID].windowManagementMode() ){
			var updatedItem;
			if (elem.maximized !== true) {
				// need to maximize the item
				updatedItem = remoteInteraction[uniqueID].maximizeSelectedItem(elem, config);
				if (updatedItem !== null) {
					broadcast('setItemPositionAndSize', updatedItem, 'receivesWindowModification');
					// the PDF files need an extra redraw
					broadcast('finishedResize', {id: updatedItem.elemId, elemWidth: updatedItem.elemWidth, elemHeight: updatedItem.elemHeight, date: new Date()}, 'receivesWindowModification');
				}
			} else {
				// already maximized, need to restore the item size
				updatedItem = remoteInteraction[uniqueID].restoreSelectedItem(elem);
				if (updatedItem !== null) {
					broadcast('setItemPositionAndSize', updatedItem, 'receivesWindowModification');
					// the PDF files need an extra redraw
					broadcast('finishedResize', {id: updatedItem.elemId, elemWidth: updatedItem.elemWidth, elemHeight: updatedItem.elemHeight, date: new Date()}, 'receivesWindowModification');
				}
			}
		}
	}
}

function pointerLeftZone(uniqueID, pointerX, pointerY) {
	if( sagePointers[uniqueID] === undefined )
		return;

	var elem = findAppUnderPointer(pointerX, pointerY);
	if (elem !== null) {
		if( remoteInteraction[uniqueID].windowManagementMode() ){
			var updatedItem;
			if (elem.maximized !== true) {
				// need to maximize the item
				updatedItem = remoteInteraction[uniqueID].maximizeLeftSelectedItem(elem, config);
				if (updatedItem !== null) {
					broadcast('setItemPositionAndSize', updatedItem, 'receivesWindowModification');
					// the PDF files need an extra redraw
					broadcast('finishedResize', {id: updatedItem.elemId, elemWidth: updatedItem.elemWidth, elemHeight: updatedItem.elemHeight, date: new Date()}, 'receivesWindowModification');
				}
			} else {
				// already maximized, need to restore the item size
				updatedItem = remoteInteraction[uniqueID].restoreSelectedItem(elem);
				if (updatedItem !== null) {
					broadcast('setItemPositionAndSize', updatedItem, 'receivesWindowModification');
					// the PDF files need an extra redraw
					broadcast('finishedResize', {id: updatedItem.elemId, elemWidth: updatedItem.elemWidth, elemHeight: updatedItem.elemHeight, date: new Date()}, 'receivesWindowModification');
				}
			}
		}
	}
}

function pointerRightZone(uniqueID, pointerX, pointerY) {
	if( sagePointers[uniqueID] === undefined )
		return;

	var elem = findAppUnderPointer(pointerX, pointerY);
	if (elem !== null) {
		if( remoteInteraction[uniqueID].windowManagementMode() ){
			var updatedItem;
			if (elem.maximized !== true) {
				// need to maximize the item
				updatedItem = remoteInteraction[uniqueID].maximizeRightSelectedItem(elem, config);
				if (updatedItem !== null) {
					broadcast('setItemPositionAndSize', updatedItem, 'receivesWindowModification');
					// the PDF files need an extra redraw
					broadcast('finishedResize', {id: updatedItem.elemId, elemWidth: updatedItem.elemWidth, elemHeight: updatedItem.elemHeight, date: new Date()}, 'receivesWindowModification');
				}
			} else {
				// already maximized, need to restore the item size
				updatedItem = remoteInteraction[uniqueID].restoreSelectedItem(elem);
				if (updatedItem !== null) {
					broadcast('setItemPositionAndSize', updatedItem, 'receivesWindowModification');
					// the PDF files need an extra redraw
					broadcast('finishedResize', {id: updatedItem.elemId, elemWidth: updatedItem.elemWidth, elemHeight: updatedItem.elemHeight, date: new Date()}, 'receivesWindowModification');
				}
			}
		}
	}
}

function pointerTopZone(uniqueID, pointerX, pointerY) {
	if( sagePointers[uniqueID] === undefined )
		return;

	var elem = findAppUnderPointer(pointerX, pointerY);
	if (elem !== null) {
		if( remoteInteraction[uniqueID].windowManagementMode() ){
			var updatedItem;
			if (elem.maximized !== true) {
				// need to maximize the item
				updatedItem = remoteInteraction[uniqueID].maximizeTopSelectedItem(elem, config);
				if (updatedItem !== null) {
					broadcast('setItemPositionAndSize', updatedItem, 'receivesWindowModification');
					// the PDF files need an extra redraw
					broadcast('finishedResize', {id: updatedItem.elemId, elemWidth: updatedItem.elemWidth, elemHeight: updatedItem.elemHeight, date: new Date()}, 'receivesWindowModification');
				}
			} else {
				// already maximized, need to restore the item size
				updatedItem = remoteInteraction[uniqueID].restoreSelectedItem(elem);
				if (updatedItem !== null) {
					broadcast('setItemPositionAndSize', updatedItem, 'receivesWindowModification');
					// the PDF files need an extra redraw
					broadcast('finishedResize', {id: updatedItem.elemId, elemWidth: updatedItem.elemWidth, elemHeight: updatedItem.elemHeight, date: new Date()}, 'receivesWindowModification');
				}
			}
		}
	}
}

// Fullscreen to wall ratio
function pointerFullZone(uniqueID, pointerX, pointerY) {
	if( sagePointers[uniqueID] === undefined )
		return;

	var elem = findAppUnderPointer(pointerX, pointerY);
	if (elem !== null) {
		if( remoteInteraction[uniqueID].windowManagementMode() ){
			var updatedItem;
			if (elem.maximized !== true) {
				// need to maximize the item
				updatedItem = remoteInteraction[uniqueID].maximizeFullSelectedItem(elem, config);
				if (updatedItem !== null) {
					broadcast('setItemPositionAndSize', updatedItem, 'receivesWindowModification');
					// the PDF files need an extra redraw
					broadcast('finishedResize', {id: updatedItem.elemId, elemWidth: updatedItem.elemWidth, elemHeight: updatedItem.elemHeight, date: new Date()}, 'receivesWindowModification');
				}
			} else {
				// already maximized, need to restore the item size
				updatedItem = remoteInteraction[uniqueID].restoreSelectedItem(elem);
				if (updatedItem !== null) {
					broadcast('setItemPositionAndSize', updatedItem, 'receivesWindowModification');
					// the PDF files need an extra redraw
					broadcast('finishedResize', {id: updatedItem.elemId, elemWidth: updatedItem.elemWidth, elemHeight: updatedItem.elemHeight, date: new Date()}, 'receivesWindowModification');
				}
			}
		}
	}
}

function pointerBottomZone(uniqueID, pointerX, pointerY) {
	if( sagePointers[uniqueID] === undefined )
		return;

	var elem = findAppUnderPointer(pointerX, pointerY);
	if (elem !== null) {
		if( remoteInteraction[uniqueID].windowManagementMode() ){
			var updatedItem;
			if (elem.maximized !== true) {
				// need to maximize the item
				updatedItem = remoteInteraction[uniqueID].maximizeBottomSelectedItem(elem, config);
				if (updatedItem !== null) {
					broadcast('setItemPositionAndSize', updatedItem, 'receivesWindowModification');
					// the PDF files need an extra redraw
					broadcast('finishedResize', {id: updatedItem.elemId, elemWidth: updatedItem.elemWidth, elemHeight: updatedItem.elemHeight, date: new Date()}, 'receivesWindowModification');
				}
			} else {
				// already maximized, need to restore the item size
				updatedItem = remoteInteraction[uniqueID].restoreSelectedItem(elem);
				if (updatedItem !== null) {
					broadcast('setItemPositionAndSize', updatedItem, 'receivesWindowModification');
					// the PDF files need an extra redraw
					broadcast('finishedResize', {id: updatedItem.elemId, elemWidth: updatedItem.elemWidth, elemHeight: updatedItem.elemHeight, date: new Date()}, 'receivesWindowModification');
				}
			}
		}
	}
}

function pointerCloseGesture(uniqueID, pointerX, pointerY, time, gesture) {
	if( sagePointers[uniqueID] === undefined )
		return;
		
	var pX   = sagePointers[uniqueID].left;
	var pY   = sagePointers[uniqueID].top;
	var elem = findAppUnderPointer(pX, pY);

	if (elem !== null) {
		if( elem.closeGestureID === undefined && gesture === 0 ) { // gesture: 0 = down, 1 = hold/move, 2 = up
			elem.closeGestureID = uniqueID;
			elem.closeGestureTime = time + closeGestureDelay; // Delay in ms
		}
		else if( elem.closeGestureTime <= time && gesture === 1 ) { // Held long enough, remove
			deleteApplication(elem);
		}
		else if( gesture === 2 ) { // Released, reset timer
			elem.closeGestureID = undefined;
		}
	}
}

function keyDown( uniqueID, pointerX, pointerY, data) {
	if( sagePointers[uniqueID] === undefined )
		return;
	
	if ( remoteInteraction[uniqueID].appInteractionMode() ) {
		var elem = findAppUnderPointer(pointerX, pointerY);
		if(elem !== null){
			var elemX = pointerX - elem.left;
			var elemY = pointerY - elem.top - config.titleBarHeight;
			
			var ePosition = {x: elemX, y: elemY};
			var eUser = {id: sagePointers[uniqueID].id, label: sagePointers[uniqueID].label, color: sagePointers[uniqueID].color};
			var eData =  {code: data.code, state: "down"};
			var now = new Date();
			
			var event = {id: elem.id, type: "specialKey", position: ePosition, user: eUser, data: eData, date: now};
			
			broadcast('eventInItem', event, 'receivesInputEvents');
		}
	}
}

function keyUp( uniqueID, pointerX, pointerY, data) {
	if( sagePointers[uniqueID] === undefined )
		return;
	
	if ( remoteInteraction[uniqueID].appInteractionMode() ) {	
		var elem = findAppUnderPointer(pointerX, pointerY);
		if( elem !== null ){
			var elemX = pointerX - elem.left;
			var elemY = pointerY - elem.top - config.titleBarHeight;
		
			var ePosition = {x: elemX, y: elemY};
			var eUser = {id: sagePointers[uniqueID].id, label: sagePointers[uniqueID].label, color: sagePointers[uniqueID].color};
			var eData =  {code: data.code, state: "up"};
			var now = new Date();
		
			var event = {id: elem.id, type: "specialKey", position: ePosition, user: eUser, data: eData, date: now};
		
			broadcast('eventInItem', event, 'receivesInputEvents');
		}
	}
}

function keyPress( uniqueID, pointerX, pointerY, data ) {
	if( sagePointers[uniqueID] === undefined )
		return;
	
	if ( remoteInteraction[uniqueID].appInteractionMode() ) {
		var elem = findAppUnderPointer(pointerX, pointerY);
		if( elem !== null ){
			var elemX = pointerX - elem.left;
			var elemY = pointerY - elem.top - config.titleBarHeight;
		
			var ePosition = {x: elemX, y: elemY};
			var eUser = {id: sagePointers[uniqueID].id, label: sagePointers[uniqueID].label, color: sagePointers[uniqueID].color};
			var now = new Date();
		
			var event = {id: elem.id, type: "keyboard", position: ePosition, user: eUser, data: data, date: now};
		
			broadcast('eventInItem', event, 'receivesInputEvents');
		}
	}
}

function deleteApplication( elem ) {
	broadcast('deleteElement', {elemId: elem.id}, 'requiresFullApps');
	broadcast('deleteElement', {elemId: elem.id}, 'requiresAppPositionSizeTypeOnly');
	if(elem.application === "media_stream"){
		var broadcastWS = null;
		var mediaStreamData = elem.id.split("|");
		var broadcastAddress = mediaStreamData[0];
		var broadcastID = parseInt(mediaStreamData[1]);
		for(var i=0; i<clients.length; i++){
			var clientAddress = clients[i].remoteAddress.address + ":" + clients[i].remoteAddress.port;
			if(clientAddress == broadcastAddress) broadcastWS = clients[i];
		}

		if(broadcastWS !== null) broadcastWS.emit('stopMediaCapture', {streamId: broadcastID});
	}
	removeElement(applications, elem);
}

// **************  Omicron section *****************

if ( config.experimental && config.experimental.omicron && config.experimental.omicron.enable === true ) {
	var omicronManager = new omicron( config );
	
	var closeGestureDelay = 1500;
	
	if( config.experimental.omicron.closeGestureDelay !== undefined )	
	{
		closeGestureDelay = config.experimental.omicron.closeGestureDelay;
	}
	
	omicronManager.setCallbacks(
		sagePointers,
		createSagePointer,
		showPointer,
		pointerPress,
		pointerPosition,
		hidePointer,
		pointerRelease,
		pointerScrollStart,
		pointerScroll,
		pointerDblClick,
		pointerCloseGesture,
		keyDown,
		keyUp,
		keyPress
	);
	omicronManager.runTracker();
}

/******** Radial Menu section ****************************************************************/
//createMediabrowser();
function createRadialMenu( menuType ) {
	var data = {application: "custom_app", filename: "wallMenuUI" };
	wsAddNewElementFromStoredFiles( null, data );
}

function wsRemoveRadialMenu( wsio, data ) {
	//console.log("Removed radial menu ID: " + data.id);
	radialMenus[data.id] = null;
	
	var elem = findAppById(data.id);
	if(elem !== null) deleteApplication( elem );
}<|MERGE_RESOLUTION|>--- conflicted
+++ resolved
@@ -339,15 +339,6 @@
 	
 	if (wsio.clientType === "webBrowser") webBrowserClient = wsio;
 	
-<<<<<<< HEAD
-	if (wsio.clientType === "mediaBrowser") {
-		// Allows only one instance of each mediabrowser to send 'open file' command
-		if ( mediaBrowsers[wsio.clientID] === null ) {
-			console.log("New Connection: " + uniqueID + " (" + wsio.clientType + " " + wsio.clientID+ ")");
-			mediaBrowsers[wsio.clientID] = wsio;
-		} else {
-			wsio.emit("disableSendToServer");
-=======
 	if ( wsio.clientType === "radialMenu" )
 	{
 		wsio.on('removeRadialMenu', wsRemoveRadialMenu);
@@ -357,11 +348,8 @@
 		{
 			//console.log("New Radial Menu Connection: " + uniqueID + " (" + wsio.clientType + " " + wsio.clientID+ ")");
 			radialMenus[wsio.clientID] = wsio;
-		}
-		else
-		{
+		} else {
 			wsio.emit("disableSendToServer", uniqueID);
->>>>>>> 972badb3
 		}
 	}
 	
