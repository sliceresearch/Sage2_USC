--- conflicted
+++ resolved
@@ -9587,7 +9587,19 @@
 	return myPtn;
 }
 
-<<<<<<< HEAD
+/**
+	* Create a new partition with a given set of dimensions and a color
+	*
+	* @method createPartition
+	* @param {string} id - The id of the partition to be deleted
+	*/
+function deletePartition(id) {
+	var ptn = partitions.list[id];
+
+	broadcast('deletePartitionWindow', ptn.getDisplayInfo());
+	partitions.removePartition(ptn.id);
+	interactMgr.removeGeometry(ptn.id, "partitions");
+
 
 function wsVisTestButton(data) {
 	if (visTest.numViews === 0) {
@@ -9608,19 +9620,4 @@
 			console.log("Caught", err.name);
 		}
 	}
-
-=======
-/**
-	* Create a new partition with a given set of dimensions and a color
-	*
-	* @method createPartition
-	* @param {string} id - The id of the partition to be deleted
-	*/
-function deletePartition(id) {
-	var ptn = partitions.list[id];
-
-	broadcast('deletePartitionWindow', ptn.getDisplayInfo());
-	partitions.removePartition(ptn.id);
-	interactMgr.removeGeometry(ptn.id, "partitions");
->>>>>>> 49cdfca1
 }