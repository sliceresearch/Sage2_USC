--- conflicted
+++ resolved
@@ -1000,13 +1000,8 @@
 	wsio.on('recordInnerGeometryForWidget',			wsRecordInnerGeometryForWidget);
 
 	wsio.on('createAppClone',                       wsCreateAppClone);
-<<<<<<< HEAD
 
 	wsio.on('appCreated', 							wsAppCreatedCallback);
-
-=======
-	wsio.on('appCreated', 							wsAppCreatedCallback);
->>>>>>> c28a4b10
 	wsio.on('sage2Log',                             wsPrintDebugInfo);
 	wsio.on('command',                              wsCommand);
 
@@ -1036,14 +1031,12 @@
 
 	//articulate input service
 	wsio.on('googleVoiceSpeechInput',               wsGoogleVoiceSpeechInput);
-<<<<<<< HEAD
-
-=======
+
 	wsio.on('gestureRecognitionStatus',             wsGestureRecognitionStatus);
 
 	// application file saving message
 	wsio.on('appFileSaveRequest',                   appFileSaveRequest);
->>>>>>> c28a4b10
+
 }
 
 /**
@@ -1178,12 +1171,8 @@
 	wsio.emit('updateItemOrder', newOrder);
 }
 
-<<<<<<< HEAD
-
-// This is called after an app has been created on the display 
-=======
+
 // This is called after an app has been created on the display
->>>>>>> c28a4b10
 function wsAppCreatedCallback(wsio, data){
 	console.log("app created callback");
 	if (data.id in parentApps && parentApps[data.id] != null) {
@@ -1193,11 +1182,8 @@
 			var childObj = SAGE2Items.applications.list[ parentApps[data.id][c] ]
 			var childData = {
 				childAppType: childObj.type,
-<<<<<<< HEAD
-				childAppName: childObj.application, 
-=======
+
 				childAppName: childObj.application,
->>>>>>> c28a4b10
 				user: "parentApp", //would be nice to have actual app name... or sth
 				id: data.id,
 				msg: "none",
@@ -1205,11 +1191,7 @@
 				initState: childObj.data,
 				success: true
 			};
-<<<<<<< HEAD
-			
-=======
-
->>>>>>> c28a4b10
+
 			sendChildMonitoringEvent(childData.id, childData.childId, "childReopenedEvent", childData);
 		}
 	}
@@ -2384,11 +2366,8 @@
 		}
 
 		// Grab position sent in data
-<<<<<<< HEAD
-		// note: right now no position is ever sent, and if it were, 
-=======
+
 		// note: right now no position is ever sent, and if it were,
->>>>>>> c28a4b10
 		// it would do a conversion to wall coordinates, which may not be what we want
 		var position = data.position || [0, 0];
 		if (position[0] > 1) {
@@ -2633,19 +2612,12 @@
 
 // this could use some work, but works ok for prototype
 function wsGoogleVoiceSpeechInput(wsio, data){
-<<<<<<< HEAD
 	console.log(data);
 
 	//find articulate app (just articulate app for now)
 	var app = SAGE2Items.applications.getFirstItemWithTitle("articulate_ui");
 	console.log(app);
-=======
 	console.log("in server");
-
-	//find articulate app (just articulate app for now)
-	var app = SAGE2Items.applications.getFirstItemWithTitle("articulate_ui");
-	//console.log(app);
->>>>>>> c28a4b10
 
 	if( app != null ){
 		var data = {id: app.id, data: data.text, date: Date.now()};
@@ -2656,10 +2628,7 @@
 		//for now assume it is launched
 	}
 }
-<<<<<<< HEAD
-
-
-=======
+
 //find kinect app to start gesture recognition
 function wsGestureRecognitionStatus(wsio, data){
 	console.log("status " + data.text);
@@ -2670,7 +2639,6 @@
 }
 	//console.log(app);
 }
->>>>>>> c28a4b10
 // **************  Information Functions *****************
 
 function listClients() {
