--- conflicted
+++ resolved
@@ -2843,17 +2843,6 @@
 			}
 		}
 
-<<<<<<< HEAD
-		if (appInstance.data.dataView) {
-			handleNewVisualization(appInstance, data.parent, null);
-
-			// sends data too fast, before app is created
-			// SAGE2_Vizs[data.parent].updateAllViews();
-
-		} else {
-			handleNewApplication(appInstance, null);
-		}
-=======
 		// Get the size if any specificed
 		var initialSize = data.dimensions;
 		if (initialSize) {
@@ -2862,8 +2851,15 @@
 			appInstance.aspect = initialSize[0] / initialSize[1];
 		}
 
-		handleNewApplication(appInstance, null);
->>>>>>> f21a241b
+		if (appInstance.data.dataView) {
+			handleNewVisualization(appInstance, data.parent, null);
+
+			// sends data too fast, before app is created
+			// SAGE2_Vizs[data.parent].updateAllViews();
+
+		} else {
+			handleNewApplication(appInstance, null);
+		}
 
 		addEventToUserLog(data.user, {type: "openApplication", data:
 			{application: {id: appInstance.id, type: appInstance.application}}, time: Date.now()});
