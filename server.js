--- conflicted
+++ resolved
@@ -4,21 +4,6 @@
 var path = require('path');
 var request = require('request');
 
-<<<<<<< HEAD
-var websocketIOServer = require('node-websocket.io'); // custom node module
-var loader = require('node-itemloader'); // custom node module
-var interaction = require('node-interaction'); // custom node module
-var sagepointer = require('node-sagepointer'); // custom node module
-var omicronManager = require('node-omicron'); // custom node module
- 
-// CONFIG FILE
-//var file = "config/desktop-cfg.json";
-//var file = "config/thor-cfg.json";
-//var file = "config/iridiumX-cfg.json";
-//var file = "config/lyraX-cfg.json";
-var file = "config/desktop-omicron-cfg.json";
-//ar file = "config/iridiumX-omicron-cfg.json";
-=======
 var httpserver = require('node-httpserver');           // custom node module
 var websocketIOServer = require('node-websocket.io');  // custom node module
 var loader = require('node-itemloader');               // custom node module
@@ -27,12 +12,11 @@
  
  
 // CONFIG FILE
-//var file = "config/desktop-cfg.json";
+var file = "config/desktop-cfg.json";
 //var file = "config/icewall-cfg.json";
-var file = "config/icewallTM-cfg.json";
+//var file = "config/icewallTM-cfg.json";
 //var file = "config/iridium-cfg.json";
 //var file = "config/lyra-cfg.json";
->>>>>>> f2fb5701
 
 var json_str = fs.readFileSync(file, 'utf8');
 var config = JSON.parse(json_str);
@@ -110,7 +94,7 @@
 	wsio.on('addClient', function(data) {
 		wsio.clientType = data.clientType;
 		if(wsio.clientType == "sageUI"){
-			createSagePointer(address);
+			createSagePointer( address );
 		}
 		else if(wsio.clientType == "display"){
 			for(var key in sagePointers){
@@ -129,83 +113,30 @@
 	});
 	
 	wsio.on('stopSagePointer', function() {
-<<<<<<< HEAD
-		hidePointer( address);
-=======
-		sagePointers[address].stop;
-		broadcast('hideSagePointer', sagePointers[address], "display");
+		hidePointer( address );
 		
 		if( remoteInteraction[address].appInteractionMode() ){//return to window interaction mode after stopping pointer
 		    remoteInteraction[address].toggleModes(); 
 		    broadcast('changeSagePointerMode', {id: sagePointers[address].id, mode: remoteInteraction[address].interactionMode } , 'display' ); 
 		}
->>>>>>> f2fb5701
 	});
 	
 	wsio.on('pointerPress', function() {
 		var pointerX = sagePointers[address].left
 		var pointerY = sagePointers[address].top
-<<<<<<< HEAD
-	
+
 		pointerPress( address, pointerX, pointerY );
 	});
 	
 	wsio.on('pointerRelease', function() {
 		var pointerX = sagePointers[address].left
 		var pointerY = sagePointers[address].top
-		
-		pointerRelease( address, pointerX, pointerY );
-=======
-
-        var elem = findItemUnderPointer(pointerX, pointerY);
-		if(elem != null){
-            if( remoteInteraction[address].windowManagementMode() ){
-                remoteInteraction[address].selectMoveItem(elem, pointerX, pointerY); //will only go through if window management mode 
-            }
-            else if ( remoteInteraction[address].appInteractionMode() ) {
-                var itemRelX = pointerX - elem.left;
-				var itemRelY = pointerY - elem.top - config.titleBarHeight;
-				var now = new Date();
-				broadcast( 'eventInItem', { eventType: "pointerPress", elemId: elem.id, user_id: sagePointers[address].id, user_label: sagePointers[address].label, user_color: sagePointers[address].color, itemRelativeX: itemRelX, itemRelativeY: itemRelY, data: {button: "left"}, date: now }, "display");  
-            }        
-            
-			var newOrder = moveItemToFront(elem.id);
-			broadcast('updateItemOrder', {idList: newOrder});
-		}
-		
-		// removed pointer press in open space to change modes - also triggered when using sageUI
-		// use shift+tab to switch modes when in sagePointer
-		/* 
-		else { //if no item, change pointer mode
-		    remoteInteraction[address].toggleModes(); 
-		    broadcast('changeSagePointerMode', {id: sagePointers[address].id, mode: remoteInteraction[address].interactionMode } , 'display' ); 
-		}
-		*/
-	});
-	
-	wsio.on('pointerRelease', function() {
-	    if( remoteInteraction[address].windowManagementMode() ){
-            remoteInteraction[address].releaseItem();
-
-	    }
-	    else if ( remoteInteraction[address].appInteractionMode() ) {
-            var pointerX = sagePointers[address].left
-            var pointerY = sagePointers[address].top
-            
-            var elem = findItemUnderPointer(pointerX, pointerY);
-
-            if( elem != null ){           
-                var itemRelX = pointerX - elem.left;
-                var itemRelY = pointerY - elem.top - config.titleBarHeight;
-                var now = new Date();
-                broadcast( 'eventInItem', { eventType: "pointerRelease", elemId: elem.id, user_id: sagePointers[address].id, user_label: sagePointers[address].label, user_color: sagePointers[address].color, itemRelativeX: itemRelX, itemRelativeY: itemRelY, data: {button: "left"}, date: now }, "display");  
-            }
-	    }
->>>>>>> f2fb5701
+
+	   pointerRelease( address, pointerX, pointerY );
 	});
 	
 	wsio.on('pointerPosition', function(data) {
-		pointerPosition(address, data);
+		pointerPosition( address, data );
 	});
 	
 	wsio.on('pointerMove', function(data) {
@@ -219,38 +150,35 @@
 		broadcast('updateSagePointerPosition', sagePointers[address], "display");
 		
 	    if( remoteInteraction[address].windowManagementMode() ){
-            var updatedItem = remoteInteraction[address].moveSelectedItem(sagePointers[address].left, sagePointers[address].top);
-            if(updatedItem != null) broadcast('setItemPosition', updatedItem);
-		}
-        else if ( remoteInteraction[address].appInteractionMode() ) {		
-            var pointerX = sagePointers[address].left
-            var pointerY = sagePointers[address].top
-            
-            var elem = findItemUnderPointer(pointerX, pointerY);
+			var updatedItem = remoteInteraction[address].moveSelectedItem(sagePointers[address].left, sagePointers[address].top);
+			if(updatedItem != null) broadcast('setItemPosition', updatedItem);
+		}
+		else if ( remoteInteraction[address].appInteractionMode() ) {		
+			var pointerX = sagePointers[address].left
+			var pointerY = sagePointers[address].top
+			
+			var elem = findItemUnderPointer(pointerX, pointerY);
  
-            if( elem != null ){           
-
-                var itemRelX = pointerX - elem.left;
-                var itemRelY = pointerY - elem.top - config.titleBarHeight;
-                var now = new Date();
-                broadcast( 'eventInItem', { eventType: "pointerMove", elemId: elem.id, user_id: sagePointers[address].id, user_label: sagePointers[address].label, user_color: sagePointers[address].color, itemRelativeX: itemRelX, itemRelativeY: itemRelY, data: {}, date: now }, "display");  
-            }
+			if( elem != null ){           
+
+				var itemRelX = pointerX - elem.left;
+				var itemRelY = pointerY - elem.top - config.titleBarHeight;
+				var now = new Date();
+				broadcast( 'eventInItem', { eventType: "pointerMove", elemId: elem.id, user_id: sagePointers[address].id, user_label: sagePointers[address].label, user_color: sagePointers[address].color, itemRelativeX: itemRelX, itemRelativeY: itemRelY, data: {}, date: now }, "display");  
+			}
 		}
 	});
 	
 	wsio.on('pointerScrollStart', function() {
 		var pointerX = sagePointers[address].left
 		var pointerY = sagePointers[address].top
-		
-<<<<<<< HEAD
-		pointerScrollStart( address, pointerX, pointerY );
-=======
+		var elem = findItemUnderPointer(pointerX, pointerY);
+		
 		if(elem != null){
 			remoteInteraction[address].selectScrollItem(elem);
 			var newOrder = moveItemToFront(elem.id);
 			broadcast('updateItemOrder', {idList: newOrder});
 		}
->>>>>>> f2fb5701
 	});
 	
 	wsio.on('pointerScroll', function(data) {
@@ -267,34 +195,34 @@
 		else if(data.code == 18) { // alt
 			remoteInteraction[address].ALT = true;
 		}
-        else if(data.code == 20) { // caps lock
+		else if(data.code == 20) { // caps lock
 			remoteInteraction[address].CAPS = true;
 		}
 		else if(data.code == 91 || data.code == 92 || data.code == 93){ // command
 			remoteInteraction[address].CMD = true;
 		}
 
-        //SEND SPECIAL KEY EVENT only will come here
-        if ( remoteInteraction[address].appInteractionMode() ) {	
-                var pointerX = sagePointers[address].left
-                var pointerY = sagePointers[address].top
-            
-                var elem = findItemUnderPointer(pointerX, pointerY);
+		//SEND SPECIAL KEY EVENT only will come here
+		if ( remoteInteraction[address].appInteractionMode() ) {	
+				var pointerX = sagePointers[address].left
+				var pointerY = sagePointers[address].top
+			
+				var elem = findItemUnderPointer(pointerX, pointerY);
  
-                if( elem != null ){            
-                    var itemRelX = pointerX - elem.left;
-                    var itemRelY = pointerY - elem.top - config.titleBarHeight;
-                    var now = new Date();
-                    var event = { eventType: "specialKey", elemId: elem.id, user_id: sagePointers[address].id, user_label: sagePointers[address].label, user_color: sagePointers[address].color, itemRelativeX: itemRelX, itemRelativeY: itemRelY, data: {code: data.code, state: "down" }, date: now };	
-                    broadcast('eventInItem', event, "display");
-                    broadcast('eventInItem', event, "audioManager");  
-                }
-        }
-		
-	});
-		
-    wsio.on('keyUp', function(data) {
-        var pointerX = sagePointers[address].left
+				if( elem != null ){            
+					var itemRelX = pointerX - elem.left;
+					var itemRelY = pointerY - elem.top - config.titleBarHeight;
+					var now = new Date();
+					var event = { eventType: "specialKey", elemId: elem.id, user_id: sagePointers[address].id, user_label: sagePointers[address].label, user_color: sagePointers[address].color, itemRelativeX: itemRelX, itemRelativeY: itemRelY, data: {code: data.code, state: "down" }, date: now };	
+					broadcast('eventInItem', event, "display");
+					broadcast('eventInItem', event, "audioManager");  
+				}
+		}
+		
+	});
+		
+	wsio.on('keyUp', function(data) {
+		var pointerX = sagePointers[address].left
 		var pointerY = sagePointers[address].top
 		var elem = findItemUnderPointer(pointerX, pointerY);
 		
@@ -315,54 +243,54 @@
 		}
 		
 		if(elem != null){
-            if( remoteInteraction[address].windowManagementMode() ){
-                if(data.code == "8" || data.code == "46"){ // backspace or delete
-                    removeElement(items, elem);
-                    broadcast('deleteElement', {elemId: elem.id});
-                }
-            }
-            else if ( remoteInteraction[address].appInteractionMode() ) {	//only send special keys
-                    var pointerX = sagePointers[address].left
-                    var pointerY = sagePointers[address].top
-            
-                    var elem = findItemUnderPointer(pointerX, pointerY);
+			if( remoteInteraction[address].windowManagementMode() ){
+				if(data.code == "8" || data.code == "46"){ // backspace or delete
+					removeElement(items, elem);
+					broadcast('deleteElement', {elemId: elem.id});
+				}
+			}
+			else if ( remoteInteraction[address].appInteractionMode() ) {	//only send special keys
+					var pointerX = sagePointers[address].left
+					var pointerY = sagePointers[address].top
+			
+					var elem = findItemUnderPointer(pointerX, pointerY);
  
-                    if( elem != null ){            
-                        var itemRelX = pointerX - elem.left;
-                        var itemRelY = pointerY - elem.top - config.titleBarHeight;
-                        var now = new Date();
-                        var event = { eventType: "specialKey", elemId: elem.id, user_id: sagePointers[address].id, user_label: sagePointers[address].label, user_color: sagePointers[address].color, itemRelativeX: itemRelX, itemRelativeY: itemRelY, data: {code: data.code, state: "up" }, date: now };	
-                        broadcast('eventInItem', event, "display");
-                        broadcast('eventInItem', event, "audioManager");   
-                    }
-            }  
-		}
-	});
-	
-    wsio.on('keyPress', function(data) {
-        if(data.code == 9 && remoteInteraction[address].SHIFT && sagePointers[address].visible){ // shift + tab
+					if( elem != null ){            
+						var itemRelX = pointerX - elem.left;
+						var itemRelY = pointerY - elem.top - config.titleBarHeight;
+						var now = new Date();
+						var event = { eventType: "specialKey", elemId: elem.id, user_id: sagePointers[address].id, user_label: sagePointers[address].label, user_color: sagePointers[address].color, itemRelativeX: itemRelX, itemRelativeY: itemRelY, data: {code: data.code, state: "up" }, date: now };	
+						broadcast('eventInItem', event, "display");
+						broadcast('eventInItem', event, "audioManager");   
+					}
+			}  
+		}
+	});
+	
+	wsio.on('keyPress', function(data) {
+		if(data.code == 9 && remoteInteraction[address].SHIFT && sagePointers[address].visible){ // shift + tab
 			remoteInteraction[address].toggleModes();
 			broadcast('changeSagePointerMode', {id: sagePointers[address].id, mode: remoteInteraction[address].interactionMode}, "display");
 		}
-        
-        if ( remoteInteraction[address].appInteractionMode() ) {
-            var pointerX = sagePointers[address].left
-            var pointerY = sagePointers[address].top
-            
-            var elem = findItemUnderPointer(pointerX, pointerY);
-            
-             if( elem != null ){            
-                var itemRelX = pointerX - elem.left;
-                var itemRelY = pointerY - elem.top - config.titleBarHeight;
-                var now = new Date();
-                var event = { eventType: "keyboard", elemId: elem.id, user_id: sagePointers[address].id, user_label: sagePointers[address].label, user_color: sagePointers[address].color, itemRelativeX: itemRelX, itemRelativeY: itemRelY, data: {code: parseInt(data.code), state: "down" }, date: now };	
-                broadcast('eventInItem', event, "display");  
-                broadcast('eventInItem', event, "audioManager");  
-
-            }   
-        }
-        
-    });
+		
+		if ( remoteInteraction[address].appInteractionMode() ) {
+			var pointerX = sagePointers[address].left
+			var pointerY = sagePointers[address].top
+			
+			var elem = findItemUnderPointer(pointerX, pointerY);
+			
+			 if( elem != null ){            
+				var itemRelX = pointerX - elem.left;
+				var itemRelY = pointerY - elem.top - config.titleBarHeight;
+				var now = new Date();
+				var event = { eventType: "keyboard", elemId: elem.id, user_id: sagePointers[address].id, user_label: sagePointers[address].label, user_color: sagePointers[address].color, itemRelativeX: itemRelX, itemRelativeY: itemRelY, data: {code: parseInt(data.code), state: "down" }, date: now };	
+				broadcast('eventInItem', event, "display");  
+				broadcast('eventInItem', event, "audioManager");  
+
+			}   
+		}
+		
+	});
 	
 
 	wsio.on('requestStoredFiles', function() {
@@ -618,8 +546,7 @@
 			console.log("uploaded unknown type: " + type)
 		}
 	});
-<<<<<<< HEAD
-});
+}
 
 /******** Omicron section *****************************************************************/
 var net = require('net');
@@ -868,11 +795,6 @@
 					{
 					console.log("\t UNKNOWN event type ", e.type);                                        
 					}
-=======
-}
-
-
->>>>>>> f2fb5701
 
 					if (emit>2) { dstart = Date.now(); emit = 0; }
 				}// ServiceTypePointer ends ///////////////////////////////////////////
@@ -896,6 +818,7 @@
 console.log('Now serving the app at https://localhost:' + config.port);
 
 
+
 /***************************************************************************************/
 
 function broadcast(func, data, type) {
@@ -936,32 +859,6 @@
 	return itemIds;
 }
 
-function moveItemToBack(id) {
-	var selectedIndex;
-	var selectedItem;
-	var itemIds = [];
-	
-	for(var i=0; i<items.length; i++){
-		if(items[i].id == id){
-			selectedIndex = i;
-			selectedItem = items[selectedIndex];
-			itemIds.push(id);
-			break;
-		}
-	}
-	for(var i=0; i<selectedIndex; i++){
-		items[i] = items[i+1];
-		itemIds.push(items[i].id);
-	}
-	for(var i=selectedIndex+1; i<items.length; i++){
-		items[i] = items[i];
-		itemIds.push(items[i].id);
-	}
-	items[0] = selectedItem;
-	
-	return itemIds;
-}
-
 function allTrueDict(dict) {
 	for(key in dict){
 		if(dict[key] == false) return false;
@@ -984,20 +881,20 @@
 	list[list.length-1] = elem;
 }
 
-<<<<<<< HEAD
 /**** Pointer Functions ********************************************************************/
 
 function createSagePointer( address ) {
+	// From addClient type == sageUI
 	sagePointers[address] = new sagepointer(address+"_pointer");
 	remoteInteraction[address] = new interaction();
-					
+	
 	broadcast('createSagePointer', sagePointers[address], "display");
 }
 
 function showPointer( address, data ) {
 	if( sagePointers[address] == undefined )
 		return;
-		
+	// From startSagePointer
 	console.log("starting pointer: " + address);
 		
 	sagePointers[address].start(data.label, data.color);
@@ -1007,7 +904,8 @@
 function hidePointer( address ) {
 	if( sagePointers[address] == undefined )
 		return;
-		
+	
+	// From stopSagePointer
 	sagePointers[address].stop;
 	broadcast('hideSagePointer', sagePointers[address], "display");
 }
@@ -1015,27 +913,32 @@
 function pointerPress( address, pointerX, pointerY ) {
 	if( sagePointers[address] == undefined )
 		return;
-		
-    var elem = findItemUnderPointer(pointerX, pointerY);
-		
-	if(elem != null){
-        if( remoteInteraction[address].windowManagementMode() ){
-            remoteInteraction[address].selectMoveItem(elem, pointerX, pointerY); //will only go through if window management mode 
-        }
-        else if ( remoteInteraction[address].appInteractionMode() ) {
-            var itemRelX = pointerX - items[i].left;
-			var itemRelY = pointerY - items[i].top - config.titleBarHeight;
-			var now = new Date();
-			broadcast( 'eventInItem', { eventType: "pointerPress", elemId: elem.id, user_id: sagePointers[address].id, user_label: sagePointers[address].label, user_color: sagePointers[address].color, itemRelativeX: itemRelX, itemRelativeY: itemRelY, data: {button: "left"}, date: now }, "display");  
-        }        
-            
-		var newOrder = moveItemToFront(elem.id);
-		broadcast('updateItemOrder', newOrder);
-	} 
-	else { //if no item, change pointer mode
-		remoteInteraction[address].toggleModes(); 
-		broadcast('changeSagePointerMode', {id: sagePointers[address].id, mode: remoteInteraction[address].interactionMode } , 'display' ); 
-	}
+	
+	// From pointerPress
+	var elem = findItemUnderPointer(pointerX, pointerY);
+		if(elem != null){
+			if( remoteInteraction[address].windowManagementMode() ){
+				remoteInteraction[address].selectMoveItem(elem, pointerX, pointerY); //will only go through if window management mode 
+			}
+			else if ( remoteInteraction[address].appInteractionMode() ) {
+				var itemRelX = pointerX - elem.left;
+				var itemRelY = pointerY - elem.top - config.titleBarHeight;
+				var now = new Date();
+				broadcast( 'eventInItem', { eventType: "pointerPress", elemId: elem.id, user_id: sagePointers[address].id, user_label: sagePointers[address].label, user_color: sagePointers[address].color, itemRelativeX: itemRelX, itemRelativeY: itemRelY, data: {button: "left"}, date: now }, "display");  
+			}        
+			
+			var newOrder = moveItemToFront(elem.id);
+			broadcast('updateItemOrder', {idList: newOrder});
+		}
+		
+		// removed pointer press in open space to change modes - also triggered when using sageUI
+		// use shift+tab to switch modes when in sagePointer
+		/* 
+		else { //if no item, change pointer mode
+		    remoteInteraction[address].toggleModes(); 
+		    broadcast('changeSagePointerMode', {id: sagePointers[address].id, mode: remoteInteraction[address].interactionMode } , 'display' ); 
+		}
+		*/
 }
 
 // Copied from pointerPress. Eventually a touch gesture will use this to toggle modes
@@ -1050,37 +953,34 @@
 function pointerRelease(address, pointerX, pointerY) {
 	if( sagePointers[address] == undefined )
 		return;
-		
+	
+	// From pointerRelease
 	if( remoteInteraction[address].windowManagementMode() ){
-        remoteInteraction[address].releaseItem();
-
+			remoteInteraction[address].releaseItem();
 	}
 	else if ( remoteInteraction[address].appInteractionMode() ) {
-        var pointerX = sagePointers[address].left
-        var pointerY = sagePointers[address].top
-        
-        var elem = findItemUnderPointer(pointerX, pointerY);
- 
+		var elem = findItemUnderPointer(pointerX, pointerY);
+
 		if( elem != null ){           
-            var itemRelX = pointerX - items[i].left;
-            var itemRelY = pointerY - items[i].top - config.titleBarHeight;
-            var now = new Date();
-            broadcast( 'eventInItem', { eventType: "pointerRelease", elemId: elem.id, user_id: sagePointers[address].id, user_label: sagePointers[address].label, user_color: sagePointers[address].color, itemRelativeX: itemRelX, itemRelativeY: itemRelY, data: {button: "left"}, date: now }, "display");  
-         }
+			var itemRelX = pointerX - elem.left;
+			var itemRelY = pointerY - elem.top - config.titleBarHeight;
+			var now = new Date();
+			broadcast( 'eventInItem', { eventType: "pointerRelease", elemId: elem.id, user_id: sagePointers[address].id, user_label: sagePointers[address].label, user_color: sagePointers[address].color, itemRelativeX: itemRelX, itemRelativeY: itemRelY, data: {button: "left"}, date: now }, "display");  
+		}
 	}
 }
 
 function pointerPosition( address, data ) {
 	if( sagePointers[address] == undefined )
 		return;
-		
+	// From pointerPosition
 	sagePointers[address].left = data.pointerX;
 	sagePointers[address].top = data.pointerY;
 	if(sagePointers[address].left < 0) sagePointers[address].left = 0;
 	if(sagePointers[address].left > config.totalWidth) sagePointers[address].left = config.totalWidth;
 	if(sagePointers[address].top < 0) sagePointers[address].top = 0;
 	if(sagePointers[address].top > config.totalHeight) sagePointers[address].top = config.totalHeight;
-		
+	
 	broadcast('updateSagePointerPosition', sagePointers[address], "display");
 	
 	var updatedItem = remoteInteraction[address].moveSelectedItem(sagePointers[address].left, sagePointers[address].top);
@@ -1117,6 +1017,4 @@
 			remoteInteraction[address].selectedScrollItem = null;
 		}, 500);
 	}
-}
-=======
->>>>>>> f2fb5701
+}