--- conflicted
+++ resolved
@@ -3825,8 +3825,6 @@
 		userConfig.dimensions = {};
 	}
 
-<<<<<<< HEAD
-=======
 	// Overlapping tile dimension in pixels to allow edge blending
 	// tile_overlap = { horizontal: 20, vertical: 20}
 	// code provided by Larse Bilke
@@ -3854,7 +3852,6 @@
 		};
 	}
 
->>>>>>> 9eb15e40
 	if (userConfig.dimensions.tile_borders === undefined) {
 		// set default values to 0
 		// first for pixel sizes
