// SAGE2 is available for use under the SAGE2 Software License
//
// University of Illinois at Chicago's Electronic Visualization Laboratory (EVL)
// and University of Hawai'i at Manoa's Laboratory for Advanced Visualization
// and Applications (LAVA)
//
// See full text, terms and conditions in the LICENSE.txt included file
//
// Copyright (c) 2014-2015

/**
 * SAGE2 server
 *
 * @class server
 * @module server
 * @submodule server-core
 * @requires fs http https os path readline url formidable gm json5 qr-image sprint websocketio
 */


// node mode
/* jshint node: true */

// how to deal with spaces and tabs
/* jshint smarttabs: false */

// Don't make functions within a loop
/* jshint -W083 */

/*global mediaFolders */

// require variables to be declared
'use strict';

// node: built-in
var fs            = require('fs');               // filesystem access
var http          = require('http');             // http server
var https         = require('https');            // https server
var os            = require('os');               // operating system access
var path          = require('path');             // file path management
var readline      = require('readline');         // to build an evaluation loop
var url           = require('url');              // parses urls

// npm: defined in package.json
var formidable    = require('formidable');       // upload processor
var gm            = require('gm');               // graphicsmagick
var json5         = require('json5');            // Relaxed JSON format
var qrimage       = require('qr-image');         // qr-code generation
var sprint        = require('sprint');           // pretty formating (sprintf)
var imageMagick;                                 // derived from graphicsmagick

var WebsocketIO   = require('websocketio');      // creates WebSocket server and clients

var chalk 				= require('chalk');						 // used for colorizing the console output

// custom node modules
var assets              = require('./src/node-assets');           // manages the list of files
var commandline         = require('./src/node-sage2commandline'); // handles command line parameters for SAGE2
var exiftool            = require('./src/node-exiftool');         // gets exif tags for images
var pixelblock          = require('./src/node-pixelblock');       // chops pixels buffers into square chunks
var sageutils           = require('./src/node-utils');            // provides the current version number
var md5                 = require('./src/md5');                   // return standard md5 hash of given param

var HttpServer          = require('./src/node-httpserver');       // creates web server
var InteractableManager = require('./src/node-interactable');     // handles geometry and determining which object a point is over
var Interaction         = require('./src/node-interaction');      // handles sage interaction (move, resize, etc.)
var Loader              = require('./src/node-itemloader');       // handles sage item creation
var Omicron             = require('./src/node-omicron');
var Drawing             = require('./src/node-drawing');          // handles Omicron input events
var Radialmenu          = require('./src/node-radialmenu');       // radial menu
var Sage2ItemList       = require('./src/node-sage2itemlist');    // list of SAGE2 items
var Sagepointer         = require('./src/node-sagepointer');      // handles sage pointers (creation, location, etc.)
var StickyItems         = require('./src/node-stickyitems');
var registry            = require('./src/node-registry');         // Registry Manager
var FileBufferManager	= require('./src/node-filebuffer');
var PartitionList	= require('./src/node-partitionlist');    // list of SAGE2 Partitions

//
// Globals
//

// Global variable for all media folders
global.mediaFolders = {};
// System folder, defined within SAGE2 installation
mediaFolders.system =	{
	name: "system",
	path: "public/uploads/",
	url:  "/uploads",
	upload: false
};
// Home directory, defined as ~/Documents/SAGE2_Media or equivalent
mediaFolders.user =	{
	name: "user",
	path: path.join(sageutils.getHomeDirectory(), "Documents", "SAGE2_Media", "/"),
	url:  "/user",
	upload: true
};
// Default upload folder
var mainFolder = mediaFolders.user;

// Session hash for security
global.__SESSION_ID    = null;

var sage2Server        = null;
var sage2ServerS       = null;
var wsioServer         = null;
var wsioServerS        = null;
var SAGE2_version      = sageutils.getShortVersion();
var platform           = os.platform() === "win32" ? "Windows" : os.platform() === "darwin" ? "Mac OS X" : "Linux";
var program            = commandline.initializeCommandLineParameters(SAGE2_version, emitLog);
var config             = loadConfiguration();
var imageMagickOptions = {imageMagick: true};
var ffmpegOptions      = {};
var hostOrigin         = "";
var SAGE2Items         = {};
var sharedApps         = {};
var users              = null;
var appLoader          = null;
var interactMgr        = new InteractableManager();
var mediaBlockSize     = 512;
var startTime          = Date.now();
var drawingManager;
var pressingAlt        = true;
var fileBufferManager  = new FileBufferManager();

// Array containing the remote sites informations (toolbar on top of wall)
var remoteSites = [];

var partitions        = new PartitionList(config);
var draggingPartition = {};
var cuttingPartition  = {};

var parentApps         = {}; // store parent-child relationships (one parent, many children), indexed by parentId
var childApps         = {}; // store child-parent relationships (one parent, many children), indexed by childId


// Add extra folders defined in the configuration file
if (config.folders) {
	config.folders.forEach(function(f) {
		// Add a new folder into the collection
		mediaFolders[f.name] = {};
		mediaFolders[f.name].name   = f.name;
		mediaFolders[f.name].path   = f.path;
		mediaFolders[f.name].url    = f.url;
		mediaFolders[f.name].upload = sageutils.isTrue(f.upload);
	});
}

var publicDirectory  = "public";
var uploadsDirectory = path.join(publicDirectory, "uploads");
var sessionDirectory = path.join(publicDirectory, "sessions");
var whiteboardDirectory = sessionDirectory;
// Validate all the media folders
for (var folder in mediaFolders) {
	var f = mediaFolders[folder];
	console.log(sageutils.header('Folders') + f.name + " " + f.path + " " + f.url);
	if (!sageutils.folderExists(f.path)) {
		sageutils.mkdirParent(f.path);
	}
	if (mediaFolders[f.name].upload) {
		mediaFolders.system.upload = false;
		// Update the main upload folder
		uploadsDirectory = f.path;
		mainFolder = f;
		sessionDirectory = path.join(uploadsDirectory, "sessions");
		whiteboardDirectory = path.join(uploadsDirectory, "whiteboard");
		if (!sageutils.folderExists(sessionDirectory)) {
			sageutils.mkdirParent(sessionDirectory);
		}
		console.log(sageutils.header('Folders') + 'upload to ' + chalk.yellow.bold(f.path));
	}
	var newdirs = ["apps", "assets", "images", "pdfs",
		"tmp", "videos", "config", "whiteboard", "web"];

	newdirs.forEach(function(d) {
		var newsubdir = path.join(mediaFolders[f.name].path, d);
		if (!sageutils.folderExists(newsubdir)) {
			sageutils.mkdirParent(newsubdir);
		}
	});
}

// Add back all the media folders to the configuration structure
config.folders = mediaFolders;

console.log(sageutils.header("SAGE2") + chalk.cyan("Node Version:\t\t") +
	chalk.green.bold(sageutils.getNodeVersion()));
console.log(sageutils.header("SAGE2") + chalk.cyan("Detected Server OS as:\t") +
	chalk.green.bold(platform));
console.log(sageutils.header("SAGE2") + chalk.cyan("SAGE2 Short Version:\t") +
	chalk.green.bold(SAGE2_version));

// Initialize Server
initializeSage2Server();

/**
 * initialize the SAGE2 server
 *
 * @method     initializeSage2Server
 */
function initializeSage2Server() {
	// Remove API keys from being investigated further
	// if (config.apis) delete config.apis;

	// Register with evl's server
	if (config.register_site) {
		sageutils.registerSAGE2(config);
	}

	// Check for missing packages
	//     pass parameter `true` for devel packages also
	if (process.arch !== 'arm') {
		// seems very slow to do on ARM processor (Raspberry PI)
		sageutils.checkPackages();
	}

	// Setup binaries path
	if (config.dependencies !== undefined) {
		if (config.dependencies.ImageMagick !== undefined) {
			imageMagickOptions.appPath = config.dependencies.ImageMagick;
		}
		if (config.dependencies.FFMpeg !== undefined) {
			ffmpegOptions.appPath = config.dependencies.FFMpeg;
		}
	}
	imageMagick = gm.subClass(imageMagickOptions);
	assets.initializeConfiguration(config);
	assets.setupBinaries(imageMagickOptions, ffmpegOptions);

	// Set default host origin for this server
	if (config.rproxy_port === undefined) {
		hostOrigin = "http://" + config.host + (config.port === 80 ? "" : ":" + config.port) + "/";
	}

	// Initialize sage2 item lists
	SAGE2Items.applications = new Sage2ItemList();
	SAGE2Items.portals      = new Sage2ItemList();
	SAGE2Items.pointers     = new Sage2ItemList();
	SAGE2Items.radialMenus  = new Sage2ItemList();
	SAGE2Items.widgets      = new Sage2ItemList();
	SAGE2Items.renderSync   = {};

	SAGE2Items.portals.interactMgr = {};

	// Initialize user interaction tracking
	if (program.trackUsers) {
		if (typeof program.trackUsers === "string" && sageutils.fileExists(program.trackUsers)) {
			users = json5.parse(fs.readFileSync(program.trackUsers));
		} else {
			users = {};
		}
		users.session = {};
		users.session.start = Date.now();

		setInterval(saveUserLog, 300000); // every 5 minutes
		if (!sageutils.folderExists("logs")) {
			fs.mkdirSync("logs");
		}
	}

	// Generate a qr image that points to sage2 server
	var qr_png = qrimage.image(hostOrigin, { ec_level: 'M', size: 15, margin: 3, type: 'png' });
	var qr_out = path.join(uploadsDirectory, "images", "QR.png");
	qr_png.on('end', function() {
		console.log(sageutils.header("QR") + "image generated", qr_out);
	});
	qr_png.pipe(fs.createWriteStream(qr_out));

	// Setup tmp directory for SAGE2 server
	process.env.TMPDIR = path.join(__dirname, "tmp");
	console.log(sageutils.header("SAGE2") + "Temp folder: " + chalk.yellow.bold(process.env.TMPDIR));
	if (!sageutils.folderExists(process.env.TMPDIR)) {
		fs.mkdirSync(process.env.TMPDIR);
	}

	// Setup tmp directory in uploads
	var uploadTemp = path.join(__dirname, "public", "uploads", "tmp");
	console.log(sageutils.header("SAGE2") + "Upload temp folder: " + chalk.yellow.bold(uploadTemp));
	if (!sageutils.folderExists(uploadTemp)) {
		fs.mkdirSync(uploadTemp);
	}

	// Make sure sessions directory exists
	if (!sageutils.folderExists(sessionDirectory)) {
		fs.mkdirSync(sessionDirectory);
	}

	// Add a flag into the configuration to denote password status (used on display side)
	//   not protected by default
	config.passwordProtected = false;
	// Check for the session password file
	var userDocPath = path.join(sageutils.getHomeDirectory(), "Documents", "SAGE2_Media", "/");
	var passwordFile = userDocPath + 'passwd.json';
	if (typeof program.password  === "string" && program.password.length > 0) {
		// Creating a new hash from the password
		global.__SESSION_ID = md5.getHash(program.password);
		console.log(sageutils.header("Secure") + "Using " + global.__SESSION_ID + " as the key for this session");
		// Saving the hash
		fs.writeFileSync(passwordFile, JSON.stringify({pwd: global.__SESSION_ID}));
		console.log(sageutils.header("Secure") + "Saved to file name " + passwordFile);
		// the session is protected
		config.passwordProtected = true;
	} else if (sageutils.fileExists(passwordFile)) {
		// If a password file exists, load it
		var passwordFileJsonString = fs.readFileSync(passwordFile, 'utf8');
		var passwordFileJson       = JSON.parse(passwordFileJsonString);
		if (passwordFileJson.pwd !== null) {
			global.__SESSION_ID = passwordFileJson.pwd;
			console.log(sageutils.header("Secure") + "A sessionID was found: " + passwordFileJson.pwd);
			// the session is protected
			config.passwordProtected = true;
		} else {
			console.log(sageutils.header("Secure") + "Invalid hash file " + passwordFile);
		}
	}

	// Monitoring some folders
	var listOfFolders = [];
	for (var lf in mediaFolders) {
		listOfFolders.push(mediaFolders[lf].path);
	}
	// try to exclude some folders from the monitoring
	var excludesFiles   = ['.DS_Store', 'Thumbs.db', 'passwd.json'];
	var excludesFolders = ['assets', 'apps', 'config', 'savedFiles', 'sessions', 'tmp', 'web'];
	sageutils.monitorFolders(listOfFolders, excludesFiles, excludesFolders,
		function(change) {
			console.log(sageutils.header("Monitor") + "Changes detected in", this.root);
			if (change.modifiedFiles.length > 0) {
				console.log(sageutils.header("Monitor") + "	Modified files: %j",   change.modifiedFiles);
				// broadcast the new file list
				assets.refresh(this.root, function(count) {
					broadcast('storedFileList', getSavedFilesList());
				});
			}
			if (change.addedFiles.length > 0) {
				// console.log(sageutils.header("Monitor") + "	Added files:    %j",   change.addedFiles);
			}
			if (change.removedFiles.length > 0) {
				// console.log(sageutils.header("Monitor") + "	Removed files:  %j",   change.removedFiles);
			}
			if (change.addedFolders.length > 0) {
				// console.log(sageutils.header("Monitor") + "	Added folders:    %j", change.addedFolders);
			}
			if (change.modifiedFolders.length > 0) {
				// console.log(sageutils.header("Monitor") + "	Modified folders: %j", change.modifiedFolders);
			}
			if (change.removedFolders.length > 0) {
				// console.log(sageutils.header("Monitor") + "	Removed folders:  %j", change.removedFolders);
			}
		}
	);

	// Initialize app loader
	appLoader = new Loader(mainFolder.path, hostOrigin, config, imageMagickOptions, ffmpegOptions);

	// Initialize interactable manager and layers
	interactMgr.addLayer("staticUI",     3);
	interactMgr.addLayer("radialMenus",  2);
	interactMgr.addLayer("widgets",      1);
	interactMgr.addLayer("applications", 0);
	interactMgr.addLayer("portals",      0);
	interactMgr.addLayer("partitions",   0);

	// Initialize the background for the display clients (image or color)
	setupDisplayBackground();

	// initialize dialog boxes
	setUpDialogsAsInteractableObjects();

	// Setup the remote sites for collaboration
	initalizeRemoteSites();

	// Set up http and https servers
	var httpServerApp = new HttpServer(publicDirectory);
	httpServerApp.httpPOST('/upload', uploadForm); // receive newly uploaded files from SAGE Pointer / SAGE UI
	httpServerApp.httpGET('/config',  sendConfig); // send config object to client using http request
	var options  = setupHttpsOptions();            // create HTTPS options - sets up security keys
	sage2Server  = http.createServer(httpServerApp.onrequest);
	sage2ServerS = https.createServer(options, httpServerApp.onrequest);

	// In case the HTTPS client doesnt support tickets
	var tlsSessionStore = {};
	sage2ServerS.on('newSession', function(id, data, cb) {
		tlsSessionStore[id.toString('hex')] = data;
		cb();
	});
	sage2ServerS.on('resumeSession', function(id, cb) {
		cb(null, tlsSessionStore[id.toString('hex')] || null);
	});

	// Set up websocket servers - 2 way communication between server and all browser clients
	wsioServer  = new WebsocketIO.Server({server: sage2Server});
	wsioServerS = new WebsocketIO.Server({server: sage2ServerS});
	wsioServer.onconnection(openWebSocketClient);
	wsioServerS.onconnection(openWebSocketClient);

	// Get full version of SAGE2 - git branch, commit, date
	sageutils.getFullVersion(function(version) {
		// fields: base commit branch date
		SAGE2_version = version;
		console.log(sageutils.header("SAGE2") + "Full Version:" + json5.stringify(SAGE2_version));
		broadcast('setupSAGE2Version', SAGE2_version);

		if (users !== null) {
			users.session.version = SAGE2_version;
		}
	});

	// Initialize assets folders
	assets.initialize(mainFolder, mediaFolders, function() {
		// when processing assets done, send the file list
		broadcast('storedFileList', getSavedFilesList());
	});

	drawingManager = new Drawing(config);
	drawingManager.setCallbacks(
		drawingInit,
		drawingUpdate,
		drawingRemove,
		sendTouchToPalette,
		sendDragToPalette,
		sendStyleToPalette,
		sendChangeToPalette,
		movePaletteTo,
		saveDrawingSession,
		loadDrawingSession,
		sendSessionListToPalette
	);
	// Link the interactable manager to the drawing manager
	drawingManager.linkInteractableManager(interactMgr);
}


/************************Whiteboard Callbacks************************/

function drawingInit(clientWebSocket, drawState) {
	clientWebSocket.emit("drawingInit", drawState);
}

function drawingUpdate(clientWebSocket, drawingObject) {
	clientWebSocket.emit("drawingUpdate", drawingObject);
}

function drawingRemove(clientWebSocket, drawingObject) {
	clientWebSocket.emit("drawingRemove", drawingObject);
}

function sendTouchToPalette(paletteID, x, y) {
	var ePosition = {x: x, y: y};
	var eUser = {id: 1, label: "Touch", color: "none"};

	var event = {
		id: paletteID,
		type: "pointerPress",
		position: ePosition,
		user: eUser,
		data: {button: "left"},
		date: Date.now()
	};

	broadcast('eventInItem', event);
}
function sendDragToPalette(paletteID, x, y) {
	var ePosition = {x: x, y: y};
	var eUser = {id: 1, label: "Touch", color: "none"};

	var event = {
		id: paletteID,
		type: "pointerDrag",
		position: ePosition,
		user: eUser,
		data: {button: "left"},
		date: Date.now()
	};

	broadcast('eventInItem', event);
}

function sendStyleToPalette(paletteID, style) {
	var ePosition = {x: 0, y: 0};
	var eUser = {id: 1, label: "Touch", color: "none"};

	var event = {
		id: paletteID,
		type: "styleChange",
		position: ePosition,
		user: eUser,
		data: {style: style},
		date: Date.now()
	};

	broadcast('eventInItem', event);
}

function sendSessionListToPalette(paletteID, data) {
	var ePosition = {x: 0, y: 0};
	var eUser = {id: 1, label: "Touch", color: "none"};

	var event = {
		id: paletteID,
		type: "sessionsList",
		position: ePosition,
		user: eUser,
		data: data,
		date: Date.now()
	};

	broadcast('eventInItem', event);

}

function sendChangeToPalette(paletteID, data) {
	var ePosition = {x: 0, y: 0};
	var eUser = {id: 1, label: "Touch", color: "none"};

	var event = {
		id: paletteID,
		type: "modeChange",
		position: ePosition,
		user: eUser,
		data: data,
		date: Date.now()
	};

	broadcast('eventInItem', event);
}

function movePaletteTo(paletteID, x, y, w, h) {
	var paletteApp = SAGE2Items.applications.list[paletteID];
	if (paletteApp !== undefined) {
		paletteApp.left = x;
		paletteApp.top = y;
		var moveApp = {
			elemId: paletteID,
			elemLeft: x,
			elemTop: y,
			elemWidth: w,
			elemHeight: h,
			date: new Date()
		};

		moveApplicationWindow(null, moveApp, null);
	}
}


function setUpDialogsAsInteractableObjects() {
	var dialogGeometry = {
		x: config.totalWidth / 2 - 13 * config.ui.titleBarHeight,
		y: 2 * config.ui.titleBarHeight,
		w: 26 * config.ui.titleBarHeight,
		h: 8 * config.ui.titleBarHeight
	};

	var acceptGeometry = {
		x: dialogGeometry.x + 0.25 * config.ui.titleBarHeight,
		y: dialogGeometry.y + 4.75 * config.ui.titleBarHeight,
		w: 9 * config.ui.titleBarHeight,
		h: 3 * config.ui.titleBarHeight
	};

	var rejectCancelGeometry = {
		x: dialogGeometry.x + 16.75 * config.ui.titleBarHeight,
		y: dialogGeometry.y + 4.75 * config.ui.titleBarHeight,
		w: 9 * config.ui.titleBarHeight,
		h: 3 * config.ui.titleBarHeight
	};

	interactMgr.addGeometry("dataSharingWaitDialog",    "staticUI", "rectangle", dialogGeometry, false, 1, null);
	interactMgr.addGeometry("dataSharingRequestDialog", "staticUI", "rectangle", dialogGeometry, false, 1, null);
	interactMgr.addGeometry("acceptDataSharingRequest", "staticUI", "rectangle", acceptGeometry, false, 2, null);
	interactMgr.addGeometry("cancelDataSharingRequest", "staticUI", "rectangle", rejectCancelGeometry, false, 2, null);
	interactMgr.addGeometry("rejectDataSharingRequest", "staticUI", "rectangle", rejectCancelGeometry, false, 2, null);
}

/**
 * Send a message to all clients using websocket
 * @method broadcast
 * @param  name    {String}      name of the message
 * @param  data    {Object}      data of the message
 */
function broadcast(name, data) {
	wsioServer.broadcast(name, data);
	wsioServerS.broadcast(name, data);
}

// Export variables and functions to sub modules
exports.config    = config;
exports.broadcast = broadcast;
exports.dirname   = path.join(__dirname, "node_modules");


/**
 * Print a message to all the web consoles
 *
 * @method     emitLog
 * @param      {Object}  data    object to print
 */
function emitLog(data) {
	if (wsioServer === null || wsioServerS === null) {
		return;
	}
	broadcast('console', data);
}


// global variables to manage clients
var clients           = [];
var masterDisplay     = null;
var webBrowserClient  = null;
var sagePointers      = {};
var remoteInteraction = {};
var mediaBlockStreams = {};
var appUserColors     = {}; // a dict to keep track of app instance colors(for widget connectors)

// var remoteSharingRequestDialog = null;
var remoteSharingWaitDialog    = null;
var remoteSharingSessions      = {};

// Sticky items and window position for new clones
var stickyAppHandler     = new StickyItems();


//
// Catch the uncaught errors that weren't wrapped in a domain or try catch statement
//
process.on('uncaughtException', function(err) {
	// handle the error safely
	console.trace("SAGE2>	", err);
});


/**
 * Callback when a client connects
 *
 * @method     openWebSocketClient
 * @param      {Websocket}  wsio    The websocket for this client
 */
function openWebSocketClient(wsio) {
	wsio.onclose(closeWebSocketClient);
	wsio.on('addClient', wsAddClient);
}

/**
 * Callback when a client closes
 *
 * @method     closeWebSocketClient
 * @param      {Websocket}  wsio    websocket of the client
 */
function closeWebSocketClient(wsio) {
	var i;
	var key;
	if (wsio.clientType === "display") {
		console.log(sageutils.header("Disconnect") + chalk.bold.red(wsio.id) +
			" (" + wsio.clientType + " " + wsio.clientID + ")");
	} else {
		if (wsio.clientType) {
			console.log(sageutils.header("Disconnect") + chalk.bold.red(wsio.id) + " (" + wsio.clientType + ")");
		} else {
			console.log(sageutils.header("Disconnect") + chalk.bold.red(wsio.id) + " (unknown)");
		}
	}

	addEventToUserLog(wsio.id, {type: "disconnect", data: null, time: Date.now()});

	// if client is a remote site, send disconnect message
	var remote = findRemoteSiteByConnection(wsio);
	if (remote !== null) {
		console.log(sageutils.header("Remote") + chalk.cyan(remote.name) + " now offline");
		remote.connected = "off";
		var site = {name: remote.name, connected: remote.connected};
		broadcast('connectedToRemoteSite', site);
	}

	if (wsio.clientType === "sageUI") {
		hidePointer(wsio.id);
		removeControlsForUser(wsio.id);
		delete sagePointers[wsio.id];
		delete remoteInteraction[wsio.id];
		for (key in remoteSharingSessions) {
			remoteSharingSessions[key].wsio.emit('stopRemoteSagePointer', {id: wsio.id});
		}
	} else if (wsio.clientType === "display") {
		for (key in SAGE2Items.renderSync) {
			if (SAGE2Items.renderSync.hasOwnProperty(key)) {
				// If the application had an animation timer, clear it
				if (SAGE2Items.renderSync[key].clients[wsio.id] &&
					SAGE2Items.renderSync[key].clients[wsio.id].animateTimer) {
					clearTimeout(SAGE2Items.renderSync[key].clients[wsio.id].animateTimer);
				}
				// Remove the object from the list
				delete SAGE2Items.renderSync[key].clients[wsio.id];
			}
		}
	} else if (wsio.clientType === "webBrowser") {
		webBrowserClient = null;
	} else {
		// if it's an application, assume it's a stream and try
		deleteApplication(wsio.id + '|0');
	}

	if (wsio === masterDisplay) {
		masterDisplay = null;
		for (i = 0; i < clients.length; i++) {
			if (clients[i].clientType === "display" && clients[i] !== wsio) {
				masterDisplay = clients[i];
				clients[i].emit('setAsMasterDisplay');
				break;
			}
		}
	}

	removeElement(clients, wsio);

	// Unregistering the client from the drawingManager
	if (wsio.clientType === "display") {
		drawingManager.removeWebSocket(wsio);
	}

}

/**
 * Callback that configures a new client
 *
 * @method     wsAddClient
 * @param      {Websocket}  wsio    client's websocket
 * @param      {Object}  data    initialization data
 */
function wsAddClient(wsio, data) {
	// Check for password
	if (config.passwordProtected) {
		if (!data.session || data.session !== global.__SESSION_ID) {
			console.log(sageutils.header("WebsocketIO") + "wrong session hash - closing");
			// Send a message back to server
			wsio.emit('remoteConnection', {status: "refused", reason: 'wrong session hash'});
			// if server protected and wrong hash, close the socket and byebye
			wsio.ws.close();
			return;
		}
	}
	// Send a message back to server
	wsio.emit('remoteConnection', {status: "accepted"});

	// Just making sure the data is valid JSON (one gets strings from C++)
	if (sageutils.isTrue(data.requests.config)) {
		data.requests.config = true;
	} else {
		data.requests.config = false;
	}
	if (sageutils.isTrue(data.requests.version)) {
		data.requests.version = true;
	} else {
		data.requests.version = false;
	}
	if (sageutils.isTrue(data.requests.time)) {
		data.requests.time = true;
	} else {
		data.requests.time = false;
	}
	if (sageutils.isTrue(data.requests.console)) {
		data.requests.console = true;
	} else {
		data.requests.console = false;
	}

	wsio.updateRemoteAddress(data.host, data.port); // overwrite host and port if defined
	wsio.clientType = data.clientType;

	if (wsio.clientType === "display") {
		wsio.clientID = data.clientID;
		if (masterDisplay === null) {
			masterDisplay = wsio;
		}
		console.log(sageutils.header("Connect") + chalk.bold.green(wsio.id) + " (" + wsio.clientType + " " + wsio.clientID + ")");
	} else {
		wsio.clientID = -1;
		console.log(sageutils.header("Connect") + chalk.bold.green(wsio.id) + " (" + wsio.clientType + ")");
		if (wsio.clientType === "remoteServer") {
			// Remote info
			// var remoteaddr = wsio.ws.upgradeReq.connection.remoteAddress;
			// var remoteport = wsio.ws.upgradeReq.connection.remotePort;

			// Checking if it's a known server
			// bug: Seems to create a race condition and works without, so far
			// config.remote_sites.forEach(function(element, index, array) {
			// 	if (element.host === data.host &&
			// 		element.port === data.port &&
			// 		remoteSites[index].connected === "on") {
			// 		console.log(sageutils.header("Connect") + 'known remote site ' + data.host + ':' + data.port);
			// 		manageRemoteConnection(wsio, element, index);
			// 	}
			// });
		}
	}

	clients.push(wsio);
	initializeWSClient(wsio, data.requests.config, data.requests.version, data.requests.time, data.requests.console);
	if (wsio.clientType === "display") {
		drawingManager.init(wsio);
	}
	// Check if there's a new pointer for a mobile client
	if (data.browser && data.browser.isMobile && remoteInteraction[wsio.id]) {
		// for mobile clients, default to window interaction mode
		remoteInteraction[wsio.id].previousMode = 0;
	}
}

/**
 * Sends the firt messages when client built
 *
 * @method     initializeWSClient
 * @param      {Websocket}  wsio        client's websocket
 * @param      {bool}  reqConfig   client requests configuration
 * @param      {bool}  reqVersion  client requests version
 * @param      {bool}  reqTime     client requests time information
 * @param      {bool}  reqConsole  client requests console messages
 */
function initializeWSClient(wsio, reqConfig, reqVersion, reqTime, reqConsole) {
	setupListeners(wsio);

	wsio.emit('initialize', {UID: wsio.id, time: Date.now(), start: startTime});
	if (wsio === masterDisplay) {
		wsio.emit('setAsMasterDisplay');
	}

	if (reqConfig) {
		wsio.emit('setupDisplayConfiguration', config);
	}
	if (reqVersion) {
		wsio.emit('setupSAGE2Version', SAGE2_version);
	}
	if (reqTime) {
		var now = new Date();
		wsio.emit('setSystemTime', {date: now.toJSON(), offset: now.getTimezoneOffset()});
	}
	if (reqConsole) {
		wsio.emit('console', json5.stringify(config, null, 4));
	}

	if (wsio.clientType === "display") {
		initializeExistingSagePointers(wsio);
		initializeExistingPartitions(wsio);
		initializeExistingApps(wsio);
		initializeRemoteServerInfo(wsio);
		initializeExistingWallUI(wsio);
		setTimeout(initializeExistingControls, 6000, wsio); // why can't this be done immediately with the rest?
	} else if (wsio.clientType === "audioManager") {
		initializeExistingAppsAudio(wsio);
	} else if (wsio.clientType === "sageUI") {
		createSagePointer(wsio.id);
		var key;
		for (key in remoteSharingSessions) {
			remoteSharingSessions[key].wsio.emit('createRemoteSagePointer', {
				id: wsio.id, portal: {host: config.host, port: config.port}
			});
		}
		initializeExistingAppsPositionSizeTypeOnly(wsio);
		initializeExistingPartitionsUI(wsio);
	}

	var remote = findRemoteSiteByConnection(wsio);
	if (remote !== null) {
		remote.wsio = wsio;
		remote.connected = "on";
		var site = {name: remote.name, connected: remote.connected};
		broadcast('connectedToRemoteSite', site);
	}

	if (wsio.clientType === "webBrowser") {
		webBrowserClient = wsio;
	}
}

/**
 * Installs all the message callbacks on a websocket
 *
 * @method     setupListeners
 * @param      {Websocket}  wsio    concerned websocket
 */
function setupListeners(wsio) {
	wsio.on('registerInteractionClient',            wsRegisterInteractionClient);

	wsio.on('startSagePointer',                     wsStartSagePointer);
	wsio.on('stopSagePointer',                      wsStopSagePointer);

	wsio.on('pointerPress',                         wsPointerPress);
	wsio.on('pointerRelease',                       wsPointerRelease);
	wsio.on('pointerDblClick',                      wsPointerDblClick);
	wsio.on('pointerPosition',                      wsPointerPosition);
	wsio.on('pointerMove',                          wsPointerMove);
	wsio.on('pointerScrollStart',                   wsPointerScrollStart);
	wsio.on('pointerScroll',                        wsPointerScroll);
	wsio.on('pointerScrollEnd',                     wsPointerScrollEnd);
	wsio.on('pointerDraw',                          wsPointerDraw);
	wsio.on('keyDown',                              wsKeyDown);
	wsio.on('keyUp',                                wsKeyUp);
	wsio.on('keyPress',                             wsKeyPress);

	wsio.on('uploadedFile',                         wsUploadedFile);

	wsio.on('startNewMediaStream',                  wsStartNewMediaStream);
	wsio.on('updateMediaStreamFrame',               wsUpdateMediaStreamFrame);
	wsio.on('updateMediaStreamChunk',               wsUpdateMediaStreamChunk);
	wsio.on('stopMediaStream',                      wsStopMediaStream);
	wsio.on('startNewMediaBlockStream',             wsStartNewMediaBlockStream);
	wsio.on('updateMediaBlockStreamFrame',          wsUpdateMediaBlockStreamFrame);
	wsio.on('stopMediaBlockStream',                 wsStopMediaBlockStream);

	wsio.on('requestVideoFrame',                    wsRequestVideoFrame);
	wsio.on('receivedMediaStreamFrame',             wsReceivedMediaStreamFrame);
	wsio.on('receivedRemoteMediaStreamFrame',       wsReceivedRemoteMediaStreamFrame);
	wsio.on('receivedMediaBlockStreamFrame',        wsReceivedMediaBlockStreamFrame);
	wsio.on('receivedRemoteMediaBlockStreamFrame',  wsReceivedRemoteMediaBlockStreamFrame);

	wsio.on('finishedRenderingAppFrame',            wsFinishedRenderingAppFrame);
	wsio.on('updateAppState',                       wsUpdateAppState);
	wsio.on('updateStateOptions',                   wsUpdateStateOptions);
	wsio.on('appResize',                            wsAppResize);
	wsio.on('appFullscreen',                        wsFullscreen);
	wsio.on('broadcast',                            wsBroadcast);
	wsio.on('applicationRPC',                       wsApplicationRPC);

	wsio.on('requestAvailableApplications',         wsRequestAvailableApplications);
	wsio.on('requestStoredFiles',                   wsRequestStoredFiles);
	wsio.on('loadApplication',                      wsLoadApplication);
	wsio.on('loadFileFromServer',                   wsLoadFileFromServer);
	wsio.on('loadImageFromBuffer',                  wsLoadImageFromBuffer);
	wsio.on('deleteElementFromStoredFiles',         wsDeleteElementFromStoredFiles);
	wsio.on('moveElementFromStoredFiles',           wsMoveElementFromStoredFiles);
	wsio.on('saveSesion',                           wsSaveSesion);
	wsio.on('clearDisplay',                         wsClearDisplay);
	wsio.on('deleteAllApplications',								wsDeleteAllApplications);
	wsio.on('tileApplications',                     wsTileApplications);

	// Radial menu should have its own message section? Just appended here for now.
	wsio.on('radialMenuClick',                      wsRadialMenuClick);
	wsio.on('radialMenuMoved',                      wsRadialMenuMoved);
	wsio.on('removeRadialMenu',                     wsRemoveRadialMenu);
	wsio.on('radialMenuWindowToggle',               wsRadialMenuThumbnailWindow);

	// DrawingState messages, should they have their own section?
	wsio.on('updatePalettePosition',				wsUpdatePalettePosition);
	wsio.on('enableDrawingMode',					wsEnableDrawingMode);
	wsio.on('disableDrawingMode',					wsDisableDrawingMode);
	wsio.on('enableEraserMode',						wsEnableEraserMode);
	wsio.on('disableEraserMode',					wsDisableEraserMode);
	wsio.on('enablePointerColorMode',				wsEnablePointerColorMode);
	wsio.on('disablePointerColorMode',				wsDisablePointerColorMode);
	wsio.on('clearDrawingCanvas',					wsClearDrawingCanvas);
	wsio.on('changeStyle',							wsChangeStyle);
	wsio.on('undoLastDrawing',						wsUndoLastDrawing);
	wsio.on('redoDrawing',							wsRedoDrawing);
	wsio.on('loadDrawings',							wsLoadDrawings);
	wsio.on('getSessionsList',						wsGetSessionsList);
	wsio.on('saveDrawings',							wsSaveDrawings);
	wsio.on('enablePaintingMode',					wsEnablePaintingMode);
	wsio.on('disablePaintingMode',					wsDisablePaintingMode);
	wsio.on('saveScreenshot',						wsSaveScreenshot);
	wsio.on('selectionModeOnOff',					wsSelectionModeOnOff);

	wsio.on('addNewWebElement',                     wsAddNewWebElement);

	wsio.on('openNewWebpage',                       wsOpenNewWebpage);

	wsio.on('setVolume',                            wsSetVolume);

	wsio.on('playVideo',                            wsPlayVideo);
	wsio.on('pauseVideo',                           wsPauseVideo);
	wsio.on('stopVideo',                            wsStopVideo);
	wsio.on('updateVideoTime',                      wsUpdateVideoTime);
	wsio.on('muteVideo',                            wsMuteVideo);
	wsio.on('unmuteVideo',                          wsUnmuteVideo);
	wsio.on('loopVideo',                            wsLoopVideo);

	wsio.on('addNewElementFromRemoteServer',          wsAddNewElementFromRemoteServer);
	wsio.on('addNewSharedElementFromRemoteServer',    wsAddNewSharedElementFromRemoteServer);
	wsio.on('requestNextRemoteFrame',                 wsRequestNextRemoteFrame);
	wsio.on('updateRemoteMediaStreamFrame',           wsUpdateRemoteMediaStreamFrame);
	wsio.on('stopMediaStream',                        wsStopMediaStream);
	wsio.on('updateRemoteMediaBlockStreamFrame',      wsUpdateRemoteMediaBlockStreamFrame);
	wsio.on('stopMediaBlockStream',                   wsStopMediaBlockStream);
	wsio.on('requestDataSharingSession',              wsRequestDataSharingSession);
	wsio.on('cancelDataSharingSession',               wsCancelDataSharingSession);
	wsio.on('acceptDataSharingSession',               wsAcceptDataSharingSession);
	wsio.on('rejectDataSharingSession',               wsRejectDataSharingSession);
	wsio.on('createRemoteSagePointer',                wsCreateRemoteSagePointer);
	wsio.on('startRemoteSagePointer',                 wsStartRemoteSagePointer);
	wsio.on('stopRemoteSagePointer',                  wsStopRemoteSagePointer);
	wsio.on('remoteSagePointerPosition',              wsRemoteSagePointerPosition);
	wsio.on('remoteSagePointerToggleModes',           wsRemoteSagePointerToggleModes);
	wsio.on('remoteSagePointerHoverCorner',           wsRemoteSagePointerHoverCorner);
	wsio.on('addNewRemoteElementInDataSharingPortal', wsAddNewRemoteElementInDataSharingPortal);

	wsio.on('updateApplicationOrder',                 wsUpdateApplicationOrder);
	wsio.on('startApplicationMove',                   wsStartApplicationMove);
	wsio.on('startApplicationResize',                 wsStartApplicationResize);
	wsio.on('updateApplicationPosition',              wsUpdateApplicationPosition);
	wsio.on('updateApplicationPositionAndSize',       wsUpdateApplicationPositionAndSize);
	wsio.on('finishApplicationMove',                  wsFinishApplicationMove);
	wsio.on('finishApplicationResize',                wsFinishApplicationResize);
	wsio.on('deleteApplication',                      wsDeleteApplication);
	wsio.on('updateApplicationState',                 wsUpdateApplicationState);
	wsio.on('updateApplicationStateOptions',          wsUpdateApplicationStateOptions);

	wsio.on('addNewControl',                        wsAddNewControl);
	wsio.on('closeAppFromControl',                  wsCloseAppFromControl);
	wsio.on('hideWidgetFromControl',                wsHideWidgetFromControl);
	wsio.on('openRadialMenuFromControl',            wsOpenRadialMenuFromControl);
	wsio.on('recordInnerGeometryForWidget',			wsRecordInnerGeometryForWidget);

	wsio.on('requestNewTitle',						wsRequestNewTitle);
	wsio.on('requestFileBuffer',					wsRequestFileBuffer);
	wsio.on('closeFileBuffer',						wsCloseFileBuffer);
	wsio.on('updateFileBufferCursorPosition', 		wsUpdateFileBufferCursorPosition);

	wsio.on('createAppClone',                       wsCreateAppClone);

	wsio.on('appCreated', 							wsAppCreatedCallback);

	wsio.on('sage2Log',                             wsPrintDebugInfo);
	wsio.on('command',                              wsCommand);

	wsio.on('createFolder',                         wsCreateFolder);

	// Jupyper messages
	wsio.on('startJupyterSharing',					wsStartJupyterSharing);
	wsio.on('updateJupyterSharing',					wsUpdateJupyterSharing);

	// message passing between ui to display (utd)
	wsio.on('utdWhatAppIsAt',						wsUtdWhatAppIsAt);
	wsio.on('utdRequestRmbContextMenu',				wsUtdRequestRmbContextMenu);
	wsio.on('utdCallFunctionOnApp',					wsUtdCallFunctionOnApp);
	// display to ui (dtu)
	wsio.on('dtuRmbContextMenuContents',			wsDtuRmbContextMenuContents);
	// generic message passing for data requests or for specific communications.
	// might eventually break this up into individual ws functions
	wsio.on('csdMessage',							wsCsdMessage);

<<<<<<< HEAD
	//linked child parent functions
	wsio.on('launchLinkedChildApp',					wsLaunchLinkedChildApp);
	wsio.on('messageToParent',						wsMessageToParent);
	wsio.on('messageToChild',						wsMessageToChild);
	wsio.on('closeLinkedChildApp',					wsCloseLinkedChildApp);
	wsio.on('moveLinkedChildApp',					wsMoveLinkedChildApp);
	wsio.on('resizeLinkedChildApp',					wsResizeLinkedChildApp);

	//articulate input service
	wsio.on('googleVoiceSpeechInput',               wsGoogleVoiceSpeechInput);

=======
	// application file saving message
	wsio.on('appFileSaveRequest',                   appFileSaveRequest);

	// create partition
	wsio.on('createPartition',                      wsCreatePartition);
	wsio.on('partitionScreen',                      wsPartitionScreen);
	wsio.on('deleteAllPartitions',                  wsDeleteAllPartitions);
	wsio.on('partitionsGrabAllContent',             wsPartitionsGrabAllContent);
>>>>>>> 26bea931
}

/**
 * Ensures that new audioManager instances get metadata about all existing apps
 *
 * @method     initializeExistingAppsAudio
 * @param      {Websocket}  wsio    client's websocket
 */
function initializeExistingAppsAudio(wsio) {
	var key;
	for (key in SAGE2Items.applications.list) {
		wsio.emit('createAppWindow', SAGE2Items.applications.list[key]);
	}
}

/**
 * Rebuilds the application widgets for a given client
 *
 * @method     initializeExistingControls
 * @param      {Websocket}  wsio    client's websocket
 */
function initializeExistingControls(wsio) {
	var i;
	var uniqueID;
	var app;
	var zIndex;
	var data;
	var controlList = SAGE2Items.widgets.list;
	for (i in controlList) {
		if (controlList.hasOwnProperty(i) && SAGE2Items.applications.list.hasOwnProperty(controlList[i].appId)) {
			data = controlList[i];
			wsio.emit('createControl', data);
			zIndex = SAGE2Items.widgets.numItems;
			var radialGeometry = {
				x: data.left + (data.height / 2),
				y: data.top + (data.height / 2),
				r: data.height / 2
			};
			if (data.hasSideBar === true) {
				var shapeData = {
					radial: {
						type: "circle",
						visible: true,
						geometry: radialGeometry
					},
					sidebar: {
						type: "rectangle",
						visible: true,
						geometry: {
							x: data.left + data.height,
							y: data.top + (data.height / 2) - (data.barHeight / 2),
							w: data.width - data.height, h: data.barHeight
						}
					}
				};
				interactMgr.addComplexGeometry(data.id, "widgets", shapeData, zIndex, data);
			} else {
				interactMgr.addGeometry(data.id, "widgets", "circle", radialGeometry, true, zIndex, data);
			}
			SAGE2Items.widgets.addItem(data);
			uniqueID = data.id.substring(data.appId.length, data.id.lastIndexOf("_"));
			app = SAGE2Items.applications.list[data.appId];
			addEventToUserLog(uniqueID, {type: "widgetMenu",
				data: {action: "open", application: {id: app.id, type: app.application}},
				time: Date.now()});
		}
	}
}

/**
 * Rebuilds the pointers for a given client
 *
 * @method     initializeExistingSagePointers
 * @param      {Websocket}  wsio    client's websocket
 */
function initializeExistingSagePointers(wsio) {
	for (var key in sagePointers) {
		if (sagePointers.hasOwnProperty(key)) {
			wsio.emit('createSagePointer', sagePointers[key]);
			wsio.emit('changeSagePointerMode', {id: sagePointers[key].id, mode: remoteInteraction[key].interactionMode});
		}
	}
}

/**
 * Rebuilds the wall radial menu for a given client
 *
 * @method     initializeExistingWallUI
 * @param      {Websocket}  wsio    client's websocket
 */
function initializeExistingWallUI(wsio) {
	var menuInfo;
	if (config.ui.reload_wallui_on_refresh === false) {
		// console.log("WallUI reload on display client refresh: Disabled");
		for (key in SAGE2Items.radialMenus.list) {
			menuInfo = SAGE2Items.radialMenus.list[key].getInfo();
			hideRadialMenu(menuInfo.id);
		}
		return;
	}
	// console.log("WallUI reload on display client refresh: Enabled (default)");
	var key;
	for (key in SAGE2Items.radialMenus.list) {
		menuInfo = SAGE2Items.radialMenus.list[key].getInfo();
		broadcast('createRadialMenu', menuInfo);
		broadcast('updateRadialMenu', menuInfo);
		updateWallUIMediaBrowser(menuInfo.id);
	}
}

function initializeExistingApps(wsio) {
	var key;

	for (key in SAGE2Items.applications.list) {
		// remove partition value from application while sending wsio message (circular structure)
		// does this cause issues?
		var appCopy = Object.assign({}, SAGE2Items.applications.list[key]);
		delete appCopy.partition;

		wsio.emit('createAppWindow', appCopy);
		if (SAGE2Items.renderSync.hasOwnProperty(key)) {
			SAGE2Items.renderSync[key].clients[wsio.id] = {wsio: wsio, readyForNextFrame: false, blocklist: []};
			calculateValidBlocks(SAGE2Items.applications.list[key], mediaBlockSize, SAGE2Items.renderSync[key]);

			// Need to reset the animation loop
			//   a new client could come while other clients were done rendering
			//   (especially true for slow update apps, like the clock)
			broadcast('animateCanvas', {id: SAGE2Items.applications.list[key].id, date: Date.now()});
		}
<<<<<<< HEAD

=======
		handleStickyItem(key);
>>>>>>> 26bea931
	}
	for (key in SAGE2Items.portals.list) {
		broadcast('initializeDataSharingSession', SAGE2Items.portals.list[key]);
	}

	var newOrder = interactMgr.getObjectZIndexList("applications", ["portals"]);
	wsio.emit('updateItemOrder', newOrder);
}

<<<<<<< HEAD

// This is called after an app has been created on the display 
function wsAppCreatedCallback(wsio, data){
	console.log("app created callback");
	if (data.id in parentApps && parentApps[data.id] != null) {
		var thisChildList = parentApps[ data.id ];
		for( var c = 0; c < thisChildList.length; c++){
			var childId = thisChildList[c];
			var childObj = SAGE2Items.applications.list[ parentApps[data.id][c] ]
			var childData = {
				childAppType: childObj.type,
				childAppName: childObj.application, 
				user: "parentApp", //would be nice to have actual app name... or sth
				id: data.id,
				msg: "none",
				childId: childObj.id,
				initState: childObj.data,
				success: true
			};
			
			sendChildMonitoringEvent(childData.id, childData.childId, "childReopenedEvent", childData);
		}
	}

=======
function initializeExistingPartitions(wsio) {
	var key;

	for (key in partitions.list) {
		wsio.emit('createPartitionWindow', partitions.list[key].getDisplayInfo());
		wsio.emit('partitionWindowTitleUpdate', partitions.list[key].getTitle());
	}
>>>>>>> 26bea931
}

function initializeExistingAppsPositionSizeTypeOnly(wsio) {
	var key;
	for (key in SAGE2Items.applications.list) {
		wsio.emit('createAppWindowPositionSizeOnly', getAppPositionSize(SAGE2Items.applications.list[key]));

		// Send the appliation state to the UI
		broadcast('applicationState', {
			id: SAGE2Items.applications.list[key].id,
			state: SAGE2Items.applications.list[key].data,
			application: SAGE2Items.applications.list[key].application
		});
		handleStickyItem(key);
	}

	var newOrder = interactMgr.getObjectZIndexList("applications", ["portals"]);
	wsio.emit('updateItemOrder', newOrder);
}

function initializeExistingPartitionsUI(wsio) {
	var key;

	for (key in partitions.list) {
		wsio.emit('createPartitionBorder', partitions.list[key].getDisplayInfo());
	}
}

function initializeRemoteServerInfo(wsio) {
	for (var i = 0; i < remoteSites.length; i++) {
		var site = {name: remoteSites[i].name, connected: remoteSites[i].connected, geometry: remoteSites[i].geometry};
		wsio.emit('addRemoteSite', site);
	}
}

// **************  Drawing Functions *****************

// The functions just call their associated method in the drawing manager
function wsUpdatePalettePosition(wsio, data) {
	drawingManager.updatePalettePosition({
		startX: data.x,
		endX: data.x + data.w,
		startY: data.y,
		endY: data.y + data.h});
}

function wsEnableDrawingMode(wsio, data) {
	drawingManager.enableDrawingMode(data);
}
function wsDisableDrawingMode(wsio, data) {
	drawingManager.disableDrawingMode(data);
}

function wsEnableEraserMode(wsio, data) {
	drawingManager.enableEraserMode(data);
}
function wsDisableEraserMode(wsio, data) {
	drawingManager.disableEraserMode(data);
}

function wsEnablePointerColorMode(wsio, data) {
	drawingManager.enablePointerColorMode(data);
}
function wsDisablePointerColorMode(wsio, data) {
	drawingManager.disablePointerColorMode(data);
}


function wsClearDrawingCanvas(wsio, data) {
	drawingManager.clearDrawingCanvas();
}

function wsChangeStyle(wsio, data) {
	drawingManager.changeStyle(data);
}

function wsUndoLastDrawing(wsio, data) {
	drawingManager.undoLastDrawing();
}

function wsRedoDrawing(wsio, data) {
	drawingManager.redoDrawing();
}

function wsLoadDrawings(wsio, data) {
	drawingManager.loadDrawings(data);
}

function wsGetSessionsList(wsio, data) {
	var allDrawings = getAllDrawingsessions();
	drawingManager.gotSessionsList(allDrawings);
}

function wsSaveDrawings(wsio, data) {
	drawingManager.saveDrawings();
}

function wsEnablePaintingMode(wsio, data) {
	drawingManager.enablePaintingMode();
}

function wsDisablePaintingMode(wsio, data) {
	drawingManager.disablePaintingMode();
}
function wsSaveScreenshot(wsio, data) {
	saveScreenshot(data.screenshot);
}

function wsSelectionModeOnOff(wsio, data) {
	drawingManager.selectionModeOnOff();
}

// **************  Sage Pointer Functions *****************

function wsRegisterInteractionClient(wsio, data) {
	var key;

	// Update color and name of pointer when UI connects
	sagePointers[wsio.id].color = data.color;
	sagePointers[wsio.id].name  = data.name;

	if (program.trackUsers === true) {
		var newUser = true;
		for (key in users) {
			if (users[key].name === data.name && users[key].color.toLowerCase() === data.color.toLowerCase()) {
				users[key].ip = wsio.id;
				if (users[key].actions === undefined) {
					users[key].actions = [];
				}
				users[key].actions.push({type: "connect", data: null, time: Date.now()});
				newUser = false;
			}
		}
		if (newUser === true) {
			var id = getNewUserId();
			users[id] = {};
			users[id].name = data.name;
			users[id].color = data.color;
			users[id].ip = wsio.id;
			if (users[id].actions === undefined) {
				users[id].actions = [];
			}
			users[id].actions.push({type: "connect", data: null, time: Date.now()});
		}
	} else {
		for (key in users) {
			if (users[key].name === data.name && users[key].color.toLowerCase() === data.color.toLowerCase()) {
				users[key].ip = wsio.id;
				if (users[key].actions === undefined) {
					users[key].actions = [];
				}
				users[key].actions.push({type: "connect", data: null, time: Date.now()});
			}
		}
	}
}

function wsStartSagePointer(wsio, data) {
	// Switch interaction from window mode (on web) to app mode (wall)
	remoteInteraction[wsio.id].interactionMode = remoteInteraction[wsio.id].getPreviousMode();
	broadcast('changeSagePointerMode', {id: sagePointers[wsio.id].id, mode: remoteInteraction[wsio.id].getPreviousMode()});

	showPointer(wsio.id, data);

	addEventToUserLog(wsio.id, {type: "SAGE2PointerStart", data: null, time: Date.now()});
}

function wsStopSagePointer(wsio, data) {
	hidePointer(wsio.id);

	// return to window interaction mode after stopping pointer
	remoteInteraction[wsio.id].saveMode();
	if (remoteInteraction[wsio.id].appInteractionMode()) {
		remoteInteraction[wsio.id].toggleModes();
		broadcast('changeSagePointerMode', {id: sagePointers[wsio.id].id, mode: remoteInteraction[wsio.id].interactionMode});
	}

	var key;
	for (key in remoteSharingSessions) {
		remoteSharingSessions[key].wsio.emit('stopRemoteSagePointer', {id: wsio.id});
	}

	addEventToUserLog(wsio.id, {type: "SAGE2PointerEnd", data: null, time: Date.now()});
}

function wsPointerPress(wsio, data) {
	var pointerX = sagePointers[wsio.id].left;
	var pointerY = sagePointers[wsio.id].top;

	pointerPress(wsio.id, pointerX, pointerY, data);
}

function wsPointerRelease(wsio, data) {
	var pointerX = sagePointers[wsio.id].left;
	var pointerY = sagePointers[wsio.id].top;

	/*
	if (data.button === 'left')
		pointerRelease(wsio.id, pointerX, pointerY);
	else
		pointerReleaseRight(wsio.id, pointerX, pointerY);
	*/
	pointerRelease(wsio.id, pointerX, pointerY, data);
}

function wsPointerDblClick(wsio, data) {
	var pointerX = sagePointers[wsio.id].left;
	var pointerY = sagePointers[wsio.id].top;

	pointerDblClick(wsio.id, pointerX, pointerY);
}

function wsPointerPosition(wsio, data) {
	pointerPosition(wsio.id, data);
}

function wsPointerMove(wsio, data) {
	var pointerX = sagePointers[wsio.id].left;
	var pointerY = sagePointers[wsio.id].top;

	pointerMove(wsio.id, pointerX, pointerY, data);
}

function wsPointerScrollStart(wsio, data) {
	var pointerX = sagePointers[wsio.id].left;
	var pointerY = sagePointers[wsio.id].top;

	pointerScrollStart(wsio.id, pointerX, pointerY);
}

function wsPointerScroll(wsio, data) {
	// Casting the parameters to correct type
	data.wheelDelta = parseInt(data.wheelDelta, 10);

	pointerScroll(wsio.id, data);
}

function wsPointerScrollEnd(wsio, data) {
	pointerScrollEnd(wsio.id);
}

function wsPointerDraw(wsio, data) {
	pointerDraw(wsio.id, data);
}

function wsKeyDown(wsio, data) {
	var pointerX = sagePointers[wsio.id].left;
	var pointerY = sagePointers[wsio.id].top;

	keyDown(wsio.id, pointerX, pointerY, data);
}

function wsKeyUp(wsio, data) {
	var pointerX = sagePointers[wsio.id].left;
	var pointerY = sagePointers[wsio.id].top;

	keyUp(wsio.id, pointerX, pointerY, data);
}

function wsKeyPress(wsio, data) {
	var pointerX = sagePointers[wsio.id].left;
	var pointerY = sagePointers[wsio.id].top;

	keyPress(wsio.id, pointerX, pointerY, data);
}

// **************  File Upload Functions *****************
function wsUploadedFile(wsio, data) {
	addEventToUserLog(wsio.id, {type: "fileUpload", data: data, time: Date.now()});
}

function wsRadialMenuClick(wsio, data) {
	if (data.button === "closeButton") {
		addEventToUserLog(data.user, {type: "radialMenu", data: {action: "close"}, time: Date.now()});
	} else if (data.button === "settingsButton" || data.button.indexOf("Window") >= 0) {
		var action = data.data.state === "opened" ? "open" : "close";
		addEventToUserLog(data.user, {type: "radialMenuAction", data: {button: data.button, action: action}, time: Date.now()});
	} else {
		addEventToUserLog(data.user, {type: "radialMenuAction", data: {button: data.button}, time: Date.now()});
	}
}

// **************  Media Stream Functions *****************

function wsStartNewMediaStream(wsio, data) {
	console.log(sageutils.header("Media stream") + 'new stream: ' + data.id);

	var i;
	SAGE2Items.renderSync[data.id] = {clients: {}, chunks: []};
	for (i = 0; i < clients.length; i++) {
		if (clients[i].clientType === "display") {
			SAGE2Items.renderSync[data.id].clients[clients[i].id] = {wsio: clients[i], readyForNextFrame: false, blocklist: []};
		}
	}

	// forcing 'int' type for width and height
	data.width  = parseInt(data.width,  10);
	data.height = parseInt(data.height, 10);

	appLoader.createMediaStream(data.src, data.type, data.encoding, data.title, data.color, data.width, data.height,
		function(appInstance) {
			appInstance.id = data.id;
			handleNewApplication(appInstance, null);

			var eLogData = {
				application: {
					id: appInstance.id,
					type: appInstance.application
				}
			};
			addEventToUserLog(wsio.id, {type: "mediaStreamStart", data: eLogData, time: Date.now()});
		});
}

/**
 * Test if two rectangles overlap (axis-aligned)
 *
 * @method doOverlap
 * @param x_1 {Integer} x coordinate first rectangle
 * @param y_1 {Integer} y coordinate first rectangle
 * @param width_1 {Integer} width first rectangle
 * @param height_1 {Integer} height first rectangle
 * @param x_2 {Integer} x coordinate second rectangle
 * @param y_2 {Integer} y coordinate second rectangle
 * @param width_2 {Integer} width second rectangle
 * @param height_2 {Integer} height second rectangle
 * @return {Boolean} true if rectangles overlap
 */
function doOverlap(x_1, y_1, width_1, height_1, x_2, y_2, width_2, height_2) {
	return !(x_1 > x_2 + width_2 || x_1 + width_1 < x_2 || y_1 > y_2 + height_2 || y_1 + height_1 < y_2);
}

function wsUpdateMediaStreamFrame(wsio, data) {
	var key;
	// Remote sites have a pass back issue that needs to be caught
	if (SAGE2Items.renderSync[data.id] === undefined || SAGE2Items.renderSync[data.id] === null) {
		return;
	}

	// Reset the 'ready' flag for every display client
	for (key in SAGE2Items.renderSync[data.id].clients) {
		SAGE2Items.renderSync[data.id].clients[key].readyForNextFrame = false;
	}
	// Get the application from the message
	var stream = SAGE2Items.applications.list[data.id];
	if (stream !== undefined && stream !== null) {
		stream.data = data.state;
	} else {
		// if can't find the application, it's being destroyed...
		return;
	}

	// Send the image to all display nodes
	// broadcast('updateMediaStreamFrame', data);

	// Update the date
	data.date = new Date();

	// Create a copy of the frame object with dummy data (white 1x1 gif)
	var data_copy = {};
	data_copy.id             = data.id;
	data_copy.date           = data.date;
	data_copy.state          = {};
	data_copy.state.src      = "R0lGODlhAQABAIABAP///wAAACwAAAAAAQABAAACAkQBADs=";
	data_copy.state.type     = "image/gif";
	data_copy.state.encoding = "base64";

	// Iterate over all the clients of this app
	for (key in SAGE2Items.renderSync[data.id].clients) {
		var did = SAGE2Items.renderSync[data.id].clients[key].wsio.clientID;
		// Overview display
		if (did === -1) {
			// send the full frame to be displayed
			SAGE2Items.renderSync[data.id].clients[key].wsio.emit('updateMediaStreamFrame', data);
			continue;
		}
		var display = config.displays[did];
		// app coordinates
		var left    = stream.left;
		var top     = stream.top + config.ui.titleBarHeight;
		// tile coordinates
		var offsetX = config.resolution.width  * display.column;
		var offsetY = config.resolution.height * display.row;

		var checkWidth  = config.resolution.width;
		var checkHeight = config.resolution.height;
		// Check for irregular tiles
		checkWidth  *= config.displays[did].width;
		checkHeight *= config.displays[did].height;

		// If the app window and the display overlap
		if (doOverlap(left, top, stream.width, stream.height,
			offsetX, offsetY, checkWidth, checkHeight)) {
			// send the full frame to be displayed
			SAGE2Items.renderSync[data.id].clients[key].wsio.emit('updateMediaStreamFrame', data);
		} else {
			// otherwise send a dummy small image
			SAGE2Items.renderSync[data.id].clients[key].wsio.emit('updateMediaStreamFrame', data_copy);
		}
	}
}

function wsUpdateMediaStreamChunk(wsio, data) {
	if (SAGE2Items.renderSync[data.id].chunks.length === 0) {
		SAGE2Items.renderSync[data.id].chunks = initializeArray(data.total, "");
	}
	SAGE2Items.renderSync[data.id].chunks[data.piece] = data.state.src;
	if (allNonBlank(SAGE2Items.renderSync[data.id].chunks)) {
		wsUpdateMediaStreamFrame(wsio, {id: data.id, state: {
			src: SAGE2Items.renderSync[data.id].chunks.join(""),
			type: data.state.type,
			encoding: data.state.encoding}});
		SAGE2Items.renderSync[data.id].chunks = [];
	}
}

function wsStopMediaStream(wsio, data) {
	var stream = SAGE2Items.applications.list[data.id];
	if (stream !== undefined && stream !== null) {
		deleteApplication(stream.id);

		var eLogData = {
			application: {
				id: stream.id,
				type: stream.application
			}
		};
		addEventToUserLog(wsio.id, {type: "delete", data: eLogData, time: Date.now()});
	}

	// stop all clones in shared portals
	var key;
	for (key in SAGE2Items.portals.list) {
		stream = SAGE2Items.applications.list[data.id + "_" + key];
		if (stream !== undefined && stream !== null) {
			deleteApplication(stream.id);
		}
	}
}

function wsReceivedMediaStreamFrame(wsio, data) {
	SAGE2Items.renderSync[data.id].clients[wsio.id].readyForNextFrame = true;
	if (allTrueDict(SAGE2Items.renderSync[data.id].clients, "readyForNextFrame")) {
		var i;
		var key;
		for (key in SAGE2Items.renderSync[data.id].clients) {
			SAGE2Items.renderSync[data.id].clients[key].readyForNextFrame = false;
		}
		var sender = {wsio: null, serverId: null, clientId: null, streamId: null};
		var mediaStreamData = data.id.split("|");
		if (mediaStreamData.length === 2) { // local stream --> client | stream_id
			sender.clientId = mediaStreamData[0];
			sender.streamId = parseInt(mediaStreamData[1]);
			for (i = 0; i < clients.length; i++) {
				if (clients[i].id === sender.clientId) {
					sender.wsio = clients[i];
					break;
				}
			}
			if (sender.wsio !== null) {
				sender.wsio.emit('requestNextFrame', {streamId: sender.streamId});
			}
		} else if (mediaStreamData.length === 3) { // remote stream --> remote_server | client | stream_id
			sender.serverId = mediaStreamData[0];
			sender.clientId = mediaStreamData[1];
			sender.streamId = mediaStreamData[2];
			for (i = 0; i < clients.length; i++) {
				if (clients[i].id === sender.serverId) {
					sender.wsio = clients[i];
					break;
				}
			}
			if (sender.wsio !== null) {
				sender.wsio.emit('requestNextRemoteFrame', {id: sender.clientId + "|" + sender.streamId});
			}
		}
	}
}

// **************  Media Block Stream Functions *****************
function wsStartNewMediaBlockStream(wsio, data) {
	// Forcing 'int' type for width and height
	//     for some reasons, messages from websocket lib from Linux send strings for ints
	data.width  = parseInt(data.width,  10);
	data.height = parseInt(data.height, 10);

	console.log(sageutils.header("Block stream") + data.width + 'x' + data.height + ' ' + data.colorspace);

	SAGE2Items.renderSync[data.id] = {chunks: [], clients: {}, width: data.width, height: data.height};
	for (var i = 0; i < clients.length; i++) {
		if (clients[i].clientType === "display") {
			SAGE2Items.renderSync[data.id].clients[clients[i].id] = {wsio: clients[i], readyForNextFrame: true, blocklist: []};
		}
	}

	appLoader.createMediaBlockStream(data.title, data.color, data.colorspace, data.width, data.height, function(appInstance) {
		appInstance.id = data.id;
		handleNewApplication(appInstance, null);
		calculateValidBlocks(appInstance, mediaBlockSize, SAGE2Items.renderSync[appInstance.id]);
	});
}

function wsUpdateMediaBlockStreamFrame(wsio, buffer) {
	var i;
	var key;
	var id = byteBufferToString(buffer);

	if (!SAGE2Items.applications.list.hasOwnProperty(id)) {
		return;
	}

	for (key in SAGE2Items.renderSync[id].clients) {
		SAGE2Items.renderSync[id].clients[key].readyForNextFrame = false;
	}

	var imgBuffer = buffer.slice(id.length + 1);

	var colorspace = SAGE2Items.applications.list[id].data.colorspace;
	var blockBuffers;

	if (colorspace === "RGBA") {
		blockBuffers = pixelblock.rgbaToPixelBlocks(imgBuffer, SAGE2Items.renderSync[id].width,
			SAGE2Items.renderSync[id].height, mediaBlockSize);
	} else if (colorspace === "RGB" || colorspace === "BGR") {
		blockBuffers = pixelblock.rgbToPixelBlocks(imgBuffer, SAGE2Items.renderSync[id].width,
			SAGE2Items.renderSync[id].height, mediaBlockSize);
	} else if (colorspace === "YUV420p") {
		blockBuffers = pixelblock.yuv420ToPixelBlocks(imgBuffer, SAGE2Items.renderSync[id].width,
			SAGE2Items.renderSync[id].height, mediaBlockSize);
	}

	var pixelbuffer = [];
	var idBuffer = Buffer.concat([new Buffer(id), new Buffer([0])]);
	var dateBuffer = intToByteBuffer(Date.now(), 8);
	var blockIdxBuffer;
	for (i = 0; i < blockBuffers.length; i++) {
		blockIdxBuffer = intToByteBuffer(i, 2);
		pixelbuffer[i] = Buffer.concat([idBuffer, blockIdxBuffer, dateBuffer, blockBuffers[i]]);
	}

	for (key in SAGE2Items.renderSync[id].clients) {
		for (i = 0; i < pixelbuffer.length; i++) {
			if (SAGE2Items.renderSync[id].clients[key].blocklist.indexOf(i) >= 0) {
				SAGE2Items.renderSync[id].clients[key].wsio.emit('updateMediaBlockStreamFrame', pixelbuffer[i]);
			} else {
				// this client has no blocks, so it is ready for next frame!
				SAGE2Items.renderSync[id].clients[key].readyForNextFrame = true;
			}
		}
	}
}

function wsStopMediaBlockStream(wsio, data) {
	deleteApplication(data.id);
}

function wsReceivedMediaBlockStreamFrame(wsio, data) {
	SAGE2Items.renderSync[data.id].clients[wsio.id].readyForNextFrame = true;

	if (allTrueDict(SAGE2Items.renderSync[data.id].clients, "readyForNextFrame")) {
		var i;
		var key;
		for (key in SAGE2Items.renderSync[data.id].clients) {
			SAGE2Items.renderSync[data.id].clients[key].readyForNextFrame = false;
		}
		var sender = {wsio: null, serverId: null, clientId: null, streamId: null};
		var mediaBlockStreamData = data.id.split("|");
		if (mediaBlockStreamData.length === 2) { // local stream --> client | stream_id
			sender.clientId = mediaBlockStreamData[0];
			sender.streamId = parseInt(mediaBlockStreamData[1]);
			for (i = 0; i < clients.length; i++) {
				if (clients[i].id === sender.clientId) {
					sender.wsio = clients[i];
					break;
				}
			}
			if (sender.wsio !== null) {
				sender.wsio.emit('requestNextFrame', {streamId: sender.streamId});
			}
		} else if (mediaBlockStreamData.length === 3) { // remote stream --> remote_server | client | stream_id
			sender.serverId = mediaBlockStreamData[0];
			sender.clientId = mediaBlockStreamData[1];
			sender.streamId = mediaBlockStreamData[2];
			for (i = 0; i < clients.length; i++) {
				if (clients[i].id === sender.serverId) {
					sender.wsio = clients[i];
					break;
				}
			}
			if (sender.wsio !== null) {
				sender.wsio.emit('requestNextRemoteFrame', {id: sender.clientId + "|" + sender.streamId});
			}
		}
	}
}

// Print message from remote applications
function wsPrintDebugInfo(wsio, data) {
	console.log(sageutils.header("Client") + "Node " + data.node + " [" + data.app + "] " + data.message);
}

function wsRequestVideoFrame(wsio, data) {
	SAGE2Items.renderSync[data.id].clients[wsio.id].readyForNextFrame = true;
	handleNewClientReady(data.id);
}

// **************  Application Animation Functions *****************

function wsFinishedRenderingAppFrame(wsio, data) {
	if (wsio === masterDisplay) {
		SAGE2Items.renderSync[data.id].fps = data.fps;
	}

	SAGE2Items.renderSync[data.id].clients[wsio.id].readyForNextFrame = true;
	if (allTrueDict(SAGE2Items.renderSync[data.id].clients, "readyForNextFrame")) {
		var key;
		for (key in SAGE2Items.renderSync[data.id].clients) {
			SAGE2Items.renderSync[data.id].clients[key].readyForNextFrame = false;
		}
		var now = Date.now();
		var elapsed = now - SAGE2Items.renderSync[data.id].date;
		var fps = SAGE2Items.renderSync[data.id].fps || 30;
		var ticks = 1000 / fps;
		if (elapsed > ticks) {
			SAGE2Items.renderSync[data.id].date = now;
			broadcast('animateCanvas', {id: data.id, date: now});
		} else {
			var aTimer = setTimeout(function() {
				now = Date.now();
				SAGE2Items.renderSync[data.id].date = now;
				broadcast('animateCanvas', {id: data.id, date: now});
			}, ticks - elapsed);
			SAGE2Items.renderSync[data.id].clients[wsio.id].animateTimer = aTimer;
		}
	}
}

function wsUpdateAppState(wsio, data) {
	// Using updates only from master
	if (wsio === masterDisplay && SAGE2Items.applications.list.hasOwnProperty(data.id)) {
		var app = SAGE2Items.applications.list[data.id];

		sageutils.mergeObjects(data.localState, app.data, ['doc_url', 'video_url', 'video_type', 'audio_url', 'audio_type']);

		if (data.updateRemote === true) {
			var ts;
			var portal = findApplicationPortal(app);
			if (portal !== undefined && portal !== null) {
				ts = Date.now() + remoteSharingSessions[portal.id].timeOffset;
				remoteSharingSessions[portal.id].wsio.emit('updateApplicationState', {
					id: data.id, state: data.remoteState, date: ts
				});
			} else if (sharedApps[data.id] !== undefined) {
				var i;
				for (i = 0; i < sharedApps[data.id].length; i++) {
					// var ts = Date.now() + remoteSharingSessions[portal.id].timeOffset;
					ts = Date.now();
					sharedApps[data.id][i].wsio.emit('updateApplicationState',
						{id: sharedApps[data.id][i].sharedId, state: data.remoteState, date: ts});
				}
			}
		}

		// Send the appliation state to the UI
		broadcast('applicationState', {
			id: data.id,
			state: app.data,
			application: app.application
		});
	}
}

function wsUpdateStateOptions(wsio, data) {
	if (wsio === masterDisplay && SAGE2Items.applications.list.hasOwnProperty(data.id)) {
		if (sharedApps[data.id] !== undefined) {
			var i;
			for (i = 0; i < sharedApps[data.id].length; i++) {
				// var ts = Date.now() + remoteSharingSessions[portal.id].timeOffset;
				var ts = Date.now();
				sharedApps[data.id][i].wsio.emit('updateApplicationStateOptions',
					{id: sharedApps[data.id][i].sharedId, options: data.options, date: ts});
			}
		}
	}
}

//
// Got a resize call for an application itself
//
function wsAppResize(wsio, data) {
	if (SAGE2Items.applications.list.hasOwnProperty(data.id)) {
		var app = SAGE2Items.applications.list[data.id];

		// Values in percent if smaller than 1
		if (data.width > 0 && data.width <= 1) {
			data.width = Math.round(data.width * config.totalWidth);
		}
		if (data.height > 0 && data.height <= 1) {
			data.height = Math.round(data.height * config.totalHeight);
		}

		// Update the width height and aspect ratio
		if (sageutils.isTrue(data.keepRatio)) {
			// we use the width as leading the calculation
			app.width  = data.width;
			app.height = data.width / app.aspect;
		} else {
			app.width  = data.width;
			app.height = data.height;
			app.aspect = app.width / app.height;
			app.native_width  = data.width;
			app.native_height = data.height;
		}
		// build the object to be sent
		var updateItem = {
			elemId: app.id,
			elemLeft: app.left,
			elemTop: app.top,
			elemWidth: app.width,
			elemHeight: app.height,
			force: true,
			date: Date.now()
		};
		moveAndResizeApplicationWindow(updateItem);
	}
}

//
// Move the application relative to its position
//
function wsAppMoveBy(wsio, data) {
	if (SAGE2Items.applications.list.hasOwnProperty(data.id)) {
		var app = SAGE2Items.applications.list[data.id];
		// Values in percent if smaller than 1
		if (data.dx > 0 && data.dx < 1) {
			data.dx = Math.round(data.dx * config.totalWidth);
		}
		if (data.dy > 0 && data.dy < 1) {
			data.dy = Math.round(data.dy * config.totalHeight);
		}
		app.left += data.dx;
		app.top  += data.dy;
		// build the object to be sent
		var updateItem = {
			elemId: app.id,
			elemLeft: app.left,
			elemTop: app.top,
			elemWidth: app.width,
			elemHeight: app.height,
			force: true,
			date: Date.now()
		};
		moveAndResizeApplicationWindow(updateItem);
	}
}

//
// Move the application relative to its position
//
function wsAppMoveTo(wsio, data) {
	if (SAGE2Items.applications.list.hasOwnProperty(data.id)) {
		var app = SAGE2Items.applications.list[data.id];
		// Values in percent if smaller than 1
		if (data.x > 0 && data.x <= 1) {
			data.x = Math.round(data.x * config.totalWidth);
		}
		if (data.y > 0 && data.y <= 1) {
			data.y = Math.round(data.y * config.totalHeight);
		}
		app.left = data.x;
		app.top  = data.y;
		// build the object to be sent
		var updateItem = {
			elemId: app.id,
			elemLeft: app.left,
			elemTop: app.top,
			elemWidth: app.width,
			elemHeight: app.height,
			force: true,
			date: Date.now()
		};
		moveAndResizeApplicationWindow(updateItem);
	}
}

//
// Application request fullscreen
//
function wsFullscreen(wsio, data) {
	var id = data.id;
	if (SAGE2Items.applications.list.hasOwnProperty(id)) {
		var item = SAGE2Items.applications.list[id];

		var wallRatio = config.totalWidth  / config.totalHeight;
		var iCenterX  = config.totalWidth  / 2.0;
		var iCenterY  = config.totalHeight / 2.0;
		var iWidth    = 1;
		var iHeight   = 1;
		var titleBar = config.ui.titleBarHeight;
		if (config.ui.auto_hide_ui === true) {
			titleBar = 0;
		}

		if (item.aspect > wallRatio) {
			// Image wider than wall
			iWidth  = config.totalWidth;
			iHeight = iWidth / item.aspect;
		} else {
			// Wall wider than image
			iHeight = config.totalHeight - (2 * titleBar);
			iWidth  = iHeight * item.aspect;
		}
		// back up values for restore
		item.previous_left   = item.left;
		item.previous_top    = item.top;
		item.previous_width  = item.width;
		item.previous_height = item.width / item.aspect;

		// calculate new values
		item.left   = iCenterX - (iWidth / 2);
		item.top    = iCenterY - (iHeight / 2);
		item.width  = iWidth;
		item.height = iHeight;

		// Shift by 'titleBarHeight' if no auto-hide
		if (config.ui.auto_hide_ui === true) {
			item.top = item.top - config.ui.titleBarHeight;
		}

		item.maximized = true;

		// build the object to be sent
		var updateItem = {elemId: item.id, elemLeft: item.left, elemTop: item.top,
			elemWidth: item.width, elemHeight: item.height, force: true,
			date: new Date()};

		moveAndResizeApplicationWindow(updateItem);
	}
}


//
// Broadcast data to all clients who need apps
//
function wsBroadcast(wsio, data) {
	broadcast('broadcast', data);
}

//
// RPC call from apps
//
function wsApplicationRPC(wsio, data) {
	var app = SAGE2Items.applications.list[data.app];
	if (app && app.plugin) {
		// Find the path to the app plugin
		var pluginFile = path.resolve(app.file, app.plugin);

		try {
			// Loading the plugin using builtin require function
			var rpcFunction = require(pluginFile);
			// Start the function inside the plugin
			rpcFunction(wsio, data, config);
		} catch (e) {
			// If something fails
			console.log("----------------------------");
			console.log(sageutils.header('RPC') + 'error in plugin ' + pluginFile);
			console.log(e);
			console.log("----------------------------");
		}
	} else {
		console.log(sageutils.header('RPC') + 'error no plugin found for ' + app.file);
	}

}


// **************  Session Functions *****************

function wsSaveSesion(wsio, data) {
	var sname = "";
	if (data) {
		// If a name is passed, use it
		sname = data;
	} else {
		// Otherwise use the date in the name
		var ad    = new Date();
		sname = sprint("session_%4d_%02d_%02d_%02d_%02d_%02s",
							ad.getFullYear(), ad.getMonth() + 1, ad.getDate(),
							ad.getHours(), ad.getMinutes(), ad.getSeconds());
	}
	saveSession(sname);
}

function printListSessions() {
	var thelist = listSessions();
	console.log("Sessions\n---------");
	for (var i = 0; i < thelist.length; i++) {
		console.log(sprint("%2d: Name: %s\tSize: %.0fKB\tDate: %s",
			i, thelist[i].exif.FileName, thelist[i].exif.FileSize / 1024.0, thelist[i].exif.FileDate
		));
	}
}

function listSessions() {
	var thelist = [];
	// Walk through the session files: sync I/Os to build the array
	var files = fs.readdirSync(sessionDirectory);
	for (var i = 0; i < files.length; i++) {
		var file = files[i];
		var filename = path.join(sessionDirectory, file);
		var stat = fs.statSync(filename);
		// is it a file
		if (stat.isFile()) {
			// doest it ends in .json
			if (filename.indexOf(".json", filename.length - 5) >= 0) {
				// use its change time (creation, update, ...)
				var ad = new Date(stat.mtime);
				var strdate = sprint("%4d/%02d/%02d %02d:%02d:%02s",
										ad.getFullYear(), ad.getMonth() + 1, ad.getDate(),
										ad.getHours(), ad.getMinutes(), ad.getSeconds());
				// create path to thumbnail
				var thumbPath = path.join(path.join(path.join("", "user"), "sessions"), ".previews");
				// replace .json with .svg in filename
				var thumbPathFull = "\\" + path.join(thumbPath, file.substring(".json", file.length - 5) + ".svg");
				// Make it look like an exif data structure
				thelist.push({id: filename,
					sage2URL: '/uploads/' + file,
					exif: { FileName: file.slice(0, -5),
						FileSize: stat.size,
						FileDate: strdate,
						MIMEType: 'sage2/session',
						SAGE2thumbnail: thumbPathFull
					}
				});
			}
		}
	}
	return thelist;
}

function deleteSession(filename) {
	if (filename) {
		var fullpath = path.join(sessionDirectory, filename);
		// if it doesn't end in .json, add it
		if (fullpath.indexOf(".json", fullpath.length - 5) === -1) {
			fullpath += '.json';
		}
		fs.unlink(fullpath, function(err) {
			if (err) {
				console.log(sageutils.header("Session") + "Could not delete session " + filename + err);
				return;
			}
			console.log(sageutils.header("Session") + "Successfully deleted session " + filename);
		});
	}
}

function saveDrawingSession(data) {
	var now = new Date();
	var filename = "drawingSession" + now.getTime();

	var fullpath = path.join(sessionDirectory, filename);
	// if it doesn't end in .json, add it
	if (fullpath.indexOf(".json", fullpath.length - 5) === -1) {
		fullpath += '.json';
	}

	try {
		fs.writeFileSync(fullpath, JSON.stringify(data, null, 4));
		console.log(sageutils.header("Session") + "saved drawing session file to " + fullpath);
	} catch (err) {
		console.log(sageutils.header("Session") + "error saving", err);
	}
}

function getAllDrawingsessions() {
	var allNames = fs.readdirSync(sessionDirectory);
	var res = [];
	for (var i in allNames) {
		if (allNames[i].indexOf("drawingSession") != -1) {
			res.push(allNames[i]);
		}
	}
	return res;
}

function loadDrawingSession(filename) {

	if (filename == null) {
		console.log("Filename does not exist");
		filename = "drawingSession";
	}

	var fullpath;
	if (sageutils.fileExists(path.resolve(filename))) {
		fullpath = filename;
	} else {
		fullpath = path.join(sessionDirectory, filename);
	}

	// if it doesn't end in .json, add it
	if (fullpath.indexOf(".json", fullpath.length - 5) === -1) {
		fullpath += '.json';
	}

	fs.readFile(fullpath, function(err, data) {
		if (err) {
			console.log("Error reading DrawingState: ", err);
		} else {
			console.log("Reading DrawingState from " + fullpath);
			var j = JSON.parse(data);
			drawingManager.loadOldState(j);
		}
	});

}

function saveScreenshot(data) {
	var now = new Date();
	// Assign a unique name
	var filename = "screenshot" + now.getTime() + '.png';
	var img = data.replace("data:image/png;base64,", "");
	var fullpath = path.join(whiteboardDirectory, filename);
	var buf = new Buffer(img, 'base64');
	try {
		fs.writeFile(fullpath, buf);
		console.log(sageutils.header("Session") + "saved screenshot file to " + fullpath);
	} catch (err) {
		console.log(sageutils.header("Session") + "error saving", err);
	}
}

function saveSession(filename) {
	filename = filename || 'default.json';

	var key;

	var states     = {};
	states.apps    = [];
	states.numapps = 0;
	states.partitions = [];
	states.numpartitions = 0;
	states.date    = Date.now();
	for (key in SAGE2Items.applications.list) {
		var a = Object.assign({}, SAGE2Items.applications.list[key]);

		if (a.partition) {
			// remove reference to parent partition if it exists
			delete a.partition;
		}

		// Test if the application is shared (coming from another server)
		// appId contains a + character
		var isNotShared = (a.id.indexOf('+') === -1);

		// Ignore media streaming applications for now (desktop sharing) and shared applications
		if (a.application !== 'media_stream' && a.application !== 'media_block_stream' && isNotShared) {
			states.apps.push(a);
			states.numapps++;
		}
	}

	for (key in partitions.list) {
		var p = Object.assign({}, partitions.list[key]);

		if (p.partitionList) {
			delete p.partitionList;
		}

		for (var app in p.children) {
			p.children[app] = Object.assign({}, p.children[app]);

			if (p.children[app].partition) {
				delete p.children[app].partition;
			}
		}

		states.partitions.push(p);
		states.numpartitions++;
	}

	// session with only partitions considered a "LAYOUT"
	if (states.numapps === 0 && states.numpartitions > 0 && filename !== "default.json") {
		filename = "LAYOUT - " + filename;
	}

	var fullpath = path.join(sessionDirectory, filename);
	// if it doesn't end in .json, add it
	if (fullpath.indexOf(".json", fullpath.length - 5) === -1) {
		fullpath += '.json';
	}

	// save session preview image to sessions/.previews/

	var previewPath = path.join(sessionDirectory, ".previews");

	if (!sageutils.folderExists(previewPath)) {
		sageutils.mkdirParent(previewPath);
	}

	var previewFname;

	if (filename.indexOf(".json", filename.length - 5) === -1) {
		previewFname = filename + ".svg";
	} else {
		previewFname = filename.substr(0, filename.length - 5) + ".svg";
	}

	var fullPreviewPath = path.join(previewPath, previewFname);

	// create svg string as thumbnail for session preview

	var width = config.totalWidth,
		height = config.totalHeight,
		box = "0,0," + width + "," + height;

	var svg = "<svg width=\"" + 256 +
		"\" height=\"" + 256 +
		"\" viewBox=\"" + box +
		"\" version=\"1.1\" xmlns=\"http://www.w3.org/2000/svg\" " +
		"xmlns:xlink=\"http://www.w3.org/1999/xlink\">";

	// add gray background
	svg += "<rect width=\"" + width +
		"\" height=\"" + height +
		"\" style=\"fill: #666666;\"" + "></rect>";

	for (var ptn of states.partitions) {
		// partition areas
		svg += "<rect width=\"" + (ptn.width - 8) +
			"\" height=\"" + (ptn.height - 8) +
			"\" x=\"" + (ptn.left + 4) +
			"\" y=\"" + (ptn.top + 4) +
			"\" style=\"fill: " + ptn.color +
			"; stroke: " + ptn.color +
			"; stroke-width: 8; fill-opacity: 0.3;\"" + "></rect>";

		// partition title bars
		svg += "<rect width=\"" + ptn.width +
			"\" height=\"" + config.ui.titleBarHeight +
			"\" x=\"" + ptn.left +
			"\" y=\"" + (ptn.top - config.ui.titleBarHeight) +
			"\" style=\"fill: " + ptn.color +
			"\"" + "></rect>";
	}

	for (var ap of states.apps) {
		// draw app rectangles
		svg += "<rect width=\"" + ap.width +
			"\" height=\"" + ap.height +
			"\" x=\"" + ap.left +
			"\" y=\"" + ap.top +
			"\" style=\"fill: " + "#AAAAAA; fill-opacity: 0.5; stroke: black; stroke-width: 5;\">" + "</rect>";

		var iconPath;
		if (ap.icon) {
			// the application has a icon defined
			iconPath = path.join(mainFolder.path, path.relative("/user", ap.icon)) + "_256.jpg";
		} else {
			// application does not have an icon (for instance, shared applciation)
			iconPath = path.join(mainFolder.path, "assets/apps/unknownapp") + "_256.jpg";
		}

		var iconImageData = "";
		try {
			iconImageData = new Buffer(fs.readFileSync(iconPath)).toString('base64');
		} catch (error) {
			// error reading/converting icon image
		}

		svg += "<image width=\"" + ap.width +
			"\" height=\"" + ap.height +
			"\" x=\"" + ap.left +
			"\" y=\"" + ap.top +
			"\" xlink:href=\"data:image/jpg;base64," + iconImageData + "\">" + "</image>";
	}

	svg += "</svg>";

	// svg file header
	var header = "<?xml version=\"1.0\" encoding=\"utf-8\"?>";
	header += "<!DOCTYPE svg PUBLIC \"-//W3C//DTD SVG 1.1//EN\" \"http://www.w3.org/Graphics/SVG/1.1/DTD/svg11.dtd\">";

	try {
		fs.writeFileSync(fullpath, JSON.stringify(states, null, 4));
		console.log(sageutils.header("Session") + "saved session file to " + chalk.yellow.bold(fullpath));
	} catch (err) {
		console.log(sageutils.header("Session") + "error saving " + err);
	}

	// write preview image
	try {
		fs.writeFileSync(fullPreviewPath, header + svg);
		console.log(sageutils.header("Session") + "saved session preview image to " + chalk.yellow.bold(fullPreviewPath));
	} catch (err) {
		console.log(sageutils.header("Session") + "error saving " + err);
	}
}

function saveUserLog(filename) {
	if (users !== null) {
		filename = filename || "user-log_" + formatDateToYYYYMMDD_HHMMSS(new Date(startTime)) + ".json";

		users.session.end = Date.now();
		var userLogName = path.join("logs", filename);
		if (sageutils.fileExists(userLogName)) {
			fs.unlinkSync(userLogName);
		}
		var ignoreIP = function(key, value) {
			if (key === "ip") {
				return undefined;
			}
			return value;
		};

		fs.writeFileSync(userLogName, json5.stringify(users, ignoreIP, 4));
		console.log(sageutils.header("LOG") + "saved log file to " + userLogName);
	}
}

function createAppFromDescription(app, callback) {
	console.log(sageutils.header("Session") + "App", app.id);

	if (app.application === "media_stream" || app.application === "media_block_stream") {
		callback(JSON.parse(JSON.stringify(app)), null);
		return;
	}

	var cloneApp = function(appInstance, videohandle) {
		appInstance.left            = app.left;
		appInstance.top             = app.top;
		appInstance.width           = app.width;
		appInstance.height          = app.height;
		appInstance.previous_left   = app.previous_left;
		appInstance.previous_top    = app.previous_top;
		appInstance.previous_width  = app.previous_width;
		appInstance.previous_height = app.previous_height;
		appInstance.maximized       = app.maximized;
		sageutils.mergeObjects(app.data, appInstance.data, ['doc_url', 'video_url', 'video_type', 'audio_url', 'audio_type']);

		callback(appInstance, videohandle);
	};

	var appURL = url.parse(app.url);

	if (appURL.hostname === config.host) {
		if (app.application === "image_viewer" || app.application === "pdf_viewer" || app.application === "movie_player") {
			appLoader.loadFileFromLocalStorage({application: app.application, filename: appURL.path}, cloneApp);
		} else {
			appLoader.loadFileFromLocalStorage({application: "custom_app", filename: appURL.path}, cloneApp);
		}
	} else {
		if (app.application === "image_viewer" || app.application === "pdf_viewer" || app.application === "movie_player") {
			appLoader.loadFileFromWebURL({url: app.url, type: app.type}, cloneApp);
		} else {
			appLoader.loadApplicationFromRemoteServer(app, cloneApp);
		}
	}

	return app.id;
}

function loadSession(filename) {
	filename = filename || 'default.json';

	var fullpath;
	if (sageutils.fileExists(path.resolve(filename))) {
		fullpath = filename;
	} else {
		fullpath = path.join(sessionDirectory, filename);
	}

	// if it doesn't end in .json, add it
	if (fullpath.indexOf(".json", fullpath.length - 5) === -1) {
		fullpath += '.json';
	}

	fs.readFile(fullpath, function(err, data) {
		if (err) {
			console.log(sageutils.header("SAGE2") + "error reading session", err);
		} else {
			console.log(sageutils.header("SAGE2") + "reading session from " + fullpath);

			var session = JSON.parse(data);
			console.log(sageutils.header("Session") + "number of applications", session.numapps);

			// recreate partitions
			if (session.partitions) {

				// if there are any existing partitions
				if (partitions.count > 0) {
					// remove them and replace with partitions from sessions
					for (var id of Object.keys(partitions.list)) {
						deletePartition(id);
					}
				}

				session.partitions.forEach(function(element, index, array) {
					// remake partition
					var ptn = createPartition(
						{
							width: element.width,
							height: element.height,
							left: element.left,
							top: element.top,
							isSnapping: element.isSnapping
						},
						element.color
					);

					ptn.innerMaximization = element.innerMaximization;
					ptn.innerTiling = element.innerTiling;

					broadcast('partitionWindowTitleUpdate', ptn.getTitle());
				});
			}

			// Assign the windows to partitions
			// don't assign existing content to partitions from session

			// partitionsGrabAllContent();

			// recreate apps
			session.apps.forEach(function(element, index, array) {
				createAppFromDescription(element, function(appInstance, videohandle) {
					appInstance.id = getUniqueAppId();

					if (appInstance.animation) {
						var i;
						SAGE2Items.renderSync[appInstance.id] = {clients: {}, date: Date.now()};
						for (i = 0; i < clients.length; i++) {
							if (clients[i].clientType === "display") {
								SAGE2Items.renderSync[appInstance.id].clients[clients[i].id] = {wsio: clients[i],
									readyForNextFrame: false, blocklist: []};
							}
						}
					}

					handleNewApplication(appInstance, videohandle);
				});
			});
		}
	});
}

//************** Linked parent child app functions **********
// this function is called when a parent app wants to launch a child app
// this function launches the app (copy, past code from the load app function, not ideal but hack for now)
function wsLaunchLinkedChildApp(wsio, data) {

	// addition for parent-child apps:
	console.log("launching child app", data.application);
	var appName = "./public/uploads/" + data.application;
	console.log(appName);

	var appData = {application: "custom_app", filename: appName};


	// from wsLoadApplication:
	var appData = {application: "custom_app", filename: appName, data: data.data};
	appLoader.loadFileFromLocalStorage(appData, function(appInstance) {
		appInstance.id = getUniqueAppId();
		if (appInstance.animation) {
			var i;
			SAGE2Items.renderSync[appInstance.id] = {clients: {}, date: Date.now()};
			for (i = 0; i < clients.length; i++) {
				if (clients[i].clientType === "display") {
					SAGE2Items.renderSync[appInstance.id].clients[clients[i].id] = {
						wsio: clients[i], readyForNextFrame: false, blocklist: []
					};
				}
			}
		}

		// Grab position sent in data
		// note: right now no position is ever sent, and if it were, 
		// it would do a conversion to wall coordinates, which may not be what we want
		var position = data.position || [0, 0];
		if (position[0] > 1) {
			// value in pixels, used as origin
			appInstance.left = position[0];
		} else {
			// value in percent
			position[0] = Math.round(position[0] * config.totalWidth);
			// Use the position as center of drop location
			appInstance.left = position[0] - appInstance.width / 2;
			if (appInstance.left < 0) {
				appInstance.left = 0;
			}
		}
		if (position[1] > 1) {
			// value in pixels, used as origin
			appInstance.top = position[1];
		} else {
			// value in percent
			position[1] = Math.round(position[1] * config.totalHeight);
			// Use the position as center of drop location
			appInstance.top  = position[1] - appInstance.height / 2;
			if (appInstance.top < 0) {
				appInstance.top = 0;
			}
		}

		// added stuff to handle parent child connections:
		// grab the initialized data from the parent, and set it for the child
		if (appInstance.data && data.initState) {
			appInstance.data = data.initState;
		}

		appInstance.parentApp = data.id; // set parent
		appInstance.childList = [];// new app has no children

		// back to copying from wsLoadApplication:
		handleNewApplication(appInstance, null);


		// more stuff to handle parent child connections
		// add parents and children to management structures
		if (data.id in parentApps && parentApps[data.id] != null) {
			parentApps[data.id].push(appInstance.id)
		} else {
			parentApps[data.id] = [];
			parentApps[data.id].push(appInstance.id);
		}
		childApps[appInstance.id] = data.id;

		// report to the console
		console.log("appInstance.id = " + appInstance.id);

		console.log(data.id + " is now the parent of: ");
		for (i = 0; i < parentApps[data.id].length; i++) {
			console.log("    " + parentApps[data.id][i]);
		}

		// send message to parent that child created
		sendChildMonitoringEvent(data.id, appInstance.id, "childOpenEvent", {success: true});

		// copied from wsLoadApplication
		addEventToUserLog(data.user, {type: "openApplication", data:
			{application: {id: appInstance.id, type: appInstance.application}}, time: Date.now()});
	});

}

// this function is called when a parent app wants to close a child app
function wsCloseLinkedChildApp(wsio, data) {

	console.log("close child " + data.childId);

	// make sure this is a valid parent child pair before closing
	// get id of child and parent from data passed from the parent
	var parentId = data.id; // from
	var childId = data.childId; // to

	var canContinue = validParentChildPair(parentId, childId);

	if( canContinue ){
		deleteApplication(childId);
	}
}

// this function is called when a parent app wants to move a child app
function wsMoveLinkedChildApp(wsio, data) {
	//make sure this is a valid parent
	console.log("move child " + data.childId + " x:" + data.x + " y:" + data.y);
	// get id of child and parent from data passed from the parent
	var parentId = data.id; // from
	var childId = data.childId; // to

	var canContinue = validParentChildPair(parentId, childId);

	if( canContinue ){
		wsAppMoveTo(null, {id: childId, x: data.x, y: data.y});

		var im = findInteractableManager(childId);
		im.moveObjectToFront(childId, "applications", ["portals"]);
		var stickyList = stickyAppHandler.getStickingItems(childId);
		for (var idx in stickyList) {
			im.moveObjectToFront(stickyList[idx].id, obj.layerId);
		}
		var newOrder = im.getObjectZIndexList("applications", ["portals"]);
		broadcast('updateItemOrder', newOrder);
	}
}

// this function is called when a parent app wants to launch a child app
function wsResizeLinkedChildApp(wsio, data) {
	//make sure this is a valid parent
	console.log("resize child " + data.childId + " w:" + data.w + " h:" + data.h);
	// get id of child and parent from data passed from the parent
	var parentId = data.id; // from
	var childId = data.childId; // to

	var canContinue = validParentChildPair(parentId, childId);

	if( canContinue ){
		wsAppResize(null, {id: childId, width: data.w, height: data.h, keepRatio: data.aspectKeep});

		var im = findInteractableManager(childId);
		im.moveObjectToFront(childId, "applications", ["portals"]);
		var stickyList = stickyAppHandler.getStickingItems(childId);
		for (var idx in stickyList) {
			im.moveObjectToFront(stickyList[idx].id, obj.layerId);
		}
		var newOrder = im.getObjectZIndexList("applications", ["portals"]);
		broadcast('updateItemOrder', newOrder);

	}
}

// from child to parent
function wsMessageToParent(wsio, data) {
	console.log("wsMessageToParent " + data);

	// get id of child from data
	var childId = data.id; // to

	// do parent lookup in associative array
	var parentId = getParentApp(childId);

	if (parentId != null) {
		var theEvent = {id: parentId, childId: childId, type: "messageFromChild", params: data.params, date: Date.now()};
		broadcast('messageEvent', theEvent);
	}
	// if parent not exist, send fail message to child
}

// from parent to child
function wsMessageToChild(wsio, data) {
	console.log("wsMessageToChild " + data.id + " child: " + data.childId);

	// get id of child and parent from data passed from the parent
	var parentId = data.id; // from
	var childId = data.childId; // to

	var canContinue = validParentChildPair(parentId, childId);

	// if valid pair, continue
	if (canContinue) {
		var theEvent = {id: childId, parentId: parentId, type: "messageFromParent", params: data.params, date: Date.now()};
		broadcast('messageEvent', theEvent);
	} else {
		console.log("failed to find child"); // eventually should send fail message to parent
	}

}

function sendChildMonitoringEvent(parentId, childId, eventType, data) {
	console.log(parentId + " " + childId + " " + eventType);
	var data = {id: parentId, childId: childId, type: eventType, data: data, date: Date.now()};
	broadcast('childMonitoringEvent', data);
}

function sendParentMonitoringEvent(childId, parentId, eventType, data) {
	console.log(parentId + " " + childId + " " + eventType);
	var data = {id: childId, parentId: parentId, type: eventType, data: data, date: Date.now()};
	broadcast('parentMonitoringEvent', data);
}

function isAChildApp(childId) {
	return (childId in childApps && childApps[childId] != null);
}

function isAParentApp(parentId) {
	return (parentId in parentApps && parentApps[parentId] != null);
}

function getParentApp(childId) {
	// does child have that parent
	if (childId in childApps && childApps[childId] != null) {
		var parent = childApps[childId];
		return parent;
	}
	return null;
}

function validParentChildPair(parentId, childId) {

	// safety checks:
	var fail = false;

	// does parent have that child
	if (isAParentApp(parentId)) {
		var childList = parentApps[parentId];
		var found = false;
		for (var i = 0; i < childList.length; i++) {
			console.log("childList[i] =" + childList[i] + " childId = " + childId);
			if (childList[i] == childId) {
				found = true;
			}
		}

		if (!found) {
			fail = true;
			console.log("childId not found");
		}
	} else {
		console.log("parentId not in parentApps");
		fail = true;
	}

	// does child have that parent
	if (isAChildApp(childId)) {
		var parent = getParentApp(childId);
		if (parent != parentId) {
			fail = true;
			console.log("childId not found");
		}
	} else {
		console.log(" childId not in childapps");
		fail = true;
	}

	return !fail;
}

// ************** Goolge web-speech inputs to articulate *****

// this could use some work, but works ok for prototype
function wsGoogleVoiceSpeechInput(wsio, data){
	console.log(data);

	//find articulate app (just articulate app for now)
	var app = SAGE2Items.applications.getFirstItemWithTitle("articulate_ui");
	console.log(app);

	if( app != null ){
		var data = {id: app.id, data: data.text, date: Date.now()};
		broadcast('textInputEvent', data);
	}
	else{
		//launch articulate app ...?
		//for now assume it is launched
	}
}


// **************  Information Functions *****************

function listClients() {
	var i;
	console.log("Clients (%d)\n------------", clients.length);
	for (i = 0; i < clients.length; i++) {
		if (clients[i].clientType === "display") {
			if (clients[i] === masterDisplay) {
				console.log(sprint("%2d: %s (%s %s) master", i, clients[i].id, clients[i].clientType, clients[i].clientID));
			} else {
				console.log(sprint("%2d: %s (%s %s)", i, clients[i].id, clients[i].clientType, clients[i].clientID));
			}
		} else {
			console.log(sprint("%2d: %s (%s)", i, clients[i].id, clients[i].clientType));
		}
	}
}

function listMediaStreams() {
	var i, c, key;
	console.log("Block streams (%d)\n------------", Object.keys(mediaBlockStreams).length);
	i = 0;
	for (key in mediaBlockStreams) {
		var numclients = Object.keys(mediaBlockStreams[key].clients).length;
		console.log(sprint("%2d: %s ready:%s clients:%d", i, key, mediaBlockStreams[key].ready, numclients));
		var cstr = " ";
		for (c in mediaBlockStreams[key].clients) {
			cstr += c + "(" + mediaBlockStreams[key].clients[c] + ") ";
		}
		console.log("\t", cstr);
		i++;
	}

	console.log("Media streams\n------------");
	for (key in SAGE2Items.applications.list) {
		var app = SAGE2Items.applications.list[key];
		if (app.application === "media_stream") {
			console.log(sprint("%2d: %s %s %s",
				i, app.id, app.application, app.title));
			i++;
		}
	}
}

function listMediaBlockStreams() {
	listMediaStreams();
}

function listApplications() {
	var i = 0;
	var key;
	console.log("Applications\n------------");
	for (key in SAGE2Items.applications.list) {
		var app = SAGE2Items.applications.list[key];
		console.log(sprint("%2d: %s %s [%dx%d +%d+%d] %s (v%s) by %s",
			i, app.id, app.application,
			app.width, app.height,
			app.left,  app.top,
			app.title, app.metadata.version,
			app.metadata.author));
		i++;
	}
}


// **************  Tiling Functions *****************

//
//
// From Ratko's DIM in SAGE
//   adapted to use all the tiles
//   and center of gravity

function averageWindowAspectRatio() {
	var num = SAGE2Items.applications.numItems;

	if (num === 0) {
		return 1.0;
	}

	var totAr = 0.0;
	var key;
	for (key in SAGE2Items.applications.list) {
		totAr += (SAGE2Items.applications.list[key].width / SAGE2Items.applications.list[key].height);
	}
	return (totAr / num);
}

function fitWithin(app, x, y, width, height, margin) {
	var titleBar = config.ui.titleBarHeight;
	if (config.ui.auto_hide_ui === true) {
		titleBar = 0;
	}

	// take buffer into account
	x += margin;
	y += margin;
	width  = width  - 2 * margin;
	height = height - 2 * margin;

	var widthRatio  = (width - titleBar)  / app.width;
	var heightRatio = (height - titleBar) / app.height;
	var maximizeRatio;
	if (widthRatio > heightRatio) {
		maximizeRatio = heightRatio;
	} else {
		maximizeRatio = widthRatio;
	}

	// figure out the maximized app size (w/o the widgets)
	var newAppWidth  = Math.round(maximizeRatio * app.width);
	var newAppHeight = Math.round(maximizeRatio * app.height);

	// figure out the maximized app position (with the widgets)
	var postMaxX = Math.round(width / 2.0 - newAppWidth / 2.0);
	var postMaxY = Math.round(height / 2.0 - newAppHeight / 2.0);

	// the new position of the app considering the maximized state and
	// all the widgets around it
	var newAppX = x + postMaxX;
	var newAppY = y + postMaxY;

	return [newAppX, newAppY, newAppWidth, newAppHeight];
}

// Calculate the square of euclidian distance between two objects with .x and .y fields
function distanceSquared2D(p1, p2) {
	var dx = p2.x - p1.x;
	var dy = p2.y - p1.y;
	return (dx * dx + dy * dy);
}

function findMinimum(arr) {
	var val = Number.MAX_VALUE;
	var idx = 0;
	for (var i = 0; i < arr.length; i++) {
		if (arr[i] < val) {
			val = arr[i];
			idx = i;
		}
	}
	return idx;
}

function tileApplications() {
	var app;
	var i, c, r, key;
	var numCols, numRows, numCells;

	var displayAr  = config.totalWidth / config.totalHeight;
	var arDiff     = displayAr / averageWindowAspectRatio();
	var numWindows = SAGE2Items.applications.numItems;

	// 3 scenarios... windows are on average the same aspect ratio as the display
	if (arDiff >= 0.7 && arDiff <= 1.3) {
		numCols = Math.ceil(Math.sqrt(numWindows));
		numRows = Math.ceil(numWindows / numCols);
	} else if (arDiff < 0.7) {
		// windows are much wider than display
		c = Math.round(1 / (arDiff / 2.0));
		if (numWindows <= c) {
			numRows = numWindows;
			numCols = 1;
		} else {
			numCols = Math.max(2, Math.round(numWindows / c));
			numRows = Math.round(Math.ceil(numWindows / numCols));
		}
	} else {
		// windows are much taller than display
		c = Math.round(arDiff * 2);
		if (numWindows <= c) {
			numCols = numWindows;
			numRows = 1;
		} else {
			numRows = Math.max(2, Math.round(numWindows / c));
			numCols = Math.round(Math.ceil(numWindows / numRows));
		}
	}
	numCells = numRows * numCols;

	// determine the bounds of the tiling area
	var titleBar = config.ui.titleBarHeight;
	if (config.ui.auto_hide_ui === true) {
		titleBar = 0;
	}
	var areaX = 0;
	var areaY = Math.round(1.5 * titleBar); // keep 0.5 height as margin
	if (config.ui.auto_hide_ui === true) {
		areaY = -config.ui.titleBarHeight;
	}

	var areaW = config.totalWidth;
	var areaH = config.totalHeight - (1.0 * titleBar);

	var tileW = Math.floor(areaW / numCols);
	var tileH = Math.floor(areaH / numRows);

	var padding = 4;
	// if only one application, no padding, i.e maximize
	if (numWindows === 1) {
		padding = 0;
	}

	var centroidsApps  = {};
	var centroidsTiles = [];

	// Caculate apps centers
	for (key in SAGE2Items.applications.list) {
		app = SAGE2Items.applications.list[key];
		centroidsApps[key] = {x: app.left + app.width / 2.0, y: app.top + app.height / 2.0};
	}
	// Caculate tiles centers
	for (i = 0; i < numCells; i++) {
		c = i % numCols;
		r = Math.floor(i / numCols);
		centroidsTiles.push({x: (c * tileW + areaX) + tileW / 2.0, y: (r * tileH + areaY) + tileH / 2.0});
	}

	// Calculate distances
	var distances = {};
	for (key in centroidsApps) {
		distances[key] = [];
		for (i = 0; i < numCells; i++) {
			var d = distanceSquared2D(centroidsApps[key], centroidsTiles[i]);
			distances[key].push(d);
		}
	}

	for (key in SAGE2Items.applications.list) {
		// get the application
		app = SAGE2Items.applications.list[key];
		// pick a cell
		var cellid = findMinimum(distances[key]);
		// put infinite value to disable the chosen cell
		for (i in SAGE2Items.applications.list) {
			distances[i][cellid] = Number.MAX_VALUE;
		}

		// calculate new dimensions
		c = cellid % numCols;
		r = Math.floor(cellid / numCols);
		var newdims = fitWithin(app, c * tileW + areaX, r * tileH + areaY, tileW, tileH, padding);

		// update the data structure
		app.left = newdims[0];
		app.top = newdims[1] - titleBar;
		app.width = newdims[2];
		app.height = newdims[3];
		var updateItem = {
			elemId: app.id,
			elemLeft: app.left,
			elemTop: app.top,
			elemWidth: app.width,
			elemHeight: app.height,
			force: true,
			date: Date.now()
		};

		broadcast('startMove', {id: updateItem.elemId, date: updateItem.date});
		broadcast('startResize', {id: updateItem.elemId, date: updateItem.date});

		moveAndResizeApplicationWindow(updateItem);

		broadcast('finishedMove', {id: updateItem.elemId, date: updateItem.date});
		broadcast('finishedResize', {id: updateItem.elemId, date: updateItem.date});
	}
}

// Remove all apps and partitions
function clearDisplay() {
	deleteAllPartitions();
	deleteAllApplications();
}

// Remove all applications
function deleteAllApplications() {
	var i;
	var all = Object.keys(SAGE2Items.applications.list);
	for (i = 0; i < all.length; i++) {
		deleteApplication(all[i]);
	}

	// Reset the app_id counter to 0
	getUniqueAppId(-1);
}

// Remove all Partitions
function deleteAllPartitions() {
	// delete all partitions
	for (var key of Object.keys(partitions.list)) {
		deletePartition(key);
	}

	// reset partition counter to 0
	partitions.totalCreated = 0;
}

/**
	* Remove all applications
	*
	* @method wsDeleteAllApplications
	*/
function wsDeleteAllApplications(wsio) {
	deleteAllApplications();
}

// handlers for messages from UI
function wsClearDisplay(wsio, data) {
	clearDisplay();

	addEventToUserLog(wsio.id, {type: "clearDisplay", data: null, time: Date.now()});
}

function wsTileApplications(wsio, data) {
	tileApplications();

	addEventToUserLog(wsio.id, {type: "tileApplications", data: null, time: Date.now()});
}


// **************  Server File Functions *****************

function wsRequestAvailableApplications(wsio, data) {
	var apps = assets.listApps();
	wsio.emit('availableApplications', apps);
}

function wsRequestStoredFiles(wsio, data) {
	var savedFiles = getSavedFilesList();
	wsio.emit('storedFileList', savedFiles);
}

function wsLoadApplication(wsio, data) {
	var appData = {application: "custom_app", filename: data.application, data: data.data};
	appLoader.loadFileFromLocalStorage(appData, function(appInstance) {
		appInstance.id = getUniqueAppId();
		if (appInstance.animation) {
			var i;
			SAGE2Items.renderSync[appInstance.id] = {clients: {}, date: Date.now()};
			for (i = 0; i < clients.length; i++) {
				if (clients[i].clientType === "display") {
					SAGE2Items.renderSync[appInstance.id].clients[clients[i].id] = {
						wsio: clients[i], readyForNextFrame: false, blocklist: []
					};
				}
			}
		}

		// Get the drop position and convert it to wall coordinates
		var position = data.position || [0, 0];
		if (position[0] > 1) {
			// value in pixels, used as origin
			appInstance.left = position[0];
		} else {
			// value in percent
			position[0] = Math.round(position[0] * config.totalWidth);
			// Use the position as center of drop location
			appInstance.left = position[0] - appInstance.width / 2;
			if (appInstance.left < 0) {
				appInstance.left = 0;
			}
		}
		if (position[1] > 1) {
			// value in pixels, used as origin
			appInstance.top = position[1];
		} else {
			// value in percent
			position[1] = Math.round(position[1] * config.totalHeight);
			// Use the position as center of drop location
			appInstance.top  = position[1] - appInstance.height / 2;
			if (appInstance.top < 0) {
				appInstance.top = 0;
			}
		}

<<<<<<< HEAD
		// added for parent-child monitoring and communication
		if (isAParentApp(appInstance.id)) {
			// console.log("is a parent of " + childApps[appInstance.id].length);
			appInstance.childList = childApps[appInstance.id];
		} else {
			appInstance.childList = [];
		}

		if (isAChildApp(appInstance.id)) {
			appInstance.parentApp = getParentApp(appInstance.id);
		} else {
			appInstance.parentApp = null; // set parent to null
=======
		// Get the size if any specificed
		var initialSize = data.dimensions;
		if (initialSize) {
			appInstance.width  = initialSize[0];
			appInstance.height = initialSize[1];
			appInstance.aspect = initialSize[0] / initialSize[1];
>>>>>>> 26bea931
		}

		handleNewApplication(appInstance, null);

		addEventToUserLog(data.user, {type: "openApplication", data:
			{application: {id: appInstance.id, type: appInstance.application}}, time: Date.now()});
	});
}

function wsLoadImageFromBuffer(wsio, data) {
	appLoader.loadImageFromDataBuffer(data.src, data.width, data.height,
		"image/jpeg", "", data.url, data.title, {},
		function(appInstance) {
			// Get the drop position and convert it to wall coordinates
			var position = data.position || [0, 0];
			if (position[0] > 1) {
				// value in pixels, used as origin
				appInstance.left = position[0];
			} else {
				// value in percent
				position[0] = Math.round(position[0] * config.totalWidth);
				// Use the position as center of drop location
				appInstance.left = position[0] - appInstance.width / 2;
				if (appInstance.left < 0) {
					appInstance.left = 0;
				}
			}
			if (position[1] > 1) {
				// value in pixels, used as origin
				appInstance.top = position[1];
			} else {
				// value in percent
				position[1] = Math.round(position[1] * config.totalHeight);
				// Use the position as center of drop location
				appInstance.top  = position[1] - appInstance.height / 2;
				if (appInstance.top < 0) {
					appInstance.top = 0;
				}
			}

			appInstance.id = getUniqueAppId();

			handleNewApplication(appInstance, null);

			addEventToUserLog(data.user, {type: "openFile", data:
				{name: data.filename, application: {id: appInstance.id, type: appInstance.application}}, time: Date.now()});
		});
}

function wsLoadFileFromServer(wsio, data) {
	if (data.application === "load_session") {
		// if it's a session, then load it
		loadSession(data.filename);

		addEventToUserLog(wsio.id, {type: "openFile", data: {name: data.filename,
			application: {id: null, type: "session"}}, time: Date.now()});
	} else {
		appLoader.loadFileFromLocalStorage(data, function(appInstance, videohandle) {
			// Get the drop position and convert it to wall coordinates
			var position = data.position || [0, 0];
			if (position[0] > 1) {
				// value in pixels, used as origin
				appInstance.left = position[0];
			} else {
				// value in percent
				position[0] = Math.round(position[0] * config.totalWidth);
				// Use the position as center of drop location
				appInstance.left = position[0] - appInstance.width / 2;
				if (appInstance.left < 0) {
					appInstance.left = 0;
				}
			}
			if (position[1] > 1) {
				// value in pixels, used as origin
				appInstance.top = position[1];
			} else {
				// value in percent
				position[1] = Math.round(position[1] * config.totalHeight);
				// Use the position as center of drop location
				appInstance.top  = position[1] - appInstance.height / 2;
				if (appInstance.top < 0) {
					appInstance.top = 0;
				}
			}

			appInstance.id = getUniqueAppId();

			// Add the application in the list of renderSync if needed
			if (appInstance.animation) {
				var i;
				SAGE2Items.renderSync[appInstance.id] = {clients: {}, date: Date.now()};
				for (i = 0; i < clients.length; i++) {
					if (clients[i].clientType === "display") {
						SAGE2Items.renderSync[appInstance.id].clients[clients[i].id] = {
							wsio: clients[i], readyForNextFrame: false, blocklist: []
						};
					}
				}
			}

			handleNewApplication(appInstance, videohandle);

			addEventToUserLog(data.user, {type: "openFile", data:
				{name: data.filename, application: {id: appInstance.id, type: appInstance.application}}, time: Date.now()});
		});
	}
}

function initializeLoadedVideo(appInstance, videohandle) {
	if (appInstance.application !== "movie_player" || videohandle === null) {
		return;
	}

	var i;
	var horizontalBlocks = Math.ceil(appInstance.native_width / mediaBlockSize);
	var verticalBlocks = Math.ceil(appInstance.native_height / mediaBlockSize);
	var videoBuffer = new Array(horizontalBlocks * verticalBlocks);

	videohandle.on('error', function(err) {
		console.log("VIDEO ERROR: " + err);
	});
	videohandle.on('start', function() {
		broadcast('videoPlaying', {id: appInstance.id});
	});
	videohandle.on('end', function() {
		broadcast('videoEnded', {id: appInstance.id});
		if (SAGE2Items.renderSync[appInstance.id].loop === true) {
			SAGE2Items.renderSync[appInstance.id].decoder.seek(0.0, function() {
				SAGE2Items.renderSync[appInstance.id].decoder.play();
			});
			broadcast('updateVideoItemTime', {id: appInstance.id, timestamp: 0.0, play: false});
		}
	});
	videohandle.on('frame', function(frameIdx, buffer) {
		SAGE2Items.renderSync[appInstance.id].frameIdx = frameIdx;
		var blockBuffers = pixelblock.yuv420ToPixelBlocks(buffer,
			appInstance.data.width, appInstance.data.height, mediaBlockSize);

		var idBuffer = Buffer.concat([new Buffer(appInstance.id), new Buffer([0])]);
		var frameIdxBuffer = intToByteBuffer(frameIdx,   4);
		var dateBuffer = intToByteBuffer(Date.now(), 8);
		for (i = 0; i < blockBuffers.length; i++) {
			var blockIdxBuffer = intToByteBuffer(i, 2);
			SAGE2Items.renderSync[appInstance.id].pixelbuffer[i] = Buffer.concat([idBuffer, blockIdxBuffer,
				frameIdxBuffer, dateBuffer, blockBuffers[i]]);
		}

		handleNewVideoFrame(appInstance.id);
	});

	SAGE2Items.renderSync[appInstance.id] = {decoder: videohandle, frameIdx: null, loop: false,
		pixelbuffer: videoBuffer, newFrameGenerated: false, clients: {}};
	for (i = 0; i < clients.length; i++) {
		if (clients[i].clientType === "display") {
			SAGE2Items.renderSync[appInstance.id].clients[clients[i].id] = {
				wsio: clients[i], readyForNextFrame: false, blocklist: []
			};
		}
	}

	calculateValidBlocks(appInstance, mediaBlockSize, SAGE2Items.renderSync[appInstance.id]);

	// initialize based on state
	SAGE2Items.renderSync[appInstance.id].loop = appInstance.data.looped;
	if (appInstance.data.frame !== 0) {
		var ts = appInstance.data.frame / appInstance.data.framerate;
		SAGE2Items.renderSync[appInstance.id].decoder.seek(ts, function() {
			if (appInstance.data.paused === false) {
				SAGE2Items.renderSync[appInstance.id].decoder.play();
			}
		});
		broadcast('updateVideoItemTime', {id: appInstance.id, timestamp: ts, play: false});
	} else {
		if (appInstance.data.paused === false) {
			SAGE2Items.renderSync[appInstance.id].decoder.play();
		}
	}
	if (appInstance.data.muted === true) {
		broadcast('videoMuted', {id: appInstance.id});
	}
}

// move this function elsewhere
function handleNewVideoFrame(id) {
	var videohandle = SAGE2Items.renderSync[id];

	videohandle.newFrameGenerated = true;
	if (!allTrueDict(videohandle.clients, "readyForNextFrame")) {
		return false;
	}

	updateVideoFrame(id);
	return true;
}

// move this function elsewhere
function handleNewClientReady(id) {
	var videohandle = SAGE2Items.renderSync[id];

	// if no new frame is generate or not all display clients have finished rendering previous frame - return
	if (videohandle.newFrameGenerated !== true || !allTrueDict(videohandle.clients, "readyForNextFrame")) {
		return false;
	}

	updateVideoFrame(id);
	return true;
}

function updateVideoFrame(id) {
	var i;
	var key;
	var videohandle = SAGE2Items.renderSync[id];

	videohandle.newFrameGenerated = false;
	for (key in videohandle.clients) {
		videohandle.clients[key].wsio.emit('updateFrameIndex', {id: id, frameIdx: videohandle.frameIdx});
		var hasBlock = false;
		for (i = 0; i < videohandle.pixelbuffer.length; i++) {
			if (videohandle.clients[key].blocklist.indexOf(i) >= 0) {
				hasBlock = true;
				videohandle.clients[key].wsio.emit('updateVideoFrame', videohandle.pixelbuffer[i]);
			}
		}
		if (hasBlock === true) {
			videohandle.clients[key].readyForNextFrame = false;
		}
	}
}

// move this function elsewhere
function calculateValidBlocks(app, blockSize, renderhandle) {
	if (app.application !== "movie_player" && app.application !== "media_block_stream") {
		return;
	}

	var i;
	var j;
	var key;

	var portalX = 0;
	var portalY = 0;
	var portalScale = 1;
	var titleBarHeight = config.ui.titleBarHeight;
	var portal = findApplicationPortal(app);
	if (portal !== undefined && portal !== null) {
		portalX = portal.data.left;
		portalY = portal.data.top;
		portalScale = portal.data.scale;
		titleBarHeight = portal.data.titleBarHeight;
	}

	var horizontalBlocks = Math.ceil(app.data.width / blockSize);
	var verticalBlocks   = Math.ceil(app.data.height / blockSize);

	var renderBlockWidth  = (blockSize * app.width / app.data.width) * portalScale;
	var renderBlockHeight = (blockSize * app.height / app.data.height) * portalScale;

	for (key in renderhandle.clients) {
		renderhandle.clients[key].blocklist = [];
		for (i = 0; i < verticalBlocks; i++) {
			for (j = 0; j < horizontalBlocks; j++) {
				var blockIdx = i * horizontalBlocks + j;

				if (renderhandle.clients[key].wsio.clientID < 0) {
					renderhandle.clients[key].blocklist.push(blockIdx);
				} else {
					var display = config.displays[renderhandle.clients[key].wsio.clientID];
					var left = j * renderBlockWidth  + (app.left * portalScale + portalX);
					var top  = i * renderBlockHeight + ((app.top + titleBarHeight) * portalScale + portalY);
					var offsetX = config.resolution.width  * display.column;
					var offsetY = config.resolution.height * display.row;

					if ((left + renderBlockWidth) >= offsetX &&
						left <= (offsetX + config.resolution.width * display.width) &&
						(top + renderBlockHeight) >= offsetY &&
						top  <= (offsetY + config.resolution.height * display.height)) {
						renderhandle.clients[key].blocklist.push(blockIdx);
					}
				}
			}
		}
		renderhandle.clients[key].wsio.emit('updateValidStreamBlocks', {
			id: app.id, blockList: renderhandle.clients[key].blocklist
		});
	}
}

function wsDeleteElementFromStoredFiles(wsio, data) {
	if (data.application === "load_session") {
		// if it's a session
		deleteSession(data.filename);
	} else {
		assets.deleteAsset(data.filename, function(err) {
			if (!err) {
				// send the update file list
				broadcast('storedFileList', getSavedFilesList());
			}
		});
	}
}

function wsMoveElementFromStoredFiles(wsio, data) {
	var destinationURL = data.url;
	var destinationFile;

	// calculate the new destination filename
	for (var folder in mediaFolders) {
		var f = mediaFolders[folder];
		if (destinationURL.indexOf(f.url) === 0) {
			var splits = destinationURL.split(f.url);
			var subdir = splits[1];
			destinationFile = path.join(f.path, subdir, path.basename(data.filename));
		}
	}

	// Do the move and reprocess the asset
	if (destinationFile) {
		assets.moveAsset(data.filename, destinationFile, function(err) {
			if (err) {
				console.log(sageutils.header('Assets') + 'Error moving ' + data.filename);
			} else {
				// if all good, send the new list of files
				// wsRequestStoredFiles(wsio);
				// send the update file list
				broadcast('storedFileList', getSavedFilesList());
			}
		});
	}
}


// **************  Adding Web Content (URL) *****************

function wsAddNewWebElement(wsio, data) {
	appLoader.loadFileFromWebURL(data, function(appInstance, videohandle) {

		// Get the drop position and convert it to wall coordinates
		var position = data.position || [0, 0];
		position[0] = Math.round(position[0] * config.totalWidth);
		position[1] = Math.round(position[1] * config.totalHeight);

		// Use the position from the drop location
		if (position[0] !== 0 || position[1] !== 0) {
			appInstance.left = position[0] - appInstance.width / 2;
			if (appInstance.left < 0) {
				appInstance.left = 0;
			}
			appInstance.top  = position[1] - appInstance.height / 2;
			if (appInstance.top < 0) {
				appInstance.top = 0;
			}
		}

		appInstance.id = getUniqueAppId();
		handleNewApplication(appInstance, videohandle);

		if (appInstance.animation) {
			var i;
			SAGE2Items.renderSync[appInstance.id] = {clients: {}, date: Date.now()};
			for (i = 0; i < clients.length; i++) {
				if (clients[i].clientType === "display") {
					SAGE2Items.renderSync[appInstance.id].clients[clients[i].id] = {
						wsio: clients[i], readyForNextFrame: false, blocklist: []
					};
				}
			}
		}
	});
}

// **************  Folder management     *****************

function wsCreateFolder(wsio, data) {
	// Create a folder as needed
	for (var folder in mediaFolders) {
		var f = mediaFolders[folder];
		// if it starts with the sage root
		if (data.root.indexOf(f.url) === 0) {
			var subdir = data.root.split(f.url)[1];
			var toCreate = path.join(f.path, subdir, data.path);
			if (!sageutils.folderExists(toCreate)) {
				sageutils.mkdirParent(toCreate);
				console.log(sageutils.header('Folder') + toCreate + ' created');
			}
		}
	}
}


// **************  Command line          *****************

function wsCommand(wsio, data) {
	// send the command to the REPL interpreter
	processInputCommand(data);
}

// **************  Launching Web Browser *****************

function wsOpenNewWebpage(wsio, data) {
	console.log(sageutils.header('Webview') + "opening " + data.url);

	wsLoadApplication(null, {
		application: "/uploads/apps/Webview",
		user: wsio.id,
		// pass the url in the data object
		data: data,
		position: [0, 0]
	});

	// Check if the web-browser is connected
	if (webBrowserClient !== null) {
		// then emit the command
		console.log("Browser> new page", data.url);
		webBrowserClient.emit('openWebBrowser', {url: data.url});
	}
}

// **************  Volume sync  ********************

function wsSetVolume(wsio, data) {
	if (SAGE2Items.renderSync[data.id] === undefined || SAGE2Items.renderSync[data.id] === null) {
		return;
	}

	broadcast('setVolume', data);
}

// **************  Video / Audio Synchonization *****************

function wsPlayVideo(wsio, data) {
	if (SAGE2Items.renderSync[data.id] === undefined || SAGE2Items.renderSync[data.id] === null) {
		return;
	}

	SAGE2Items.renderSync[data.id].decoder.play();
}

function wsPauseVideo(wsio, data) {
	if (SAGE2Items.renderSync[data.id] === undefined || SAGE2Items.renderSync[data.id] === null) {
		return;
	}

	SAGE2Items.renderSync[data.id].decoder.pause(function() {
		broadcast('videoPaused', {id: data.id});
	});
}

function wsStopVideo(wsio, data) {
	if (SAGE2Items.renderSync[data.id] === undefined || SAGE2Items.renderSync[data.id] === null) {
		return;
	}

	SAGE2Items.renderSync[data.id].decoder.stop(function() {
		broadcast('videoPaused', {id: data.id});
		broadcast('updateVideoItemTime', {id: data.id, timestamp: 0.0, play: false});
		broadcast('updateFrameIndex', {id: data.id, frameIdx: 0});
	});
}

function wsUpdateVideoTime(wsio, data) {
	if (SAGE2Items.renderSync[data.id] === undefined || SAGE2Items.renderSync[data.id] === null) {
		return;
	}

	SAGE2Items.renderSync[data.id].decoder.seek(data.timestamp, function() {
		if (data.play === true) {
			SAGE2Items.renderSync[data.id].decoder.play();
		}
	});
	broadcast('updateVideoItemTime', data);
}

function wsMuteVideo(wsio, data) {
	if (SAGE2Items.renderSync[data.id] === undefined || SAGE2Items.renderSync[data.id] === null) {
		return;
	}

	broadcast('videoMuted', {id: data.id});
}

function wsUnmuteVideo(wsio, data) {
	if (SAGE2Items.renderSync[data.id] === undefined || SAGE2Items.renderSync[data.id] === null) {
		return;
	}

	broadcast('videoUnmuted', {id: data.id});
}

function wsLoopVideo(wsio, data) {
	if (SAGE2Items.renderSync[data.id] === undefined || SAGE2Items.renderSync[data.id] === null) {
		return;
	}

	SAGE2Items.renderSync[data.id].loop = data.loop;
}

// **************  Remote Server Content *****************

function wsAddNewElementFromRemoteServer(wsio, data) {
	console.log("add element from remote server");
	var i;

	appLoader.loadApplicationFromRemoteServer(data, function(appInstance, videohandle) {
		console.log("Remote App: " + appInstance.title + " (" + appInstance.application + ")");
		if (appInstance.application === "media_stream" || appInstance.application === "media_block_stream") {
			appInstance.id = wsio.remoteAddress.address + ":" + wsio.remoteAddress.port + "|" + appInstance.id;
			SAGE2Items.renderSync[appInstance.id] = {chunks: [], clients: {}};
			for (i = 0; i < clients.length; i++) {
				if (clients[i].clientType === "display") {
					SAGE2Items.renderSync[appInstance.id].clients[clients[i].id] = {
						wsio: clients[i], readyForNextFrame: false, blocklist: []
					};
				}
			}
		} else {
			appInstance.id = getUniqueAppId();
		}

		sageutils.mergeObjects(data.data, appInstance.data, ['video_url', 'video_type', 'audio_url', 'audio_type']);

		handleNewApplication(appInstance, videohandle);

		if (appInstance.animation) {
			SAGE2Items.renderSync[appInstance.id] = {clients: {}, date: Date.now()};
			for (i = 0; i < clients.length; i++) {
				if (clients[i].clientType === "display") {
					SAGE2Items.renderSync[appInstance.id].clients[clients[i].id] = {
						wsio: clients[i], readyForNextFrame: false, blocklist: []
					};
				}
			}
		}
	});
}

function wsAddNewSharedElementFromRemoteServer(wsio, data) {
	var i;

	appLoader.loadApplicationFromRemoteServer(data.application, function(appInstance, videohandle) {
		console.log(sageutils.header("Remote App") + appInstance.title + " (" + appInstance.application + ")");

		if (appInstance.application === "media_stream" || appInstance.application === "media_block_stream") {
			appInstance.id = wsio.remoteAddress.address + ":" + wsio.remoteAddress.port + "|" + data.id;
			SAGE2Items.renderSync[appInstance.id] = {chunks: [], clients: {}};
			for (i = 0; i < clients.length; i++) {
				if (clients[i].clientType === "display") {
					console.log(sageutils.header("Remote App") + "render client: " + clients[i].id);
					SAGE2Items.renderSync[appInstance.id].clients[clients[i].id] = {
						wsio: clients[i], readyForNextFrame: false, blocklist: []
					};
				}
			}
		} else {
			appInstance.id = data.id;
		}

		sageutils.mergeObjects(data.application.data, appInstance.data, ['video_url', 'video_type', 'audio_url', 'audio_type']);

		handleNewApplication(appInstance, videohandle);

		if (appInstance.animation) {
			SAGE2Items.renderSync[appInstance.id] = {clients: {}, date: Date.now()};
			for (i = 0; i < clients.length; i++) {
				if (clients[i].clientType === "display") {
					SAGE2Items.renderSync[appInstance.id].clients[clients[i].id] = {
						wsio: clients[i], readyForNextFrame: false, blocklist: []
					};
				}
			}
		}

		sharedApps[appInstance.id] = [{wsio: wsio, sharedId: data.remoteAppId}];

		SAGE2Items.applications.editButtonVisibilityOnItem(appInstance.id, "syncButton", true);
		broadcast('setAppSharingFlag', {id: appInstance.id, sharing: true});
	});
}

function wsRequestNextRemoteFrame(wsio, data) {
	var originId;
	var portalCloneIdx = data.id.indexOf("_");
	if (portalCloneIdx >= 0) {
		originId = data.id.substring(0, portalCloneIdx);
	} else {
		originId = data.id;
	}
	var remote_id = config.host + ":" + config.secure_port + "|" + data.id;

	if (SAGE2Items.applications.list.hasOwnProperty(originId)) {
		var stream = SAGE2Items.applications.list[originId];
		wsio.emit('updateRemoteMediaStreamFrame', {id: remote_id, state: stream.data});
	} else {
		wsio.emit('stopMediaStream', {id: remote_id});
	}
}

function wsUpdateRemoteMediaStreamFrame(wsio, data) {
	if (!SAGE2Items.applications.list.hasOwnProperty(data.id)) {
		return;
	}

	var key;
	for (key in SAGE2Items.renderSync[data.id].clients) {
		SAGE2Items.renderSync[data.id].clients[key].readyForNextFrame = false;
	}
	var stream = SAGE2Items.applications.list[data.id];
	stream.data = data.data;

	broadcast('updateMediaStreamFrame', data);
}

function wsReceivedRemoteMediaStreamFrame(wsio, data) {
	SAGE2Items.renderSync[data.id].clients[wsio.id].readyForNextFrame = true;
	if (allTrueDict(SAGE2Items.renderSync[data.id].clients, "readyForNextFrame")) {
		var i;
		var mediaStreamData = data.id.substring(6).split("|");
		var sender = {wsio: null, serverId: mediaStreamData[0], clientId: mediaStreamData[1], streamId: null};
		for (i = 0; i < clients.length; i++) {
			if (clients[i].id === sender.serverId) {
				sender.wsio = clients[i];
				break;
			}
		}
		if (sender.wsio !== null) {
			sender.wsio.emit('requestNextRemoteFrame', {id: sender.clientId});
		}
	}
}

// XXX - Remote block streaming not tested
function wsRequestNextRemoteBlockFrame(wsio, data) {
	var remote_id = config.host + ":" + config.secure_port + "|" + data.id;
	if (SAGE2Items.applications.list.hasOwnProperty(data.id)) {
		var stream = SAGE2Items.applications.list[data.id];
		wsio.emit('updateRemoteMediaBlockStreamFrame', {id: remote_id, state: stream.data});
	} else {
		wsio.emit('stopMediaBlockStream', {id: remote_id});
	}
}

function wsUpdateRemoteMediaBlockStreamFrame(wsio, data) {
	if (!SAGE2Items.applications.list.hasOwnProperty(data.id)) {
		return;
	}

	var key;
	for (key in SAGE2Items.renderSync[data.id].clients) {
		SAGE2Items.renderSync[data.id].clients[key].readyForNextFrame = false;
	}
	var stream = SAGE2Items.applications.list[data.id];
	stream.data = data.data;

	broadcast('updateMediaBlockStreamFrame', data);
}

function wsReceivedRemoteMediaBlockStreamFrame(wsio, data) {
	SAGE2Items.renderSync[data.id].clients[wsio.id].readyForNextFrame = true;
	if (allTrueDict(SAGE2Items.renderSync[data.id].clients, "readyForNextFrame")) {
		var i;
		var mediaBlockStreamData = data.id.substring(6).split("|");
		var sender = {wsio: null, serverId: mediaBlockStreamData[0], clientId: mediaBlockStreamData[1], streamId: null};
		for (i = 0; i < clients.length; i++) {
			if (clients[i].id === sender.serverId) {
				sender.wsio = clients[i];
				break;
			}
		}
		if (sender.wsio !== null) {
			sender.wsio.emit('requestNextRemoteFrame', {id: sender.clientId});
		}
	}
}

function wsRequestDataSharingSession(wsio, data) {
	var known_site = findRemoteSiteByConnection(wsio);
	if (known_site !== null) {
		data.config.name = known_site.name;
	}
	if (data.config.name === undefined || data.config.name === null) {
		data.config.name = "Unknown";
	}

	console.log("Data-sharing request from " + data.config.name + " (" + data.config.host + ":" + data.config.secure_port + ")");
	broadcast('requestedDataSharingSession', {name: data.config.name, host: data.config.host, port: data.config.port});
	// remoteSharingRequestDialog = {wsio: wsio, config: data.config};
	showRequestDialog(true);
}

function wsCancelDataSharingSession(wsio, data) {
	console.log("Data-sharing request cancelled");
	broadcast('closeRequestDataSharingDialog', null, 'requiresFullApps');
	// remoteSharingRequestDialog = null;
	showRequestDialog(false);
}

function wsAcceptDataSharingSession(wsio, data) {
	var myMin = Math.min(config.totalWidth, config.totalHeight - config.ui.titleBarHeight);
	var sharingScale = (0.9 * myMin) / Math.min(data.width, data.height);
	console.log("Data-sharing request accepted: " + data.width + "x" + data.height + ", scale: " + sharingScale);
	broadcast('closeDataSharingWaitDialog', null);
	createNewDataSharingSession(remoteSharingWaitDialog.name, remoteSharingWaitDialog.wsio.remoteAddress.address,
		remoteSharingWaitDialog.wsio.remoteAddress.port, remoteSharingWaitDialog.wsio,
		new Date(data.date), data.width, data.height, sharingScale, data.titleBarHeight, true);
	remoteSharingWaitDialog = null;
	showWaitDialog(false);
}

function wsRejectDataSharingSession(wsio, data) {
	console.log("Data-sharing request rejected");
	broadcast('closeDataSharingWaitDialog', null, 'requiresFullApps');
	remoteSharingWaitDialog = null;
	showWaitDialog(false);
}

function wsCreateRemoteSagePointer(wsio, data) {
	var key;
	var portalId = null;
	for (key in remoteSharingSessions) {
		if (remoteSharingSessions[key].portal.host === data.portal.host &&
			remoteSharingSessions[key].portal.port === data.portal.port) {
			portalId = key;
		}
	}
	createSagePointer(data.id, portalId);
}

function wsStartRemoteSagePointer(wsio, data) {
	sagePointers[data.id].left = data.left;
	sagePointers[data.id].top  = data.top;

	showPointer(data.id, data);
}

function wsStopRemoteSagePointer(wsio, data) {
	hidePointer(data.id, data);

	// return to window interaction mode after stopping pointer
	if (remoteInteraction[data.id].appInteractionMode()) {
		remoteInteraction[data.id].toggleModes();
		broadcast('changeSagePointerMode', {id: sagePointers[data.id].id, mode: remoteInteraction[data.id].interactionMode });
	}
}

function wsRecordInnerGeometryForWidget(wsio, data) {
	// var center = data.innerGeometry.center;
	var buttons = data.innerGeometry.buttons;
	var textInputs = data.innerGeometry.textInputs;
	var sliders = data.innerGeometry.sliders;
	var radioButtons = data.innerGeometry.radioButtons;

	// SAGE2Items.widgets.addButtonToItem(data.instanceID, "center", "circle", {x:center.x, y: center.y, r:center.r}, 0);
	var i;
	for (i = 0; i < buttons.length; i++) {
		SAGE2Items.widgets.addButtonToItem(data.instanceID, buttons[i].id, "circle",
			{x: buttons[i].x, y: buttons[i].y, r: buttons[i].r}, 0);
	}
	for (i = 0; i < textInputs.length; i++) {
		SAGE2Items.widgets.addButtonToItem(data.instanceID, textInputs[i].id, "rectangle",
			{x: textInputs[i].x, y: textInputs[i].y, w: textInputs[i].w, h: textInputs[i].h}, 0);

	}
	for (i = 0; i < sliders.length; i++) {
		SAGE2Items.widgets.addButtonToItem(data.instanceID, sliders[i].id, "rectangle",
			{x: sliders[i].x, y: sliders[i].y, w: sliders[i].w, h: sliders[i].h}, 0);
	}
	for (i = 0; i < radioButtons.length; i++) {
		var radioOptions = radioButtons[i];
		for (var j = 0; j < radioOptions.length; j++) {
			SAGE2Items.widgets.addButtonToItem(data.instanceID, radioOptions[j].id, "circle",
			{x: radioOptions[j].x, y: radioOptions[j].y, r: radioOptions[j].r}, 0);
		}
	}
}

function wsCreateAppClone(wsio, data) {
	var app = SAGE2Items.applications.list[data.id];

	createAppFromDescription(app, function(appInstance, videohandle) {
		appInstance.id = getUniqueAppId();
		if (appInstance.animation) {
			var i;
			SAGE2Items.renderSync[appInstance.id] = {clients: {}, date: Date.now()};
			for (i = 0; i < clients.length; i++) {
				if (clients[i].clientType === "display") {
					SAGE2Items.renderSync[appInstance.id].clients[clients[i].id] = {
						wsio: clients[i], readyForNextFrame: false, blocklist: []
					};
				}
			}
		}

		handleNewApplication(appInstance, videohandle);
	});
}

function wsRemoteSagePointerPosition(wsio, data) {
	if (sagePointers[data.id] === undefined) {
		return;
	}

	sagePointers[data.id].left = data.left;
	sagePointers[data.id].top = data.top;

	broadcast('updateSagePointerPosition', sagePointers[data.id]);
}

function wsRemoteSagePointerToggleModes(wsio, data) {
	// remoteInteraction[data.id].toggleModes();
	remoteInteraction[data.id].interactionMode = data.mode;
	broadcast('changeSagePointerMode', {id: sagePointers[data.id].id, mode: remoteInteraction[data.id].interactionMode});
}

function wsRemoteSagePointerHoverCorner(wsio, data) {
	var appId = data.appHoverCorner.elemId;
	var app = null;
	if (SAGE2Items.applications.list.hasOwnProperty(appId)) {
		app = SAGE2Items.applications.list[appId];
	} else if (SAGE2Items.applications.list.hasOwnProperty(wsio.id + "|" + appId)) {
		data.appHoverCorner.elemId = wsio.id + "|" + appId;
		appId = data.appHoverCorner.elemId;
		app = SAGE2Items.applications.list[appId];
	}
	if (app === undefined || app === null) {
		return;
	}

	broadcast('hoverOverItemCorner', data.appHoverCorner);
}

function wsAddNewRemoteElementInDataSharingPortal(wsio, data) {
	var key;
	var remote = null;
	for (key in remoteSharingSessions) {
		if (remoteSharingSessions[key].wsio.id === wsio.id) {
			remote = remoteSharingSessions[key];
			break;
		}
	}
	console.log("adding element from remote server:");
	if (remote !== null) {
		createAppFromDescription(data, function(appInstance, videohandle) {
			if (appInstance.application === "media_stream" || appInstance.application === "media_block_stream") {
				appInstance.id = wsio.remoteAddress.address + ":" + wsio.remoteAddress.port + "|" + data.id;
			} else {
				appInstance.id = data.id;
			}
			appInstance.left = data.left;
			appInstance.top = data.top;
			appInstance.width = data.width;
			appInstance.height = data.height;

			remoteSharingSessions[remote.portal.id].appCount++;

			var i;
			SAGE2Items.renderSync[appInstance.id] = {clients: {}, date: Date.now()};
			for (i = 0; i < clients.length; i++) {
				if (clients[i].clientType === "display") {
					SAGE2Items.renderSync[appInstance.id].clients[clients[i].id] = {
						wsio: clients[i], readyForNextFrame: false, blocklist: []
					};
				}
			}
			handleNewApplicationInDataSharingPortal(appInstance, videohandle, remote.portal.id);
		});
	}
}

function wsUpdateApplicationOrder(wsio, data) {
	// should check timestamp first (data.date)
	broadcast('updateItemOrder', data.order);
}

function wsStartApplicationMove(wsio, data) {
	// should check timestamp first (data.date)
	var app = null;
	if (SAGE2Items.applications.list.hasOwnProperty(data.appId)) {
		app = SAGE2Items.applications.list[data.appId];
	} else if (SAGE2Items.applications.list.hasOwnProperty(wsio.id + "|" + data.appId)) {
		data.appId = wsio.id + "|" + data.appId;
		app = SAGE2Items.applications.list[data.appId];
	}
	if (app === undefined || app === null) {
		return;
	}

	broadcast('startMove', {id: data.appId, date: Date.now()});

	var eLogData = {
		type: "move",
		action: "start",
		application: {
			id: app.id,
			type: app.application
		},
		location: {
			x: parseInt(app.left, 10),
			y: parseInt(app.top, 10),
			width: parseInt(app.width, 10),
			height: parseInt(app.height, 10)
		}
	};
	addEventToUserLog(data.id, {type: "windowManagement", data: eLogData, time: Date.now()});
}

function wsStartApplicationResize(wsio, data) {
	// should check timestamp first (data.date)
	var app = null;
	if (SAGE2Items.applications.list.hasOwnProperty(data.appId)) {
		app = SAGE2Items.applications.list[data.appId];
	} else if (SAGE2Items.applications.list.hasOwnProperty(wsio.id + "|" + data.appId)) {
		data.appId = wsio.id + "|" + data.appId;
		app = SAGE2Items.applications.list[data.appId];
	}
	if (app === undefined || app === null) {
		return;
	}

	broadcast('startResize', {id: data.appId, date: Date.now()});

	var eLogData = {
		type: "resize",
		action: "start",
		application: {
			id: app.id,
			type: app.application
		},
		location: {
			x: parseInt(app.left, 10),
			y: parseInt(app.top, 10),
			width: parseInt(app.width, 10),
			height: parseInt(app.height, 10)
		}
	};
	addEventToUserLog(data.id, {type: "windowManagement", data: eLogData, time: Date.now()});
}

function wsUpdateApplicationPosition(wsio, data) {
	// should check timestamp first (data.date)
	var appId = data.appPositionAndSize.elemId;
	var app = null;
	if (SAGE2Items.applications.list.hasOwnProperty(appId)) {
		app = SAGE2Items.applications.list[appId];
	} else if (SAGE2Items.applications.list.hasOwnProperty(wsio.id + "|" + appId)) {
		data.appPositionAndSize.elemId = wsio.id + "|" + appId;
		appId = data.appPositionAndSize.elemId;
		app = SAGE2Items.applications.list[appId];
	}
	if (app === undefined || app === null) {
		return;
	}

	var titleBarHeight = config.ui.titleBarHeight;
	if (data.portalId !== undefined && data.portalId !== null) {
		titleBarHeight = remoteSharingSessions[data.portalId].portal.titleBarHeight;
	}
	app.left = data.appPositionAndSize.elemLeft;
	app.top = data.appPositionAndSize.elemTop;
	app.width = data.appPositionAndSize.elemWidth;
	app.height = data.appPositionAndSize.elemHeight;
	var im = findInteractableManager(data.appPositionAndSize.elemId);
	im.editGeometry(app.id, "applications", "rectangle", {x: app.left, y: app.top, w: app.width, h: app.height + titleBarHeight});
	broadcast('setItemPosition', data.appPositionAndSize);
	if (SAGE2Items.renderSync.hasOwnProperty(app.id)) {
		calculateValidBlocks(app, mediaBlockSize, SAGE2Items.renderSync[app.id]);
		if (app.id in SAGE2Items.renderSync && SAGE2Items.renderSync[app.id].newFrameGenerated === false) {
			handleNewVideoFrame(app.id);
		}
	}
}

function wsUpdateApplicationPositionAndSize(wsio, data) {
	// should check timestamp first (data.date)
	var appId = data.appPositionAndSize.elemId;
	var app = null;
	if (SAGE2Items.applications.list.hasOwnProperty(appId)) {
		app = SAGE2Items.applications.list[appId];
	} else if (SAGE2Items.applications.list.hasOwnProperty(wsio.id + "|" + appId)) {
		data.appPositionAndSize.elemId = wsio.id + "|" + appId;
		appId = data.appPositionAndSize.elemId;
		app = SAGE2Items.applications.list[appId];
	}
	if (app === undefined || app === null) {
		return;
	}

	var titleBarHeight = config.ui.titleBarHeight;
	if (data.portalId !== undefined && data.portalId !== null) {
		titleBarHeight = remoteSharingSessions[data.portalId].portal.titleBarHeight;
	}
	app.left = data.appPositionAndSize.elemLeft;
	app.top = data.appPositionAndSize.elemTop;
	app.width = data.appPositionAndSize.elemWidth;
	app.height = data.appPositionAndSize.elemHeight;
	var im = findInteractableManager(data.appPositionAndSize.elemId);
	im.editGeometry(app.id, "applications", "rectangle", {x: app.left, y: app.top, w: app.width, h: app.height + titleBarHeight});
	handleApplicationResize(app.id);
	broadcast('setItemPositionAndSize', data.appPositionAndSize);
	if (SAGE2Items.renderSync.hasOwnProperty(app.id)) {
		calculateValidBlocks(app, mediaBlockSize, SAGE2Items.renderSync[app.id]);
		if (app.id in SAGE2Items.renderSync && SAGE2Items.renderSync[app.id].newFrameGenerated === false) {
			handleNewVideoFrame(app.id);
		}
	}
}

function wsFinishApplicationMove(wsio, data) {
	// should check timestamp first (data.date)
	var app = null;
	if (SAGE2Items.applications.list.hasOwnProperty(data.appId)) {
		app = SAGE2Items.applications.list[data.appId];
	} else if (SAGE2Items.applications.list.hasOwnProperty(wsio.id + "|" + data.appId)) {
		data.appId = wsio.id + "|" + data.appId;
		app = SAGE2Items.applications.list[data.appId];
	}
	if (app === undefined || app === null) {
		return;
	}

	broadcast('finishedMove', {id: data.appId, date: Date.now()});

	var eLogData = {
		type: "move",
		action: "end",
		application: {
			id: app.id,
			type: app.application
		},
		location: {
			x: parseInt(app.left, 10),
			y: parseInt(app.top, 10),
			width: parseInt(app.width, 10),
			height: parseInt(app.height, 10)
		}
	};
	addEventToUserLog(data.id, {type: "windowManagement", data: eLogData, time: Date.now()});
}

function wsFinishApplicationResize(wsio, data) {
	// should check timestamp first (data.date)
	var app = null;
	if (SAGE2Items.applications.list.hasOwnProperty(data.appId)) {
		app = SAGE2Items.applications.list[data.appId];
	} else if (SAGE2Items.applications.list.hasOwnProperty(wsio.id + "|" + data.appId)) {
		data.appId = wsio.id + "|" + data.appId;
		app = SAGE2Items.applications.list[data.appId];
	}
	if (app === undefined || app === null) {
		return;
	}

	broadcast('finishedResize', {id: data.appId, date: Date.now()});

	var eLogData = {
		type: "resize",
		action: "end",
		application: {
			id: app.id,
			type: app.application
		},
		location: {
			x: parseInt(app.left, 10),
			y: parseInt(app.top, 10),
			width: parseInt(app.width, 10),
			height: parseInt(app.height, 10)
		}
	};
	addEventToUserLog(data.id, {type: "windowManagement", data: eLogData, time: Date.now()});
}

function wsDeleteApplication(wsio, data) {
	deleteApplication(data.appId);

	// Is that diffent ?
	// if (SAGE2Items.applications.list.hasOwnProperty(data.appId)) {
	// 	SAGE2Items.applications.removeItem(data.appId);
	// 	var im = findInteractableManager(data.appId);
	// 	im.removeGeometry(data.appId, "applications");
	// 	broadcast('deleteElement', {elemId: data.appId});
	// }
}

function wsUpdateApplicationState(wsio, data) {
	// should check timestamp first (data.date)
	if (SAGE2Items.applications.list.hasOwnProperty(data.id)) {
		var app = SAGE2Items.applications.list[data.id];

		// hang on to old values if movie player
		var oldTs;
		var oldPaused;
		var oldMuted;
		if (app.application === "movie_player") {
			oldTs = app.data.frame / app.data.framerate;
			oldPaused = app.data.paused;
			oldMuted = app.data.muted;
		}

		var modified = sageutils.mergeObjects(data.state, app.data,
			['doc_url', 'video_url', 'video_type', 'audio_url', 'audio_type']);
		if (modified === true) {
			// update video demuxer based on state
			if (app.application === "movie_player") {
				console.log("received state from remote site:", data.state);

				SAGE2Items.renderSync[app.id].loop = app.data.looped;

				var ts = app.data.frame / app.data.framerate;
				if (app.data.paused === true && ts !== oldTs) {
					SAGE2Items.renderSync[app.id].decoder.seek(ts, function() {
						// do nothing
					});
					broadcast('updateVideoItemTime', {id: app.id, timestamp: ts, play: false});
				} else {
					if (app.data.paused === true && oldPaused === false) {
						SAGE2Items.renderSync[app.id].decoder.pause(function() {
							broadcast('videoPaused', {id: app.id});
						});
					}
					if (app.data.paused === false && oldPaused === true) {
						SAGE2Items.renderSync[app.id].decoder.play();
					}
				}
				if (app.data.muted === true && oldMuted === false) {
					broadcast('videoMuted', {id: app.id});
				}
				if (app.data.muted === false && oldMuted === true) {
					broadcast('videoUnmuted', {id: app.id});
				}
			}

			// for all apps - send new state to app
			broadcast('loadApplicationState', {id: app.id, state: app.data, date: Date.now()});
		}
	}
}

function wsUpdateApplicationStateOptions(wsio, data) {
	// should check timestamp first (data.date)
	if (SAGE2Items.applications.list.hasOwnProperty(data.id)) {
		broadcast('loadApplicationOptions', {id: data.id, options: data.options});
	}
}


// **************  Widget Control Messages *****************

function wsAddNewControl(wsio, data) {
	if (!SAGE2Items.applications.list.hasOwnProperty(data.appId)) {
		return;
	}
	if (SAGE2Items.widgets.list.hasOwnProperty(data.id)) {
		return;
	}

	broadcast('createControl', data);

	var zIndex = SAGE2Items.widgets.numItems;
	var radialGeometry = {
		x: data.left + (data.height / 2),
		y: data.top + (data.height / 2),
		r: data.height / 2
	};

	if (data.hasSideBar === true) {
		var shapeData = {
			radial: {
				type: "circle",
				visible: true,
				geometry: radialGeometry
			},
			sidebar: {
				type: "rectangle",
				visible: true,
				geometry: {
					x: data.left + data.height,
					y: data.top + (data.height / 2) - (data.barHeight / 2),
					w: data.width - data.height, h: data.barHeight
				}
			}
		};
		interactMgr.addComplexGeometry(data.id, "widgets", shapeData, zIndex, data);
	} else {
		interactMgr.addGeometry(data.id, "widgets", "circle", radialGeometry, true, zIndex, data);
	}
	SAGE2Items.widgets.addItem(data);
	var uniqueID = data.id.substring(data.appId.length, data.id.lastIndexOf("_"));
	var app = SAGE2Items.applications.list[data.appId];
	addEventToUserLog(uniqueID, {type: "widgetMenu", data: {action: "open", application:
		{id: app.id, type: app.application}}, time: Date.now()});
}


function wsCloseAppFromControl(wsio, data) {
	deleteApplication(data.appId);
}

function wsHideWidgetFromControl(wsio, data) {
	var ctrl = SAGE2Items.widgets.list[data.instanceID];
	hideControl(ctrl);
}

function wsOpenRadialMenuFromControl(wsio, data) {
	console.log("radial menu");
	var ctrl = SAGE2Items.widgets.list[data.id];
	createRadialMenu(wsio.id, ctrl.left, ctrl.top);
}


function loadConfiguration() {
	var configFile = null;

	if (program.configuration) {
		configFile = program.configuration;
	} else {
		// Read config.txt - if exists and specifies a user defined config, then use it
		if (sageutils.fileExists("config.txt")) {
			var lines = fs.readFileSync("config.txt", 'utf8').split("\n");
			for (var i = 0; i < lines.length; i++) {
				var text = "";
				var comment = lines[i].indexOf("//");
				if (comment >= 0) {
					text = lines[i].substring(0, comment).trim();
				} else {
					text = lines[i].trim();
				}

				if (text !== "") {
					configFile = text;
					console.log(sageutils.header("SAGE2") + "Found configuration file: " + configFile);
					break;
				}
			}
		}
	}

	// If config.txt does not exist or does not specify any files, look for a config with the hostname
	if (configFile === null) {
		var hn  = os.hostname();
		var dot = hn.indexOf(".");
		if (dot >= 0) {
			hn = hn.substring(0, dot);
		}
		configFile = path.join("config", hn + "-cfg.json");
		if (sageutils.fileExists(configFile)) {
			console.log(sageutils.header("SAGE2") + "Found configuration file: " + configFile);
		} else {
			// Check in ~/Document/SAGE2_Media/config
			if (platform === "Windows") {
				configFile = path.join(mainFolder.path, "config", "defaultWin-cfg.json");
			} else {
				configFile = path.join(mainFolder.path, "config", "default-cfg.json");
			}
			// finally check in the internal folder
			if (!sageutils.fileExists(configFile)) {
				if (platform === "Windows") {
					configFile = path.join("config", "defaultWin-cfg.json");
				} else {
					configFile = path.join("config", "default-cfg.json");
				}
			}
			console.log(sageutils.header("SAGE2") + "Using default configuration file: " + configFile);
		}
	}

	if (!sageutils.fileExists(configFile)) {
		console.log("\n----------");
		console.log(sageutils.header("SAGE2") + "Cannot find configuration file: " + configFile);
		console.log("----------\n\n");
		process.exit(1);
	}

	// Read the specified configuration file
	var json_str   = fs.readFileSync(configFile, 'utf8');
	// Parse it using JSON5 syntax (more lax than strict JSON)
	var userConfig = json5.parse(json_str);

	// compute extra dependent parameters
	userConfig.totalWidth  = userConfig.resolution.width  * userConfig.layout.columns;
	userConfig.totalHeight = userConfig.resolution.height * userConfig.layout.rows;

	var minDim = Math.min(userConfig.totalWidth, userConfig.totalHeight);
	var maxDim = Math.max(userConfig.totalWidth, userConfig.totalHeight);

	if (userConfig.ui.titleBarHeight) {
		userConfig.ui.titleBarHeight = parseInt(userConfig.ui.titleBarHeight, 10);
	} else {
		userConfig.ui.titleBarHeight = Math.round(0.025 * minDim);
	}

	if (userConfig.ui.widgetControlSize) {
		userConfig.ui.widgetControlSize = parseInt(userConfig.ui.widgetControlSize, 10);
	} else {
		userConfig.ui.widgetControlSize = Math.round(0.020 * minDim);
	}

	if (userConfig.ui.titleTextSize) {
		userConfig.ui.titleTextSize = parseInt(userConfig.ui.titleTextSize, 10);
	} else {
		userConfig.ui.titleTextSize  = Math.round(0.015 * minDim);
	}

	if (userConfig.ui.pointerSize) {
		userConfig.ui.pointerSize = parseInt(userConfig.ui.pointerSize, 10);
	} else {
		userConfig.ui.pointerSize = Math.round(0.08 * minDim);
	}

	if (userConfig.ui.minWindowWidth) {
		userConfig.ui.minWindowWidth = parseInt(userConfig.ui.minWindowWidth, 10);
	} else {
		userConfig.ui.minWindowWidth  = Math.round(0.08 * minDim);  // 8%
	}
	if (userConfig.ui.minWindowHeight) {
		userConfig.ui.minWindowHeight = parseInt(userConfig.ui.minWindowHeight, 10);
	} else {
		userConfig.ui.minWindowHeight = Math.round(0.08 * minDim); // 8%
	}

	if (userConfig.ui.maxWindowWidth) {
		userConfig.ui.maxWindowWidth = parseInt(userConfig.ui.maxWindowWidth, 10);
	} else {
		userConfig.ui.maxWindowWidth  = Math.round(1.2 * maxDim);  // 120%
	}
	if (userConfig.ui.maxWindowHeight) {
		userConfig.ui.maxWindowHeight = parseInt(userConfig.ui.maxWindowHeight, 10);
	} else {
		userConfig.ui.maxWindowHeight = Math.round(1.2 * maxDim); // 120%
	}

	// Check the borders settings (for hidding the borders)
	if (userConfig.dimensions === undefined) {
		userConfig.dimensions = {};
	}

	// Overlapping tile dimension in pixels to allow edge blending
	// tile_overlap = { horizontal: 20, vertical: 20}
	// code provided by Larse Bilke
	// larsbilke83@gmail.com
	if (userConfig.dimensions.tile_overlap === undefined) {
		userConfig.dimensions.tile_overlap = {
			horizontal: 0,
			vertical:   0
		};
	} else {
		// Check the values
		var hoverlap = parseInt(userConfig.dimensions.tile_overlap.horizontal, 10);
		var voverlap = parseInt(userConfig.dimensions.tile_overlap.vertical,   10);
		// If negative values, converted to positives
		if (hoverlap < 0) {
			hoverlap *= -1;
		}
		if (voverlap < 0) {
			voverlap *= -1;
		}
		// Set the final values back into the configuration
		userConfig.dimensions.tile_overlap = {
			horizontal: hoverlap,
			vertical:   voverlap
		};
	}

	// Tile config Basic mode
	var aspectRatioConfig = userConfig.dimensions.aspect_ratio;
	var aspectRatio = 1.7778; // 16:9
	var userDefinedAspectRatio = false;
	if (aspectRatioConfig !== undefined) {
		var ratioParsed = aspectRatioConfig.split(":");
		aspectRatio = (parseFloat(ratioParsed[0]) / parseFloat(ratioParsed[1])) || aspectRatio;
		userDefinedAspectRatio = true;
		console.log(sageutils.header("UI") + "User defined aspect ratio: " + aspectRatio);
	}

	var tileHeight = 0.0;
	if (userConfig.dimensions.tile_diagonal_inches !== undefined) {
		var tile_diagonal_meters = userConfig.dimensions.tile_diagonal_inches * 0.0254;
		tileHeight = tile_diagonal_meters * aspectRatio;
	}

	if (userConfig.dimensions.tile_height) {
		tileHeight   = parseFloat(userConfig.dimensions.tile_height) || 0.0;
	}

	// calculate pixel density (ppm) based on width
	var pixelsPerMeter = userConfig.resolution.height / tileHeight;
	if (userDefinedAspectRatio == false) {
		aspectRatio = userConfig.resolution.width / userConfig.resolution.height;
		console.log(sageutils.header("UI") + "Resolution defined aspect ratio: " + aspectRatio.toFixed(2));
	}

	// Check the display border settings
	if (userConfig.dimensions.tile_borders === undefined) {
		// set default values to 0
		// first for pixel sizes
		userConfig.resolution.borders = { left: 0, right: 0, bottom: 0, top: 0};
		// then for dimensions
		userConfig.dimensions.tile_borders = { left: 0.0, right: 0.0, bottom: 0.0, top: 0.0};
	} else {
		var borderLeft, borderRight, borderBottom, borderTop;
		// make sure the values are valid floats
		borderLeft   = parseFloat(userConfig.dimensions.tile_borders.left)   || 0.0;
		borderRight  = parseFloat(userConfig.dimensions.tile_borders.right)  || 0.0;
		borderBottom = parseFloat(userConfig.dimensions.tile_borders.bottom) || 0.0;
		borderTop    = parseFloat(userConfig.dimensions.tile_borders.top)    || 0.0;

		// calculate values in pixel now
		userConfig.resolution.borders = {};
		userConfig.resolution.borders.left   = Math.round(pixelsPerMeter * borderLeft)   || 0;
		userConfig.resolution.borders.right  = Math.round(pixelsPerMeter * borderRight)  || 0;
		userConfig.resolution.borders.bottom = Math.round(pixelsPerMeter * borderBottom) || 0;
		userConfig.resolution.borders.top    = Math.round(pixelsPerMeter * borderTop)    || 0;
	}

	// calculate the widget control size based on dimensions and user distance
	if (userConfig.ui.auto_scale_ui && tileHeight !== undefined) {
		var objectHeightMeters = 27 / pixelsPerMeter;
		var minimumWidgetControlSize = 20; // Min button size for text readability (also for touch wall)
		var perceptualScalingFactor = 0.0213;
		var oldDefaultWidgetScale = Math.round(0.020 * minDim);
		var userDist = userConfig.dimensions.viewing_distance;
		var calcuatedWidgetControlSize = userDist * (perceptualScalingFactor * (userDist / objectHeightMeters));
		var targetVisualAcuity = 0.5; // degrees of arc

		calcuatedWidgetControlSize = Math.tan((targetVisualAcuity * Math.PI / 180.0) / 2) * 2 * userDist * pixelsPerMeter;

		if (calcuatedWidgetControlSize < minimumWidgetControlSize) {
			calcuatedWidgetControlSize = minimumWidgetControlSize;
			console.log(sageutils.header("UI") + "widgetControlSize (min): " + calcuatedWidgetControlSize);
		} else if (calcuatedWidgetControlSize > oldDefaultWidgetScale) {
			calcuatedWidgetControlSize = oldDefaultWidgetScale * 2;
			console.log(sageutils.header("UI") + "widgetControlSize (max): " + calcuatedWidgetControlSize);
		} else {
			console.log(sageutils.header("UI") + "widgetControlSize: " + calcuatedWidgetControlSize);
		}
		// console.log(sageutils.header("UI") + "pixelsPerMeter: " + pixelsPerMeter);
		userConfig.ui.widgetControlSize = calcuatedWidgetControlSize;
	}

	// Automatically populate the displays entry if undefined. Adds left to right, starting from the top.
	if (userConfig.displays === undefined || userConfig.displays.length == 0) {
		userConfig.displays = [];
		for (var r = 0; r < userConfig.layout.rows; r++) {
			for (var c = 0; c < userConfig.layout.columns; c++) {
				userConfig.displays.push({row: r, column: c});
			}
		}
	}

	// Check the width and height of each display (in tile count)
	// by default, a display covers one tile
	for (var d = 0; d < userConfig.displays.length; d++) {
		userConfig.displays[d].width  = parseInt(userConfig.displays[d].width)  || 1;
		userConfig.displays[d].height = parseInt(userConfig.displays[d].height) || 1;
	}

	// legacy support for config port names
	var http_port, https_port;
	if (userConfig.secure_port === undefined) {
		http_port = userConfig.index_port;
		https_port = userConfig.port;
		delete userConfig.index_port;
	} else {
		http_port = userConfig.port;
		https_port = userConfig.secure_port;
	}
	var rproxy_port, rproxys_port;
	if (userConfig.rproxy_secure_port === undefined) {
		rproxy_port = userConfig.rproxy_index_port;
		rproxys_port = userConfig.rproxy_port;
		delete userConfig.rproxy_index_port;
	} else {
		rproxy_port = userConfig.rproxy_port;
		rproxys_port = userConfig.rproxy_secure_port;
	}
	// Set default values if missing
	if (https_port === undefined) {
		userConfig.secure_port = 443;
	} else {
		userConfig.secure_port = parseInt(https_port, 10); // to make sure it's a number
	}
	if (http_port === undefined) {
		userConfig.port = 80;
	} else {
		userConfig.port = parseInt(http_port, 10);
	}
	userConfig.rproxy_port = parseInt(rproxy_port, 10) || undefined;
	userConfig.rproxy_secure_port = parseInt(rproxys_port, 10) || undefined;

	// Set the display clip value if missing (true by default)
	if (userConfig.background.clip !== undefined) {
		userConfig.background.clip = sageutils.isTrue(userConfig.background.clip);
	} else {
		userConfig.background.clip = true;
	}

	// Registration to EVL's server (sage.evl.uic.edu), true by default
	if (userConfig.register_site === undefined) {
		userConfig.register_site = true;
	} else {
		// test for a true value: true, on, yes, 1, ...
		if (sageutils.isTrue(userConfig.register_site)) {
			userConfig.register_site = true;
		} else {
			userConfig.register_site = false;
		}
	}

	return userConfig;
}

var getUniqueAppId = function(param) {
	// reset the counter
	if (param && param === -1) {
		getUniqueAppId.count = 0;
		return;
	}
	var id = "app_" + getUniqueAppId.count.toString();
	getUniqueAppId.count++;
	return id;
};
getUniqueAppId.count = 0;

var getNewUserId = (function() {
	var count = 0;
	return function() {
		var id = "usr_" + count.toString();
		count++;
		return id;
	};
}());

function getUniqueDataSharingId(remoteHost, remotePort, caller) {
	var id;
	if (caller === true) {
		id = config.host + ":" + config.secure_port + "+" + remoteHost + ":" + remotePort;
	} else {
		id = remoteHost + ":" + remotePort + "+" + config.host + ":" + config.secure_port;
	}
	return "portal_" + id;
}

function getUniqueSharedAppId(portalId) {
	return "app_" + remoteSharingSessions[portalId].appCount + "_" + portalId;
}

function getSavedFilesList() {
	// Get the sessions
	var savedSessions  = listSessions();
	savedSessions.sort(sageutils.compareFilename);

	// Get everything from the asset manager
	var list = assets.listAssets();
	// add the sessions
	list.sessions = savedSessions;

	return list;
}

function setupDisplayBackground() {
	var tmpImg, imgExt;

	// background image
	if (config.background.image !== undefined && config.background.image.url !== undefined) {
		var bg_file = path.join(publicDirectory, config.background.image.url);

		if (config.background.image.style === "fit") {
			exiftool.file(bg_file, function(err1, data) {
				if (err1) {
					console.log("Error processing background image:", bg_file, err1);
					console.log(" ");
					process.exit(1);
				}
				var bg_info = data;

				if (bg_info.ImageWidth === config.totalWidth && bg_info.ImageHeight === config.totalHeight) {
					sliceBackgroundImage(bg_file, bg_file);
				} else {
					tmpImg = path.join(publicDirectory, "images", "background", "tmp_background.png");
					var out_res  = config.totalWidth.toString() + "x" + config.totalHeight.toString();

					imageMagick(bg_file).noProfile().command("convert").in("-gravity", "center")
						.in("-background", "rgba(0,0,0,0)")
						.in("-extent", out_res).write(tmpImg, function(err2) {
							if (err2) {
								throw err2;
							}
							sliceBackgroundImage(tmpImg, bg_file);
						});
				}
			});
		} else if (config.background.image.style === "tile") {
			// do nothing
		} else {
			config.background.image.style = "stretch";
			imgExt = path.extname(bg_file);
			tmpImg = path.join(publicDirectory, "images", "background", "tmp_background" + imgExt);

			imageMagick(bg_file).resize(config.totalWidth, config.totalHeight, "!").write(tmpImg, function(err) {
				if (err) {
					throw err;
				}

				sliceBackgroundImage(tmpImg, bg_file);
			});
		}
	}
}

function sliceBackgroundImage(fileName, outputBaseName) {
	for (var i = 0; i < config.displays.length; i++) {
		var x = config.displays[i].column * config.resolution.width;
		var y = config.displays[i].row * config.resolution.height;
		var output_dir  = path.dirname(outputBaseName);
		var input_ext   = path.extname(outputBaseName);
		var output_ext  = path.extname(fileName);
		var output_base = path.basename(outputBaseName, input_ext);
		var output = path.join(output_dir, output_base + "_" + i.toString() + output_ext);
		imageMagick(fileName).crop(
				config.resolution.width * config.displays[i].width,
				config.resolution.height * config.displays[i].height, x, y)
			.write(output, function(err) {
				if (err) {
					console.log("error slicing image", err); // throw err;
				}
			});
	}
}

function setupHttpsOptions() {
	// build a list of certs to support multi-homed computers
	var certs = {};

	// file caching for the main key of the server
	var server_key = null;
	var server_crt = null;
	var server_ca  = [];

	// add the default cert from the hostname specified in the config file
	try {
		// first try the filename based on the hostname-server.key
		if (sageutils.fileExists(path.join("keys", config.host + "-server.key"))) {
			// Load the certificate files
			console.log(sageutils.header("Certificate") + "Loading certificate " + config.host + "-server.key");
			server_key = fs.readFileSync(path.join("keys", config.host + "-server.key"));
			server_crt = fs.readFileSync(path.join("keys", config.host + "-server.crt"));
			server_ca  = sageutils.loadCABundle(path.join("keys", config.host + "-ca.crt"));
			// Build the crypto
			certs[config.host] = sageutils.secureContext(server_key, server_crt, server_ca);
		} else {
			// remove the hostname from the FQDN and search for wildcard certificate
			//    syntax: _.rest.com.key or _.rest.bigger.com.key
			var domain = '_.' + config.host.split('.').slice(1).join('.');
			console.log(sageutils.header("Certificate") + "Loading domain certificate " + domain + ".key");
			server_key = fs.readFileSync(path.join("keys", domain + ".key"));
			server_crt = fs.readFileSync(path.join("keys", domain + ".crt"));
			server_ca  = sageutils.loadCABundle(path.join("keys", domain + "-ca.crt"));
			certs[config.host] = sageutils.secureContext(server_key, server_crt, server_ca);
		}
	} catch (e) {
		console.log("\n----------");
		console.log("Cannot open certificate for default host:");
		console.log(" \"" + config.host + "\" needs file: " + e.path);
		console.log(" --> Please generate the appropriate certificate in the 'keys' folder");
		console.log("----------\n\n");
		process.exit(1);
	}

	for (var h in config.alternate_hosts) {
		try {
			var alth = config.alternate_hosts[h];
			certs[ alth ] = sageutils.secureContext(
				fs.readFileSync(path.join("keys", alth + "-server.key")),
				fs.readFileSync(path.join("keys", alth + "-server.crt")),
				sageutils.loadCABundle(path.join("keys", alth + "-ca.crt"))
			);
		} catch (e) {
			console.log("\n----------");
			console.log("Cannot open certificate for the alternate host: ", config.alternate_hosts[h]);
			console.log(" needs file: \"" + e.path + "\"");
			console.log(" --> Please generate the appropriate certificates in the 'keys' folder");
			console.log(" Ignoring alternate host: ", config.alternate_hosts[h]);
			console.log("----------\n");
		}
	}

	var httpsOptions;

	if (sageutils.nodeVersion === 10) {
		httpsOptions = {
			// server default keys
			key:  server_key,
			cert: server_crt,
			ca:   server_ca,
			// If true the server will request a certificate from clients that connect and attempt to verify that certificate
			requestCert: false,
			rejectUnauthorized: false,
			// callback to handle multi-homed machines
			SNICallback: function(servername) {
				if (!certs.hasOwnProperty(servername)) {
					console.log(sageutils.header("SNI") + "Unknown host, cannot find a certificate for ", servername);
					return null;
				}
				return certs[servername];
			}
		};
	} else {
		httpsOptions = {
			// server default keys
			key:  server_key,
			cert: server_crt,
			ca:   server_ca,
			// If true the server will request a certificate from clients that connect and attempt to verify that certificate
			requestCert: false,
			rejectUnauthorized: false,
			honorCipherOrder: true,
			// callback to handle multi-homed machines
			SNICallback: function(servername, cb) {
				if (certs.hasOwnProperty(servername)) {
					cb(null, certs[servername]);
				} else {
					console.log(sageutils.header("SNI") + "Unknown host, cannot find a certificate for ", servername);
					cb("SNI Unknown host", null);
				}
			}
		};

		// The SSL method to use, otherwise undefined
		if (config.security && config.security.secureProtocol) {
			// Possible values are defined in the constant SSL_METHODS of OpenSSL
			// Only enable TLS 1.2 for instance
			// SSLv3_method,
			// TLSv1_method, TLSv1_1_method, TLSv1_2_method
			// DTLS_method,  DTLSv1_method,  DTLSv1_2_method
			httpsOptions.secureProtocol = config.security.secureProtocol;
			console.log(sageutils.header("HTTPS") +
				"securing with protocol: " + httpsOptions.secureProtocol);
		}
	}

	return httpsOptions;
}

function sendConfig(req, res) {
	var header = HttpServer.prototype.buildHeader();
	// Set type
	header["Content-Type"] = "application/json";
	// Allow CORS on the /config route
	header['Access-Control-Allow-Origin' ]     = req.headers.origin;
	header['Access-Control-Allow-Methods']     = "GET";
	header['Access-Control-Allow-Headers']     = "X-Requested-With, X-HTTP-Method-Override, Content-Type, Accept";
	header['Access-Control-Allow-Credentials'] = true;
	res.writeHead(200, header);
	// Adding the calculated version into the data structure
	config.version = SAGE2_version;
	res.write(JSON.stringify(config));
	res.end();
}

function uploadForm(req, res) {
	var form     = new formidable.IncomingForm();
	// Drop position
	var position = [0, 0];
	// Open or not the file after upload
	var openAfter = true;
	// User information
	var ptrName  = "";
	var ptrColor = "";

	// Limits the amount of memory all fields together (except files) can allocate in bytes.
	//    set to 4MB.
	form.maxFieldsSize = 4 * 1024 * 1024;
	form.type          = 'multipart';
	form.multiples     = true;

	form.on('fileBegin', function(name, file) {
		console.log(sageutils.header("Upload") + file.name + ' ' + file.type);
	});

	form.on('error', function(err) {
		console.log(sageutils.header("Upload") + 'Request aborted');
		try {
			// Removing the temporary file
			fs.unlinkSync(this.openedFiles[0].path);
		} catch (err) {
			console.log(sageutils.header("Upload") + '   error removing the temporary file');
		}
	});

	form.on('field', function(field, value) {
		// Keep user information
		if (field === 'SAGE2_ptrName') {
			ptrName = value;
			console.log(sageutils.header("Upload") + "by " + ptrName);
		}
		if (field === 'SAGE2_ptrColor') {
			ptrColor = value;
			console.log(sageutils.header("Upload") + "color " + ptrColor);
		}
		// convert value [0 to 1] to wall coordinate from drop location
		if (field === 'dropX') {
			position[0] = parseInt(parseFloat(value) * config.totalWidth,  10);
		}
		if (field === 'dropY') {
			position[1] = parseInt(parseFloat(value) * config.totalHeight, 10);
		}
		// initial application window position
		if (field === 'width') {
			position[2] = parseInt(parseFloat(value) * config.totalWidth,  10);
		}
		if (field === 'height') {
			position[3] = parseInt(parseFloat(value) * config.totalHeight,  10);
		}
		// open or not the file after upload
		if (field === 'open') {
			openAfter = (value === "true");
		}
	});

	form.parse(req, function(err, fields, files) {
		var header = HttpServer.prototype.buildHeader();
		if (err) {
			header["Content-Type"] = "text/plain";
			res.writeHead(500, header);
			res.write(err + "\n\n");
			res.end();
			return;
		}
		// build the reply to the upload
		header["Content-Type"] = "application/json";
		res.writeHead(200, header);
		// For webix uploader: status: server
		fields.done = true;

		// Get the file (only one even if multiple drops, it comes one by one)
		var file = files[ Object.keys(files)[0] ];
		var app = registry.getDefaultApp(file.name);
		if (app === undefined || app === "") {
			fields.good = false;
		} else {
			fields.good = true;
		}
		// Send the reply
		res.end(JSON.stringify({status: 'server',
			fields: fields, files: files}));
	});

	form.on('end', function() {
		// saves files in appropriate directory and broadcasts the items to the displays
		manageUploadedFiles(this.openedFiles, position, ptrName, ptrColor, openAfter);
	});
}

function manageUploadedFiles(files, position, ptrName, ptrColor, openAfter) {
	var fileKeys = Object.keys(files);
	fileKeys.forEach(function(key) {
		var file = files[key];
		appLoader.manageAndLoadUploadedFile(file, function(appInstance, videohandle) {

			if (appInstance === null) {
				console.log(sageutils.header("Upload") + 'unrecognized file type: ' + file.name + ' ' + file.type);
				return;
			}

			// Add user information into exif data
			assets.addTag(appInstance.file, "SAGE2user",  ptrName);
			assets.addTag(appInstance.file, "SAGE2color", ptrColor);

			// contains a flag to open the file or not
			if (openAfter) {
				// Use the size from the drop information
				if (position[2] && position[2] !== 0) {
					appInstance.width = parseFloat(position[2]);
				}
				if (position[3] && position[3] !== 0) {
					appInstance.height = parseFloat(position[3]);
				}

				// Use the position from the drop information
				if (position[0] !== 0 || position[1] !== 0) {
					appInstance.left = position[0] - appInstance.width / 2;
					if (appInstance.left < 0) {
						appInstance.left = 0;
					}
					appInstance.top  = position[1] - appInstance.height / 2;
					if (appInstance.top < 0) {
						appInstance.top = 0;
					}
				}

				appInstance.id = getUniqueAppId();
				if (appInstance.animation) {
					var i;
					SAGE2Items.renderSync[appInstance.id] = {clients: {}, date: Date.now()};
					for (i = 0; i < clients.length; i++) {
						if (clients[i].clientType === "display") {
							SAGE2Items.renderSync[appInstance.id].clients[clients[i].id] = {
								wsio: clients[i], readyForNextFrame: false, blocklist: []
							};
						}
					}
				}
				handleNewApplication(appInstance, videohandle);
			}

			// send the update file list
			broadcast('storedFileList', getSavedFilesList());
		});
	});
}


// **************  Remote Site Collaboration *****************

function initalizeRemoteSites() {
	if (config.remote_sites) {
		remoteSites = new Array(config.remote_sites.length);
		config.remote_sites.forEach(function(element, index, array) {
			var protocol = (element.secure === true) ? "wss" : "ws";
			var wsURL = protocol + "://" + element.host + ":" + element.port.toString();

			var rGeom = {};
			rGeom.w = Math.min((0.5 * config.totalWidth) / remoteSites.length, config.ui.titleBarHeight * 6)
				- (0.16 * config.ui.titleBarHeight);
			rGeom.h = 0.84 * config.ui.titleBarHeight;
			rGeom.x = (0.5 * config.totalWidth) + ((rGeom.w + (0.16 * config.ui.titleBarHeight))
				* (index - (remoteSites.length / 2))) + (0.08 * config.ui.titleBarHeight);
			rGeom.y = 0.08 * config.ui.titleBarHeight;

			// Build the object
			remoteSites[index] = {
				name: element.name,
				wsio: null,
				connected: "off",
				geometry: rGeom,
				index: index
			};
			// Create a websocket connection to the site
			remoteSites[index].wsio = createRemoteConnection(wsURL, element, index);

			// Add the gemeotry for the button
			interactMgr.addGeometry("remote_" + index, "staticUI", "rectangle", rGeom,  true, index, remoteSites[index]);

			// attempt to connect every 15 seconds, if connection failed
			setInterval(function() {
				if (remoteSites[index].connected !== "on") {
					var rem = createRemoteConnection(wsURL, element, index);
					remoteSites[index].wsio = rem;
				}
			}, 15000);
		});
	}
}

function manageRemoteConnection(remote, site, index) {
	// Fix address
	remote.updateRemoteAddress(site.host, site.port);
	// Hope for the best
	remoteSites[index].connected = "on";
	// Check the password or session hash
	if (site.password) {
		// MD5 hash of the password
		site.session = md5.getHash(site.password);
	}

	var clientDescription = {
		clientType: "remoteServer",
		host: config.host,
		port: config.secure_port,
		session: site.session,
		// port: config.port,
		requests: {
			config: false,
			version: false,
			time: false,
			console: false
		}
	};
	remote.clientType = "remoteServer";

	remote.onclose(function() {
		console.log(sageutils.header("Remote") + chalk.cyan(config.remote_sites[index].name) + " offline");
		// it was locked, keep the state locked
		if (remoteSites[index].connected !== "locked") {
			remoteSites[index].connected = "off";
			var delete_site = {name: remoteSites[index].name, connected: remoteSites[index].connected};
			broadcast('connectedToRemoteSite', delete_site);
		}
		removeElement(clients, remote);
	});

	remote.on('addClient',                              wsAddClient);
	remote.on('addNewElementFromRemoteServer',          wsAddNewElementFromRemoteServer);
	remote.on('addNewSharedElementFromRemoteServer',    wsAddNewSharedElementFromRemoteServer);
	remote.on('requestNextRemoteFrame',                 wsRequestNextRemoteFrame);
	remote.on('updateRemoteMediaStreamFrame',           wsUpdateRemoteMediaStreamFrame);
	remote.on('stopMediaStream',                        wsStopMediaStream);
	remote.on('requestNextRemoteBlockFrame',            wsRequestNextRemoteBlockFrame);
	remote.on('updateRemoteMediaBlockStreamFrame',      wsUpdateRemoteMediaBlockStreamFrame);
	remote.on('stopMediaBlockStream',                   wsStopMediaBlockStream);
	remote.on('requestDataSharingSession',              wsRequestDataSharingSession);
	remote.on('cancelDataSharingSession',               wsCancelDataSharingSession);
	remote.on('acceptDataSharingSession',               wsAcceptDataSharingSession);
	remote.on('rejectDataSharingSession',               wsRejectDataSharingSession);
	remote.on('createRemoteSagePointer',                wsCreateRemoteSagePointer);
	remote.on('startRemoteSagePointer',                 wsStartRemoteSagePointer);
	remote.on('stopRemoteSagePointer',                  wsStopRemoteSagePointer);
	remote.on('remoteSagePointerPosition',              wsRemoteSagePointerPosition);
	remote.on('remoteSagePointerToggleModes',           wsRemoteSagePointerToggleModes);
	remote.on('remoteSagePointerHoverCorner',           wsRemoteSagePointerHoverCorner);
	remote.on('addNewRemoteElementInDataSharingPortal', wsAddNewRemoteElementInDataSharingPortal);

	remote.on('updateApplicationOrder',                 wsUpdateApplicationOrder);
	remote.on('startApplicationMove',                   wsStartApplicationMove);
	remote.on('startApplicationResize',                 wsStartApplicationResize);
	remote.on('updateApplicationPosition',              wsUpdateApplicationPosition);
	remote.on('updateApplicationPositionAndSize',       wsUpdateApplicationPositionAndSize);
	remote.on('finishApplicationMove',                  wsFinishApplicationMove);
	remote.on('finishApplicationResize',                wsFinishApplicationResize);
	remote.on('deleteApplication',                      wsDeleteApplication);
	remote.on('updateApplicationState',                 wsUpdateApplicationState);
	remote.on('updateApplicationStateOptions',          wsUpdateApplicationStateOptions);

	remote.emit('addClient', clientDescription);
	clients.push(remote);

	remote.on('remoteConnection', function(remotesocket, data) {
		if (data.status === "refused") {
			console.log(sageutils.header("Remote") + "Connection refused to " + chalk.cyan(site.name) + ": " + data.reason);
			remoteSites[index].connected = "locked";
		} else {
			console.log(sageutils.header("Remote") + "Connected to " + chalk.cyan(site.name));
			remoteSites[index].connected = "on";
		}
		var update_site = {name: remoteSites[index].name, connected: remoteSites[index].connected};
		broadcast('connectedToRemoteSite', update_site);
	});
}


function createRemoteConnection(wsURL, element, index) {
	var remote = new WebsocketIO(wsURL, false, function() {
		manageRemoteConnection(remote, element, index);
	});

	return remote;
}

// **************  System Time - Updated Every Minute *****************
var cDate = new Date();
setTimeout(function() {
	var now;
	setInterval(function() {
		now = new Date();
		broadcast('setSystemTime', {date: now.toJSON(), offset: now.getTimezoneOffset()});
	}, 60000);

	now = new Date();
	broadcast('setSystemTime', {date: now.toJSON(), offset: now.getTimezoneOffset()});
}, (61 - cDate.getSeconds()) * 1000);


// ***************************************************************************************

// Place callback for success in the 'listen' call for HTTPS

sage2ServerS.on('listening', function(e) {
	// Success
	console.log(sageutils.header("SAGE2") + chalk.bold("Serving Securely:"));
	console.log(sageutils.header("SAGE2") + "- Web UI:\t " + chalk.cyan.bold.underline("https://" +
		config.host + ":" + config.secure_port));
	console.log(sageutils.header("SAGE2") + "- Web console:\t " + chalk.cyan.bold.underline("https://" + config.host +
		":" + config.secure_port + "/admin/console.html"));
});

// Place callback for errors in the 'listen' call for HTTP
sage2Server.on('error', function(e) {
	if (e.code === 'EACCES') {
		console.log(sageutils.header("HTTP_Server") + "You are not allowed to use the port: ", config.port);
		console.log(sageutils.header("HTTP_Server") + "  use a different port or get authorization (sudo, setcap, ...)");
		process.exit(1);
	} else if (e.code === 'EADDRINUSE') {
		console.log(sageutils.header("HTTP_Server") + "The port is already in use by another process:", config.port);
		console.log(sageutils.header("HTTP_Server") + "  use a different port or stop the offending process");
		process.exit(1);
	} else {
		console.log(sageutils.header("HTTP_Server") + "Error in the listen call: ", e.code);
		process.exit(1);
	}
});

// Place callback for success in the 'listen' call for HTTP
sage2Server.on('listening', function(e) {
	// Success
	var ui_url = chalk.cyan.bold.underline("http://" + config.host + ":" + config.port);
	var dp_url = chalk.cyan.bold.underline("http://" + config.host + ":" + config.port +
		"/display.html?clientID=0");
	var am_url = chalk.cyan.bold.underline("http://" + config.host + ":" + config.port +
		"/audioManager.html");
	if (global.__SESSION_ID) {
		ui_url = chalk.cyan.bold.underline("http://" + config.host + ":" + config.port +
			"/session.html?hash=" + global.__SESSION_ID);
		dp_url = chalk.cyan.bold.underline("http://" + config.host + ":" + config.port +
			"/session.html?page=display.html?clientID=0&hash=" + global.__SESSION_ID);
		am_url = chalk.cyan.bold.underline("http://" + config.host + ":" + config.port +
			"/session.html?page=audioManager.html&hash=" + global.__SESSION_ID);
	}

	console.log(sageutils.header("SAGE2") + chalk.bold("Serving:"));
	console.log(sageutils.header("SAGE2") + "- Web UI:\t " + ui_url);
	console.log(sageutils.header("SAGE2") + "- Display 0:\t "      + dp_url);
	console.log(sageutils.header("SAGE2") + "- Audio manager: "  + am_url);
});

// KILL intercept
process.on('SIGTERM', quitSAGE2);
// CTRL-C intercept
process.on('SIGINT',  quitSAGE2);


// Start the HTTP server (listen for IPv4 addresses 0.0.0.0)
sage2Server.listen(config.port, "0.0.0.0");
// Start the HTTPS server (listen for IPv4 addresses 0.0.0.0)
sage2ServerS.listen(config.secure_port, "0.0.0.0");


// ***************************************************************************************

// Load session file if specified on the command line (-s)
if (program.session) {
	setTimeout(function() {
		// if -s specified without argument
		if (program.session === true) {
			loadSession();
		} else {
			// if argument specified
			loadSession(program.session);
		}
	}, 1000);
}

function getSAGE2Path(getName) {
	// pathname: result of the search
	var pathname = null;
	// walk through the list of folders
	for (var f in mediaFolders) {
		// Get the folder object
		var folder = mediaFolders[f];
		// Look for the folder url in the request
		var pubdir = getName.split(folder.url);
		if (pubdir.length === 2) {
			// convert the URL into a path
			var suburl = path.join('.', pubdir[1]);
			pathname   = url.resolve(folder.path, suburl);
			pathname   = decodeURIComponent(pathname);
			break;
		}
	}
	// if everything fails, look in the default public folder
	if (!pathname) {
		pathname = getName;
	}
	return pathname;
}


function processInputCommand(line) {
	// split the command line at whitespace(s)
	var command = line.trim().split(/[\s]+/);
	switch (command[0]) {
		case '': {
			// ignore
			break;
		}
		case 'help': {
			console.log('help\t\tlist commands');
			console.log('kill\t\tclose application: appid');
			console.log('apps\t\tlist running applications');
			console.log('clients\t\tlist connected clients');
			console.log('streams\t\tlist media streams');
			console.log('clear\t\tclose all running applications');
			console.log('tile\t\tlayout all running applications');
			console.log('fullscreen\tmaximize one application: appid');
			console.log('save\t\tsave state of running applications into a session');
			console.log('load\t\tload a session and restore applications');
			console.log('open\t\topen a file: open file_url [0.5, 0.5]');
			console.log('resize\t\tresize a window: appid width height');
			console.log('moveby\t\tshift a window: appid dx dy');
			console.log('moveto\t\tmove a window: appid x y');
			console.log('assets\t\tlist the assets in the file library');
			console.log('regenerate\tregenerates the assets');
			console.log('hideui\t\thide/show/delay the user interface');
			console.log('sessions\tlist the available sessions');
			console.log('update\t\trun a git update');
			console.log('version\t\tprint SAGE2 version');
			console.log('exit\t\tstop SAGE2');
			break;
		}
		case 'version': {
			console.log(sageutils.header("Version") + 'base:', SAGE2_version.base, ' branch:', SAGE2_version.branch,
					' commit:', SAGE2_version.commit, SAGE2_version.date);
			break;
		}
		case 'update': {
			if (SAGE2_version.branch.length > 0) {
				sageutils.updateWithGIT(SAGE2_version.branch, function(error, success) {
					if (error) {
						console.log(sageutils.header('GIT') + 'Update error - ' + error);
					} else {
						console.log(sageutils.header('GIT') + 'Update success - ' + success);
					}
				});
			} else {
				console.log(sageutils.header("Update") + "failed: not linked to any repository");
			}
			break;
		}
		case 'save': {
			if (command[1] !== undefined) {
				saveSession(command[1]);
			} else {
				saveSession();
			}
			break;
		}
		case 'load': {
			if (command[1] !== undefined) {
				loadSession(command[1]);
			} else {
				loadSession();
			}
			break;
		}
		case 'open': {
			if (command[1] !== undefined) {
				var pos  = [0.0, 0.0];
				var file = command[1];
				if (command.length === 4) {
					pos = [parseFloat(command[2]), parseFloat(command[3])];
				}
				var mt = assets.getMimeType(getSAGE2Path(file));
				if (mt === "application/custom") {
					wsLoadApplication(null, {
						application: file,
						user: "127.0.0.1:42",
						position: pos
					});
				} else {
					wsLoadFileFromServer(null, {
						application: "something",
						filename: file,
						user: "127.0.0.1:42",
						position: pos
					});
				}
			} else {
				console.log(sageutils.header("Command") + "should be: open /user/file.pdf [0.5 0.5]");
			}
			break;
		}
		case 'sessions': {
			printListSessions();
			break;
		}
		case 'moveby': {
			// command: moveby appid dx dy (relative, in pixels)
			if (command.length === 4) {
				var dx = parseFloat(command[2]);
				var dy = parseFloat(command[3]);
				wsAppMoveBy(null, {id: command[1], dx: dx, dy: dy});
			} else {
				console.log(sageutils.header("Command") + "should be: moveby app_0 10 10");
			}
			break;
		}
		case 'moveto': {
			// command: moveti appid x y (absolute, in pixels)
			if (command.length === 4) {
				var xx = parseFloat(command[2]);
				var yy = parseFloat(command[3]);
				wsAppMoveTo(null, {id: command[1], x: xx, y: yy});
			} else {
				console.log(sageutils.header("Command") + "should be: moveto app_0 100 100");
			}
			break;
		}
		case 'resize': {
			var ww, hh;
			// command: resize appid width height (force exact resize)
			// command: resize appid width  (keep aspect ratio)
			if (command.length === 4) {
				ww = parseFloat(command[2]);
				hh = parseFloat(command[3]);
				wsAppResize(null, {id: command[1], width: ww, height: hh, keepRatio: false});
				console.log(sageutils.header("Command") + "resizing exactly to " + ww + "x" + hh);
			} else if (command.length === 3) {
				ww = parseFloat(command[2]);
				hh = 0;
				wsAppResize(null, {id: command[1], width: ww, height: hh, keepRatio: true});
			} else {
				console.log(sageutils.header("Command") + "should be: resize app_0 800 600");
			}
			break;
		}
		case 'hideui': {
			// if argument provided, used as auto_hide delay in second
			//   otherwise, it flips a switch
			if (command[1] !== undefined) {
				broadcast('hideui', {delay: parseInt(command[1], 10)});
			} else {
				broadcast('hideui', null);
			}
			break;
		}
		case 'close':
		case 'delete':
		case 'kill': {
			if (command.length > 1 && typeof command[1] === "string") {
				deleteApplication(command[1]);
			}
			break;
		}
		case 'fullscreen': {
			if (command.length > 1 && typeof command[1] === "string") {
				wsFullscreen(null, {id: command[1]});
			} else {
				console.log(sageutils.header("Command") + "should be: fullscreen app_0");
			}
			break;
		}
		case 'clear': {
			clearDisplay();
			break;
		}
		case 'assets': {
			assets.printAssets();
			break;
		}
		case 'regenerate': {
			assets.regenerateAssets();
			break;
		}
		case 'tile': {
			tileApplications();
			break;
		}
		case 'clients': {
			listClients();
			break;
		}
		case 'apps': {
			listApplications();
			break;
		}
		case 'streams': {
			listMediaStreams();
			break;
		}
		case 'blockStreams': {
			listMediaBlockStreams();
			break;
		}
		case 'exit':
		case 'quit':
		case 'bye': {
			quitSAGE2();
			break;
		}
		default: {
			console.log('Say what? I might have heard `' + line.trim() + '`');
			break;
		}
	}
}

// Command loop: reading input commands - SHOULD MOVE LATER: INSIDE CALLBACK AFTER SERVER IS LISTENING
if (program.interactive) {
	// Create line reader for stdin and stdout
	var shell = readline.createInterface({
		input:  process.stdin, output: process.stdout
	});

	// Set the prompt
	shell.setPrompt("> ");

	// Callback for each line
	shell.on('line', function(line) {
		processInputCommand(line);
		shell.prompt();
	}).on('close', function() {
		// Saving stuff
		quitSAGE2();
	});
}


// ***************************************************************************************

function formatDateToYYYYMMDD_HHMMSS(date) {
	var year   = date.getFullYear();
	var month  = date.getMonth() + 1;
	var day    = date.getDate();
	var hour   = date.getHours();
	var minute = date.getMinutes();
	var second = date.getSeconds();

	year   = year.toString();
	month  = month >= 10 ? month.toString() : "0" + month.toString();
	day    = day >= 10 ? day.toString() : "0" + day.toString();
	hour   = hour >= 10 ? hour.toString() : "0" + hour.toString();
	minute = minute >= 10 ? minute.toString() : "0" + minute.toString();
	second = second >= 10 ? second.toString() : "0" + second.toString();

	return year + "-" + month + "-" + day + "_" + hour + "-" + minute + "-" + second;
}

function quitSAGE2() {
	if (config.register_site) {
		// de-register with EVL's server
		sageutils.deregisterSAGE2(config, function() {
			saveUserLog();
			saveSession();
			assets.saveAssets();
			if (omicronRunning) {
				omicronManager.disconnect();
			}
			process.exit(0);
		});
	} else {
		saveUserLog();
		saveSession();
		assets.saveAssets();
		if (omicronRunning) {
			omicronManager.disconnect();
		}
		process.exit(0);
	}
}

function findRemoteSiteByConnection(wsio) {
	var remoteIdx = -1;
	for (var i = 0; i < config.remote_sites.length; i++) {
		if (wsio.remoteAddress.address === config.remote_sites[i].host &&
			wsio.remoteAddress.port === config.remote_sites[i].port) {
			remoteIdx = i;
		}
	}
	if (remoteIdx >= 0) {
		return remoteSites[remoteIdx];
	}
	return null;
}

function hideControl(ctrl) {
	if (ctrl.show === true) {
		ctrl.show = false;
		broadcast('hideControl', {id: ctrl.id, appId: ctrl.appId});
		interactMgr.editVisibility(ctrl.id, "widgets", false);
	}
}

function removeControlsForUser(uniqueID) {
	var widgets = SAGE2Items.widgets.list;
	for (var w in widgets) {
		if (widgets.hasOwnProperty(w) && widgets[w].id.indexOf(uniqueID) > -1) {
			interactMgr.removeGeometry(widgets[w].id, "widgets");
			SAGE2Items.widgets.removeItem(widgets[w].id);
		}
	}
	broadcast('removeControlsForUser', {user_id: uniqueID});
}

function showControl(ctrl, uniqueID, pointerX, pointerY) {
	if (ctrl.show === false) {
		ctrl.show = true;
		interactMgr.editVisibility(ctrl.id, "widgets", true);
		moveControlToPointer(ctrl, uniqueID, pointerX, pointerY);
		broadcast('showControl', {
			id: ctrl.id, appId: ctrl.appId,
			user_color: sagePointers[uniqueID] ? sagePointers[uniqueID].color : null
		});
	}
}

function moveControlToPointer(ctrl, uniqueID, pointerX, pointerY) {
	var dt = new Date();
	var rightMargin = config.totalWidth - ctrl.width;
	var bottomMargin = config.totalHeight - ctrl.height;
	ctrl.left = (pointerX > rightMargin) ? rightMargin : pointerX - ctrl.height / 2;
	ctrl.top = (pointerY > bottomMargin) ? bottomMargin : pointerY - ctrl.height / 2;
	var radialGeometry = {
		x: ctrl.left + (ctrl.height / 2),
		y: ctrl.top + (ctrl.height / 2),
		r: ctrl.height / 2
	};
	if (ctrl.hasSideBar === true) {
		var shapeData = {
			radial: {
				type: "circle",
				visible: true,
				geometry: radialGeometry
			},
			sidebar: {
				type: "rectangle",
				visible: true,
				geometry: {
					x: ctrl.left + ctrl.height,
					y: ctrl.top + (ctrl.height / 2) - (ctrl.barHeight / 2),
					w: ctrl.width - ctrl.height, h: ctrl.barHeight
				}
			}
		};
		interactMgr.editComplexGeometry(ctrl.id, "widgets", shapeData);
	} else {
		interactMgr.editGeometry(ctrl.id, "widgets", "circle", radialGeometry);
	}

	var app = SAGE2Items.applications.list[ctrl.appId];
	var appPos = (app === null) ? null : getAppPositionSize(app);
	broadcast('setControlPosition', {date: dt, elemId: ctrl.id, elemLeft: ctrl.left, elemTop: ctrl.top,
		elemHeight: ctrl.height, appData: appPos});
}

function initializeArray(size, val) {
	var arr = new Array(size);
	for (var i = 0; i < size; i++) {
		arr[i] = val;
	}
	return arr;
}

function allNonBlank(arr) {
	for (var i = 0; i < arr.length; i++) {
		if (arr[i] === "") {
			return false;
		}
	}
	return true;
}

function allTrueDict(dict, property) {
	var key;
	for (key in dict) {
		if (property === undefined && dict[key] !== true) {
			return false;
		}
		if (property !== undefined && dict[key][property] !== true) {
			return false;
		}
	}
	return true;
}

function removeElement(list, elem) {
	if (list.indexOf(elem) >= 0) {
		moveElementToEnd(list, elem);
		list.pop();
	}
}

function moveElementToEnd(list, elem) {
	var i;
	var pos = list.indexOf(elem);
	if (pos < 0) {
		return;
	}
	for (i = pos; i < list.length - 1; i++) {
		list[i] = list[i + 1];
	}
	list[list.length - 1] = elem;
}

function intToByteBuffer(aInt, bytes) {
	var buf = new Buffer(bytes);
	var byteVal;
	var num = aInt;
	for (var i = 0; i < bytes; i++) {
		byteVal = num & 0xff;
		buf[i] = byteVal;
		num = (num - byteVal) / 256;
	}

	return buf;
}

function byteBufferToString(buf) {
	var str = "";
	var i = 0;

	while (buf[i] !== 0 && i < buf.length) {
		str += String.fromCharCode(buf[i]);
		i++;
	}

	return str;
}

function addEventToUserLog(id, data) {
	var key;
	for (key in users) {
		if (users[key].ip && users[key].ip === id) {
			users[key].actions.push(data);
		}
	}
}

function getAppPositionSize(appInstance) {
	return {
		id:          appInstance.id,
		application: appInstance.application,
		left:        appInstance.left,
		top:         appInstance.top,
		width:       appInstance.width,
		height:      appInstance.height,
		icon:        appInstance.icon || null,
		title:       appInstance.title,
		color:       appInstance.color || null,
		sticky: 	 appInstance.sticky
	};
}

// **************  Pointer Functions *****************

function createSagePointer(uniqueID, portal) {
	// From addClient type == sageUI
	sagePointers[uniqueID] = new Sagepointer(uniqueID + "_pointer");
	sagePointers[uniqueID].portal = portal;
	remoteInteraction[uniqueID] = new Interaction(config);
	remoteInteraction[uniqueID].local = portal ? false : true;

	broadcast('createSagePointer', sagePointers[uniqueID]);
}

function showPointer(uniqueID, data) {
	if (sagePointers[uniqueID] === undefined) {
		return;
	}

	console.log(sageutils.header("Pointer") + chalk.green.bold("starting: ") + chalk.underline.bold(uniqueID));

	if (data.sourceType === undefined) {
		data.sourceType = "Pointer";
	}

	sagePointers[uniqueID].start(data.label, data.color, data.sourceType);
	broadcast('showSagePointer', sagePointers[uniqueID]);
}

function hidePointer(uniqueID) {
	if (sagePointers[uniqueID] === undefined) {
		return;
	}

	console.log(sageutils.header("Pointer") + chalk.red.bold("stopping: ") + chalk.underline.bold(uniqueID));

	sagePointers[uniqueID].stop();
	var prevInteractionItem = remoteInteraction[uniqueID].getPreviousInteractionItem();
	if (prevInteractionItem !== null) {
		showOrHideWidgetLinks({uniqueID: uniqueID, show: false, item: prevInteractionItem});
		remoteInteraction[uniqueID].setPreviousInteractionItem(null);
	}
	broadcast('hideSagePointer', sagePointers[uniqueID]);
}


function globalToLocal(globalX, globalY, type, geometry) {
	var local = {};
	if (type === "circle") {
		local.x = globalX - (geometry.x - geometry.r);
		local.y = globalY - (geometry.y - geometry.r);
	} else {
		local.x = globalX - geometry.x;
		local.y = globalY - geometry.y;
	}

	return local;
}

function pointerPress(uniqueID, pointerX, pointerY, data) {
	if (sagePointers[uniqueID] === undefined) {
		return;
	}

	// Middle click changes interaction mode
	if (data.button === "middle") {
		remoteInteraction[uniqueID].toggleModes();
		broadcast('changeSagePointerMode', {id: sagePointers[uniqueID].id, mode: remoteInteraction[uniqueID].interactionMode});
	}

	var color = sagePointers[uniqueID] ? sagePointers[uniqueID].color : null;

	// Whiteboard app
	// If the user touches on the palette with drawing disabled, enable it
	if ((!drawingManager.drawingMode) && drawingManager.touchInsidePalette(pointerX, pointerY)) {
		// drawingManager.reEnableDrawingMode();
	}
	if (drawingManager.drawingMode) {
		drawingManager.pointerEvent(
			omicronManager.sageToOmicronEvent(uniqueID, pointerX, pointerY, data, 5, color),
			uniqueID, pointerX, pointerY, 10, 10);
	}

	var obj = interactMgr.searchGeometry({x: pointerX, y: pointerY});

	if (obj === null) {
		pointerPressOnOpenSpace(uniqueID, pointerX, pointerY, data);
		return;
	}

	// while cutting partition, can right click to cancel action
	if (cuttingPartition[uniqueID] && data.button === "right") {

		if (cuttingPartition[uniqueID].newPtn1) {
			deletePartition(cuttingPartition[uniqueID].newPtn1.id);
		}

		if (cuttingPartition[uniqueID].newPtn2) {
			deletePartition(cuttingPartition[uniqueID].newPtn2.id);
		}

		delete cuttingPartition[uniqueID];
	}

	// while dragging to create partition, can right click to cancel action
	if (draggingPartition[uniqueID] && data.button === "right") {

		deletePartition(draggingPartition[uniqueID].ptn.id);

		delete draggingPartition[uniqueID];
	}

	var prevInteractionItem = remoteInteraction[uniqueID].getPreviousInteractionItem();
	var localPt = globalToLocal(pointerX, pointerY, obj.type, obj.geometry);

	switch (obj.layerId) {
		case "staticUI": {
			pointerPressOnStaticUI(uniqueID, pointerX, pointerY, data, obj, localPt);
			break;
		}
		case "radialMenus": {
			pointerPressOnRadialMenu(uniqueID, pointerX, pointerY, data, obj, localPt, color);
			break;
		}
		case "widgets": {
			if (prevInteractionItem === null) {
				remoteInteraction[uniqueID].pressOnItem(obj);
				showOrHideWidgetLinks({uniqueID: uniqueID, item: obj, user_color: color, show: true});
			}
			pointerPressOrReleaseOnWidget(uniqueID, pointerX, pointerY, data, obj, localPt, "press");
			break;
		}
		case "applications": {
			if (prevInteractionItem === null) {
				remoteInteraction[uniqueID].pressOnItem(obj);
				showOrHideWidgetLinks({uniqueID: uniqueID, item: obj, user_color: color, show: true});
			}
			pointerPressOnApplication(uniqueID, pointerX, pointerY, data, obj, localPt, null);
			break;
		}
		case "partitions": {
			pointerPressOnPartition(uniqueID, pointerX, pointerY, data, obj, localPt, null);
			break;
		}
		case "portals": {
			pointerPressOnDataSharingPortal(uniqueID, pointerX, pointerY, data, obj, localPt);
			break;
		}
	}
}

function pointerPressOnOpenSpace(uniqueID, pointerX, pointerY, data) {
	if (data.button === "right") {
		// Right click opens the radial menu
		createRadialMenu(uniqueID, pointerX, pointerY);
	} else if (data.button === "left" && remoteInteraction[uniqueID].CTRL) {
		// start tracking size to create new partition
		draggingPartition[uniqueID] = {};
		draggingPartition[uniqueID].ptn = createPartition({left: pointerX, top: pointerY, width: 0, height: 0},
			sagePointers[uniqueID].color);

		draggingPartition[uniqueID].start = {x: pointerX, y: pointerY};
	}
}

function pointerPressOnStaticUI(uniqueID, pointerX, pointerY, data, obj, localPt) {
	// If the remote site is active (green button)
	// also disable action through the web ui (visible pointer)
	if (obj.data.connected === "on" && sagePointers[uniqueID].visible) {
		// Validate the remote address
		var remoteSite = findRemoteSiteByConnection(obj.data.wsio);

		// Build the UI URL
		var viewURL = 'https://' + remoteSite.wsio.remoteAddress.address + ':'
			+ remoteSite.wsio.remoteAddress.port;
		// pass the password or hash to the URL
		if (config.remote_sites[remoteSite.index].password) {
			viewURL += '/session.html?page=index.html?viewonly=true&session=' +
				config.remote_sites[remoteSite.index].password;
		} else if (config.remote_sites[remoteSite.index].hash) {
			viewURL += '/session.html?page=index.html?viewonly=true&hash=' +
				config.remote_sites[remoteSite.index].hash;
		} else {
			// no password
			viewURL += '/index.html?viewonly=true';
		}

		// Create the webview to the remote UI
		wsLoadApplication(obj.data.wsio, {
			application: "/uploads/apps/Webview",
			user: obj.data.wsio.id,
			// pass the url in the data object
			data: {
				id:  uniqueID,
				url: viewURL
			},
			position: [pointerX, config.ui.titleBarHeight + 10],
			dimensions: [400, 120]
		});
	}

	// don't allow data-pushing
	/*
	switch (obj.id) {
		case "dataSharingRequestDialog": {
			break;
		}
		case "dataSharingWaitDialog": {
			break;
		}
		case "acceptDataSharingRequest": {
			console.log("Accepting Data-Sharing Request");
			broadcast('closeRequestDataSharingDialog', null);
			var sharingMin = Math.min(remoteSharingRequestDialog.config.totalWidth,
					remoteSharingRequestDialog.config.totalHeight - remoteSharingRequestDialog.config.ui.titleBarHeight);
			var myMin = Math.min(config.totalWidth, config.totalHeight - config.ui.titleBarHeight);
			var sharingSize = parseInt(0.45 * (sharingMin + myMin), 10);
			var sharingScale = (0.9 * myMin) / sharingSize;
			var sharingTitleBarHeight = (remoteSharingRequestDialog.config.ui.titleBarHeight + config.ui.titleBarHeight) / 2;
			remoteSharingRequestDialog.wsio.emit('acceptDataSharingSession',
				{width: sharingSize, height: sharingSize, titleBarHeight: sharingTitleBarHeight, date: Date.now()});
			createNewDataSharingSession(remoteSharingRequestDialog.config.name,
				remoteSharingRequestDialog.config.host, remoteSharingRequestDialog.config.port,
				remoteSharingRequestDialog.wsio, null, sharingSize, sharingSize, sharingScale,
				sharingTitleBarHeight, false);
			remoteSharingRequestDialog = null;
			showRequestDialog(false);
			break;
		}
		case "rejectDataSharingRequest": {
			console.log("Rejecting Data-Sharing Request");
			broadcast('closeRequestDataSharingDialog', null);
			remoteSharingRequestDialog.wsio.emit('rejectDataSharingSession', null);
			remoteSharingRequestDialog = null;
			showRequestDialog(false);
			break;
		}
		case "cancelDataSharingRequest": {
			console.log("Canceling Data-Sharing Request");
			broadcast('closeDataSharingWaitDialog', null);
			remoteSharingWaitDialog.wsio.emit('cancelDataSharingSession', null);
			remoteSharingWaitDialog = null;
			showWaitDialog(false);
			break;
		}
		default: {
			// remote site icon
			requestNewDataSharingSession(obj.data);
		}
	}
	*/
}

function createNewDataSharingSession(remoteName, remoteHost, remotePort, remoteWSIO, remoteTime,
	sharingWidth, sharingHeight, sharingScale, sharingTitleBarHeight, caller) {
	var zIndex = SAGE2Items.applications.numItems + SAGE2Items.portals.numItems;
	var dataSession = {
		id: getUniqueDataSharingId(remoteHost, remotePort, caller),
		name: remoteName,
		host: remoteHost,
		port: remotePort,
		left: config.ui.titleBarHeight,
		top: 1.5 * config.ui.titleBarHeight,
		width: sharingWidth * sharingScale,
		height: sharingHeight * sharingScale,
		previous_left: config.ui.titleBarHeight,
		previous_top: 1.5 * config.ui.titleBarHeight,
		previous_width: sharingWidth * sharingScale,
		previous_height: sharingHeight * sharingScale,
		natural_width: sharingWidth,
		natural_height: sharingHeight,
		aspect: sharingWidth / sharingHeight,
		scale: sharingScale,
		titleBarHeight: sharingTitleBarHeight,
		zIndex: zIndex
	};

	console.log("New Data Sharing Session: " + dataSession.id);

	var geometry = {
		x: dataSession.left,
		y: dataSession.top,
		w: dataSession.width,
		h: dataSession.height + config.ui.titleBarHeight
	};

	var cornerSize   = 0.2 * Math.min(geometry.w, geometry.h);
	var oneButton    = Math.round(config.ui.titleBarHeight) * (300 / 235);
	var buttonsPad   = 0.1 * oneButton;
	var startButtons = geometry.w - Math.round(2 * oneButton + buttonsPad);

	/*
	var buttonsWidth = (config.ui.titleBarHeight-4) * (324.0/111.0);
	var buttonsPad   = (config.ui.titleBarHeight-4) * ( 10.0/111.0);
	var oneButton    = buttonsWidth / 2; // two buttons
	var startButtons = geometry.w - buttonsWidth;
	*/

	interactMgr.addGeometry(dataSession.id, "portals", "rectangle", geometry, true, zIndex, dataSession);

	SAGE2Items.portals.addItem(dataSession);
	SAGE2Items.portals.addButtonToItem(dataSession.id, "titleBar", "rectangle",
		{x: 0, y: 0, w: geometry.w, h: config.ui.titleBarHeight}, 0);
	SAGE2Items.portals.addButtonToItem(dataSession.id, "fullscreenButton", "rectangle",
		{x: startButtons + buttonsPad, y: 0, w: oneButton, h: config.ui.titleBarHeight}, 1);
	SAGE2Items.portals.addButtonToItem(dataSession.id, "closeButton", "rectangle",
		{x: startButtons + buttonsPad + oneButton, y: 0, w: oneButton, h: config.ui.titleBarHeight}, 1);
	SAGE2Items.portals.addButtonToItem(dataSession.id, "dragCorner", "rectangle",
		{x: geometry.w - cornerSize, y: geometry.h + config.ui.titleBarHeight - cornerSize, w: cornerSize, h: cornerSize}, 2);

	SAGE2Items.portals.interactMgr[dataSession.id] = new InteractableManager();
	SAGE2Items.portals.interactMgr[dataSession.id].addLayer("radialMenus",  2);
	SAGE2Items.portals.interactMgr[dataSession.id].addLayer("widgets",      1);
	SAGE2Items.portals.interactMgr[dataSession.id].addLayer("applications", 0);

	broadcast('initializeDataSharingSession', dataSession);
	var key;
	for (key in sagePointers) {
		remoteWSIO.emit('createRemoteSagePointer', {id: key, portal: {host: config.host, port: config.port}});
	}
	var to = caller ? remoteTime.getTime() - Date.now() : 0;
	remoteSharingSessions[dataSession.id] = {portal: dataSession, wsio: remoteWSIO, appCount: 0, timeOffset: to};

}

// Disabling data sharing portal for now
/*
function requestNewDataSharingSession(remote) {
	return;

	if (remote.connected) {
		console.log("Requesting data-sharing session with " + remote.name);

		remoteSharingWaitDialog = remote;
		broadcast('dataSharingConnectionWait', {name: remote.name, host: remote.wsio.remoteAddress.address,
			port: remote.wsio.remoteAddress.port});
		remote.wsio.emit('requestDataSharingSession', {config: config, secure: false});

		showWaitDialog(true);
	} else {
		console.log("Remote site " + remote.name + " is not currently connected");
	}
}
*/

function showWaitDialog(flag) {
	interactMgr.editVisibility("dataSharingWaitDialog", "staticUI", flag);
	interactMgr.editVisibility("cancelDataSharingRequest", "staticUI", flag);
}

function showRequestDialog(flag) {
	interactMgr.editVisibility("dataSharingRequestDialog", "staticUI", flag);
	interactMgr.editVisibility("acceptDataSharingRequest", "staticUI", flag);
	interactMgr.editVisibility("rejectDataSharingRequest", "staticUI", flag);
}

function pointerPressOnRadialMenu(uniqueID, pointerX, pointerY, data, obj, localPt, color) {
	var existingRadialMenu = obj.data;

	if (obj.id.indexOf("menu_radial_button") !== -1) {
		// Pressing on radial menu button
		var menuStateChange = existingRadialMenu.onButtonEvent(obj.id, uniqueID, "pointerPress", color);
		if (menuStateChange !== undefined) {
			radialMenuEvent({type: "stateChange", menuID: existingRadialMenu.id, menuState: menuStateChange });
		}
	} else if (obj.id.indexOf("menu_thumbnail") !== -1) {
		// Pressing on thumbnail window
		// console.log("Pointer press on thumbnail window");
		data = { button: data.button, color: sagePointers[uniqueID].color };
		radialMenuEvent({type: "pointerPress", id: uniqueID, x: pointerX, y: pointerY, data: data});
	} else {
		// Not on a button
		// Drag Content Browser only from radial menu
		if (data.button === "left" && obj.type !== 'rectangle') {
			obj.data.onStartDrag(uniqueID, {x: pointerX, y: pointerY});
		}
	}
}

function pointerPressOrReleaseOnWidget(uniqueID, pointerX, pointerY, data, obj, localPt, pressRelease) {
	var id = obj.data.id;
	if (data.button === "left") {
		var sidebarPoint = {x: obj.geometry.x - obj.data.left + localPt.x, y: obj.geometry.y - obj.data.top + localPt.y};
		var btn = SAGE2Items.widgets.findButtonByPoint(id, localPt) || SAGE2Items.widgets.findButtonByPoint(id, sidebarPoint);
		var ctrlData = {ctrlId: btn ? btn.id : null, appId: obj.data.appId, instanceID: id};
		var regTI = /textInput/;
		var regSl = /slider/;
		var regButton = /button/;
		var lockedControl = null;
		var eUser = {id: sagePointers[uniqueID].id, label: sagePointers[uniqueID].label, color: sagePointers[uniqueID].color};

		if (pressRelease === "press") {
			// var textInputOrSlider = SAGE2Items.widgets.findButtonByPoint(id, sidebarPoint);
			if (btn === null) {// && textInputOrSlider===null) {
				remoteInteraction[uniqueID].selectMoveControl(obj.data, pointerX, pointerY);
			} else {
				remoteInteraction[uniqueID].releaseControl();
				lockedControl = remoteInteraction[uniqueID].lockedControl();
				if (lockedControl) {
					// If a text input widget was locked, drop it
					broadcast('deactivateTextInputControl', lockedControl);
					remoteInteraction[uniqueID].dropControl();
				}

				remoteInteraction[uniqueID].lockControl(ctrlData);
				if (regSl.test(btn.id)) {
					broadcast('sliderKnobLockAction', {ctrl: ctrlData, x: pointerX, user: eUser, date: Date.now()});
				} else if (regTI.test(btn.id)) {
					broadcast('activateTextInputControl', {
						prevTextInput: lockedControl,
						curTextInput: ctrlData, date: Date.now()
					});
				}
			}
		} else {
			lockedControl = remoteInteraction[uniqueID].lockedControl();
			if (lockedControl !== null && btn !== null && regButton.test(btn.id) && lockedControl.ctrlId === btn.id) {
				remoteInteraction[uniqueID].dropControl();
				broadcast('executeControlFunction', {ctrl: ctrlData, user: eUser, date: Date.now()}, 'receivesWidgetEvents');

				var app = SAGE2Items.applications.list[ctrlData.appId];
				if (app) {
					if (btn.id.indexOf("buttonCloseApp") >= 0) {
						addEventToUserLog(data.addr, {type: "delete", data: {application:
							{id: app.id, type: app.application}}, time: Date.now()});
					} else if (btn.id.indexOf("buttonCloseWidget") >= 0) {
						addEventToUserLog(data.addr, {type: "widgetMenu", data: {action: "close", application:
							{id: app.id, type: app.application}}, time: Date.now()});
					} else if (btn.id.indexOf("buttonShareApp") >= 0) {
						console.log("sharing app");
					} else {
						addEventToUserLog(data.addr, {type: "widgetAction", data: {application:
							data.appId, widget: data.ctrlId}, time: Date.now()});
					}
				}
			}
			remoteInteraction[uniqueID].releaseControl();
		}
	} else {
		if (obj.data.show === true && pressRelease === "press") {
			hideControl(obj.data);
			var app2 = SAGE2Items.applications.list[obj.data.appId];
			if (app2 !== null) {
				addEventToUserLog(uniqueID, {type: "widgetMenu", data: {action: "close", application:
					{id: app2.id, type: app2.application}}, time: Date.now()});
			}
		}
	}
}

function releaseSlider(uniqueID) {
	var ctrlData = remoteInteraction[uniqueID].lockedControl();
	if (/slider/.test(ctrlData.ctrlId) === true) {
		remoteInteraction[uniqueID].dropControl();
		var eUser = {id: sagePointers[uniqueID].id, label: sagePointers[uniqueID].label, color: sagePointers[uniqueID].color};
		broadcast('executeControlFunction', {ctrl: ctrlData, user: eUser}, 'receivesWidgetEvents');
	}
}


function pointerPressOnApplication(uniqueID, pointerX, pointerY, data, obj, localPt, portalId) {
	var im = findInteractableManager(obj.data.id);
	im.moveObjectToFront(obj.id, "applications", ["portals"]);
	var stickyList = stickyAppHandler.getStickingItems(obj.id);
	for (var idx in stickyList) {
		im.moveObjectToFront(stickyList[idx].id, "applications", ["portals"]);
	}
	var newOrder = im.getObjectZIndexList("applications", ["portals"]);
	broadcast('updateItemOrder', newOrder);

	if (portalId !== undefined && portalId !== null) {
		var ts = Date.now() + remoteSharingSessions[portalId].timeOffset;
		remoteSharingSessions[portalId].wsio.emit('updateApplicationOrder', {order: newOrder, date: ts});
	}

	var btn = SAGE2Items.applications.findButtonByPoint(obj.id, localPt);

	// pointer press on app window
	if (btn === null) {
		if (data.button === "right") {
			var elemCtrl = SAGE2Items.widgets.list[obj.id + uniqueID + "_controls"];
			if (!elemCtrl) {
				// if no UI element, send event to app if in interaction mode
				if (remoteInteraction[uniqueID].appInteractionMode()) {
					sendPointerPressToApplication(uniqueID, obj.data, pointerX, pointerY, data);
				}
				// Request a control (do not know in advance)
				broadcast('requestNewControl', {elemId: obj.id, user_id: uniqueID,
					user_label: sagePointers[uniqueID] ? sagePointers[uniqueID].label : "",
					x: pointerX, y: pointerY, date: Date.now() });
			} else if (elemCtrl.show === false) {
				showControl(elemCtrl, uniqueID, pointerX, pointerY);
				addEventToUserLog(uniqueID, {type: "widgetMenu", data: {action: "open", application:
					{id: obj.id, type: obj.data.application}}, time: Date.now()});
			} else {
				moveControlToPointer(elemCtrl, uniqueID, pointerX, pointerY);
			}
		} else {
			if (remoteInteraction[uniqueID].appInteractionMode()) {
				sendPointerPressToApplication(uniqueID, obj.data, pointerX, pointerY, data);
			} else {
				selectApplicationForMove(uniqueID, obj.data, pointerX, pointerY, portalId);
			}
		}
		return;
	}

	switch (btn.id) {
		case "titleBar":
			if (drawingManager.paletteID !== uniqueID) {
				selectApplicationForMove(uniqueID, obj.data, pointerX, pointerY, portalId);
			}
			break;
		case "dragCorner":
			if (obj.data.application === "Webview") {
				// resize with corner only in window mode
				if (!sagePointers[uniqueID].visible || remoteInteraction[uniqueID].windowManagementMode()) {
					selectApplicationForResize(uniqueID, obj.data, pointerX, pointerY, portalId);
				} else {
					// if corner click and webview, then send the click to app
					sendPointerPressToApplication(uniqueID, obj.data, pointerX, pointerY, data);
				}
			} else {
				selectApplicationForResize(uniqueID, obj.data, pointerX, pointerY, portalId);
			}
			break;
		case "syncButton":
			if (sagePointers[uniqueID].visible) {
				// only if pointer on the wall, not the web UI
				broadcast('toggleSyncOptions', {id: obj.data.id});
			}
			break;
		case "fullscreenButton":
			if (sagePointers[uniqueID].visible) {
				// only if pointer on the wall, not the web UI
				toggleApplicationFullscreen(uniqueID, obj.data, portalId);
			}
			break;
		case "pinButton":
			if (sagePointers[uniqueID].visible) {
				// only if pointer on the wall, not the web UI
				toggleStickyPin(obj.data.id);
			}
			break;
		case "closeButton":
			if (sagePointers[uniqueID].visible) {
				// only if pointer on the wall, not the web UI
				deleteApplication(obj.data.id, portalId);
			}
			break;
	}
}

function pointerPressOnPartition(uniqueID, pointerX, pointerY, data, obj, localPt, portalId) {

	var btn = partitions.findButtonByPoint(obj.id, localPt);

	// pointer press on ptn window
	if (btn === null) {
		if (data.button === "left") {
			if (remoteInteraction[uniqueID].CTRL) {
				// start tracking size to create new partition
				cuttingPartition[uniqueID] = {};
				cuttingPartition[uniqueID].start = {x: pointerX, y: pointerY};
				cuttingPartition[uniqueID].ptn = obj.data;
			} else {
				selectApplicationForMove(uniqueID, obj.data, pointerX, pointerY);
			}
		}
		return;
	}

	switch (btn.id) {
		case "titleBar":
			selectApplicationForMove(uniqueID, obj.data, pointerX, pointerY);
			break;
		case "dragCorner":
			selectApplicationForResize(uniqueID, obj.data, pointerX, pointerY, portalId);
			break;
		case "tileButton":
			if (sagePointers[uniqueID].visible) {
				var changedPartitions = partitions.list[obj.id].toggleInnerTiling();

				updatePartitionInnerLayout(partitions.list[obj.id], true);

				changedPartitions.forEach(el => {
					broadcast('partitionWindowTitleUpdate', partitions.list[el].getTitle());
				});
			}
			break;
		case "clearButton":
			if (sagePointers[uniqueID].visible) {
				// only if pointer on the wall, not the web UI

				// clear partition (close all windows inside)
				if (partitions.list.hasOwnProperty(obj.id)) {
					// passing method to delete applications for use within clearPartition method
					changedPartitions = partitions.list[obj.id].clearPartition(deleteApplication);
					changedPartitions.forEach(el => {
						broadcast('partitionWindowTitleUpdate', partitions.list[el].getTitle());
					});
				}
			}
			break;
		case "fullscreenButton":
			if (sagePointers[uniqueID].visible) {
				// only if pointer on the wall, not the web UI

				if (!obj.data.maximized) {
					remoteInteraction[uniqueID].maximizeSelectedItem(obj.data);
				} else {
					remoteInteraction[uniqueID].restoreSelectedItem(obj.data);
				}

				partitions.updatePartitionGeometries(obj.id, interactMgr);
				broadcast('partitionMoveAndResizeFinished', obj.data.getDisplayInfo());

				// update neighbors if it is snapped
				if (obj.data.isSnapping) {
					let updatedNeighbors = obj.data.updateNeighborPtnPositions();

					// update geometries/display/layout of any updated neighbors
					for (var neigh of updatedNeighbors) {
						partitions.updatePartitionGeometries(neigh, interactMgr);
						broadcast('partitionMoveAndResizeFinished', partitions.list[neigh].getDisplayInfo());

						updatePartitionInnerLayout(partitions.list[neigh], true);
					}
				}

				// update child positions within partiton
				updatePartitionInnerLayout(partitions.list[obj.id], false);
			}
			break;
		case "closeButton":
			if (sagePointers[uniqueID].visible) {
				// only if pointer on the wall, not the web UI

				deletePartition(obj.id);
			}
			break;
	}
}

function pointerPressOnDataSharingPortal(uniqueID, pointerX, pointerY, data, obj, localPt) {
	interactMgr.moveObjectToFront(obj.id, "portals", ["applications"]);
	var newOrder = interactMgr.getObjectZIndexList("portals", ["applications"]);
	broadcast('updateItemOrder', newOrder);

	var btn = SAGE2Items.portals.findButtonByPoint(obj.id, localPt);

	// pointer press inside portal window
	if (btn === null) {
		var scaledPt = {x: localPt.x / obj.data.scale, y: (localPt.y - config.ui.titleBarHeight) / obj.data.scale};
		pointerPressInDataSharingArea(uniqueID, obj.data.id, scaledPt, data);
		return;
	}

	switch (btn.id) {
		case "titleBar": {
			selectPortalForMove(uniqueID, obj.data, pointerX, pointerY);
			break;
		}
		case "dragCorner": {
			if (remoteInteraction[uniqueID].windowManagementMode()) {
				selectPortalForResize(uniqueID, obj.data, pointerX, pointerY);
			}
			break;
		}
		case "fullscreenButton": {
			// toggleApplicationFullscreen(uniqueID, obj.data);
			break;
		}
		case "pinButton": {
			// toggleStickyPin(obj.data.id);
			break;
		}
		case "closeButton": {
			// deleteApplication(obj.data.id);
			break;
		}
	}
}

function pointerPressInDataSharingArea(uniqueID, portalId, scaledPt, data) {
	var pObj = SAGE2Items.portals.interactMgr[portalId].searchGeometry(scaledPt);
	if (pObj === null) {
		// pointerPressOnOpenSpace(uniqueID, pointerX, pointerY, data);
		return;
	}

	var pLocalPt = globalToLocal(scaledPt.x, scaledPt.y, pObj.type, pObj.geometry);
	switch (pObj.layerId) {
		case "radialMenus": {
			// pointerPressOnRadialMenu(uniqueID, pointerX, pointerY, data, pObj, pLocalPt);
			break;
		}
		case "widgets": {
			// pointerPressOnWidget(uniqueID, pointerX, pointerY, data, pObj, pLocalPt);
			break;
		}
		case "applications": {
			pointerPressOnApplication(uniqueID, scaledPt.x, scaledPt.y, data, pObj, pLocalPt, portalId);
			break;
		}
	}
	return;
}

function selectApplicationForMove(uniqueID, app, pointerX, pointerY, portalId) {
	remoteInteraction[uniqueID].selectMoveItem(app, pointerX, pointerY);
	broadcast('startMove', {id: app.id, date: Date.now()});

	if (portalId !== undefined && portalId !== null) {
		var ts = Date.now() + remoteSharingSessions[portalId].timeOffset;
		remoteSharingSessions[portalId].wsio.emit('startApplicationMove', {id: uniqueID, appId: app.id, date: ts});
	}

	var eLogData = {
		type: "move",
		action: "start",
		application: {
			id: app.id,
			type: app.application
		},
		location: {
			x: parseInt(app.left, 10),
			y: parseInt(app.top, 10),
			width: parseInt(app.width, 10),
			height: parseInt(app.height, 10)
		}
	};
	addEventToUserLog(uniqueID, {type: "windowManagement", data: eLogData, time: Date.now()});
}

function selectApplicationForResize(uniqueID, app, pointerX, pointerY, portalId) {
	remoteInteraction[uniqueID].selectResizeItem(app, pointerX, pointerY);
	broadcast('startResize', {id: app.id, date: Date.now()});

	if (portalId !== undefined && portalId !== null) {
		var ts = Date.now() + remoteSharingSessions[portalId].timeOffset;
		remoteSharingSessions[portalId].wsio.emit('startApplicationResize', {id: uniqueID, appId: app.id, date: ts});
	}

	var eLogData = {
		type: "resize",
		action: "start",
		application: {
			id: app.id,
			type: app.application
		},
		location: {
			x: parseInt(app.left, 10),
			y: parseInt(app.top, 10),
			width: parseInt(app.width, 10),
			height: parseInt(app.height, 10)
		}
	};
	addEventToUserLog(uniqueID, {type: "windowManagement", data: eLogData, time: Date.now()});
}

function sendPointerPressToApplication(uniqueID, app, pointerX, pointerY, data) {
	var ePosition = {x: pointerX - app.left, y: pointerY - (app.top + config.ui.titleBarHeight)};
	var eUser = {id: sagePointers[uniqueID].id, label: sagePointers[uniqueID].label, color: sagePointers[uniqueID].color};

	var event = {
		id: app.id,
		type: "pointerPress",
		position: ePosition,
		user: eUser,
		data: data,
		date: Date.now()
	};
	handleStickyItem(app.id);

	broadcast('eventInItem', event);

	var eLogData = {
		type: "pointerPress",
		application: {
			id: app.id,
			type: app.application
		},
		position: {
			x: parseInt(ePosition.x, 10),
			y: parseInt(ePosition.y, 10)
		}
	};
	addEventToUserLog(uniqueID, {type: "applicationInteraction", data: eLogData, time: Date.now()});
}

function sendPointerDblClickToApplication(uniqueID, app, pointerX, pointerY) {
	var ePosition = {x: pointerX - app.left, y: pointerY - (app.top + config.ui.titleBarHeight)};
	var eUser = {id: sagePointers[uniqueID].id, label: sagePointers[uniqueID].label, color: sagePointers[uniqueID].color};

	var event = {
		id: app.id,
		type: "pointerDblClick",
		position: ePosition,
		user: eUser,
		date: Date.now()
	};

	broadcast('eventInItem', event);

	var eLogData = {
		type: "pointerDblClick",
		application: {
			id: app.id,
			type: app.application
		},
		position: {
			x: parseInt(ePosition.x, 10),
			y: parseInt(ePosition.y, 10)
		}
	};
	addEventToUserLog(uniqueID, {type: "applicationInteraction", data: eLogData, time: Date.now()});
}

function selectPortalForMove(uniqueID, portal, pointerX, pointerY) {
	remoteInteraction[uniqueID].selectMoveItem(portal, pointerX, pointerY);

	var eLogData = {
		type: "move",
		action: "start",
		portal: {
			id: portal.id,
			name: portal.name,
			host: portal.host,
			port: portal.port
		},
		location: {
			x: parseInt(portal.left, 10),
			y: parseInt(portal.top, 10),
			width: parseInt(portal.width, 10),
			height: parseInt(portal.height, 10)
		}
	};
	addEventToUserLog(uniqueID, {type: "windowManagement", data: eLogData, time: Date.now()});
}

function selectPortalForResize(uniqueID, portal, pointerX, pointerY) {
	remoteInteraction[uniqueID].selectResizeItem(portal, pointerX, pointerY);

	var eLogData = {
		type: "resize",
		action: "start",
		portal: {
			id: portal.id,
			name: portal.name,
			host: portal.host,
			port: portal.port
		},
		location: {
			x: parseInt(portal.left, 10),
			y: parseInt(portal.top, 10),
			width: parseInt(portal.width, 10),
			height: parseInt(portal.height, 10)
		}
	};
	addEventToUserLog(uniqueID, {type: "windowManagement", data: eLogData, time: Date.now()});
}

function pointerMove(uniqueID, pointerX, pointerY, data) {
	if (sagePointers[uniqueID] === undefined) {
		return;
	}

	// Whiteboard app
	if (drawingManager.drawingMode) {
		var color = sagePointers[uniqueID] ? sagePointers[uniqueID].color : null;
		drawingManager.pointerEvent(
			omicronManager.sageToOmicronEvent(uniqueID, pointerX, pointerY, data, 4, color),
			uniqueID, pointerX, pointerY, 10, 10);
	}

	// Trick: press ALT key while moving switches interaction mode
	if (sagePointers[uniqueID] && remoteInteraction[uniqueID].ALT && pressingAlt) {
		remoteInteraction[uniqueID].toggleModes();
		broadcast('changeSagePointerMode', {id: sagePointers[uniqueID].id, mode: remoteInteraction[uniqueID].interactionMode});
		pressingAlt = false;
	} else if (sagePointers[uniqueID] && !remoteInteraction[uniqueID].ALT && !pressingAlt) {
		remoteInteraction[uniqueID].toggleModes();
		broadcast('changeSagePointerMode', {id: sagePointers[uniqueID].id, mode: remoteInteraction[uniqueID].interactionMode});
		pressingAlt = true;
	}

	sagePointers[uniqueID].updatePointerPosition(data, config.totalWidth, config.totalHeight);
	pointerX = sagePointers[uniqueID].left;
	pointerY = sagePointers[uniqueID].top;

	updatePointerPosition(uniqueID, pointerX, pointerY, data);
}

function pointerPosition(uniqueID, data) {
	if (sagePointers[uniqueID] === undefined) {
		return;
	}

	sagePointers[uniqueID].updatePointerPosition(data, config.totalWidth, config.totalHeight);
	var pointerX = sagePointers[uniqueID].left;
	var pointerY = sagePointers[uniqueID].top;

	updatePointerPosition(uniqueID, pointerX, pointerY, data);
}

function updatePointerPosition(uniqueID, pointerX, pointerY, data) {
	broadcast('updateSagePointerPosition', sagePointers[uniqueID]);

	var localPt;
	var scaledPt;
	var moveAppPortal = findApplicationPortal(remoteInteraction[uniqueID].selectedMoveItem);
	var resizeAppPortal = findApplicationPortal(remoteInteraction[uniqueID].selectedResizeItem);
	var updatedMoveItem;
	var updatedResizeItem;
	var updatedControl;

	if (draggingPartition[uniqueID]) {
		draggingPartition[uniqueID].ptn.left =
			pointerX < draggingPartition[uniqueID].start.x ?
			pointerX : draggingPartition[uniqueID].start.x;

		draggingPartition[uniqueID].ptn.top =
			pointerY < draggingPartition[uniqueID].start.y ?
			pointerY : draggingPartition[uniqueID].start.y;

		draggingPartition[uniqueID].ptn.width =
			pointerX < draggingPartition[uniqueID].start.x ?
			draggingPartition[uniqueID].start.x - pointerX : pointerX - draggingPartition[uniqueID].start.x;

		draggingPartition[uniqueID].ptn.height =
			pointerY < draggingPartition[uniqueID].start.y ?
			draggingPartition[uniqueID].start.y - pointerY : pointerY - draggingPartition[uniqueID].start.y;

		partitions.updatePartitionGeometries(draggingPartition[uniqueID].ptn.id, interactMgr);
		broadcast('partitionMoveAndResizeFinished', draggingPartition[uniqueID].ptn.getDisplayInfo());
	}

	// if the user is cutting a partition
	if (cuttingPartition[uniqueID]) {
		var cutDirection = Math.abs(pointerX - cuttingPartition[uniqueID].start.x) >
			Math.abs(pointerY - cuttingPartition[uniqueID].start.y) ?
			"horizontal" : "vertical";

		var cutPosition = cutDirection === "horizontal" ?
			(cuttingPartition[uniqueID].start.y + pointerY) / 2 :
			(cuttingPartition[uniqueID].start.x + pointerX) / 2;

		var cutDist = Math.sqrt(Math.pow(pointerY - cuttingPartition[uniqueID].start.y, 2) +
			Math.pow(pointerX - cuttingPartition[uniqueID].start.x, 2));

		var oldPtn = cuttingPartition[uniqueID].ptn;

		// calculate dimensions of new partitions
		var newDims1, newDims2 = null;

		if (cutDirection === "horizontal") {
			// make sure partition is tall enough to split
			if (oldPtn.height < 2 * partitions.minSize.height) {
				return;
			}

			// clamp cut position inside partition so it doesn't break
			if (cutPosition > (oldPtn.top + oldPtn.height - partitions.minSize.height)) {
				cutPosition = oldPtn.top + oldPtn.height - partitions.minSize.height;
			}

			if (cutPosition < (oldPtn.top + partitions.minSize.height)) {
				cutPosition = oldPtn.top + partitions.minSize.height;
			}

			newDims1 = {
				top: oldPtn.top,
				left: oldPtn.left,
				width: oldPtn.width,
				height: cutPosition - oldPtn.top  - config.ui.titleBarHeight
			};

			newDims2 = {
				top: cutPosition,
				left: oldPtn.left,
				width: oldPtn.width,
				height: (oldPtn.top + oldPtn.height) - cutPosition
			};

		} else if (cutDirection === "vertical") {
			// make sure partition is wide enough to split
			if (oldPtn.width < 2 * partitions.minSize.width) {
				return;
			}
			// clamp cut position inside partition so it doesn't break
			if (cutPosition > (oldPtn.left + oldPtn.width - partitions.minSize.width)) {
				cutPosition = oldPtn.left + oldPtn.width - partitions.minSize.width;
			}

			if (cutPosition < (oldPtn.left + partitions.minSize.width)) {
				cutPosition = oldPtn.left + partitions.minSize.width;
			}

			newDims1 = {
				top: oldPtn.top,
				left: oldPtn.left,
				width: cutPosition - oldPtn.left,
				height: oldPtn.height
			};

			newDims2 = {
				top: oldPtn.top,
				left: cutPosition,
				width: (oldPtn.left + oldPtn.width) - cutPosition,
				height: oldPtn.height
			};
		}

		if (cutDist > Math.min(oldPtn.width, oldPtn.height) / 3) {
			// if partitions are not created
			if (!cuttingPartition[uniqueID].newPtn1 && !cuttingPartition[uniqueID].newPtn2) {
				// if the gesture is long enough and the new partitions haven't been made, create them
				var ptnColor = oldPtn.color;

				// create the 2 new partitions
				cuttingPartition[uniqueID].newPtn1 = createPartition(newDims1, ptnColor);
				cuttingPartition[uniqueID].newPtn2 = createPartition(newDims2, ptnColor);


				broadcast('updatePartitionBorders', {id: cuttingPartition[uniqueID].newPtn1.id, highlight: true});
				broadcast('updatePartitionBorders', {id: cuttingPartition[uniqueID].newPtn2.id, highlight: true});
			} else {
				// if they are already created just update their size and position

				// resize partition 1
				cuttingPartition[uniqueID].newPtn1.left = newDims1.left;
				cuttingPartition[uniqueID].newPtn1.top = newDims1.top;
				cuttingPartition[uniqueID].newPtn1.width = newDims1.width;
				cuttingPartition[uniqueID].newPtn1.height = newDims1.height;

				// resize partition 2
				cuttingPartition[uniqueID].newPtn2.left = newDims2.left;
				cuttingPartition[uniqueID].newPtn2.top = newDims2.top;
				cuttingPartition[uniqueID].newPtn2.width = newDims2.width;
				cuttingPartition[uniqueID].newPtn2.height = newDims2.height;


				moveAndResizePartitionWindow(uniqueID, {elemId: cuttingPartition[uniqueID].newPtn1.id});
				moveAndResizePartitionWindow(uniqueID, {elemId: cuttingPartition[uniqueID].newPtn2.id});

			}
		}

	}

	if (moveAppPortal !== null) {
		localPt = globalToLocal(pointerX, pointerY, moveAppPortal.type, moveAppPortal.geometry);
		scaledPt = {x: localPt.x / moveAppPortal.data.scale,
			y: (localPt.y - config.ui.titleBarHeight) / moveAppPortal.data.scale};
		remoteSharingSessions[moveAppPortal.id].wsio.emit('remoteSagePointerPosition',
			{id: uniqueID, left: scaledPt.x, top: scaledPt.y});
		updatedMoveItem = remoteInteraction[uniqueID].moveSelectedItem(scaledPt.x, scaledPt.y);
		moveApplicationWindow(uniqueID, updatedMoveItem, moveAppPortal.id);
		return;
	}
	if (resizeAppPortal !== null) {
		localPt = globalToLocal(pointerX, pointerY, resizeAppPortal.type, resizeAppPortal.geometry);
		scaledPt = {x: localPt.x / resizeAppPortal.data.scale,
			y: (localPt.y - config.ui.titleBarHeight) / resizeAppPortal.data.scale};
		remoteSharingSessions[resizeAppPortal.id].wsio.emit('remoteSagePointerPosition',
			{id: uniqueID, left: scaledPt.x, top: scaledPt.y});
		updatedResizeItem = remoteInteraction[uniqueID].resizeSelectedItem(scaledPt.x, scaledPt.y);
		moveAndResizeApplicationWindow(updatedResizeItem, resizeAppPortal.id);
		return;
	}

	// update radial menu position if dragged outside radial menu
	updateRadialMenuPointerPosition(uniqueID, pointerX, pointerY);

	// update app position and size if currently modifying a window
	updatedMoveItem = remoteInteraction[uniqueID].moveSelectedItem(pointerX, pointerY);
	updatedResizeItem = remoteInteraction[uniqueID].resizeSelectedItem(pointerX, pointerY);
	updatedControl = remoteInteraction[uniqueID].moveSelectedControl(pointerX, pointerY);

	if (updatedMoveItem !== null) {
		if (SAGE2Items.portals.list.hasOwnProperty(updatedMoveItem.elemId)) {
			moveDataSharingPortalWindow(updatedMoveItem);
		} else if (partitions.list.hasOwnProperty(updatedMoveItem.elemId)) {
			moveAndResizePartitionWindow(uniqueID, updatedMoveItem, null);
		} else {
			moveApplicationWindow(uniqueID, updatedMoveItem, null);

			let currentMoveItem = SAGE2Items.applications.list[updatedMoveItem.elemId];

			if (currentMoveItem) {
				// Calculate partition which item is over
				let newPartitionHovered = partitions.calculateNewPartition(currentMoveItem, {x: pointerX, y: pointerY});


				if (currentMoveItem.ptnHovered != newPartitionHovered) {
					broadcast('updatePartitionBorders', {id: currentMoveItem.ptnHovered, highlight: false});

					// update ptnHovered with new partition
					currentMoveItem.ptnHovered = newPartitionHovered;

					broadcast('updatePartitionBorders', {id: currentMoveItem.ptnHovered, highlight: true});
				}
			}
		}
		return;
	}
	if (updatedResizeItem !== null) {
		if (SAGE2Items.portals.list.hasOwnProperty(updatedResizeItem.elemId)) {
			moveAndResizeDataSharingPortalWindow(updatedResizeItem);
		} else if (partitions.list.hasOwnProperty(updatedResizeItem.elemId)) {
			moveAndResizePartitionWindow(uniqueID, updatedResizeItem, null);
		} else {
			moveAndResizeApplicationWindow(updatedResizeItem, null);
		}
		return;
	}
	if (updatedControl !== null) {
		moveWidgetControls(uniqueID, updatedControl);
		return;
	}

	var prevInteractionItem = remoteInteraction[uniqueID].getPreviousInteractionItem();

	var obj = interactMgr.searchGeometry({x: pointerX, y: pointerY});
	if (obj === null) {
		removeExistingHoverCorner(uniqueID);
		if (remoteInteraction[uniqueID].portal !== null) {
			remoteSharingSessions[remoteInteraction[uniqueID].portal.id].wsio.emit('stopRemoteSagePointer', {id: uniqueID});
			remoteInteraction[uniqueID].portal = null;
		}
		if (prevInteractionItem !== null) {
			showOrHideWidgetLinks({uniqueID: uniqueID, item: prevInteractionItem, show: false});
		}
	} else {
		var color = sagePointers[uniqueID] ? sagePointers[uniqueID].color : null;
		if (prevInteractionItem !== obj) {
			if (prevInteractionItem !== null) {
				showOrHideWidgetLinks({uniqueID: uniqueID, item: prevInteractionItem, show: false});
			}
			showOrHideWidgetLinks({uniqueID: uniqueID, item: obj, user_color: color, show: true});
		} else {
			var appId = obj.id;
			if (obj.data !== undefined && obj.data !== null && obj.data.appId !== undefined) {
				appId = obj.data.appId;
			}
			if (appUserColors[appId] !== color) {
				showOrHideWidgetLinks({uniqueID: uniqueID, item: prevInteractionItem, show: false});
				showOrHideWidgetLinks({uniqueID: uniqueID, item: obj, user_color: color, show: true});
			}
		}
		localPt = globalToLocal(pointerX, pointerY, obj.type, obj.geometry);
		switch (obj.layerId) {
			case "staticUI": {
				removeExistingHoverCorner(uniqueID);
				if (remoteInteraction[uniqueID].portal !== null) {
					remoteSharingSessions[remoteInteraction[uniqueID].portal.id].wsio.emit(
						'stopRemoteSagePointer', {id: uniqueID});
					remoteInteraction[uniqueID].portal = null;
				}
				break;
			}
			case "radialMenus": {
				pointerMoveOnRadialMenu(uniqueID, pointerX, pointerY, data, obj, localPt, color);
				removeExistingHoverCorner(uniqueID);
				if (remoteInteraction[uniqueID].portal !== null) {
					remoteSharingSessions[remoteInteraction[uniqueID].portal.id].wsio.emit(
						'stopRemoteSagePointer', {id: uniqueID});
					remoteInteraction[uniqueID].portal = null;
				}
				break;
			}
			case "widgets": {
				pointerMoveOnWidgets(uniqueID, pointerX, pointerY, data, obj, localPt);
				removeExistingHoverCorner(uniqueID);
				if (remoteInteraction[uniqueID].portal !== null) {
					remoteSharingSessions[remoteInteraction[uniqueID].portal.id].wsio.emit(
						'stopRemoteSagePointer', {id: uniqueID});
					remoteInteraction[uniqueID].portal = null;
				}
				break;
			}
			case "applications": {
				pointerMoveOnApplication(uniqueID, pointerX, pointerY, data, obj, localPt, null);
				if (remoteInteraction[uniqueID].portal !== null) {
					remoteSharingSessions[remoteInteraction[uniqueID].portal.id].wsio.emit(
						'stopRemoteSagePointer', {id: uniqueID});
					remoteInteraction[uniqueID].portal = null;
				}
				break;
			}
			case "partitions": {
				pointerMoveOnPartition(uniqueID, pointerX, pointerY, data, obj, localPt, null);
				break;
			}
			case "portals": {
				pointerMoveOnDataSharingPortal(uniqueID, pointerX, pointerY, data, obj, localPt);
				break;
			}
		}
	}

	remoteInteraction[uniqueID].setPreviousInteractionItem(obj);
}

function pointerMoveOnRadialMenu(uniqueID, pointerX, pointerY, data, obj, localPt, color) {
	var existingRadialMenu = obj.data;

	if (obj.id.indexOf("menu_radial_button") !== -1) {
		// Pressing on radial menu button
		// console.log("over radial button: " + obj.id);
		// data = { buttonID: obj.id, button: data.button, color: sagePointers[uniqueID].color };
		// radialMenuEvent({type: "pointerMove", id: uniqueID, x: pointerX, y: pointerY, data: data});
		var menuStateChange = existingRadialMenu.onButtonEvent(obj.id, uniqueID, "pointerMove", color);
		if (menuStateChange !== undefined) {
			radialMenuEvent({type: "stateChange", menuID: existingRadialMenu.id, menuState: menuStateChange });
		}
	} else if (obj.id.indexOf("menu_thumbnail") !== -1) {
		// PointerMove on thumbnail window
		// console.log("Pointer move on thumbnail window");
		data = { button: data.button, color: sagePointers[uniqueID].color };
		radialMenuEvent({type: "pointerMove", id: uniqueID, x: pointerX, y: pointerY, data: data});
	} else {
		// Not on a button
		var menuButtonState = existingRadialMenu.onMenuEvent(uniqueID);
		if (menuButtonState !== undefined) {
			radialMenuEvent({type: "stateChange", menuID: existingRadialMenu.id, menuState: menuButtonState });
		}
		// Drag Content Browser only from radial menu
		if (existingRadialMenu.dragState === true && obj.type !== 'rectangle') {
			var offset = existingRadialMenu.getDragOffset(uniqueID, {x: pointerX, y: pointerY});
			moveRadialMenu(existingRadialMenu.id, offset.x, offset.y);
			radialMenuEvent({type: "pointerMove", id: uniqueID, x: pointerX, y: pointerY, data: data});
		}
	}
}

function pointerMoveOnWidgets(uniqueID, pointerX, pointerY, data, obj, localPt) {
	// widgets
	var lockedControl = remoteInteraction[uniqueID].lockedControl();
	var eUser = {id: sagePointers[uniqueID].id, label: sagePointers[uniqueID].label, color: sagePointers[uniqueID].color};

	if (lockedControl && /slider/.test(lockedControl.ctrlId)) {
		broadcast('moveSliderKnob', {ctrl: lockedControl, x: pointerX, user: eUser, date: Date.now()});
		return;
	}
	// showOrHideWidgetConnectors(uniqueID, obj.data, "move");
	// Widget connector show logic ends

}

function pointerMoveOnApplication(uniqueID, pointerX, pointerY, data, obj, localPt, portalId) {
	var btn = SAGE2Items.applications.findButtonByPoint(obj.id, localPt);

	// pointer move on app window
	if (btn === null) {
		removeExistingHoverCorner(uniqueID, portalId);
		if (remoteInteraction[uniqueID].appInteractionMode()) {
			sendPointerMoveToApplication(uniqueID, obj.data, pointerX, pointerY, data);
		}
		return;
	}

	var ts;
	switch (btn.id) {
		case "titleBar": {
			removeExistingHoverCorner(uniqueID, portalId);
			break;
		}
		case "dragCorner": {
			if (obj.data.application === "Webview") {
				// resize corner only in window mode
				if (!sagePointers[uniqueID].visible || remoteInteraction[uniqueID].windowManagementMode()) {
					if (remoteInteraction[uniqueID].hoverCornerItem === null) {
						remoteInteraction[uniqueID].setHoverCornerItem(obj.data);
						broadcast('hoverOverItemCorner', {elemId: obj.data.id, flag: true});
						if (portalId !== undefined && portalId !== null) {
							ts = Date.now() + remoteSharingSessions[portalId].timeOffset;
							remoteSharingSessions[portalId].wsio.emit('remoteSagePointerHoverCorner',
								{appHoverCorner: {elemId: obj.data.id, flag: true}, date: ts});
						}
					} else if (remoteInteraction[uniqueID].hoverCornerItem.id !== obj.data.id) {
						broadcast('hoverOverItemCorner', {elemId: remoteInteraction[uniqueID].hoverCornerItem.id, flag: false});
						if (portalId !== undefined && portalId !== null) {
							ts = Date.now() + remoteSharingSessions[portalId].timeOffset;
							remoteSharingSessions[portalId].wsio.emit('remoteSagePointerHoverCorner',
								{appHoverCorner: {elemId: remoteInteraction[uniqueID].hoverCornerItem.id,
									flag: false}, date: ts});
						}
						remoteInteraction[uniqueID].setHoverCornerItem(obj.data);
						broadcast('hoverOverItemCorner', {elemId: obj.data.id, flag: true});
						if (portalId !== undefined && portalId !== null) {
							ts = Date.now() + remoteSharingSessions[portalId].timeOffset;
							remoteSharingSessions[portalId].wsio.emit('remoteSagePointerHoverCorner',
								{appHoverCorner: {elemId: obj.data.id, flag: true}, date: ts});
						}
					}
				}
			} else {
				if (remoteInteraction[uniqueID].hoverCornerItem === null) {
					remoteInteraction[uniqueID].setHoverCornerItem(obj.data);
					broadcast('hoverOverItemCorner', {elemId: obj.data.id, flag: true});
					if (portalId !== undefined && portalId !== null) {
						ts = Date.now() + remoteSharingSessions[portalId].timeOffset;
						remoteSharingSessions[portalId].wsio.emit('remoteSagePointerHoverCorner',
							{appHoverCorner: {elemId: obj.data.id, flag: true}, date: ts});
					}
				} else if (remoteInteraction[uniqueID].hoverCornerItem.id !== obj.data.id) {
					broadcast('hoverOverItemCorner', {elemId: remoteInteraction[uniqueID].hoverCornerItem.id, flag: false});
					if (portalId !== undefined && portalId !== null) {
						ts = Date.now() + remoteSharingSessions[portalId].timeOffset;
						remoteSharingSessions[portalId].wsio.emit('remoteSagePointerHoverCorner',
							{appHoverCorner: {elemId: remoteInteraction[uniqueID].hoverCornerItem.id, flag: false}, date: ts});
					}
					remoteInteraction[uniqueID].setHoverCornerItem(obj.data);
					broadcast('hoverOverItemCorner', {elemId: obj.data.id, flag: true});
					if (portalId !== undefined && portalId !== null) {
						ts = Date.now() + remoteSharingSessions[portalId].timeOffset;
						remoteSharingSessions[portalId].wsio.emit('remoteSagePointerHoverCorner',
							{appHoverCorner: {elemId: obj.data.id, flag: true}, date: ts});
					}
				}
			}
			break;
		}
		case "fullscreenButton": {
			removeExistingHoverCorner(uniqueID, portalId);
			break;
		}
		case "pinButton": {
			removeExistingHoverCorner(uniqueID, portalId);
			break;
		}
		case "closeButton": {
			removeExistingHoverCorner(uniqueID, portalId);
			break;
		}
	}
}

function pointerMoveOnPartition(uniqueID, pointerX, pointerY, data, obj, localPt, portalId) {
	var btn = partitions.findButtonByPoint(obj.id, localPt);

	// pointer press on app window
	if (btn === null || draggingPartition[uniqueID]) {
		return;
	}

	switch (btn.id) {
		case "titleBar":

			break;
		case "dragCorner":
			if (remoteInteraction[uniqueID].hoverCornerItem === null) {
				remoteInteraction[uniqueID].setHoverCornerItem(obj.data);
				broadcast('hoverOverItemCorner', {elemId: obj.data.id, flag: true});

			} else if (remoteInteraction[uniqueID].hoverCornerItem.id !== obj.data.id) {
				broadcast('hoverOverItemCorner', {elemId: remoteInteraction[uniqueID].hoverCornerItem.id, flag: false});

				remoteInteraction[uniqueID].setHoverCornerItem(obj.data);
				broadcast('hoverOverItemCorner', {elemId: obj.data.id, flag: true});
			}
			break;
		case "tileButton":

			break;
		case "clearButton":

			break;
		case "fullscreenButton":

			break;
		case "closeButton":

			break;
	}
}

function pointerMoveOnDataSharingPortal(uniqueID, pointerX, pointerY, data, obj, localPt) {
	var scaledPt = {x: localPt.x / obj.data.scale, y: (localPt.y - config.ui.titleBarHeight) / obj.data.scale};

	if (remoteInteraction[uniqueID].portal === null || remoteInteraction[uniqueID].portal.id !== obj.data.id) {
		remoteInteraction[uniqueID].portal = obj.data;
		var rPointer = {
			id: uniqueID,
			left: scaledPt.x,
			top: scaledPt.y,
			label: sagePointers[uniqueID].label,
			color: sagePointers[uniqueID].color
		};
		remoteSharingSessions[remoteInteraction[uniqueID].portal.id].wsio.emit('startRemoteSagePointer', rPointer);
	}
	remoteSharingSessions[obj.data.id].wsio.emit('remoteSagePointerPosition', {id: uniqueID, left: scaledPt.x, top: scaledPt.y});

	var btn = SAGE2Items.portals.findButtonByPoint(obj.id, localPt);

	// pointer move on portal window
	if (btn === null) {
		var pObj = SAGE2Items.portals.interactMgr[obj.data.id].searchGeometry(scaledPt);
		if (pObj === null) {
			removeExistingHoverCorner(uniqueID, obj.data.id);
			return;
		}

		var pLocalPt = globalToLocal(scaledPt.x, scaledPt.y, pObj.type, pObj.geometry);
		switch (pObj.layerId) {
			case "radialMenus": {
				removeExistingHoverCorner(uniqueID, obj.data.id);
				break;
			}
			case "widgets": {
				removeExistingHoverCorner(uniqueID, obj.data.id);
				break;
			}
			case "applications": {
				pointerMoveOnApplication(uniqueID, scaledPt.x, scaledPt.y, data, pObj, pLocalPt, obj.data.id);
				break;
			}
		}
		return;
	}

	switch (btn.id) {
		case "titleBar": {
			removeExistingHoverCorner(uniqueID, obj.data.id);
			break;
		}
		case "dragCorner": {
			if (remoteInteraction[uniqueID].windowManagementMode()) {
				if (remoteInteraction[uniqueID].hoverCornerItem === null) {
					remoteInteraction[uniqueID].setHoverCornerItem(obj.data);
					broadcast('hoverOverItemCorner', {elemId: obj.data.id, flag: true});
				} else if (remoteInteraction[uniqueID].hoverCornerItem.id !== obj.data.id) {
					broadcast('hoverOverItemCorner', {elemId: remoteInteraction[uniqueID].hoverCornerItem.id, flag: false});
					var ts = Date.now() + remoteSharingSessions[obj.data.id].timeOffset;
					remoteSharingSessions[obj.data.id].wsio.emit('remoteSagePointerHoverCorner',
						{appHoverCorner: {elemId: remoteInteraction[uniqueID].hoverCornerItem.id, flag: false}, date: ts});
					remoteInteraction[uniqueID].setHoverCornerItem(obj.data);
					broadcast('hoverOverItemCorner', {elemId: obj.data.id, flag: true});
				}
			} else if (remoteInteraction[uniqueID].appInteractionMode()) {
				// sendPointerMoveToApplication(uniqueID, obj.data, pointerX, pointerY, data);
			}
			break;
		}
		case "fullscreenButton": {
			removeExistingHoverCorner(uniqueID, obj.data.id);
			break;
		}
		case "pinButton": {
			removeExistingHoverCorner(uniqueID, obj.data.id);
			break;
		}
		case "closeButton": {
			removeExistingHoverCorner(uniqueID, obj.data.id);
			break;
		}
	}
}

function removeExistingHoverCorner(uniqueID, portalId) {
	// remove hover corner if exists
	if (remoteInteraction[uniqueID].hoverCornerItem !== null) {
		broadcast('hoverOverItemCorner', {elemId: remoteInteraction[uniqueID].hoverCornerItem.id, flag: false});
		if (portalId !== undefined && portalId !== null) {
			var ts = Date.now() + remoteSharingSessions[portalId].timeOffset;
			remoteSharingSessions[portalId].wsio.emit('remoteSagePointerHoverCorner',
				{appHoverCorner: {elemId: remoteInteraction[uniqueID].hoverCornerItem.id, flag: false}, date: ts});
		}
		remoteInteraction[uniqueID].setHoverCornerItem(null);
	}
}

function moveApplicationWindow(uniqueID, moveApp, portalId) {
	var app = SAGE2Items.applications.list[moveApp.elemId];

	var titleBarHeight = config.ui.titleBarHeight;
	if (portalId !== undefined && portalId !== null) {
		titleBarHeight = remoteSharingSessions[portalId].portal.titleBarHeight;
	}
	var im = findInteractableManager(moveApp.elemId);
	if (im) {
		drawingManager.applicationMoved(moveApp.elemId, moveApp.elemLeft, moveApp.elemTop);
		im.editGeometry(moveApp.elemId, "applications", "rectangle",
			{x: moveApp.elemLeft, y: moveApp.elemTop, w: moveApp.elemWidth, h: moveApp.elemHeight + titleBarHeight});
		broadcast('setItemPosition', moveApp);
		if (SAGE2Items.renderSync.hasOwnProperty(moveApp.elemId)) {
			calculateValidBlocks(app, mediaBlockSize, SAGE2Items.renderSync[app.id]);
			if (app.id in SAGE2Items.renderSync && SAGE2Items.renderSync[app.id].newFrameGenerated === false) {
				handleNewVideoFrame(app.id);
			}
		}

		// check parent monitoring
		if (isAChildApp(moveApp.elemId)) {
			sendChildMonitoringEvent(getParentApp(moveApp.elemId), moveApp.elemId, "childMoveEvent",
				{x: moveApp.elemLeft, y: moveApp.elemTop});
		}

		if (portalId !== undefined && portalId !== null) {
			var ts = Date.now() + remoteSharingSessions[portalId].timeOffset;
			remoteSharingSessions[portalId].wsio.emit('updateApplicationPosition',
				{appPositionAndSize: moveApp, portalId: portalId, date: ts});
		}

		var updatedStickyItems = stickyAppHandler.moveItemsStickingToUpdatedItem(moveApp);

		for (var idx = 0; idx < updatedStickyItems.length; idx++) {
			var stickyItem = updatedStickyItems[idx];
			im.editGeometry(stickyItem.elemId, "applications", "rectangle", {
				x: stickyItem.elemLeft, y: stickyItem.elemTop,
				w: stickyItem.elemWidth, h: stickyItem.elemHeight + config.ui.titleBarHeight
			});
			broadcast('setItemPosition', updatedStickyItems[idx]);
		}
	}
}

function moveAndResizeApplicationWindow(resizeApp, portalId) {
	// Shift position up and left by one pixel to take border into account
	//    visible in hide-ui mode
	resizeApp.elemLeft = resizeApp.elemLeft - 1;
	resizeApp.elemTop  = resizeApp.elemTop  - 1;

	var app = SAGE2Items.applications.list[resizeApp.elemId];

	var titleBarHeight = config.ui.titleBarHeight;
	if (portalId !== undefined && portalId !== null) {
		titleBarHeight = remoteSharingSessions[portalId].portal.titleBarHeight;
	}
	var im = findInteractableManager(resizeApp.elemId);
	drawingManager.applicationMoved(resizeApp.elemId, resizeApp.elemLeft, resizeApp.elemTop);
	drawingManager.applicationResized(resizeApp.elemId, resizeApp.elemWidth, resizeApp.elemHeight + titleBarHeight,
										{x: resizeApp.elemLeft, y: resizeApp.elemTop});
	im.editGeometry(resizeApp.elemId, "applications", "rectangle",
		{x: resizeApp.elemLeft, y: resizeApp.elemTop, w: resizeApp.elemWidth, h: resizeApp.elemHeight + titleBarHeight});
	handleApplicationResize(resizeApp.elemId);
	broadcast('setItemPositionAndSize', resizeApp);
	if (SAGE2Items.renderSync.hasOwnProperty(resizeApp.elemId)) {
		calculateValidBlocks(app, mediaBlockSize, SAGE2Items.renderSync[app.id]);
		if (app.id in SAGE2Items.renderSync && SAGE2Items.renderSync[app.id].newFrameGenerated === false) {
			handleNewVideoFrame(app.id);
		}
	}

	// check parent monitoring
	if (isAChildApp(resizeApp.elemId)) {
		sendChildMonitoringEvent(getParentApp(resizeApp.elemId), resizeApp.elemId, "childMoveAndResizeEvent",
			{x: resizeApp.elemLeft, y: resizeApp.elemTop, w: resizeApp.elemWidth, h: resizeApp.elemHeight + titleBarHeight});
	}

	if (portalId !== undefined && portalId !== null) {
		var ts = Date.now() + remoteSharingSessions[portalId].timeOffset;
		remoteSharingSessions[portalId].wsio.emit('updateApplicationPositionAndSize',
			{appPositionAndSize: resizeApp, portalId: portalId, date: ts});
	}
}

function moveAndResizePartitionWindow(uniqueID, movePartition) {
	if (partitions.list.hasOwnProperty(movePartition.elemId)) {
		var movedPtn = partitions.list[movePartition.elemId];


		// if it is a snapping partition, update all of the neighbors as well
		if (movedPtn.isSnapping) {

			// then update the neighboring partition positions
			var updatedNeighbors = movedPtn.updateNeighborPtnPositions();

			// update geometries/display/layout of any updated neighbors
			for (var neigh of updatedNeighbors) {
				partitions.updatePartitionGeometries(neigh, interactMgr);
				broadcast('partitionMoveAndResizeFinished', partitions.list[neigh].getDisplayInfo());

				updatePartitionInnerLayout(partitions.list[neigh], true);
			}

		}

		partitions.updatePartitionGeometries(movePartition.elemId, interactMgr);
		broadcast('partitionMoveAndResizeFinished', movedPtn.getDisplayInfo());

		updatePartitionInnerLayout(movedPtn, true);
	}
}

function updatePartitionInnerLayout(partition, animateAppMovement) {
	partition.updateInnerLayout();

	// update children of partition
	let updatedChildren = partition.updateChildrenPositions();

	for (let child of updatedChildren) {
		child.elemAnimate = animateAppMovement;
		moveAndResizeApplicationWindow(child);
	}
}

function moveDataSharingPortalWindow(movePortal) {
	interactMgr.editGeometry(movePortal.elemId, "portals", "rectangle", {
		x: movePortal.elemLeft, y: movePortal.elemTop,
		w: movePortal.elemWidth, h: movePortal.elemHeight + config.ui.titleBarHeight
	});
	broadcast('setItemPosition', movePortal);
}

function moveAndResizeDataSharingPortalWindow(resizePortal) {
	interactMgr.editGeometry(resizePortal.elemId, "portals", "rectangle",
		{x: resizePortal.elemLeft, y: resizePortal.elemTop,
			w: resizePortal.elemWidth, h: resizePortal.elemHeight + config.ui.titleBarHeight});
	handleDataSharingPortalResize(resizePortal.elemId);
	broadcast('setItemPositionAndSize', resizePortal);
}

function moveWidgetControls(uniqueID, moveControl) {
	var app = SAGE2Items.applications.list[moveControl.appId];
	if (app) {
		moveControl.appData = getAppPositionSize(app);
		broadcast('setControlPosition', moveControl);
		var radialGeometry =  {
			x: moveControl.elemLeft + (moveControl.elemHeight / 2),
			y: moveControl.elemTop + (moveControl.elemHeight / 2),
			r: moveControl.elemHeight / 2
		};
		var barGeometry = {
			x: moveControl.elemLeft + moveControl.elemHeight,
			y: moveControl.elemTop + (moveControl.elemHeight / 2) - (moveControl.elemBarHeight / 2),
			w: moveControl.elemWidth - moveControl.elemHeight, h: moveControl.elemBarHeight
		};

		if (moveControl.hasSideBar === true) {
			var shapeData = {
				radial: {
					type: "circle",
					visible: true,
					geometry: radialGeometry
				},
				sidebar: {
					type: "rectangle",
					visible: true,
					geometry: barGeometry
				}
			};
			interactMgr.editComplexGeometry(moveControl.elemId, "widgets", shapeData);
		} else {
			interactMgr.editGeometry(moveControl.elemId, "widgets", "circle", radialGeometry);
		}

		/*interactMgr.editGeometry(moveControl.elemId+"_radial", "widgets", "circle", circle);
		if(moveControl.hasSideBar === true) {
			interactMgr.editGeometry(moveControl.elemId+"_sidebar", "widgets", "rectangle", bar );
		}*/
	}
}

function sendPointerMoveToApplication(uniqueID, app, pointerX, pointerY, data) {
	var ePosition = {x: pointerX - app.left, y: pointerY - (app.top + config.ui.titleBarHeight)};
	var eUser = {id: sagePointers[uniqueID].id, label: sagePointers[uniqueID].label, color: sagePointers[uniqueID].color};

	var event = {
		id: app.id,
		type: "pointerMove",
		position: ePosition,
		user: eUser,
		data: data,
		date: Date.now()
	};

	broadcast('eventInItem', event);
}

function pointerRelease(uniqueID, pointerX, pointerY, data) {
	if (sagePointers[uniqueID] === undefined) {
		return;
	}

	removeExistingHoverCorner(uniqueID);

	// Whiteboard app
	if (drawingManager.drawingMode) {
		var color = sagePointers[uniqueID] ? sagePointers[uniqueID].color : null;
		drawingManager.pointerEvent(
			omicronManager.sageToOmicronEvent(uniqueID, pointerX, pointerY, data, 6, color),
			uniqueID, pointerX, pointerY, 10, 10);
	}

	// If obj is undefined (as in this case, will search for radial menu using uniqueID
	pointerReleaseOnRadialMenu(uniqueID, pointerX, pointerY, data);

	if (remoteInteraction[uniqueID].lockedControl() !== null) {
		releaseSlider(uniqueID);
	}

	var prevInteractionItem = remoteInteraction[uniqueID].releaseOnItem();
	if (prevInteractionItem) {
		showOrHideWidgetLinks({uniqueID: uniqueID, item: prevInteractionItem, show: false});
	}
	var obj;
	var selectedApp = remoteInteraction[uniqueID].selectedMoveItem || remoteInteraction[uniqueID].selectedResizeItem;
	var portal = {id: null};

	if (selectedApp !== undefined && selectedApp !== null) {
		obj = interactMgr.searchGeometry({x: pointerX, y: pointerY}, null, [selectedApp.id]);
		portal = findApplicationPortal(selectedApp) || {id: null};
	}	else {
		obj = interactMgr.searchGeometry({x: pointerX, y: pointerY});
	}

	if (draggingPartition[uniqueID] && data.button === "left") {

		draggingPartition[uniqueID].ptn.left =
			pointerX < draggingPartition[uniqueID].start.x ?
			pointerX : draggingPartition[uniqueID].start.x;

		draggingPartition[uniqueID].ptn.top =
			pointerY < draggingPartition[uniqueID].start.y ?
			pointerY : draggingPartition[uniqueID].start.y;

		draggingPartition[uniqueID].ptn.width =
			pointerX < draggingPartition[uniqueID].start.x ?
			draggingPartition[uniqueID].start.x - pointerX : pointerX - draggingPartition[uniqueID].start.x;

		draggingPartition[uniqueID].ptn.height =
			pointerY < draggingPartition[uniqueID].start.y ?
			draggingPartition[uniqueID].start.y - pointerY : pointerY - draggingPartition[uniqueID].start.y;

		// if the partition is much too small (most likely created by mistake)
		if (draggingPartition[uniqueID].ptn.width < 25 || draggingPartition[uniqueID].ptn.height < 25) {

			// delete the partition
			// broadcast('deletePartitionWindow', partitions.list[draggingPartition[uniqueID].ptn.id].getDisplayInfo());
			// partitions.removePartition(draggingPartition[uniqueID].ptn.id);
			// interactMgr.removeGeometry(draggingPartition[uniqueID].ptn.id, "partitions");

			deletePartition(draggingPartition[uniqueID].ptn.id);
		} else {
			// increase partition width to minimum width if too thin
			if (draggingPartition[uniqueID].ptn.width < partitions.minSize.width) {
				draggingPartition[uniqueID].ptn.width = partitions.minSize.width;
			}

			// increase partition height to minimum height if too short
			if (draggingPartition[uniqueID].ptn.height < partitions.minSize.height) {
				draggingPartition[uniqueID].ptn.height = partitions.minSize.height;
			}

			draggingPartition[uniqueID].ptn.aspect =
				draggingPartition[uniqueID].ptn.width / draggingPartition[uniqueID].ptn.height;

			partitions.updatePartitionGeometries(draggingPartition[uniqueID].ptn.id, interactMgr);
			broadcast('partitionMoveAndResizeFinished', draggingPartition[uniqueID].ptn.getDisplayInfo());

			broadcast('partitionWindowTitleUpdate', draggingPartition[uniqueID].ptn.getTitle());

			// make dragged partition grab content which it is under
			partitionsGrabAllContent();
		}
		// stop creation of partition
		delete draggingPartition[uniqueID];

		return;
	}

	if (cuttingPartition[uniqueID] && data.button === "left") {
		cuttingPartition[uniqueID].end = {x: pointerX, y: pointerY};

		var cutDirection = +(pointerX - cuttingPartition[uniqueID].start.x) >
			+(pointerY - cuttingPartition[uniqueID].start.y) ?
			"horizontal" : "vertical";

		var oldPtn = cuttingPartition[uniqueID].ptn;

		var newPtn1 = cuttingPartition[uniqueID].newPtn1;
		var newPtn2 = cuttingPartition[uniqueID].newPtn2;

		// if mouse is dragged outside of old partition, consider that to be a cancelled split, delete the new partitions
		// also do nothing if partition is not large enough to be split
		if (pointerX < oldPtn.left || pointerX > oldPtn.left + oldPtn.width ||
			pointerY < oldPtn.top || pointerY > oldPtn.top + oldPtn.height ||
			(cutDirection === "horizontal" && oldPtn.height < partitions.minSize.height * 2) ||
			(cutDirection === "vertical" && oldPtn.width < partitions.minSize.width * 2)) {

			// cancel operation, delete new partitions
			if (newPtn1) {
				deletePartition(newPtn1.id);
			}
			if (newPtn2) {
				deletePartition(newPtn2.id);
			}

		} else {
			// otherwise, delete old partition, assign items to new partitions

			// make sure that the new partitions exist
			// it is possible that they wouldn't if the drag gesture was too small
			// if they don't exist, do nothing
			if (newPtn1 && newPtn2) {
				var cutPtnItems = Object.assign({}, oldPtn.children);
				// var ptnColor = oldPtn.color;
				var ptnTiled = oldPtn.innerTiling; // to preserve tiling of new partitions
				var ptnSnapping = oldPtn.isSnapping;

				// delete the old partition
				deletePartition(oldPtn.id);

				// reassign content from oldPtn to the 2 new partitions
				for (var key in cutPtnItems) {
					partitions.updateOnItemRelease(cutPtnItems[key]);
				}

				newPtn1.isSnapping = ptnSnapping;
				newPtn2.isSnapping = ptnSnapping;

				if (ptnSnapping) {
					partitions.updateNeighbors(newPtn1.id);
					partitions.updateNeighbors(newPtn2.id);
				}

				// if the old partition was tiled, set the new displays to be tiled
				if (ptnTiled) {
					newPtn1.toggleInnerTiling();
					updatePartitionInnerLayout(newPtn1, true);

					newPtn2.toggleInnerTiling();
					updatePartitionInnerLayout(newPtn2, true);
				}

				// update parititon titles
				broadcast('partitionWindowTitleUpdate', newPtn1.getTitle());
				broadcast('partitionWindowTitleUpdate', newPtn2.getTitle());

				// return borders to normal
				broadcast('updatePartitionBorders', {id: newPtn1.id, highlight: false});
				broadcast('updatePartitionBorders', {id: newPtn2.id, highlight: false});
			}
		}

		// stop division of partition
		delete cuttingPartition[uniqueID];

		return;
	}

	// update parent partition of item when the app is released
	if (selectedApp && selectedApp.id && SAGE2Items.applications.list.hasOwnProperty(selectedApp.id)) {
		var changedPartitions = partitions.updateOnItemRelease(selectedApp, {x: pointerX, y: pointerY});

		moveAndResizeApplicationWindow({
			elemId: selectedApp.id, elemLeft: selectedApp.left,
			elemTop: selectedApp.top, elemWidth: selectedApp.width,
			elemHeight: selectedApp.height, date: new Date()
		});

		changedPartitions.forEach(el => {
			broadcast('partitionWindowTitleUpdate', partitions.list[el].getTitle());

			updatePartitionInnerLayout(partitions.list[el], true);
		});

		// remove partition edge highlight
		broadcast('updatePartitionBorders', null);
	}

	if (obj === null) {
		dropSelectedItem(uniqueID, true, portal.id);
		return;
	}

	var localPt = globalToLocal(pointerX, pointerY, obj.type, obj.geometry);
	switch (obj.layerId) {
		case "staticUI": {
			if (portal.id !== null) {
				dropSelectedItem(uniqueID, true, portal.id);
			}
			pointerReleaseOnStaticUI(uniqueID, pointerX, pointerY, obj, portal.id);
			break;
		}
		case "radialMenus": {
			pointerReleaseOnRadialMenu(uniqueID, pointerX, pointerY, data, obj);
			dropSelectedItem(uniqueID, true, portal.id);
			break;
		}
		case "applications": {
			if (dropSelectedItem(uniqueID, true, portal.id) === null) {
				if (remoteInteraction[uniqueID].appInteractionMode()) {
					sendPointerReleaseToApplication(uniqueID, obj.data, pointerX, pointerY, data);
				}
			}
			break;
		}
		case "partitions": {
			// pointer release on partition (no functionality yet)
			dropSelectedItem(uniqueID, true, portal.id);
			break;
		}
		case "portals": {
			pointerReleaseOnPortal(uniqueID, obj.data.id, localPt, data);
			break;
		}
		case "widgets": {
			pointerPressOrReleaseOnWidget(uniqueID, pointerX, pointerY, data, obj, localPt, "release");
			dropSelectedItem(uniqueID, true, portal.id);
			break;
		}
		default: {
			dropSelectedItem(uniqueID, true, portal.id);
		}
	}
}

function pointerReleaseOnStaticUI(uniqueID, pointerX, pointerY, obj) {
	// don't allow data-pushing
	// dropSelectedItem(uniqueID, true);

	/*
	var remote = obj.data;
	var app = dropSelectedItem(uniqueID, false, null);
	if (app !== null && SAGE2Items.applications.list.hasOwnProperty(app.application.id) && remote.connected) {
		remote.wsio.emit('addNewElementFromRemoteServer', app.application);

		var eLogData = {
			host: remote.wsio.remoteAddress.address,
			port: remote.wsio.remoteAddress.port,
			application: {
				id: app.application.id,
				type: app.application.application
			}
		};
		addEventToUserLog(uniqueID, {type: "shareApplication", data: eLogData, time: Date.now()});
	}
	*/

	var remote = obj.data;
	var app = dropSelectedItem(uniqueID, false, null);
	if (app !== null && SAGE2Items.applications.list.hasOwnProperty(app.application.id) && remote.connected === "on") {
		var sharedId = app.application.id + "_" + config.host + ":" + config.secure_port + "+" + remote.wsio.id;
		if (sharedApps[app.application.id] === undefined) {
			sharedApps[app.application.id] = [{wsio: remote.wsio, sharedId: sharedId}];
		} else {
			sharedApps[app.application.id].push({wsio: remote.wsio, sharedId: sharedId});
		}

		SAGE2Items.applications.editButtonVisibilityOnItem(app.application.id, "syncButton", true);

		remote.wsio.emit('addNewSharedElementFromRemoteServer',
			{application: app.application, id: sharedId, remoteAppId: app.application.id});
		broadcast('setAppSharingFlag', {id: app.application.id, sharing: true});

		var eLogData = {
			host: remote.wsio.remoteAddress.address,
			port: remote.wsio.remoteAddress.port,
			application: {
				id: app.application.id,
				type: app.application.application
			}
		};
		addEventToUserLog(uniqueID, {type: "shareApplication", data: eLogData, time: Date.now()});
	}
}

function pointerReleaseOnPortal(uniqueID, portalId, localPt, data) {
	var obj = interactMgr.getObject(portalId, "portals");

	var selectedApp = remoteInteraction[uniqueID].selectedMoveItem || remoteInteraction[uniqueID].selectedResizeItem;
	if (selectedApp) {
		var portal = findApplicationPortal(selectedApp);
		if (portal !== undefined && portal !== null && portal.id === portalId) {
			dropSelectedItem(uniqueID, true, portalId);
			return;
		}

		var app = dropSelectedItem(uniqueID, false, null);
		localPt = globalToLocal(app.previousPosition.left, app.previousPosition.top, obj.type, obj.geometry);
		var remote = remoteSharingSessions[obj.id];
		createAppFromDescription(app.application, function(appInstance, videohandle) {
			if (appInstance.application === "media_stream" || appInstance.application === "media_block_stream") {
				appInstance.id = app.application.id + "_" + obj.data.id;
			} else {
				appInstance.id = getUniqueSharedAppId(obj.data.id);
			}

			appInstance.left = localPt.x / obj.data.scale;
			appInstance.top = (localPt.y - config.ui.titleBarHeight) / obj.data.scale;
			appInstance.width = app.previousPosition.width / obj.data.scale;
			appInstance.height = app.previousPosition.height / obj.data.scale;

			remoteSharingSessions[obj.data.id].appCount++;

			// if (SAGE2Items.renderSync.hasOwnProperty(app.id) {
			var i;
			SAGE2Items.renderSync[appInstance.id] = {clients: {}, date: Date.now()};
			for (i = 0; i < clients.length; i++) {
				if (clients[i].clientType === "display") {
					SAGE2Items.renderSync[appInstance.id].clients[clients[i].id] = {
						wsio: clients[i], readyForNextFrame: false, blocklist: []
					};
				}
			}
			handleNewApplicationInDataSharingPortal(appInstance, videohandle, obj.data.id);

			remote.wsio.emit('addNewRemoteElementInDataSharingPortal', appInstance);

			var eLogData = {
				host: remote.portal.host,
				port: remote.portal.port,
				application: {
					id: appInstance.id,
					type: appInstance.application
				}
			};
			addEventToUserLog(uniqueID, {type: "shareApplication", data: eLogData, time: Date.now()});
		});
	} else {
		if (remoteInteraction[uniqueID].appInteractionMode()) {
			var scaledPt = {x: localPt.x / obj.data.scale, y: (localPt.y - config.ui.titleBarHeight) / obj.data.scale};
			var pObj = SAGE2Items.portals.interactMgr[portalId].searchGeometry(scaledPt);
			if (pObj === null) {
				return;
			}

			// var pLocalPt = globalToLocal(scaledPt.x, scaledPt.y, pObj.type, pObj.geometry);
			switch (pObj.layerId) {
				case "radialMenus": {
					break;
				}
				case "widgets": {
					break;
				}
				case "applications": {
					sendPointerReleaseToApplication(uniqueID, pObj.data, scaledPt.x, scaledPt.y, data);
					break;
				}
			}
		}
	}
}

function pointerReleaseOnRadialMenu(uniqueID, pointerX, pointerY, data, obj) {
	if (obj === undefined) {
		for (var key in SAGE2Items.radialMenus.list) {
			radialMenu = SAGE2Items.radialMenus.list[key];
			// console.log(data.id+"_menu: " + radialMenu);
			if (radialMenu !== undefined) {
				radialMenu.onRelease(uniqueID);
			}
		}
		// If pointer release is outside window, use the pointerRelease type to end the
		// scroll event, but don't trigger any clicks because of a 'null' button (clicks expects a left/right)
		data = { button: "null", color: sagePointers[uniqueID].color };
		radialMenuEvent({type: "pointerRelease", id: uniqueID, x: pointerX, y: pointerY, data: data});
	} else {
		var radialMenu = obj.data;
		if (obj.id.indexOf("menu_radial_button") !== -1) {
			// Pressing on radial menu button
			// console.log("pointer release on radial button: " + obj.id);
			radialMenu.onRelease(uniqueID);
			var menuState = radialMenu.onButtonEvent(obj.id, uniqueID, "pointerRelease");
			if (menuState !== undefined) {
				radialMenuEvent({type: "stateChange", menuID: radialMenu.id, menuState: menuState });
			}
		}  else if (obj.id.indexOf("menu_thumbnail") !== -1) {
			// PointerRelease on thumbnail window
			// console.log("Pointer release on thumbnail window");
			data = { button: data.button, color: sagePointers[uniqueID].color };
			radialMenuEvent({type: "pointerRelease", id: uniqueID, x: pointerX, y: pointerY, data: data});
		} else {
			// Not on a button
			radialMenu = obj.data.onRelease(uniqueID);
		}
	}
}

function dropSelectedItem(uniqueID, valid, portalId) {
	var item;
	var position;
	if (remoteInteraction[uniqueID].selectedMoveItem !== null) {
		// check which list contains the move item selected
		if (SAGE2Items.portals.list.hasOwnProperty(remoteInteraction[uniqueID].selectedMoveItem.id)) {
			// if the item is a portal
			item = SAGE2Items.portals.list[remoteInteraction[uniqueID].selectedMoveItem.id];
		} else if (partitions.list.hasOwnProperty(remoteInteraction[uniqueID].selectedMoveItem.id)) {
			// if the item is a partition
			item = partitions.list[remoteInteraction[uniqueID].selectedMoveItem.id];
		} else {
			item = SAGE2Items.applications.list[remoteInteraction[uniqueID].selectedMoveItem.id];
		}

		if (item) {
			position = {left: item.left, top: item.top, width: item.width, height: item.height};
			dropMoveItem(uniqueID, item, valid, portalId);
			return {application: item, previousPosition: position};
		}
	} else if (remoteInteraction[uniqueID].selectedResizeItem !== null) {
		// check which list contains the item selected
		if (SAGE2Items.portals.list.hasOwnProperty(remoteInteraction[uniqueID].selectedResizeItem.id)) {
			// if the item is a portal
			item = SAGE2Items.portals.list[remoteInteraction[uniqueID].selectedResizeItem.id];
		} else if (partitions.list.hasOwnProperty(remoteInteraction[uniqueID].selectedResizeItem.id)) {
			// if the item is a partition
			item = partitions.list[remoteInteraction[uniqueID].selectedResizeItem.id];
		} else {
			item = SAGE2Items.applications.list[remoteInteraction[uniqueID].selectedResizeItem.id];
		}

		if (item) {
			position = {left: item.left, top: item.top, width: item.width, height: item.height};
			dropResizeItem(uniqueID, item, portalId);
			return {application: item, previousPosition: position};
		}
	}
	return null;
}

function dropMoveItem(uniqueID, app, valid, portalId) {
	if (valid !== false) {
		valid = true;
	}

	var updatedItem = remoteInteraction[uniqueID].releaseItem(valid);
	if (updatedItem !== null) {
		moveApplicationWindow(uniqueID, updatedItem, portalId);
	}
	handleStickyItem(app.id);
	broadcast('finishedMove', {id: app.id, date: Date.now()});

	if (portalId !== undefined && portalId !== null) {
		var ts = Date.now() + remoteSharingSessions[portalId].timeOffset;
		remoteSharingSessions[portalId].wsio.emit('finishApplicationMove', {id: uniqueID, appId: app.id, date: ts});
	}

	var eLogData = {
		type: "move",
		action: "end",
		application: {
			id: app.id,
			type: app.application
		},
		location: {
			x: parseInt(app.left, 10),
			y: parseInt(app.top, 10),
			width: parseInt(app.width, 10),
			height: parseInt(app.height, 10)
		}
	};
	addEventToUserLog(uniqueID, {type: "windowManagement", data: eLogData, time: Date.now()});
}

function dropResizeItem(uniqueID, app, portalId) {
	remoteInteraction[uniqueID].releaseItem(true);

	broadcast('finishedResize', {id: app.id, date: Date.now()});

	if (portalId !== undefined && portalId !== null) {
		var ts = Date.now() + remoteSharingSessions[portalId].timeOffset;
		remoteSharingSessions[portalId].wsio.emit('finishApplicationResize', {id: uniqueID, appId: app.id, date: ts});
	}

	var eLogData = {
		type: "resize",
		action: "end",
		application: {
			id: app.id,
			type: app.application
		},
		location: {
			x: parseInt(app.left, 10),
			y: parseInt(app.top, 10),
			width: parseInt(app.width, 10),
			height: parseInt(app.height, 10)
		}
	};
	addEventToUserLog(uniqueID, {type: "windowManagement", data: eLogData, time: Date.now()});
}

function sendPointerReleaseToApplication(uniqueID, app, pointerX, pointerY, data) {
	var ePosition = {x: pointerX - app.left, y: pointerY - (app.top + config.ui.titleBarHeight)};
	var eUser = {id: sagePointers[uniqueID].id, label: sagePointers[uniqueID].label, color: sagePointers[uniqueID].color};

	var event = {
		id: app.id,
		type: "pointerRelease",
		position: ePosition,
		user: eUser,
		data: data,
		date: Date.now()
	};

	broadcast('eventInItem', event);
}

function pointerDblClick(uniqueID, pointerX, pointerY) {
	if (sagePointers[uniqueID] === undefined) {
		return;
	}

	var obj = interactMgr.searchGeometry({x: pointerX, y: pointerY});
	if (obj === null) {
		return;
	}

	var localPt = globalToLocal(pointerX, pointerY, obj.type, obj.geometry);
	switch (obj.layerId) {
		case "applications": {
			pointerDblClickOnApplication(uniqueID, pointerX, pointerY, obj, localPt);
			break;
		}
		case "portals": {
			break;
		}
	}
}

function pointerDblClickOnApplication(uniqueID, pointerX, pointerY, obj, localPt) {
	var btn = SAGE2Items.applications.findButtonByPoint(obj.id, localPt);

	// pointer press on app window
	if (btn === null) {
		if (remoteInteraction[uniqueID].windowManagementMode()) {
			toggleApplicationFullscreen(uniqueID, obj.data, true);
		} else {
			sendPointerDblClickToApplication(uniqueID, obj.data, pointerX, pointerY);
		}
		return;
	}

	switch (btn.id) {
		case "titleBar": {
			toggleApplicationFullscreen(uniqueID, obj.data, true);
			break;
		}
		case "dragCorner": {
			break;
		}
		case "fullscreenButton": {
			break;
		}
		case "pinButton": {
			break;
		}
		case "closeButton": {
			break;
		}
	}
}

function pointerScrollStart(uniqueID, pointerX, pointerY) {
	if (sagePointers[uniqueID] === undefined) {
		return;
	}

	var obj = interactMgr.searchGeometry({x: pointerX, y: pointerY});

	if (obj === null) {
		return;
	}

	var localPt = globalToLocal(pointerX, pointerY, obj.type, obj.geometry);
	switch (obj.layerId) {
		case "staticUI": {
			break;
		}
		case "radialMenus": {
			break;
		}
		case "widgets": {
			break;
		}
		case "applications": {
			pointerScrollStartOnApplication(uniqueID, pointerX, pointerY, obj, localPt);
			break;
		}
		case "portals": {
			break;
		}
	}
}

function pointerScrollStartOnApplication(uniqueID, pointerX, pointerY, obj, localPt) {
	var btn = SAGE2Items.applications.findButtonByPoint(obj.id, localPt);

	interactMgr.moveObjectToFront(obj.id, obj.layerId);
	var newOrder = interactMgr.getObjectZIndexList("applications", ["portals"]);
	broadcast('updateItemOrder', newOrder);

	// pointer scroll on app window
	if (btn === null) {
		if (remoteInteraction[uniqueID].windowManagementMode()) {
			selectApplicationForScrollResize(uniqueID, obj.data, pointerX, pointerY);
		} else if (remoteInteraction[uniqueID].appInteractionMode()) {
			remoteInteraction[uniqueID].selectWheelItem = obj.data;
			remoteInteraction[uniqueID].selectWheelDelta = 0;
		}
		return;
	}

	switch (btn.id) {
		case "titleBar": {
			selectApplicationForScrollResize(uniqueID, obj.data, pointerX, pointerY);
			break;
		}
		case "dragCorner": {
			if (remoteInteraction[uniqueID].windowManagementMode()) {
				selectApplicationForScrollResize(uniqueID, obj.data, pointerX, pointerY);
			} else if (remoteInteraction[uniqueID].appInteractionMode()) {
				remoteInteraction[uniqueID].selectWheelItem = obj.data;
				remoteInteraction[uniqueID].selectWheelDelta = 0;
			}
			break;
		}
		case "fullscreenButton": {
			selectApplicationForScrollResize(uniqueID, obj.data, pointerX, pointerY);
			break;
		}
		case "pinButton": {
			selectApplicationForScrollResize(uniqueID, obj.data, pointerX, pointerY);
			break;
		}
		case "closeButton": {
			selectApplicationForScrollResize(uniqueID, obj.data, pointerX, pointerY);
			break;
		}
	}
}

function selectApplicationForScrollResize(uniqueID, app, pointerX, pointerY) {
	remoteInteraction[uniqueID].selectScrollItem(app);

	broadcast('startMove', {id: app.id, date: Date.now()});
	broadcast('startResize', {id: app.id, date: Date.now()});

	var a = {
		id: app.id,
		type: app.application
	};
	var l = {
		x: parseInt(app.left, 10),
		y: parseInt(app.top, 10),
		width: parseInt(app.width, 10),
		height: parseInt(app.height, 10)
	};

	addEventToUserLog(uniqueID, {type: "windowManagement", data:
		{type: "move", action: "start", application: a, location: l}, time: Date.now()});
	addEventToUserLog(uniqueID, {type: "windowManagement", data:
		{type: "resize", action: "start", application: a, location: l}, time: Date.now()});
}

function pointerScroll(uniqueID, data) {
	if (sagePointers[uniqueID] === undefined) {
		return;
	}

	var pointerX = sagePointers[uniqueID].left;
	var pointerY = sagePointers[uniqueID].top;

	var scale = 1.0 + Math.abs(data.wheelDelta) / 512;
	if (data.wheelDelta > 0) {
		scale = 1.0 / scale;
	}

	var updatedResizeItem = remoteInteraction[uniqueID].scrollSelectedItem(scale);
	if (updatedResizeItem !== null) {
		moveAndResizeApplicationWindow(updatedResizeItem);
	} else {
		var obj = interactMgr.searchGeometry({x: pointerX, y: pointerY});

		if (obj === null) {
			return;
		}

		// var localPt = globalToLocal(pointerX, pointerY, obj.type, obj.geometry);
		switch (obj.layerId) {
			case "staticUI": {
				break;
			}
			case "radialMenus": {
				sendPointerScrollToRadialMenu(uniqueID, obj, pointerX, pointerY, data);
				break;
			}
			case "widgets": {
				break;
			}
			case "applications": {
				sendPointerScrollToApplication(uniqueID, obj.data, pointerX, pointerY, data);
				break;
			}
		}
	}
}

function sendPointerScrollToRadialMenu(uniqueID, obj, pointerX, pointerY, data) {
	if (obj.id.indexOf("menu_thumbnail") !== -1) {
		var event = { button: data.button, color: sagePointers[uniqueID].color, wheelDelta: data.wheelDelta };
		radialMenuEvent({type: "pointerScroll", id: uniqueID, x: pointerX, y: pointerY, data: event});
	}
	remoteInteraction[uniqueID].selectWheelDelta += data.wheelDelta;
}

function sendPointerScrollToApplication(uniqueID, app, pointerX, pointerY, data) {
	var ePosition = {x: pointerX - app.left, y: pointerY - (app.top + config.ui.titleBarHeight)};
	var eUser = {id: sagePointers[uniqueID].id, label: sagePointers[uniqueID].label, color: sagePointers[uniqueID].color};

	var event = {id: app.id, type: "pointerScroll", position: ePosition, user: eUser, data: data, date: Date.now()};

	broadcast('eventInItem', event);

	remoteInteraction[uniqueID].selectWheelDelta += data.wheelDelta;
}

function pointerScrollEnd(uniqueID) {
	if (sagePointers[uniqueID] === undefined) {
		return;
	}

	var updatedResizeItem = remoteInteraction[uniqueID].selectedScrollItem;
	if (updatedResizeItem !== null) {
		broadcast('finishedMove', {id: updatedResizeItem.id, date: Date()});
		broadcast('finishedResize', {id: updatedResizeItem.id, date: Date.now()});

		var a = {
			id: updatedResizeItem.id,
			type: updatedResizeItem.application
		};
		var l = {
			x: parseInt(updatedResizeItem.left, 10),
			y: parseInt(updatedResizeItem.top, 10),
			width: parseInt(updatedResizeItem.width, 10),
			height: parseInt(updatedResizeItem.height, 10)
		};

		addEventToUserLog(uniqueID, {type: "windowManagement",
			data: {type: "move", action: "end", application: a, location: l}, time: Date.now()});
		addEventToUserLog(uniqueID, {type: "windowManagement",
			data: {type: "resize", action: "end", application: a, location: l}, time: Date.now()});

		remoteInteraction[uniqueID].selectedScrollItem = null;
	} else {
		if (remoteInteraction[uniqueID].appInteractionMode()) {
			var app = remoteInteraction[uniqueID].selectWheelItem;
			if (app !== undefined && app !== null) {
				var eLogData = {
					type: "pointerScroll",
					application: {
						id: app.id,
						type: app.application
					},
					wheelDelta: remoteInteraction[uniqueID].selectWheelDelta
				};
				addEventToUserLog(uniqueID, {type: "applicationInteraction", data: eLogData, time: Date.now()});
			}
		}
	}
}

function checkForSpecialKeys(uniqueID, code, flag) {
	switch (code) {
		case 16: {
			remoteInteraction[uniqueID].SHIFT = flag;
			break;
		}
		case 17: {
			remoteInteraction[uniqueID].CTRL = flag;
			break;
		}
		case 18: {
			remoteInteraction[uniqueID].ALT = flag;
			break;
		}
		case 20: {
			remoteInteraction[uniqueID].CAPS = flag;
			break;
		}
		case 91:
		case 92:
		case 93: {
			remoteInteraction[uniqueID].CMD = flag;
			break;
		}
	}
}

function keyDown(uniqueID, pointerX, pointerY, data) {
	if (sagePointers[uniqueID] === undefined) {
		return;
	}

	checkForSpecialKeys(uniqueID, data.code, true);

	// if (remoteInteraction[uniqueID].appInteractionMode()) {
	// luc: send keys to app anyway
	var obj = interactMgr.searchGeometry({x: pointerX, y: pointerY});

	if (obj === null) {
		return;
	}

	var localPt = globalToLocal(pointerX, pointerY, obj.type, obj.geometry);
	switch (obj.layerId) {
		case "staticUI": {
			break;
		}
		case "radialMenus": {
			break;
		}
		case "widgets": {
			break;
		}
		case "applications": {
			sendKeyDownToApplication(uniqueID, obj.data, localPt, data);
			break;
		}
		case "portals": {
			keyDownOnPortal(uniqueID, obj.data.id, localPt, data);
			break;
		}
	}
	// }
}

function sendKeyDownToApplication(uniqueID, app, localPt, data) {
	var portal = findApplicationPortal(app);
	var titleBarHeight = config.ui.titleBarHeight;
	if (portal !== undefined && portal !== null) {
		titleBarHeight = portal.data.titleBarHeight;
	}

	var ePosition = {x: localPt.x, y: localPt.y - titleBarHeight};
	var eUser = {id: sagePointers[uniqueID].id, label: sagePointers[uniqueID].label, color: sagePointers[uniqueID].color};
	var eData =  {
		code: data.code,
		state: "down",
		// add also the state of the special keys
		status: {
			SHIFT: remoteInteraction[uniqueID].SHIFT,
			CTRL:  remoteInteraction[uniqueID].CTRL,
			ALT:   remoteInteraction[uniqueID].ALT,
			CAPS:  remoteInteraction[uniqueID].CAPS,
			CMD:   remoteInteraction[uniqueID].CMD
		}
	};

	if (fileBufferManager.hasFileBufferForApp(app.id)) {
		eData.bufferUpdate = fileBufferManager.insertChar({appId: app.id, code: data.code,
			printable: false, user_id: sagePointers[uniqueID].id});
	}

	var event = {id: app.id, type: "specialKey", position: ePosition, user: eUser, data: eData, date: Date.now()};
	broadcast('eventInItem', event);

	var eLogData = {
		type: "specialKey",
		application: {
			id: app.id,
			type: app.application
		},
		code: eData.code,
		state: eData.state
	};
	addEventToUserLog(uniqueID, {type: "applicationInteraction", data: eLogData, time: Date.now()});
}

function keyDownOnPortal(uniqueID, portalId, localPt, data) {
	checkForSpecialKeys(uniqueID, data.code, true);

	var portal = SAGE2Items.portals.list[portalId];
	var scaledPt = {x: localPt.x / portal.scale, y: (localPt.y - config.ui.titleBarHeight) / portal.scale};
	if (remoteInteraction[uniqueID].local && remoteInteraction[uniqueID].portal !== null) {
		var rData = {
			id: uniqueID,
			left: scaledPt.x,
			top: scaledPt.y,
			code: data.code
		};
		remoteSharingSessions[portalId].wsio.emit('remoteSageKeyDown', rData);
	}

	var pObj = SAGE2Items.portals.interactMgr[portalId].searchGeometry(scaledPt);

	if (pObj === null) {
		return;
	}

	// var pLocalPt = globalToLocal(scaledPt.x, scaledPt.y, pObj.type, pObj.geometry);
	switch (pObj.layerId) {
		case "radialMenus": {
			break;
		}
		case "widgets": {
			break;
		}
		case "applications": {
			sendKeyDownToApplication(uniqueID, pObj.data, scaledPt, data);
			break;
		}
	}
}

function keyUp(uniqueID, pointerX, pointerY, data) {
	if (sagePointers[uniqueID] === undefined) {
		return;
	}

	checkForSpecialKeys(uniqueID, data.code, false);

	if (remoteInteraction[uniqueID].modeChange !== undefined && (data.code === 9 || data.code === 16)) {
		return;
	}

	var lockedControl = remoteInteraction[uniqueID].lockedControl();

	if (lockedControl !== null) {
		var eUser = {id: sagePointers[uniqueID].id, label: sagePointers[uniqueID].label,
			color: sagePointers[uniqueID].color};
		var event = {code: data.code, printable: false, state: "up", ctrlId: lockedControl.ctrlId,
			appId: lockedControl.appId, instanceID: lockedControl.instanceID, user: eUser,
			date: Date.now()};
		broadcast('keyInTextInputWidget', event);
		if (data.code === 13) {
			// Enter key
			remoteInteraction[uniqueID].dropControl();
		}
		return;
	}

	var obj = interactMgr.searchGeometry({x: pointerX, y: pointerY});

	if (obj === null) {
		return;
	}

	var localPt = globalToLocal(pointerX, pointerY, obj.type, obj.geometry);
	switch (obj.layerId) {
		case "staticUI": {
			break;
		}
		case "radialMenus": {
			break;
		}
		case "widgets": {
			break;
		}
		case "applications": {
			if (remoteInteraction[uniqueID].windowManagementMode() &&
				(data.code === 8 || data.code === 46)) {
				// backspace or delete
				deleteApplication(obj.data.id);

				var eLogData = {
					application: {
						id: obj.data.id,
						type: obj.data.application
					}
				};
				addEventToUserLog(uniqueID, {type: "delete", data: eLogData, time: Date.now()});
			// } else {
			// 	sendKeyUpToApplication(uniqueID, obj.data, localPt, data);
			// }
			}
			// luc: send keys to app anyway
			sendKeyUpToApplication(uniqueID, obj.data, localPt, data);
			break;
		}
		case "portals": {
			keyUpOnPortal(uniqueID, obj.data.id, localPt, data);
			break;
		}
	}
}

function sendKeyUpToApplication(uniqueID, app, localPt, data) {
	var portal = findApplicationPortal(app);
	var titleBarHeight = config.ui.titleBarHeight;
	if (portal !== undefined && portal !== null) {
		titleBarHeight = portal.data.titleBarHeight;
	}

	var ePosition = {x: localPt.x, y: localPt.y - titleBarHeight};
	var eUser = {id: sagePointers[uniqueID].id, label: sagePointers[uniqueID].label, color: sagePointers[uniqueID].color};
	var eData =  {code: data.code, state: "up"};

	var event = {id: app.id, type: "specialKey", position: ePosition, user: eUser, data: eData, date: Date.now()};
	broadcast('eventInItem', event);

	var eLogData = {
		type: "specialKey",
		application: {
			id: app.id,
			type: app.application
		},
		code: eData.code,
		state: eData.state
	};
	addEventToUserLog(uniqueID, {type: "applicationInteraction", data: eLogData, time: Date.now()});
}

function keyUpOnPortal(uniqueID, portalId, localPt, data) {
	checkForSpecialKeys(uniqueID, data.code, false);

	var portal = SAGE2Items.portals.list[portalId];
	var scaledPt = {x: localPt.x / portal.scale, y: (localPt.y - config.ui.titleBarHeight) / portal.scale};
	if (remoteInteraction[uniqueID].local && remoteInteraction[uniqueID].portal !== null) {
		var rData = {
			id: uniqueID,
			left: scaledPt.x,
			top: scaledPt.y,
			code: data.code
		};
		remoteSharingSessions[portalId].wsio.emit('remoteSageKeyUp', rData);
	}

	var pObj = SAGE2Items.portals.interactMgr[portalId].searchGeometry(scaledPt);

	if (pObj === null) {
		return;
	}

	// var pLocalPt = globalToLocal(scaledPt.x, scaledPt.y, pObj.type, pObj.geometry);
	switch (pObj.layerId) {
		case "radialMenus": {
			break;
		}
		case "widgets": {
			break;
		}
		case "applications": {
			sendKeyUpToApplication(uniqueID, pObj.data, scaledPt, data);
			break;
		}
	}
}

function keyPress(uniqueID, pointerX, pointerY, data) {
	if (sagePointers[uniqueID] === undefined) {
		return;
	}

	var modeSwitch = false;
	if (data.code === 9 && remoteInteraction[uniqueID].SHIFT && sagePointers[uniqueID].visible) {
		// shift + tab
		remoteInteraction[uniqueID].toggleModes();
		broadcast('changeSagePointerMode', {id: sagePointers[uniqueID].id, mode: remoteInteraction[uniqueID].interactionMode});

		if (remoteInteraction[uniqueID].modeChange !== undefined) {
			clearTimeout(remoteInteraction[uniqueID].modeChange);
		}
		remoteInteraction[uniqueID].modeChange = setTimeout(function() {
			delete remoteInteraction[uniqueID].modeChange;
		}, 500);

		modeSwitch = true;
	}

	var lockedControl = remoteInteraction[uniqueID].lockedControl();
	if (lockedControl !== null) {
		var eUser = {
			id: sagePointers[uniqueID].id, label: sagePointers[uniqueID].label,
			color: sagePointers[uniqueID].color
		};
		var event = {
			code: data.code, printable: true, state: "press", ctrlId: lockedControl.ctrlId,
			appId: lockedControl.appId, instanceID: lockedControl.instanceID, user: eUser,
			date: Date.now()
		};
		broadcast('keyInTextInputWidget', event);
		if (data.code === 13) {
			// Enter key
			remoteInteraction[uniqueID].dropControl();
		}
		return;
	}

	var obj = interactMgr.searchGeometry({x: pointerX, y: pointerY});
	if (obj === null) {
		// if in empty space:
		// Pressing ? for help (with shift)
		if (data.code === 63 && remoteInteraction[uniqueID].SHIFT) {
			broadcast('toggleHelp', {});
		}
		return;
	}

	var localPt = globalToLocal(pointerX, pointerY, obj.type, obj.geometry);
	switch (obj.layerId) {
		case "staticUI": {
			break;
		}
		case "radialMenus": {
			break;
		}
		case "widgets": {
			break;
		}
		case "applications": {
			// if (modeSwitch === false && remoteInteraction[uniqueID].appInteractionMode()) {
			// luc: send keys to app anyway
			if (modeSwitch === false) {
				sendKeyPressToApplication(uniqueID, obj.data, localPt, data);
			}
			break;
		}
		case "portals": {
			if (modeSwitch === true) {
				remoteSharingSessions[obj.data.id].wsio.emit('remoteSagePointerToggleModes',
					{id: uniqueID, mode: remoteInteraction[uniqueID].interactionMode});
			} else if (remoteInteraction[uniqueID].appInteractionMode()) {
				keyPressOnPortal(uniqueID, obj.data.id, localPt, data);
			}
			break;
		}
	}
}

function sendKeyPressToApplication(uniqueID, app, localPt, data) {
	var portal = findApplicationPortal(app);
	var titleBarHeight = config.ui.titleBarHeight;
	if (portal !== undefined && portal !== null) {
		titleBarHeight = portal.data.titleBarHeight;
	}

	var ePosition = {x: localPt.x, y: localPt.y - titleBarHeight};
	var eUser = {id: sagePointers[uniqueID].id, label: sagePointers[uniqueID].label, color: sagePointers[uniqueID].color};
	if (fileBufferManager.hasFileBufferForApp(app.id)) {
		data.bufferUpdate = fileBufferManager.insertChar({appId: app.id, code: data.code,
			printable: true, user_id: sagePointers[uniqueID].id});
	}
	var event = {id: app.id, type: "keyboard", position: ePosition, user: eUser, data: data, date: Date.now()};
	broadcast('eventInItem', event);

	var eLogData = {
		type: "keyboard",
		application: {
			id: app.id,
			type: app.application
		},
		code: data.code,
		character: data.character
	};
	addEventToUserLog(uniqueID, {type: "applicationInteraction", data: eLogData, time: Date.now()});
}

function keyPressOnPortal(uniqueID, portalId, localPt, data) {
	var portal = SAGE2Items.portals.list[portalId];
	var scaledPt = {x: localPt.x / portal.scale, y: (localPt.y - config.ui.titleBarHeight) / portal.scale};
	if (remoteInteraction[uniqueID].local && remoteInteraction[uniqueID].portal !== null) {
		var rData = {
			id: uniqueID,
			left: scaledPt.x,
			top: scaledPt.y,
			code: data.code,
			character: data.character
		};
		remoteSharingSessions[portalId].wsio.emit('remoteSageKeyPress', rData);
	}

	var pObj = SAGE2Items.portals.interactMgr[portalId].searchGeometry(scaledPt);

	if (pObj === null) {
		return;
	}

	// var pLocalPt = globalToLocal(scaledPt.x, scaledPt.y, pObj.type, pObj.geometry);
	switch (pObj.layerId) {
		case "radialMenus": {
			break;
		}
		case "widgets": {
			break;
		}
		case "applications": {
			sendKeyPressToApplication(uniqueID, pObj.data, scaledPt, data);
			break;
		}
	}
}


function toggleApplicationFullscreen(uniqueID, app, dblClick) {
	var resizeApp;
	if (app.maximized !== true) { // maximize
		resizeApp = remoteInteraction[uniqueID].maximizeSelectedItem(app);
	} else { // restore to previous
		resizeApp = remoteInteraction[uniqueID].restoreSelectedItem(app);
	}

	if (resizeApp !== null) {
		broadcast('startMove', {id: resizeApp.elemId, date: Date.now()});
		broadcast('startResize', {id: resizeApp.elemId, date: Date.now()});

		var a = {
			id: app.id,
			type: app.application
		};
		var l = {
			x: parseInt(app.left, 10),
			y: parseInt(app.top, 10),
			width: parseInt(app.width, 10),
			height: parseInt(app.height, 10)
		};

		addEventToUserLog(uniqueID, {type: "windowManagement",
			data: {type: "move", action: "start", application: a, location: l}, time: Date.now()});
		addEventToUserLog(uniqueID, {type: "windowManagement",
			data: {type: "resize", action: "start", application: a, location: l}, time: Date.now()});

		moveAndResizeApplicationWindow(resizeApp);

		if (app.partition) {
			updatePartitionInnerLayout(app.partition, true);
			broadcast('partitionWindowTitleUpdate', app.partition.getTitle());
		}

		broadcast('finishedMove', {id: resizeApp.elemId, date: Date.now()});
		broadcast('finishedResize', {id: resizeApp.elemId, date: Date.now()});

		addEventToUserLog(uniqueID, {type: "windowManagement",
			data: {type: "move", action: "end", application: a, location: l}, time: Date.now()});
		addEventToUserLog(uniqueID, {type: "windowManagement",
			data: {type: "resize", action: "end", application: a, location: l}, time: Date.now()});
	}
}

function deleteApplication(appId, portalId) {
	if (!SAGE2Items.applications.list.hasOwnProperty(appId)) {
		return;
	}

	var app = SAGE2Items.applications.list[appId];

	// if the app being deleted was in a partition, update partition
	if (app.partition) {

		let ptnId = app.partition.releaseChild(app.id)[0]; // only 1 partition effected

		if (partitions.list.hasOwnProperty(ptnId)) {
			// make sure this id is a partition
			updatePartitionInnerLayout(partitions.list[ptnId], true);
			broadcast('partitionWindowTitleUpdate', partitions.list[ptnId].getTitle());
		}
	}

	var application = app.application;
	if (application === "media_stream" || application === "media_block_stream") {
		var i;
		var mediaStreamData = appId.split("|");
		var sender = {wsio: null, clientId: mediaStreamData[0], streamId: parseInt(mediaStreamData[1], 10)};
		for (i = 0; i < clients.length; i++) {
			if (clients[i].id === sender.clientId) {
				sender.wsio = clients[i];
			}
		}
		if (sender.wsio !== null) {
			sender.wsio.emit('stopMediaCapture', {streamId: sender.streamId});
		}
	}

	var stickingItems = stickyAppHandler.getFirstLevelStickingItems(app.id);
	stickyAppHandler.removeElement(app);

	SAGE2Items.applications.removeItem(appId);
	var im = findInteractableManager(appId);
	im.removeGeometry(appId, "applications");
	var widgets = SAGE2Items.widgets.list;
	for (var w in widgets) {
		if (widgets.hasOwnProperty(w) && widgets[w].appId === appId) {
			im.removeGeometry(widgets[w].id, "widgets");
			SAGE2Items.widgets.removeItem(widgets[w].id);
		}
	}

	if (stickingItems.length > 0) {
		for (var s in stickingItems) {
			// When background gets deleted, sticking items stop sticking
			toggleStickyPin(stickingItems[s].id);
		}
	} else {
		// Refresh the pins on all the unpinned apps
		handleStickyItem(null);
	}


	broadcast('deleteElement', {elemId: appId});

	// handle parent/children
	if (isAChildApp(appId)) {
		sendChildMonitoringEvent(getParentApp(appId), appId, "childCloseEvent", {});

		var childList = parentApps[childApps[appId]];
		for (var i = 0; i < childList.length; i++) {
			if (childList[i] == appId) {
				childList.splice(i, 1);
				parentApps[childApps[appId]] = childList;
			}
		}
		childApps[appId] = null;

		console.log("deleting a child");

	}
	if (isAParentApp(appId)) {
		console.log("deleting a parent");

		var childList = parentApps[appId];// get list of children
		for (var i = 0; i < childList.length; i++) {
			sendParentMonitoringEvent(childList[i], appId, "parentCloseEvent", {});
			childApps[childList[i]] = null; // child is not longer parented
		}

		parentApps[appId] = null; // parent no longer has children

	}

	if (portalId !== undefined && portalId !== null) {
		var ts = Date.now() + remoteSharingSessions[portalId].timeOffset;
		remoteSharingSessions[portalId].wsio.emit('deleteApplication', {appId: appId, date: ts});
	}
}


function pointerDraw(uniqueID, data) {
	var ePos  = {x: 0, y: 0};
	var eUser = {id: null, label: 'drawing', color: [220, 10, 10]};
	var now   = Date.now();

	var key;
	var app;
	var event;
	for (key in SAGE2Items.applications.list) {
		app = SAGE2Items.applications.list[key];
		// Send the drawing events only to whiteboard apps
		if (app.application === 'whiteboard') {
			event = {id: app.id, type: "pointerDraw", position: ePos, user: eUser, data: data, date: now};
			broadcast('eventInItem', event);
		}
	}
}


function pointerCloseGesture(uniqueID, pointerX, pointerY, time, gesture) {
	if (sagePointers[uniqueID] === undefined) {
		return;
	}

	var elem = null;
	if (elem !== null) {
		if (elem.closeGestureID === undefined && gesture === 0) { // gesture: 0 = down, 1 = hold/move, 2 = up
			elem.closeGestureID = uniqueID;
			// elem.closeGestureTime = time + closeGestureDelay; // Delay in ms
		} else if (elem.closeGestureTime <= time && gesture === 1) { // Held long enough, remove
			deleteApplication(elem);
		} else if (gesture === 2) { // Released, reset timer
			elem.closeGestureID = undefined;
		}
	}
}

function handleNewApplication(appInstance, videohandle) {
	broadcast('createAppWindow', appInstance);
	broadcast('createAppWindowPositionSizeOnly', getAppPositionSize(appInstance));

	// reserve 20 backmost layers for partitions
	var zIndex = SAGE2Items.applications.numItems + SAGE2Items.portals.numItems + 20;
	interactMgr.addGeometry(appInstance.id, "applications", "rectangle", {
		x: appInstance.left, y: appInstance.top,
		w: appInstance.width, h: appInstance.height + config.ui.titleBarHeight},
		true, zIndex, appInstance);

	var cornerSize   = 0.2 * Math.min(appInstance.width, appInstance.height);
	var oneButton    = Math.round(config.ui.titleBarHeight) * (300 / 235);
	var buttonsPad   = 0.1 * oneButton;
	var startButtons = appInstance.width - Math.round(3 * oneButton + 2 * buttonsPad);

	/*
	var buttonsWidth = config.ui.titleBarHeight * (324.0/111.0);
	var buttonsPad   = config.ui.titleBarHeight * ( 10.0/111.0);
	var oneButton    = buttonsWidth / 2; // two buttons
	var startButtons = appInstance.width - buttonsWidth;
	*/

	SAGE2Items.applications.addItem(appInstance);
	SAGE2Items.applications.addButtonToItem(appInstance.id, "titleBar", "rectangle",
		{x: 0, y: 0, w: appInstance.width, h: config.ui.titleBarHeight}, 0);
	SAGE2Items.applications.addButtonToItem(appInstance.id, "syncButton", "rectangle",
		{x: startButtons, y: 0, w: oneButton, h: config.ui.titleBarHeight}, 1);
	SAGE2Items.applications.addButtonToItem(appInstance.id, "fullscreenButton", "rectangle",
		{x: startButtons + (1 * (buttonsPad + oneButton)), y: 0, w: oneButton, h: config.ui.titleBarHeight}, 1);
	SAGE2Items.applications.addButtonToItem(appInstance.id, "closeButton", "rectangle",
		{x: startButtons + (2 * (buttonsPad + oneButton)), y: 0, w: oneButton, h: config.ui.titleBarHeight}, 1);
	SAGE2Items.applications.addButtonToItem(appInstance.id, "dragCorner", "rectangle", {
		x: appInstance.width - cornerSize,
		y: appInstance.height + config.ui.titleBarHeight - cornerSize,
		w: cornerSize, h: cornerSize
	}, 2);
	if (appInstance.sticky === true) {
		appInstance.pinned = true;
		SAGE2Items.applications.addButtonToItem(appInstance.id, "pinButton", "rectangle",
			{x: buttonsPad, y: 0, w: oneButton, h: config.ui.titleBarHeight}, 1);
		SAGE2Items.applications.editButtonVisibilityOnItem(appInstance.id, "pinButton", false);
		handleStickyItem(appInstance.id);
	}
	SAGE2Items.applications.editButtonVisibilityOnItem(appInstance.id, "syncButton", false);

	initializeLoadedVideo(appInstance, videohandle);

	// assign content to a partition immediately when it is created
	var changedPartitions = partitions.updateOnItemRelease(appInstance);
	changedPartitions.forEach((id => {
		updatePartitionInnerLayout(partitions.list[id], true);

		broadcast('partitionWindowTitleUpdate', partitions.list[id].getTitle());
	}));
}

function handleNewApplicationInDataSharingPortal(appInstance, videohandle, portalId) {
	broadcast('createAppWindowInDataSharingPortal', {portal: portalId, application: appInstance});

	var zIndex = remoteSharingSessions[portalId].appCount;
	var titleBarHeight = SAGE2Items.portals.list[portalId].titleBarHeight;
	SAGE2Items.portals.interactMgr[portalId].addGeometry(appInstance.id, "applications", "rectangle", {
		x: appInstance.left, y: appInstance.top,
		w: appInstance.width, h: appInstance.height + titleBarHeight
	}, true, zIndex, appInstance);

	var cornerSize = 0.2 * Math.min(appInstance.width, appInstance.height);
	var oneButton    = Math.round(titleBarHeight) * (300 / 235);
	var buttonsPad   = 0.1 * oneButton;
	var startButtons = appInstance.width - Math.round(3 * oneButton + 2 * buttonsPad);

	/*
	var buttonsWidth = titleBarHeight * (324.0/111.0);
	var buttonsPad   = titleBarHeight * ( 10.0/111.0);
	var oneButton    = buttonsWidth / 2; // two buttons
	var startButtons = appInstance.width - buttonsWidth;
	*/

	SAGE2Items.applications.addItem(appInstance);
	SAGE2Items.applications.addButtonToItem(appInstance.id, "titleBar", "rectangle",
		{x: 0, y: 0, w: appInstance.width, h: titleBarHeight}, 0);
	SAGE2Items.applications.addButtonToItem(appInstance.id, "syncButton", "rectangle",
		{x: startButtons, y: 0, w: oneButton, h: titleBarHeight}, 1);
	SAGE2Items.applications.addButtonToItem(appInstance.id, "fullscreenButton", "rectangle",
		{x: startButtons + (1 * (buttonsPad + oneButton)), y: 0, w: oneButton, h: titleBarHeight}, 1);
	SAGE2Items.applications.addButtonToItem(appInstance.id, "closeButton", "rectangle",
		{x: startButtons + (2 * (buttonsPad + oneButton)), y: 0, w: oneButton, h: titleBarHeight}, 1);
	SAGE2Items.applications.addButtonToItem(appInstance.id, "dragCorner", "rectangle", {
		x: appInstance.width - cornerSize, y: appInstance.height + titleBarHeight - cornerSize,
		w: cornerSize, h: cornerSize
	}, 2);
	if (appInstance.sticky === true) {
		appInstance.pinned = true;
		SAGE2Items.applications.addButtonToItem(appInstance.id, "pinButton", "rectangle",
			{x: buttonsPad, y: 0, w: oneButton, h: titleBarHeight}, 1);
		SAGE2Items.applications.editButtonVisibilityOnItem(appInstance.id, "pinButton", false);
		handleStickyItem(appInstance.id);
	}
	SAGE2Items.applications.editButtonVisibilityOnItem(appInstance.id, "syncButton", false);

	initializeLoadedVideo(appInstance, videohandle);
}

function handleApplicationResize(appId) {
	if (SAGE2Items.applications.list[appId] === undefined) {
		return;
	}

	var app = SAGE2Items.applications.list[appId];
	var portal = findApplicationPortal(app);
	var titleBarHeight = config.ui.titleBarHeight;
	if (portal !== undefined && portal !== null) {
		titleBarHeight = portal.data.titleBarHeight;
	}

	var cornerSize = 0.2 * Math.min(app.width, app.height);
	var oneButton    = Math.round(titleBarHeight) * (300 / 235);
	var buttonsPad   = 0.1 * oneButton;
	var startButtons = app.width - Math.round(3 * oneButton + 2 * buttonsPad);

	/*
	var buttonsWidth = titleBarHeight * (324.0/111.0);
	var buttonsPad   = titleBarHeight * ( 10.0/111.0);
	var oneButton    = buttonsWidth / 2; // two buttons
	var startButtons = app.width - buttonsWidth;
	*/

	SAGE2Items.applications.editButtonOnItem(appId, "titleBar", "rectangle",
		{x: 0, y: 0, w: app.width, h: titleBarHeight});
	SAGE2Items.applications.editButtonOnItem(appId, "syncButton", "rectangle",
		{x: startButtons, y: 0, w: oneButton, h: titleBarHeight});
	SAGE2Items.applications.editButtonOnItem(appId, "fullscreenButton", "rectangle",
		{x: startButtons + (1 * (buttonsPad + oneButton)), y: 0, w: oneButton, h: titleBarHeight});
	SAGE2Items.applications.editButtonOnItem(appId, "closeButton", "rectangle",
		{x: startButtons + (2 * (buttonsPad + oneButton)), y: 0, w: oneButton, h: titleBarHeight});
	SAGE2Items.applications.editButtonOnItem(appId, "dragCorner", "rectangle",
		{x: app.width - cornerSize, y: app.height + titleBarHeight - cornerSize, w: cornerSize, h: cornerSize});
	if (app.sticky === true) {
		SAGE2Items.applications.editButtonOnItem(app.id, "pinButton", "rectangle",
			{x: buttonsPad, y: 0, w: oneButton, h: titleBarHeight});
		handleStickyItem(app.id);
	}
}

function handleDataSharingPortalResize(portalId) {
	if (SAGE2Items.portals.list[portalId] === undefined) {
		return;
	}

	SAGE2Items.portals.list[portalId].scale = SAGE2Items.portals.list[portalId].width /
											SAGE2Items.portals.list[portalId].natural_width;
	var portalWidth = SAGE2Items.portals.list[portalId].width;
	var portalHeight = SAGE2Items.portals.list[portalId].height;

	var cornerSize   = 0.2 * Math.min(portalWidth, portalHeight);
	var oneButton    = Math.round(config.ui.titleBarHeight) * (300 / 235);
	var buttonsPad   = 0.1 * oneButton;
	var startButtons = portalWidth - Math.round(2 * oneButton + buttonsPad);

	/*
	var buttonsWidth = (config.ui.titleBarHeight-4) * (324.0/111.0);
	var buttonsPad   = (config.ui.titleBarHeight-4) * ( 10.0/111.0);
	var oneButton    = buttonsWidth / 2; // two buttons
	var startButtons = portalWidth - buttonsWidth;
	*/

	SAGE2Items.portals.editButtonOnItem(portalId, "titleBar", "rectangle",
		{x: 0, y: 0, w: portalWidth, h: config.ui.titleBarHeight});
	SAGE2Items.portals.editButtonOnItem(portalId, "fullscreenButton", "rectangle",
		{x: startButtons, y: 0, w: oneButton, h: config.ui.titleBarHeight});
	SAGE2Items.portals.editButtonOnItem(portalId, "closeButton", "rectangle",
		{x: startButtons + buttonsPad + oneButton, y: 0, w: oneButton, h: config.ui.titleBarHeight});
	SAGE2Items.portals.editButtonOnItem(portalId, "dragCorner", "rectangle",
		{x: portalWidth - cornerSize, y: portalHeight + config.ui.titleBarHeight - cornerSize, w: cornerSize, h: cornerSize});

}

function findInteractableManager(appId) {
	if (interactMgr.hasObjectWithId(appId) === true) {
		return interactMgr;
	}

	var key;
	for (key in SAGE2Items.portals.interactMgr) {
		if (SAGE2Items.portals.interactMgr[key].hasObjectWithId(appId) === true) {
			return SAGE2Items.portals.interactMgr[key];
		}
	}

	return null;
}

function findApplicationPortal(app) {
	if (app === undefined || app === null) {
		return null;
	}

	var portalIdx = app.id.indexOf("_portal");
	if (portalIdx < 0) {
		return null;
	}

	var portalId = app.id.substring(portalIdx + 1, app.id.length);
	return interactMgr.getObject(portalId, "portals");
}


// **************  Omicron section *****************
var omicronRunning = false;
var omicronManager = new Omicron(config);

// Helper function for omicron to switch pointer mode
function omi_pointerChangeMode(uniqueID) {
	remoteInteraction[uniqueID].toggleModes();
	broadcast('changeSagePointerMode', {id: sagePointers[uniqueID].id, mode: remoteInteraction[uniqueID].interactionMode});
}

// Set callback functions so Omicron can generate SAGEPointer events
omicronManager.setCallbacks(
		sagePointers,
		createSagePointer,
		showPointer,
		pointerPress,
		pointerMove,
		pointerPosition,
		hidePointer,
		pointerRelease,
		pointerScrollStart,
		pointerScroll,
		pointerScrollEnd,
		pointerDblClick,
		pointerCloseGesture,
		keyDown,
		keyUp,
		keyPress,
		createRadialMenu,
		omi_pointerChangeMode,
		remoteInteraction
	);
omicronManager.linkDrawingManager(drawingManager);

/* ****** Radial Menu section ************************************************************** */
// createMediabrowser();

function createRadialMenu(uniqueID, pointerX, pointerY) {
	var validLocation = true;
	var newMenuPos = {x: pointerX, y: pointerY};
	var existingRadialMenu = null;
	// Make sure there's enough distance from other menus
	for (var key in SAGE2Items.radialMenus.list) {
		existingRadialMenu = SAGE2Items.radialMenus.list[key];
		var prevMenuPos = {x: existingRadialMenu.left, y: existingRadialMenu.top };
		var distance = Math.sqrt(Math.pow(Math.abs(newMenuPos.x - prevMenuPos.x), 2) +
						Math.pow(Math.abs(newMenuPos.y - prevMenuPos.y), 2));
		if (existingRadialMenu.visible && distance < existingRadialMenu.radialMenuSize.x) {
			// validLocation = false;
			// console.log("Menu is too close to existing menu");
		}
	}

	if (validLocation && SAGE2Items.radialMenus.list[uniqueID + "_menu"] === undefined) {
		// Create a new radial menu
		var newRadialMenu = new Radialmenu(uniqueID, uniqueID, config);
		newRadialMenu.generateGeometry(interactMgr, SAGE2Items.radialMenus);
		newRadialMenu.setPosition(newMenuPos);

		SAGE2Items.radialMenus.list[uniqueID + "_menu"] = newRadialMenu;

		// Open a 'media' radial menu
		broadcast('createRadialMenu', newRadialMenu.getInfo());
	} else if (validLocation && SAGE2Items.radialMenus.list[uniqueID + "_menu"] !== undefined) {
		// Radial menu already exists for this pointer, move to new location instead
		setRadialMenuPosition(uniqueID, pointerX, pointerY);
		broadcast('updateRadialMenu', existingRadialMenu.getInfo());
	}
	updateWallUIMediaBrowser(uniqueID);
}

/**
* Translates position of a radial menu by an offset
*
* @method moveRadialMenu
* @param uniqueID {Integer} radial menu ID
* @param pointerX {Float} offset x position
* @param pointerY {Float} offset y position
*/
function moveRadialMenu(uniqueID, pointerX, pointerY) {
	var existingRadialMenu = SAGE2Items.radialMenus.list[uniqueID + "_menu"];

	if (existingRadialMenu) {

		existingRadialMenu.setPosition({x: existingRadialMenu.left + pointerX, y: existingRadialMenu.top + pointerY});
		existingRadialMenu.visible = true;

		broadcast('updateRadialMenuPosition', existingRadialMenu.getInfo());
	}
}

/**
* Sets the absolute position of a radial menu
*
* @method setRadialMenuPosition
* @param uniqueID {Integer} radial menu ID
* @param pointerX {Float} x position
* @param pointerY {Float} y position
*/
function setRadialMenuPosition(uniqueID, pointerX, pointerY) {
	var existingRadialMenu = SAGE2Items.radialMenus.list[uniqueID + "_menu"];

	// Sets the position and visibility
	existingRadialMenu.setPosition({x: pointerX, y: pointerY});

	// Update the interactable geometry
	interactMgr.editGeometry(uniqueID + "_menu_radial", "radialMenus", "circle",
			{x: existingRadialMenu.left, y: existingRadialMenu.top, r: existingRadialMenu.radialMenuSize.y / 2});
	showRadialMenu(uniqueID);
	// Send the updated radial menu state to the display clients (and set menu visible)
	broadcast('updateRadialMenuPosition', existingRadialMenu.getInfo());
}

/**
* Shows radial menu and enables interactivity
*
* @method showRadialMenu
* @param uniqueID {Integer} radial menu ID
*/
function showRadialMenu(uniqueID) {
	var radialMenu = SAGE2Items.radialMenus.list[uniqueID + "_menu"];

	if (radialMenu !== undefined) {
		radialMenu.visible = true;
		interactMgr.editVisibility(uniqueID + "_menu_radial", "radialMenus", true);
		interactMgr.editVisibility(uniqueID + "_menu_thumbnail", "radialMenus", radialMenu.isThumbnailWindowOpen());
	}
}

/**
* Hides radial menu and enables interactivity
*
* @method hideRadialMenu
* @param uniqueID {Integer} radial menu ID
*/
function hideRadialMenu(uniqueID) {
	var radialMenu = SAGE2Items.radialMenus.list[uniqueID + "_menu"];
	if (radialMenu !== undefined) {
		radialMenu.hide();
	}
	broadcast('updateRadialMenu', radialMenu.getInfo());
}

function updateWallUIMediaBrowser(uniqueID) {
	var list = getSavedFilesList();

	broadcast('updateRadialMenuDocs', {id: uniqueID, fileList: list});
}

// Sends button state update messages to display
function radialMenuEvent(data) {
	if (data.type === "stateChange") {
		broadcast('radialMenuEvent', data);

		if (data.menuState.action !== undefined && data.menuState.action.type === "saveSession") {
			var ad    = new Date();
			var sname = sprint("session_%4d_%02d_%02d_%02d_%02d_%02s",
							ad.getFullYear(), ad.getMonth() + 1, ad.getDate(),
							ad.getHours(), ad.getMinutes(), ad.getSeconds());
			saveSession(sname);
		} else if (data.menuState.action !== undefined && data.menuState.action.type === "tileContent") {
			tileApplications();
		} else if (data.menuState.action !== undefined && data.menuState.action.type === "clearAllContent") {
			clearDisplay();
		}
	} else {
		broadcast('radialMenuEvent', data);
	}
}

// Check for pointer move events that are dragging a radial menu (but outside the menu)
function updateRadialMenuPointerPosition(uniqueID, pointerX, pointerY) {
	for (var key in SAGE2Items.radialMenus.list) {
		var radialMenu = SAGE2Items.radialMenus.list[key];
		// console.log(data.id+"_menu: " + radialMenu);
		if (radialMenu !== undefined && radialMenu.dragState === true) {
			var offset = radialMenu.getDragOffset(uniqueID, {x: pointerX, y: pointerY});
			moveRadialMenu(radialMenu.id, offset.x, offset.y);
		}
	}
}

function wsRemoveRadialMenu(wsio, data) {
	hideRadialMenu(data.id);
}

function wsRadialMenuThumbnailWindow(wsio, data) {
	var radialMenu = SAGE2Items.radialMenus.list[data.id + "_menu"];

	if (radialMenu !== undefined) {
		radialMenu.openThumbnailWindow(data);

		var thumbnailWindowPos = radialMenu.getThumbnailWindowPosition();
		interactMgr.editGeometry(data.id + "_menu_thumbnail", "radialMenus", "rectangle", {
			x: thumbnailWindowPos.x,
			y: thumbnailWindowPos.y,
			w: radialMenu.thumbnailWindowSize.x,
			h: radialMenu.thumbnailWindowSize.y
		});
		interactMgr.editVisibility(data.id + "_menu_thumbnail", "radialMenus", data.thumbnailWindowOpen);
	}
}

function wsRadialMenuMoved(wsio, data) {
	var radialMenu = SAGE2Items.radialMenus.list[data.uniqueID + "_menu"];
	if (radialMenu !== undefined) {
		radialMenu.setPosition(data);
	}
}

/**
* Called when an item is dropped after a move, and when a sticky item pin is toggled. This method
* checks attaching of sticky items to background items and detaching previously attached
* sticky items from background items (when the are moved away). It also handles hiding of pins of
* items not pinned when their background is removed from underneath them
*/

function handleStickyItem(elemId) {
	var app = SAGE2Items.applications.list[elemId];
	var im;
	if (app !== null && app !== undefined && app.sticky === true) {
		stickyAppHandler.detachStickyItem(app);
		im = findInteractableManager(elemId);
		var backgroundObj = im.getBackgroundObj(app, null);
		if (backgroundObj === null) {
			hideStickyPin(app);
		} else if (SAGE2Items.applications.list.hasOwnProperty(backgroundObj.data.id)) {
			if (app.pinned === true) {
				stickyAppHandler.attachStickyItem(backgroundObj.data, app);
			} else {
				stickyAppHandler.registerNotPinnedApp(app);
			}
			showStickyPin(app);
		}
	}
	var appsNotPinned = stickyAppHandler.getNotPinnedAppList();
	var appsNotPinnedWithBackground = [];
	for (var i in appsNotPinned) {
		var tmpAppVariable = SAGE2Items.applications.list[appsNotPinned[i].id];
		if (tmpAppVariable === null || tmpAppVariable === undefined) {
			//Apps on this list might have been deleted
			continue;
		}
		im = findInteractableManager(tmpAppVariable.id);
		if (im.getBackgroundObj(tmpAppVariable, null) === null) {
			//If there is no background hide the pin
			hideStickyPin(tmpAppVariable);
		} else {
			//If there is a background, continue to maintain the app on the not pinned list
			appsNotPinnedWithBackground.push(tmpAppVariable);
		}
	}
	stickyAppHandler.refreshNotPinnedAppList(appsNotPinnedWithBackground);
}


/**
* Called when user clicks on a sticky item pin. This method toggles the status of the pin.
*/

function toggleStickyPin(appId) {
	var app = SAGE2Items.applications.list[appId];
	if (app === null || app === undefined || app.sticky !== true) {
		return;
	}
	if (app.hasOwnProperty("pinned") === false || app.pinned !== true) {
		app.pinned = true;
	} else {
		app.pinned = false;
		stickyAppHandler.registerNotPinnedApp(app);
	}

	handleStickyItem(app.id);
}


function showStickyPin(app) {
	SAGE2Items.applications.editButtonVisibilityOnItem(app.id, "pinButton", true);
	broadcast('showStickyPin', app);
}

function hideStickyPin(app) {
	SAGE2Items.applications.editButtonVisibilityOnItem(app.id, "pinButton", false);
	broadcast('hideStickyPin', app);
}


function showOrHideWidgetLinks(data) {
	var obj = data.item;
	var appId = obj.id;
	if (obj.data !== undefined && obj.data !== null && obj.data.appId !== undefined) {
		appId = obj.data.appId;
	}
	var app = SAGE2Items.applications.list[appId];
	if (app !== null && app !== undefined) {
		app = getAppPositionSize(app);
		app.user_id = data.uniqueID;
		if (data.show === true) {
			app.user_color = data.user_color;
			if (app.user_color !== null) {
				appUserColors[appId] = app.user_color;
			}
			broadcast('showWidgetToAppConnector', app);
		} else {
			broadcast('hideWidgetToAppConnector', app);
		}
	}
}

/**
 * Asks what app is at given x,y coordinate.
 */
function wsUtdWhatAppIsAt(wsio, data) {
	var obj = interactMgr.searchGeometry({x: data.x, y: data.y});

	data.message = "utdWhatAppIsAt>Received query from:" + wsio.id + " ";
	if (obj === null) {
		data.message += "no app at location";
	} else {
		data.message += obj.data.id;
	}
	wsio.emit('utdConsoleMessage', data);
}

/**
 * Asks for rmb context menu from app under x,y coordinate.
 */
function wsUtdRequestRmbContextMenu(wsio, data) {
	var obj = interactMgr.searchGeometry({x: data.x, y: data.y});

	if (obj !== null) {
		// check type of item under click
		if (SAGE2Items.applications.list.hasOwnProperty(obj.data.id)) {
			// if an app was under the rmb click
			if (SAGE2Items.applications.list[obj.data.id].contextMenu) {

				// If we already have the menu info, send it
				wsio.emit('dtuRmbContextMenuContents', {
					x: data.xClick,
					y: data.yClick,
					app: obj.data.id,
					entries: SAGE2Items.applications.list[obj.data.id].contextMenu
				});

			} else {
				// Default response
				wsio.emit('dtuRmbContextMenuContents', {
					x: data.xClick,
					y: data.yClick,
					app: obj.data.id,
					entries: [{
						description: "App not yet loaded on display client yet."
					}]
				});

			}
		} else if (partitions.list.hasOwnProperty(obj.data.id)) {
			// if a partition was under the rmb click
			wsio.emit('dtuRmbContextMenuContents', {
				x: data.xClick,
				y: data.yClick,
				app: obj.data.id,
				entries: partitions.list[obj.data.id].getContextMenu()
			});
		}

	}
}

/**
 * Asks for rmb context menu from app under x,y coordinate.
 */
function wsUtdCallFunctionOnApp(wsio, data) {
	// check if the id is an applications or partition
	if (SAGE2Items.applications.list.hasOwnProperty(data.app)) {
		if (data.func === "SAGE2DeleteElement") {
			deleteApplication(data.app);
			// closing of applications are handled by the called function.
			return;
		} else if (data.func === "SAGE2SendToBack") {
			// data.app should contain the id.
			var im = findInteractableManager(data.app);
			im.moveObjectToBack(data.app, "applications");
			var newOrder = im.getObjectZIndexList("applications");
			broadcast('updateItemOrder', newOrder);
			return;
		} else if (data.func === "SAGE2Maximize") {
			if (data.parameters.clientId && SAGE2Items.applications.list[data.app]) {
				toggleApplicationFullscreen(data.parameters.clientId,
					SAGE2Items.applications.list[data.app],
					true);
			}
			return;
		}

		// Using broadcast means the parameter must be in data.data
		data.data = data.parameters;
		// add the serverDate property
		data.data.serverDate = Date.now();
		// add the clientId property
		data.data.clientId = wsio.id;
		// send to all display clients(since they all need to update)
		for (var i = 0; i < clients.length; i++) {
			if (clients[i].clientType === "display") {
				clients[i].emit('broadcast', data);
			}
		}
	}  else if (partitions.list.hasOwnProperty(data.app)) {
		// the context menu is on a partition
		let ptn = partitions.list[data.app];

		if (data.func === "SAGE2DeleteElement") {
			deletePartition(data.app);
			// closing of applications are handled by the called function.
			return;
		} else if (data.func === "SAGE2Maximize") {
			if (data.parameters.clientId) {
				if (!ptn.maximized) {
					remoteInteraction[data.parameters.clientId].maximizeSelectedItem(ptn);
				} else {
					remoteInteraction[data.parameters.clientId].restoreSelectedItem(ptn);
				}

				partitions.updatePartitionGeometries(data.app, interactMgr);
				broadcast('partitionMoveAndResizeFinished', ptn.getDisplayInfo());

				// update neighbors if it is snapped
				if (ptn.isSnapping) {
					let updatedNeighbors = ptn.updateNeighborPtnPositions();

					// update geometries/display/layout of any updated neighbors
					for (var neigh of updatedNeighbors) {
						partitions.updatePartitionGeometries(neigh, interactMgr);
						broadcast('partitionMoveAndResizeFinished', partitions.list[neigh].getDisplayInfo());

						updatePartitionInnerLayout(partitions.list[neigh], true);
					}
				}

				// update child positions within partiton
				updatePartitionInnerLayout(ptn, false);
			}
		} else if (data.func === "clearPartition") {
			// invoke clear with delete application method -- messy, should refactor
			partitions.list[data.app][data.func](deleteApplication);
		} else {
			// invoke the other callback
			partitions.list[data.app][data.func]();
		}

		updatePartitionInnerLayout(partitions.list[data.app], true);

		broadcast('partitionWindowTitleUpdate', partitions.list[data.app].getTitle());

	}

}

/**
 * Passes the received values from app to the specified client.
 */
function wsDtuRmbContextMenuContents(wsio, data) {
	SAGE2Items.applications.list[data.app].contextMenu = data.entries;
}


/**
This is the function that handles all 'csdMessage' packets.
Required for processing is data.type.
Further requirements based upon the type.
*/
function wsCsdMessage(wsio, data) {
	// if the type is not defined,
	if (data.type === undefined) {
		console.log(sageutils.header("csdMessage") + "Error: Undefined csdMessage");
		return;
	}

	switch (data.type) {
		case "consolePrint":
			// used for debugging
			csdConsolePrint(wsio, data);
			break;
		case "whatAppIsAt":
			// used for testing
			csdWhatAppIsAt(wsio, data);
			break;
		case "getPathOfApp":
			// currently just used for testing
			console.log("csd getPathOfApp " + data.appName + ":" + csdGetPathOfApp(data.appName));
			break;
		case "launchAppWithValues":
			csdLaunchAppWithValues(wsio, data);
			break;
		case "sendDataToClient":
			csdSendDataToClient(wsio, data);
			break;
		case "setValue":
			csdSetValue(wsio, data);
			break;
		case "getValue":
			csdGetValue(wsio, data);
			break;
		case "subscribeToValue":
			csdSubscribeToValue(wsio, data);
			break;
		case "getAllTrackedValues":
			csdGetAllTrackedValues(wsio, data);
			break;
		case "saveDataOnServer":
			csdSaveDataOnServer(wsio, data);
			break;
		default:
			console.log("csd ERROR, unknown message type " + data.type);
			break;
	}
}

/**
 * Prints a console message on the server.
 * csd requirement:
 * 		data.message 		what will be printed.
 */
function csdConsolePrint(wsio, data) {
	if (data.message === undefined) {
		console.log(sageutils.header("csdConsolePrint") + "Error: Undefined message");
		return;
	}
	console.log(sageutils.header("csdConsolePrint") + data.message);
}

/**
 * Will find app at location x,y.
 *
 * csd requirement:
 * 		data.x 		x location to check.
 * 		data.y 		y location to check.
 *
 * csd options:
 * 		data.serverPrint 	true = print to console on server.
 * 		data.replyPrint 	true = print to console on server.
 *
 */
function csdWhatAppIsAt(wsio, data) {
	var obj = interactMgr.searchGeometry({x: data.x, y: data.y});

	if (data.serverPrint === true) {
		console.log(sageutils.header("csdWhatAppIsAt") + obj.data.id);
	}

	if (data.replyPrint === true) {
		// send back to the source the print command
		var csdData = {};
		csdData.type	= "consolePrint";
		csdData.message = obj.data.id;
		wsio.emit('csdMessage', csdData);
	}
}

/**
 * Used to get the full path of an app starting with appName in the FileName.
 *
 * Note: under conditions it might be possible to generate false positives.
*/
function csdGetPathOfApp(appName) {
	var apps = assets.listApps();
	// for each of the apps known to SAGE2, usually everything in public/uploads/apps
	for (var i = 0; i < apps.length; i++) {
		if (// if the name contains appName
			apps[i].exif.FileName.indexOf(appName) === 0
			|| apps[i].id.indexOf(appName) !== -1
		) {
			return apps[i].id; // this is the path.
		} // end if this app contains the specified name
	} // end for each application available.
	return null;
}


/**
 * Will launch app with specified name and call the given function after.
 *
 * csd requirement:
 * 		data.appName 	x location to check.
 *
 * csd options:
 * 		data.func 		if defined will attempt to call this func on the app
 * 		data.params 	assumed to be defined if data.func is. Will send these params to func.
 *
 */
function csdLaunchAppWithValues(wsio, data) {
	var fullpath = csdGetPathOfApp(data.appName);
	if (fullpath === null) {
		fullpath = path.join(mediaFolders.system.path, "apps", data.appName);
		try {
			fs.accessSync(fullpath);
		} catch (err) {
			console.log(sageutils.header("csdLaunchAppWithValues") + "Cannot launch " + data.appName + ", doesn't exist.");
			return;
		}
	}
	// Prep the data needed to launch an application.
	var appLoadData = { };
	appLoadData.application = fullpath;
	appLoadData.user = wsio.id; // needed for the wsLoadApplication function
	var whatTheNewAppIdShouldBe = "app_" + getUniqueAppId.count;

	// If the launch location is defined, use it, otherwise use the stagger position.
	if (data.xLaunch !== null && data.xLaunch !== undefined) {
		appLoadData.position = [data.xLaunch, data.yLaunch];
	} else {
		// stagger the start location to prevent them from stacking on top of each other.
		// this is just a temporary solution.
		// percents
		appLoadData.position = [csdDataStructure.xAppLaunchCoordinate, csdDataStructure.yAppLaunchCoordinate];
		// after launch reset position
		csdDataStructure.xAppLaunchCoordinate += 600;
		if (csdDataStructure.xAppLaunchCoordinate >= config.totalWidth - 500) {
			csdDataStructure.yAppLaunchCoordinate += 600;
			csdDataStructure.xAppLaunchCoordinate = 10;
			if (csdDataStructure.yAppLaunchCoordinate >= config.totalHeight - 500) {
				csdDataStructure.yAppLaunchCoordinate = 100;
			}
		}
	}

	// call the previously made wsLoadApplication funciton and give it the required data.
	wsLoadApplication(wsio, appLoadData);
	// if a data.func is defined make a delayed call to it on the app. Otherwise, its just an app launch.
	if (data.func !== undefined) {
		setTimeout(
			function() {
				var app = SAGE2Items.applications.list[ whatTheNewAppIdShouldBe ];
				// if the app doesn't exist, exit. Because it should and dunno what happened to it (potentially crash).
				if (app === null || app === undefined) {
					console.log(sageutils.header("csdLaunchAppWithValues") + "App " + data.appName +
						" launched, but now it doesn't exist.");
				} else {
					// else try send it data
					// add potentially missing params
					data.params.serverDate = Date.now();
					data.params.clientId   = wsio.id;
					// load the data object for the new app
					var dataForDisplay  = {};
					dataForDisplay.app  = app.id;
					dataForDisplay.func = data.func;
					dataForDisplay.data = data.params;
					// send to all display clients(since they all need to update)
					for (var i = 0; i < clients.length; i++) {
						if (clients[i].clientType === "display") {
							clients[i].emit('broadcast', dataForDisplay);
						}
					}
				}
			}
		, 400); // milliseconds how low can this value be to ensure it works?
	} // end if data.func !== undefined
} // end csdLaunchAppWithValues


/**
 * Will send data to a client by means of function.
 *
 * csd requirement:
 * 		data.clientDest 	Which clients to send data to.
 * 							allDisplays 	sends to any client with clientType === "display"
 * 							masterDisplay 	sends only to masterDisplay.
 * 							allClients  	sends to all connected clients. (Not implemented)
 * 							<wsio.id>		sends only to the specified id
 *
 * csd options:
 * 		data.func 		displays need func defined
 * 		data.app 	 	displays need app defined
 * 		data.data 	 	displays need data defined (acts a param to function)
 *
 */
function csdSendDataToClient(wsio, data) {
	var i;
	if (data.clientDest === "allDisplays") {
		for (i = 0; i < clients.length; i++) {
			if (clients[i].clientType === "display") {
				clients[i].emit('broadcast', data);
			}
		}
	} else if (data.clientDest === "masterDisplay") {
		// only send if a master display is connected
		if (masterDisplay) {
			masterDisplay.emit('broadcast', data); // only send to one display to prevent multiple responses.
		}
	} else {
		for (i = 0; i < clients.length; i++) {
			// !!!! the clients[i].id  and clientDest need auto convert to evaluate as equivalent.
			// update: condition is because console.log auto converts in a specific way
			if (clients[i].id == data.clientDest) {
				clients[i].emit('csdSendDataToClient', data);
			}
		}
	}
}

/*
Data structure for the csd value passing.

var csdDataStructure = {};
	csdDataStructure.allValues = {};
		object to hold all tracked values
		example csdDataStructure.allValues['nameOfvalue'] = <entryObject>
	csdDataStructure.numberOfValues = 0;
		will increment as new values are added
	csdDataStructure.allNamesOfValues = [];
		strings to denote the names used for values
		order is based on when it was first set (not alphabetical)
	csdDataStructure.xAppLaunchCoordinate = 0.05;
		for the csdLaunchAppWithValues positioning
	csdDataStructure.yAppLaunchCoordinate = 0.05;
		for the csdLaunchAppWithValues positioning

	The allValues is comprised of entry objects
	{
		name: 	name of value
		value: 	actual value which could be an object of more values
		desc: 	used for later
		subscribers: 	[]
	}

	Each entry in subscribers is also an object.
	Current assumption is that all subscribers are apps on a display.
	{
		app: 	identifies the app which is subscribing to the value.
			NOTE: need to find a way to unsubscribe esp if the app is removed, or apps are reset.

		func: 	name of the function to call in order to pass the information.
			NOTE: broadcast currently only supports 1 parameter.
	}
*/
var csdDataStructure = {};
csdDataStructure.allValues = {};
csdDataStructure.numberOfValues = 0;
csdDataStructure.allNamesOfValues = [];
csdDataStructure.xAppLaunchCoordinate = 10;
csdDataStructure.yAppLaunchCoordinate = 100;

/**
Will set the named value.

Needs
	data.nameOfValue
	data.value
	data.description (for later)
*/
function csdSetValue(wsio, data) {
	// don't do anything if this isn't filled out.
	if (data.nameOfValue === undefined || data.nameOfValue === null) {
		return;
	}
	// check if there is no entry for that value
	if (csdDataStructure.allValues["" + data.nameOfValue] === undefined) {
		// need to make an entry for this value
		var newCsdValue = {};
		newCsdValue.name			= data.nameOfValue;
		newCsdValue.value			= data.value;
		newCsdValue.description		= data.description;
		newCsdValue.subscribers		= [];
		// add it and update tracking vars.
		csdDataStructure.allValues["" + data.nameOfValue] = newCsdValue;
		csdDataStructure.numberOfValues++;
		csdDataStructure.allNamesOfValues.push("" + data.nameOfValue);
	} else {
		// value exists, just update it.
		csdDataStructure.allValues[ "" + data.nameOfValue ].value = data.value;
	}
	// send to each of the subscribers.
	var dataForApp = {};
	for (var i = 0; i < csdDataStructure.allValues[ "" + data.nameOfValue ].subscribers.length; i++) {
		// fill the data object for the app, using display's broadcast packet
		dataForApp.app  = csdDataStructure.allValues["" + data.nameOfValue].subscribers[i].app;
		dataForApp.func = csdDataStructure.allValues["" + data.nameOfValue].subscribers[i].func;
		dataForApp.data = csdDataStructure.allValues["" + data.nameOfValue].value;
		// send to all display clients(since they all need to update)
		for (var j = 0; j < clients.length; j++) {
			if (clients[j].clientType === "display") {
				clients[j].emit('broadcast', dataForApp);
			}
		}
	}
}

/**
Will send back the named value if it exists.

Needs
	data.nameOfValue
	data.app
	data.func
*/
function csdGetValue(wsio, data) {
	// don't do anything if this isn't filled out.
	if (data.nameOfValue === undefined || data.nameOfValue === null) {
		return;
	}
	// also don't do anything if the value doesn't exist
	if (csdDataStructure.allValues["" + data.nameOfValue] === undefined) {
		return;
	}
	// make the data for the app, using display's broadcast packet
	var dataForApp = {};
	dataForApp.app  = data.app;
	dataForApp.func = data.func;
	dataForApp.data = csdDataStructure.allValues[ "" + data.nameOfValue ].value;
	wsio.emit('broadcast', dataForApp);
}

/**
Adds the app to the named value as a subscriber. However the named value must exist.
This will NOT automatically add a subscriber if the values doesn't exist but is added later.

Needs
	data.nameOfValue
	data.app
	data.func
*/
function csdSubscribeToValue(wsio, data) {
	// don't do anything if this isn't filled out.
	if (data.nameOfValue === undefined || data.nameOfValue === null) {
		return;
	}
	// also don't do anything if the value doesn't exist
	if (csdDataStructure.allValues["" + data.nameOfValue] === undefined) {
		return;
	}
	// make the new subscriber entry
	var newCsdSubscriber  = {};
	newCsdSubscriber.app  = data.app;
	newCsdSubscriber.func = data.func;
	// add it to that value
	csdDataStructure.allValues[ "" + data.nameOfValue ].subscribers.push(newCsdSubscriber);
}



/**
Adds the app to the named value as a subscriber. However the named value must exist.
This will NOT automatically add a subscriber if the values doesn't exist but is added later.

Needs
	data.nameOfValue
	data.app
	data.func
*/
function csdGetAllTrackedValues(wsio, data) {
	var dataForApp = {};
	dataForApp.data = [];
	dataForApp.app  = data.app;
	dataForApp.func = data.func;
	for (var i = 0; i < csdDataStructure.allNamesOfValues.length; i++) {
		dataForApp.data.push(
			{	name: csdDataStructure.allNamesOfValues[i],
				value: csdDataStructure.allValues[ csdDataStructure.allNamesOfValues[i] ]
			});
	}
	wsio.emit('broadcast', dataForApp);
}




/**
Currently used to save files in server media folders.
Writes to mainFolder.path, which should place it into ~/Documents/SAGE2_Media

Needs
	data.fileName
	data.fileType
		note
	data.fileContent

*/
function csdSaveDataOnServer(wsio, data) {
	// First check if all necessary fields have been provided.
	if (data.fileType == null || data.fileType == undefined
		|| data.fileName == null || data.fileName == undefined
		|| data.fileContent == null || data.fileContent == undefined
	) {
		console.log("ERROR:csdSaveDataOnServer: not saving data, a required field is null or undefined");
	}
	// Remove weird path changing by chopping of the / andor \ in the filename.
	while (data.fileName.indexOf("/") >= 0) {
		data.fileName = data.fileName.substring(data.fileName.indexOf("/") + 1);
	}
	while (data.fileName.indexOf("\\") >= 0) {
		data.fileName = data.fileName.substring(data.fileName.indexOf("\\") + 1);
	}

	// Create the folder as needed
	var notesFolder = path.join(mainFolder.path, "notes");
	if (!sageutils.folderExists(notesFolder)) {
		sageutils.mkdirParent(notesFolder);
	}

	var fullpath;
	// Special case for the extension saving.
	if (data.fileType === "note") {
		// Just in case, save
		fullpath = path.join(notesFolder, "lastNote.note");
		fs.writeFileSync(fullpath, data.fileContent);
		fullpath = path.join(notesFolder, data.fileName);
		fs.writeFileSync(fullpath, data.fileContent);
	} else if (data.fileType === "doodle") {
		// Just in case, save
		fullpath = path.join(notesFolder, "lastDoodle.doodle");
		// Remove the header but keep uri
		var regex = /^data:.+\/(.+);base64,(.*)$/;
		var matches = data.fileContent.match(regex);
		// Convert to base64 encoding
		var buffer = new Buffer(matches[2], 'base64');
		fs.writeFileSync(fullpath, buffer);
		fullpath = path.join(notesFolder, data.fileName);
		fs.writeFileSync(fullpath, buffer);
	} else {
		console.log("ERROR:csdSaveDataOnServer: unable to save data on server for fileType " + data.fileType);
	}
}

/**
 * Start a jupyter connection
 *
 * @method     wsStartJupyterSharing
 * @param      {Object}  wsio    The websocket
 * @param      {Object}  data    The data
 */
function wsStartJupyterSharing(wsio, data) {
	console.log(sageutils.header('Jupyter') + "received new stream: " + data.id);

	/*var i;
	SAGE2Items.renderSync[data.id] = {clients: {}, chunks: []};
	for (i = 0; i < clients.length; i++) {
		if (clients[i].clientType === "display") {
			SAGE2Items.renderSync[data.id].clients[clients[i].id] = {wsio: clients[i], readyForNextFrame: false, blocklist: []};
		}
	}
	*/

	// forcing 'int' type for width and height
	data.width  = parseInt(data.width,  10);
	data.height = parseInt(data.height, 10);

	appLoader.createJupyterApp(data.src, data.type, data.encoding, data.title, data.color, 800, 1200,
		function(appInstance) {
			appInstance.id = data.id;
			handleNewApplication(appInstance, null);
		}
	);
}

function wsUpdateJupyterSharing(wsio, data) {
	console.log(sageutils.header('Jupyter') + "received update from: " + data.id);
	sendJupyterUpdates(data);
}

function sendJupyterUpdates(data) {
	// var ePosition = {x: 0, y: 0};
	var eUser = {id: 1, label: "Touch", color: "none"};

	var event = {
		id: data.id,
		type: "imageUpload",
		position: 0,
		user: eUser,
		data: data,
		date: Date.now()
	};

	broadcast('eventInItem', event);
}

/**
 * Method handling a file save request from a SAGE2_App
 *
 * @method     appFileSaveRequest
 * @param      {Object}  wsio    The websocket
 * @param      {Object}  data    The data
 */
function appFileSaveRequest(wsio, data) {

	/* data includes
	data = {
		app: Name of application,
		id: id of application,
		asset: true,
		filePath: {
			subdir: subdirectory app wishes file to be saved in
			name: name of the file
			ext: file extension
		},
		saveData: file data
	}
	*/

	if (data.filePath) {
		var appFileSaveDirectory, appdir;

		// is it an asset or an application file
		if (data.asset) {
			// save in the user's folder (~/Documents/SAGE2_Media)
			appFileSaveDirectory = path.join(mediaFolders.user.path, "tmp");
			appdir = appFileSaveDirectory;
		} else {
			// save in protecteed application folder
			appFileSaveDirectory = path.join(mediaFolders.user.path, "savedFiles");
			appdir = path.join(appFileSaveDirectory, data.app);
		}

		// Take the filename
		var filename = data.filePath.name;
		if (filename.indexOf("." + data.filePath.ext) === -1) {
			// add extension if it is not present in name
			filename += "." + data.filePath.ext;
		}

		// save the file in the specific application folder
		var filedir = appdir;
		if (data.filePath.subdir) {
			// add a sub-directory if asked
			filedir = path.join(appdir, data.filePath.subdir);
		}

		// check and create the folder if needed
		if (!sageutils.folderExists(filedir)) {
			sageutils.mkdirParent(filedir);
		}

		// finally, build the full path
		var fullpath = path.join(filedir, filename);

		// and write the file
		try {
			fs.writeFileSync(fullpath, data.saveData);
			console.log(sageutils.header('File') + "saved file to " + fullpath);
			if (data.asset) {
				var fileObject = {};
				fileObject[0] = {
					name: filename,
					type: data.filePath.ext,
					path: fullpath};
				// Add the file to the asset library and open it
				manageUploadedFiles(fileObject, [0, 0], data.app, "#B4B4B4", true);
			}
		} catch (err) {
			console.log(sageutils.header('File') + "error while saving to " + fullpath + ":" + err);
		}

	} else {
		console.log(sageutils.header('File') + "file directory not specified. File not saved.");
	}
}

function wsRequestFileBuffer(wsio, data) {
	if (data.createdOn === null || data.createdOn === undefined) {
		data.createdOn = Date.now();
	}
	var app = SAGE2Items.applications.list[data.id];
	if (fileBufferManager.hasFileBufferForApp(data.id) === true) {
		fileBufferManager.editCredentialsForBuffer({appId: data.id, owner: data.owner, createdOn: data.createdOn});
	} else {
		console.log("Creating file buffer for:", app.application);
		fileBufferManager.requestBuffer({appId: data.id, owner: data.owner, createdOn: data.createdOn,
			color: data.color, content: data.content});
	}

	if (data.fileName !== null && data.fileName !== undefined) {
		// Create the folder as needed
		var fileSaveDir = path.join(mainFolder.path, "notes");
		fileSaveDir = path.join(fileSaveDir, app.application);

		// Take the filename
		var filename = data.fileName;
		var ext = data.extension || "txt";
		if (filename.indexOf("." + ext) === -1) {
			// add extension if it is not present in name
			filename += "." + ext;
		}

		// save the file in the specific application folder
		if (data.subdir) {
			// add a sub-directory if asked
			fileSaveDir = path.join(fileSaveDir, data.subdir);
		}
		fileBufferManager.associateFile({appId: data.id, appName: app.application, fileDir: fileSaveDir, fileName: filename});
	}
}

function wsCloseFileBuffer(wsio, data) {
	console.log("Closing buffer for:", data.id);
	fileBufferManager.closeFileBuffer(data.id);
}

function wsUpdateFileBufferCursorPosition(wsio, data) {
	fileBufferManager.updateFileBufferCursorPosition(data);
}

function wsRequestNewTitle(wsio, data) {
	var app = SAGE2Items.applications.list[data.id];
	if (app !== null && app !== undefined) {
		app.title = data.title;
		broadcast('setTitle', data);
	}
}

/**
	* Create a new screen partition with dimensions specified in data
	*
	* @method wsCreatePartition
	* @param {object} data - The dimensions of the partition to be created
	*/
function wsCreatePartition(wsio, data) {
	// Create Test partition
	console.log(sageutils.header('Partition') + "Creating a new partition");
	var newPtn = createPartition(data, "#ffffff");

	// update the title of the new partition
	broadcast('partitionWindowTitleUpdate', newPtn.getTitle());
}

/**
	* Create a new screen partition with dimensions specified in data
	*
	* @method wsPartitionScreen
	* @param {object} data - Contains the layout specificiation with which partitions will be created
	*/
function wsPartitionScreen(wsio, data) {
	console.log(sageutils.header('Partition') + "Dividing SAGE2 into partitions");

	partitions.unusedColors = partitions.defaultColors.slice(0, partitions.defaultColors.length);

	divideAreaPartitions(
		data,
		0,
		config.ui.titleBarHeight,
		config.totalWidth,
		config.totalHeight - config.ui.titleBarHeight
	);

	delete partitions.unusedColors;
}

function divideAreaPartitions(data, x, y, width, height) {

	let currX = x,
		currY = y;

	// if we are out of unused colors, reset the list
	if (partitions.unusedColors.length === 0) {
		partitions.unusedColors = partitions.defaultColors.slice(0, partitions.defaultColors.length);
	}

	let randIndex = Math.floor(Math.random() * partitions.unusedColors.length);

	let randColor = partitions.unusedColors[randIndex];

	// delete the random color from the unused colors
	partitions.unusedColors.splice(randIndex, 1);

	if (data.ptn) {
		let newPtn = createPartition(
			{
				left: x,
				top: y,
				width: width,
				height: height - config.ui.titleBarHeight,
				isSnapping: true
			},
			randColor
		);

		broadcast('partitionWindowTitleUpdate', newPtn.getTitle());

	} else {
		if (data.type === "col") {
			for (let i = 0; i < data.children.length; i++) {
				divideAreaPartitions(
					data.children[i],
					currX,
					currY,
					width,
					height * data.children[i].size / 12
				);

				currY += height * data.children[i].size / 12;
			}
		} else if (data.type === "row") {
			for (let i = 0; i < data.children.length; i++) {
				divideAreaPartitions(
					data.children[i],
					currX,
					currY,
					width * data.children[i].size / 12,
					height
				);

				currX += width * data.children[i].size / 12;
			}
		}
	}

}

/**
	* Remove all partitions
	*
	* @method wsDeleteAllPartitions
	*/
function wsDeleteAllPartitions(wsio) {
	deleteAllPartitions();
}

/**
	* Cause all apps to be associated with a partition if it is above one
	* (WebSocket method)
	*
	* @method wsPartitionsGrabAllContent
	*/
function wsPartitionsGrabAllContent(wsio) {
	// associate any existing apps with partitions
	partitionsGrabAllContent();
}

/**
	* Cause all apps to be associated with a partition if it is above one
	*
	* @method partitionsGrabAllContent
	*/
function partitionsGrabAllContent() {
	// associate any existing apps with partitions
	for (var key in SAGE2Items.applications.list) {
		var changedPartitions = partitions.updateOnItemRelease(SAGE2Items.applications.list[key]);

		changedPartitions.forEach((id => {
			updatePartitionInnerLayout(partitions.list[id], true);

			broadcast('partitionWindowTitleUpdate', partitions.list[id].getTitle());
		}));
	}
}

/**
	* Create a new partition with a given set of dimensions and a color
	*
	* @method createPartition
	* @param {object} dims - The dimensions of a partition in top, left, width, height
	* @param {string} color - The color of the partition
	*/
function createPartition(dims, color) {
	var myPtn = partitions.newPartition(dims, interactMgr, color);
	broadcast('createPartitionWindow', myPtn.getDisplayInfo());
	broadcast('createPartitionBorder', myPtn.getDisplayInfo());

	// on creation, if it is snapping, update the neighbors
	if (myPtn.isSnapping) {
		partitions.updateNeighbors(myPtn.id);
	}

	return myPtn;
}

/**
	* Create a new partition with a given set of dimensions and a color
	*
	* @method createPartition
	* @param {string} id - The id of the partition to be deleted
	*/
function deletePartition(id) {
	var ptn = partitions.list[id];

	if (ptn.isSnapping) {
		// remove itself from neighbors' neighbor lists
		for (let neigh of Object.keys(ptn.neighbors)) {
			delete partitions.list[neigh].neighbors[id];
		}
	}

	broadcast('deletePartitionWindow', ptn.getDisplayInfo());
	partitions.removePartition(ptn.id);
	interactMgr.removeGeometry(ptn.id, "partitions");
}<|MERGE_RESOLUTION|>--- conflicted
+++ resolved
@@ -1036,7 +1036,7 @@
 	// might eventually break this up into individual ws functions
 	wsio.on('csdMessage',							wsCsdMessage);
 
-<<<<<<< HEAD
+
 	//linked child parent functions
 	wsio.on('launchLinkedChildApp',					wsLaunchLinkedChildApp);
 	wsio.on('messageToParent',						wsMessageToParent);
@@ -1047,8 +1047,6 @@
 
 	//articulate input service
 	wsio.on('googleVoiceSpeechInput',               wsGoogleVoiceSpeechInput);
-
-=======
 	// application file saving message
 	wsio.on('appFileSaveRequest',                   appFileSaveRequest);
 
@@ -1057,7 +1055,7 @@
 	wsio.on('partitionScreen',                      wsPartitionScreen);
 	wsio.on('deleteAllPartitions',                  wsDeleteAllPartitions);
 	wsio.on('partitionsGrabAllContent',             wsPartitionsGrabAllContent);
->>>>>>> 26bea931
+
 }
 
 /**
@@ -1187,11 +1185,9 @@
 			//   (especially true for slow update apps, like the clock)
 			broadcast('animateCanvas', {id: SAGE2Items.applications.list[key].id, date: Date.now()});
 		}
-<<<<<<< HEAD
-
-=======
+
 		handleStickyItem(key);
->>>>>>> 26bea931
+
 	}
 	for (key in SAGE2Items.portals.list) {
 		broadcast('initializeDataSharingSession', SAGE2Items.portals.list[key]);
@@ -1201,7 +1197,6 @@
 	wsio.emit('updateItemOrder', newOrder);
 }
 
-<<<<<<< HEAD
 
 // This is called after an app has been created on the display 
 function wsAppCreatedCallback(wsio, data){
@@ -1225,8 +1220,9 @@
 			sendChildMonitoringEvent(childData.id, childData.childId, "childReopenedEvent", childData);
 		}
 	}
-
-=======
+}
+
+
 function initializeExistingPartitions(wsio) {
 	var key;
 
@@ -1234,7 +1230,6 @@
 		wsio.emit('createPartitionWindow', partitions.list[key].getDisplayInfo());
 		wsio.emit('partitionWindowTitleUpdate', partitions.list[key].getTitle());
 	}
->>>>>>> 26bea931
 }
 
 function initializeExistingAppsPositionSizeTypeOnly(wsio) {
@@ -3247,7 +3242,6 @@
 			}
 		}
 
-<<<<<<< HEAD
 		// added for parent-child monitoring and communication
 		if (isAParentApp(appInstance.id)) {
 			// console.log("is a parent of " + childApps[appInstance.id].length);
@@ -3260,14 +3254,13 @@
 			appInstance.parentApp = getParentApp(appInstance.id);
 		} else {
 			appInstance.parentApp = null; // set parent to null
-=======
+		}
 		// Get the size if any specificed
 		var initialSize = data.dimensions;
 		if (initialSize) {
 			appInstance.width  = initialSize[0];
 			appInstance.height = initialSize[1];
 			appInstance.aspect = initialSize[0] / initialSize[1];
->>>>>>> 26bea931
 		}
 
 		handleNewApplication(appInstance, null);
