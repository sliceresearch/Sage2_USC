// SAGE2 is available for use under the SAGE2 Software License
//
// University of Illinois at Chicago's Electronic Visualization Laboratory (EVL)
// and University of Hawai'i at Manoa's Laboratory for Advanced Visualization and
// Applications (LAVA)
//
// See full text, terms and conditions in the LICENSE.txt included file
//
// Copyright (c) 2014-2015

/**
 * @module server
 */


// node mode
/* jshint node: true */

// how to deal with spaces and tabs
/* jshint smarttabs: false */

// Don't make functions within a loop
/* jshint -W083 */


// require variables to be declared
"use strict";

// node: built-in
var fs            = require('fs');                  // filesystem access
var http          = require('http');                // http server
var https         = require('https');               // https server
var os            = require('os');                  // operating system access
var path          = require('path');                // file path extraction and creation
var readline      = require('readline');            // to build an evaluation loop
var url           = require('url');                 // parses urls
var util          = require('util');                // node util

// npm: defined in package.json
var formidable    = require('formidable');       // upload processor
var gm            = require('gm');               // graphicsmagick
var imageMagick;                                 // derived from graphicsmagick
var json5         = require('json5');            // JSON format that allows comments
var qrimage       = require('qr-image');         // qr-code generation
var sprint        = require('sprint');           // pretty formating (sprintf)

var Twit          = require('twit');             // twitter api

// custom node modules
<<<<<<< HEAD
var assets        = require('./src/node-assets');         // manages the list of files
var exiftool      = require('./src/node-exiftool');       // gets exif tags for images
var pixelblock    = require('./src/node-pixelblock');     // chops pixels buffers into square chunks
var sageutils     = require('./src/node-utils');          // provides the current version number

var Interaction   = require('./src/node-interaction');    // handles sage interaction (move, resize, etc.)
var Omicron       = require('./src/node-omicron');        // handles Omicron input events
var Radialmenu    = require('./src/node-radialmenu');     // radial menu
var Sagepointer   = require('./src/node-sagepointer');    // handles sage pointers (creation, location, etc.)
var WebsocketIO   = require('./src/node-websocket.io');   // creates WebSocket server and clients
var Loader        = require('./src/node-itemloader');     // handles sage item creation
var HttpServer    = require('./src/node-httpserver');     // creates web server
var StickyItems   = require('./src/node-stickyitems');
//dkedit
var md5				=require('./src/md5'); //dkedit will return standard md5 hash of given param.

// GLOBALS
global.__SESSION_ID = null; // changed via command line, config param, etc.



// Version calculation
var SAGE2_version = sageutils.getShortVersion();

// Command line arguments
program
  .version(SAGE2_version)
  .option('-i, --no-interactive',       'Non interactive prompt')
  .option('-f, --configuration <file>', 'Specify a configuration file')
  .option('-l, --logfile [file]',       'Specify a log file')
  .option('-q, --no-output',            'Quiet, no output')
  .option('-s, --session [name]',       'Load a session file (last session if omitted)')
  .option('-t, --track-users [file]',   'enable user interaction tracking (specified file indicates users to track)')
  .option('-p, --password <password>',	'enables a one time password as sessionID passed through url') //DKedit
  .parse(process.argv);


// Logging mechanism
if (program.logfile) {
	var logname    = (program.logfile === true) ? 'sage2.log' : program.logfile;
	var log_file   = fs.createWriteStream(path.resolve(logname), {flags: 'w+'});
	var log_stdout = process.stdout;
	var aLine, args;

	// Redirect console.log to a file and still produces an output or not
	if (program.output === false) {
		console.log = function(d) {
			aLine = util.format(d) + '\n';
			log_file.write(aLine);
			broadcast_opt('console', aLine, 'receivesConsoleMessages');
			program.interactive = undefined;
		};
	} else {
		console.log = function() {
			args = Array.prototype.slice.call(arguments);
			if ( args.length === 1 && typeof args[0] === 'string') {
				aLine = args.toString() + '\n';
				log_stdout.write(aLine);
				broadcast_opt('console', aLine, 'receivesConsoleMessages');
			}
			else {
				var i = 0;
				var s = "";
				args = [util.format.apply(util.format, Array.prototype.slice.call(arguments))];
				while (i < args.length) {
					if (i === 0)
						s = args[i];
					else
						s += " " + args[i];
					i++;
				}
				aLine = s + '\n';
				log_stdout.write(aLine);
				log_file.write(aLine);
				broadcast_opt('console', aLine, 'receivesConsoleMessages');
			}
		};
=======
var assets              = require('./src/node-assets');           // manages the list of files
var commandline         = require('./src/node-sage2commandline'); // handles command line parameters for SAGE2
var exiftool            = require('./src/node-exiftool');         // gets exif tags for images
var pixelblock          = require('./src/node-pixelblock');       // chops pixels buffers into square chunks
var sageutils           = require('./src/node-utils');            // provides the current version number

var HttpServer          = require('./src/node-httpserver');       // creates web server
var InteractableManager = require('./src/node-interactable');     // handles geometry and determining which object a point is over
var Interaction         = require('./src/node-interaction');      // handles sage interaction (move, resize, etc.)
var Loader              = require('./src/node-itemloader');       // handles sage item creation
var Omicron             = require('./src/node-omicron');          // handles Omicron input events
var Radialmenu          = require('./src/node-radialmenu');       // radial menu
var Sage2ItemList       = require('./src/node-sage2itemlist');    // list of SAGE2 items
var Sagepointer         = require('./src/node-sagepointer');      // handles sage pointers (creation, location, etc.)
var StickyItems         = require('./src/node-stickyitems');
var WebsocketIO         = require('./src/node-websocket.io');     // creates WebSocket server and clients


// Globals
global.__SESSION_ID    = null;

var sage2Server        = null;
var sage2ServerS       = null;
var wsioServer         = null;
var wsioServerS        = null;
var SAGE2_version      = sageutils.getShortVersion();
var platform           = os.platform() === "win32" ? "Windows" : os.platform() === "darwin" ? "Mac OS X" : "Linux";
var program            = commandline.initializeCommandLineParameters(SAGE2_version, emitLog);
var apis               = {};
var config             = loadConfiguration();
var imageMagickOptions = {imageMagick: true};
var ffmpegOptions      = {};
var publicDirectory    = "public";
var hostOrigin         = "";
var uploadsDirectory   = path.join(publicDirectory, "uploads");
var SAGE2Items         = {};
var users              = null;
var sessionDirectory   = path.join(__dirname, "sessions");
var appLoader          = null;
var interactMgr        = new InteractableManager();
var mediaBlockSize     = 128;
var startTime          = Date.now();


console.log(sageutils.header("SAGE2") + "Node Version: " + sageutils.getNodeVersion());
console.log(sageutils.header("SAGE2") + "Detected Server OS as:\t" + platform);
console.log(sageutils.header("SAGE2") + "SAGE2 Short Version:\t" + SAGE2_version);

// Initialize Server
initializeSage2Server();



function initializeSage2Server() {
	// Remove API keys from being investigated further
	//if (config.apis) delete config.apis;

	// Register with evl's server
	if (config.register_site) sageutils.registerSAGE2(config);

	// Check for missing packages
	sageutils.checkPackages(); // pass parameter `true` for devel packages also

	// Setup binaries path
	if(config.dependencies !== undefined) {
		if(config.dependencies.ImageMagick !== undefined) imageMagickOptions.appPath = config.dependencies.ImageMagick;
		if(config.dependencies.FFMpeg !== undefined) ffmpegOptions.appPath = config.dependencies.FFMpeg;
	}
	imageMagick = gm.subClass(imageMagickOptions);
	assets.setupBinaries(imageMagickOptions, ffmpegOptions);

	// Set default host origin for this server
	if(config.rproxy_port === undefined) {
		hostOrigin = "http://" + config.host + (config.index_port === 80 ? "" : ":" + config.index_port) + "/";
	}

	// Initialize sage2 item lists
	SAGE2Items.applications = new Sage2ItemList();
	SAGE2Items.pointers     = new Sage2ItemList();
	SAGE2Items.radialMenus  = new Sage2ItemList();
	SAGE2Items.widgets      = new Sage2ItemList();
	SAGE2Items.renderSync   = {};

	// Initialize user interaction tracking
	if (program.trackUsers) {
		if (typeof program.trackUsers === "string" && sageutils.fileExists(program.trackUsers))
			users = json5.parse(fs.readFileSync(program.trackUsers));
		else
			users = {};
		users.session = {};
		users.session.start = Date.now();
>>>>>>> 7442bc08
	}
	if (!sageutils.fileExists("logs")) fs.mkdirSync("logs");

	// Get full version of SAGE2 - git branch, commit, date
	sageutils.getFullVersion(function(version) {
		// fields: base commit branch date
		SAGE2_version = version;
		console.log(sageutils.header("SAGE2") + "Full Version:" + json5.stringify(SAGE2_version));
		broadcast('setupSAGE2Version', SAGE2_version);

		if (users !== null) users.session.verison = SAGE2_version;
	});

	// Generate a qr image that points to sage2 server
	var qr_png = qrimage.image(hostOrigin, { ec_level:'M', size: 15, margin:3, type: 'png' });
	var qr_out = path.join(uploadsDirectory, "images", "QR.png");
	qr_png.on('end', function() {
		console.log(sageutils.header("QR") + "image generated", qr_out);
	});
	qr_png.pipe(fs.createWriteStream(qr_out));

	// Setup tmp directory for SAGE2 server
	process.env.TMPDIR = path.join(__dirname, "tmp");
	console.log(sageutils.header("SAGE2") + "Temp folder: " + process.env.TMPDIR);
	if (!sageutils.fileExists(process.env.TMPDIR)) {
		fs.mkdirSync(process.env.TMPDIR);
	}
	// Setup tmp directory in uploads
	var uploadTemp = path.join(__dirname, "public", "uploads", "tmp");
	console.log(sageutils.header("SAGE2") + "Upload temp folder: " + uploadTemp);
	if (!sageutils.fileExists(uploadTemp)) {
		fs.mkdirSync(uploadTemp);
	}

	// Make sure sessions directory exists
	if (!sageutils.fileExists(sessionDirectory)) {
		fs.mkdirSync(sessionDirectory);
	}

<<<<<<< HEAD

//dkedit start
var passwordFile = path.join("keys", "passwd.json");
if (typeof program.password  === "string" && program.password.length > 0) {
	//global.__SESSION_ID = program.password;
	global.__SESSION_ID = md5.getHash( program.password );
	console.log("Using " + global.__SESSION_ID + " as the password for this run.");
	fs.writeFileSync(passwordFile, JSON.stringify( { pwd: global.__SESSION_ID} ) );
	console.log("pwd > saved to " + passwordFile);
}
else if (program.password) {
	console.log("The -p flag was used but a session id was not given. Session ID is not being applied.");
}
else if ( sageutils.fileExists(passwordFile) !== undefined ) {
	var passwordFileJsonString = fs.readFileSync(passwordFile, 'utf8');
	var passwordFileJson = json5.parse(passwordFileJsonString);
	//global.__SESSION_ID = config.sessionID;
	if(passwordFileJson.pwd !== null) {
		global.__SESSION_ID = passwordFileJson.pwd;
		console.log("A sessionID was specified in the passwd.json file:" + passwordFileJson.pwd);
	}
	else { console.log("A passwd.json file exists, but no has was available."); }
}
// var passwordFile = path.join("keys", "passwd.json");
// fs.writeFileSync(passwordFile, JSON.stringify( { pwd: global.__SESSION_ID} ) );
// console.log("pwd > saved to " + passwordFile);
//dkedit end


var twitter = null;
if(config.apis !== undefined && config.apis.twitter !== undefined){
	twitter = new Twit({
		consumer_key:         config.apis.twitter.consumerKey,
		consumer_secret:      config.apis.twitter.consumerSecret,
		access_token:         config.apis.twitter.accessToken,
		access_token_secret:  config.apis.twitter.accessSecret
	});
}
=======
	// Initialize assets
	assets.initialize(uploadsDirectory, 'uploads');
>>>>>>> 7442bc08

	// Initialize app loader
	appLoader = new Loader(publicDirectory, hostOrigin, config, imageMagickOptions, ffmpegOptions);

	// Initialize interactable manager and layers
	interactMgr.addLayer("staticUI",     3);
	interactMgr.addLayer("radialMenus",  2);
	interactMgr.addLayer("widgets",      1);
	interactMgr.addLayer("applications", 0);

	// Initialize the background for the display clients (image or color)
	setupDisplayBackground();

	// Set up http and https servers
	var httpServerApp = new HttpServer(publicDirectory);
	httpServerApp.httpPOST('/upload', uploadForm); // receive newly uploaded files from SAGE Pointer / SAGE UI
	httpServerApp.httpGET('/config',  sendConfig); // send config object to client using http request
	var options  = setupHttpsOptions();            // create HTTPS options - sets up security keys
	sage2Server  = http.createServer(httpServerApp.onrequest);
	sage2ServerS = https.createServer(options, httpServerApp.onrequest);

	// Set up websocket servers - 2 way communication between server and all browser clients
	wsioServer  = new WebsocketIO.Server({server: sage2Server});
	wsioServerS = new WebsocketIO.Server({server: sage2ServerS});
	wsioServer.onconnection(openWebSocketClient);
	wsioServerS.onconnection(openWebSocketClient);
}

function broadcast(name, data) {
	wsioServer.broadcast(name, data);
	wsioServerS.broadcast(name, data);
}

function emitLog(data) {
	if (wsioServer === null || wsioServerS === null) return;
	broadcast('console', data);
}


// global variables to manage clients
var clients = [];
var masterDisplay = null;
var webBrowserClient = null;
var sagePointers = {};
var remoteInteraction = {};
//var mediaStreams = {};
var mediaBlockStreams = {};
//var applications = []; // app windows

//var controls = [];     // app widget bars
//var radialMenus = {};  // radial menus


// Sticky items and window position for new clones
var stickyAppHandler   = new StickyItems();
var newWindowPosition  = null;
var seedWindowPosition = null;


function openWebSocketClient(wsio) {
	wsio.onclose(closeWebSocketClient);
	wsio.on('addClient', wsAddClient);
}

function closeWebSocketClient(wsio) {
	var i;
    var key;
    if (wsio.clientType === "display") {
		console.log(sageutils.header("Disconnect") + wsio.id + " (" + wsio.clientType + " " + wsio.clientID+ ")");
    }
    else {
		console.log(sageutils.header("Disconnect") + wsio.id + " (" + wsio.clientType + ")");
	}

	addEventToUserLog(wsio.id, {type: "disconnect", data: null, time: Date.now()});

	// if client is a remote site, send disconnect message
	var remote = findRemoteSiteByConnection(wsio);
	if (remote !== null) {
		console.log("Remote site \"" + remote.name + "\" now offline");
		remote.connected = false;
		var site = {name: remote.name, connected: remote.connected};
		broadcast('connectedToRemoteSite', site);
	}

	if (wsio.clientType === "sageUI") {
		hidePointer(wsio.id);
		removeControlsForUser(wsio.id);
		delete sagePointers[wsio.id];
		delete remoteInteraction[wsio.id];
	}
	else if (wsio.clientType === "display") {
		for (key in SAGE2Items.renderSync) {
			if (SAGE2Items.renderSync.hasOwnProperty(key)) {
				delete SAGE2Items.renderSync[key].clients[wsio.id];
			}
		}
		/*
		for (key in mediaBlockStreams) {
			if (mediaBlockStreams.hasOwnProperty(key)) {
				delete mediaBlockStreams[key].clients[wsio.id];
			}
		}
		for (key in mediaStreams) {
			if (mediaStreams.hasOwnProperty(key)) {
				delete mediaStreams[key].clients[wsio.id];
			}
		}
		for (key in videoHandles) {
			if (videoHandles.hasOwnProperty(key)) {
				delete videoHandles[key].clients[wsio.id];
			}
		}
        for (key in appAnimations) {
			if (appAnimations.hasOwnProperty(key)) {
				delete appAnimations[key].clients[wsio.id];
			}
		}
		*/
	}

	if (wsio.clientType === "webBrowser") webBrowserClient = null;

	if (wsio === masterDisplay) {
		masterDisplay = null;
		for (i=0; i<clients.length; i++){
			if (clients[i].clientType === "display" && clients[i] !== wsio) {
				masterDisplay = clients[i];
				clients[i].emit('setAsMasterDisplay');
				break;
			}
		}
	}

	removeElement(clients, wsio);
}

function wsAddClient(wsio, data) {
	wsio.updateRemoteAddress(data.host, data.port); // overwrite host and port if defined
	wsio.clientType = data.clientType;

	if (wsio.clientType === "display") {
		wsio.clientID = data.clientID;
		if (masterDisplay === null) {
			masterDisplay = wsio;
		}
		console.log(sageutils.header("Connect") + wsio.id + " (" + wsio.clientType + " " + wsio.clientID+ ")");
	}
	else {
		wsio.clientID = -1;
		console.log(sageutils.header("Connect") + wsio.id + " (" + wsio.clientType + ")");
	}

	clients.push(wsio);
	initializeWSClient(wsio, data.requests.config, data.requests.version, data.requests.time, data.requests.console);
}

function initializeWSClient(wsio, reqConfig, reqVersion, reqTime, reqConsole) {
	setupListeners(wsio);

	wsio.emit('initialize', {UID: wsio.id, time: Date.now(), start: startTime});
	if (wsio === masterDisplay) {
		wsio.emit('setAsMasterDisplay');
	}

	if (reqConfig)  wsio.emit('setupDisplayConfiguration', config);
	if (reqVersion) wsio.emit('setupSAGE2Version',         SAGE2_version);
	if (reqTime)    wsio.emit('setSystemTime',             {date: Date.now()});
	if (reqConsole) wsio.emit('console',                   json5.stringify(config, null, 4));

	if(wsio.clientType === "display") {
		initializeExistingSagePointers(wsio);
		initializeExistingApps(wsio);
		initializeRemoteServerInfo(wsio);
		//initializeMediaStreams(wsio.id);
		setTimeout(initializeExistingControls, 6000, wsio); // why can't this be done immediately with the rest?
	}
	else if (wsio.clientType === "sageUI") {
		createSagePointer(wsio.id);
		initializeExistingAppsPositionSizeTypeOnly(wsio);
	}

	var remote = findRemoteSiteByConnection(wsio);
	if(remote !== null){
		remote.wsio = wsio;
		remote.connected = true;
		var site = {name: remote.name, connected: remote.connected};
		broadcast('connectedToRemoteSite', site);
	}

	if (wsio.clientType === "webBrowser") webBrowserClient = wsio;
}

function setupListeners(wsio) {
	wsio.on('registerInteractionClient',            wsRegisterInteractionClient);

	wsio.on('startSagePointer',                     wsStartSagePointer);
	wsio.on('stopSagePointer',                      wsStopSagePointer);

	wsio.on('pointerPress',                         wsPointerPress);
	wsio.on('pointerRelease',                       wsPointerRelease);
	wsio.on('pointerDblClick',                      wsPointerDblClick);
	wsio.on('pointerPosition',                      wsPointerPosition);
	wsio.on('pointerMove',                          wsPointerMove);
	wsio.on('pointerScrollStart',                   wsPointerScrollStart);
	wsio.on('pointerScroll',                        wsPointerScroll);
	wsio.on('pointerScrollEnd',                     wsPointerScrollEnd);
	wsio.on('pointerDraw',                          wsPointerDraw);
	wsio.on('keyDown',                              wsKeyDown);
	wsio.on('keyUp',                                wsKeyUp);
	wsio.on('keyPress',                             wsKeyPress);

	wsio.on('uploadedFile',                         wsUploadedFile);

	wsio.on('startNewMediaStream',                  wsStartNewMediaStream);
	wsio.on('updateMediaStreamFrame',               wsUpdateMediaStreamFrame);
	wsio.on('updateMediaStreamChunk',               wsUpdateMediaStreamChunk);
	wsio.on('stopMediaStream',                      wsStopMediaStream);
	wsio.on('startNewMediaBlockStream',             wsStartNewMediaBlockStream);
	wsio.on('updateMediaBlockStreamFrame',          wsUpdateMediaBlockStreamFrame);
	wsio.on('stopMediaBlockStream',                 wsStopMediaBlockStream);

	wsio.on('requestVideoFrame',                    wsRequestVideoFrame);
	wsio.on('receivedMediaStreamFrame',             wsReceivedMediaStreamFrame);
	wsio.on('receivedRemoteMediaStreamFrame',       wsReceivedRemoteMediaStreamFrame);
	wsio.on('receivedMediaBlockStreamFrame',        wsReceivedMediaBlockStreamFrame);
	wsio.on('receivedRemoteMediaBlockStreamFrame',  wsReceivedRemoteMediaBlockStreamFrame);

	wsio.on('finishedRenderingAppFrame',            wsFinishedRenderingAppFrame);
	wsio.on('updateAppState',                       wsUpdateAppState);
	wsio.on('appResize',                            wsAppResize);
	wsio.on('broadcast',                            wsBroadcast);
	wsio.on('searchTweets',                         wsSearchTweets);

	wsio.on('requestAvailableApplications',         wsRequestAvailableApplications);
	wsio.on('requestStoredFiles',                   wsRequestStoredFiles);
	//wsio.on('addNewElementFromStoredFiles',         wsAddNewElementFromStoredFiles);
	wsio.on('loadApplication',                      wsLoadApplication);
	wsio.on('loadFileFromServer',                   wsLoadFileFromServer);
	wsio.on('deleteElementFromStoredFiles',         wsDeleteElementFromStoredFiles);
	wsio.on('saveSesion',                           wsSaveSesion);
	wsio.on('clearDisplay',                         wsClearDisplay);
	wsio.on('tileApplications',                     wsTileApplications);

	// Radial menu should have its own message section? Just appended here for now.
	wsio.on('radialMenuClick',                      wsRadialMenuClick);
	wsio.on('radialMenuMoved',                      wsRadialMenuMoved);
	wsio.on('removeRadialMenu',                     wsRemoveRadialMenu);
	wsio.on('radialMenuWindowToggle',               wsRadialMenuThumbnailWindow);

	wsio.on('addNewWebElement',                     wsAddNewWebElement);

	wsio.on('openNewWebpage',                       wsOpenNewWebpage);

	wsio.on('playVideo',                            wsPlayVideo);
	wsio.on('pauseVideo',                           wsPauseVideo);
	wsio.on('stopVideo',                            wsStopVideo);
	wsio.on('updateVideoTime',                      wsUpdateVideoTime);
	wsio.on('muteVideo',                            wsMuteVideo);
	wsio.on('unmuteVideo',                          wsUnmuteVideo);
	wsio.on('loopVideo',                            wsLoopVideo);

	wsio.on('addNewElementFromRemoteServer',        wsAddNewElementFromRemoteServer);
	wsio.on('requestNextRemoteFrame',               wsRequestNextRemoteFrame);
	wsio.on('updateRemoteMediaStreamFrame',         wsUpdateRemoteMediaStreamFrame);
	wsio.on('stopMediaStream',                      wsStopMediaStream);
    wsio.on('updateRemoteMediaBlockStreamFrame',    wsUpdateRemoteMediaBlockStreamFrame);
	wsio.on('stopMediaBlockStream',                 wsStopMediaBlockStream);

	wsio.on('addNewControl',                        wsAddNewControl);
	//wsio.on('selectedControlId',                    wsSelectedControlId);
	//wsio.on('releasedControlId',                    wsReleasedControlId);
	wsio.on('closeAppFromControl',                  wsCloseAppFromControl);
	wsio.on('hideWidgetFromControl',                wsHideWidgetFromControl);
	wsio.on('openRadialMenuFromControl',            wsOpenRadialMenuFromControl);
	wsio.on('recordInnerGeometryForWidget',			wsRecordInnerGeometryForWidget);

	wsio.on('createAppClone',                       wsCreateAppClone);

	wsio.on('sage2Log',                             wsPrintDebugInfo);
	wsio.on('command',                              wsCommand);
}

function initializeExistingControls(wsio){
	var i;
	var uniqueID;
	var app;
	var controlList = SAGE2Items.widgets.list;
	for (i in controlList) {
		if (controlList.hasOwnProperty(i) && SAGE2Items.applications.list.hasOwnProperty(controlList[i].appId)) {
			wsio.emit('createControl', controlList[i]);
			uniqueID = controlList[i].id.substring(controlList[i].appId.length, controlList[i].id.lastIndexOf("_"));
			app = SAGE2Items.applications.list[controlList[i].appId];
			addEventToUserLog(uniqueID, {type: "widgetMenu", data: {action: "open", application: {id: app.id, type: app.application}}, time: Date.now()});
		}
	}
}

function initializeExistingSagePointers(wsio) {
	for(var key in sagePointers){
		if (sagePointers.hasOwnProperty(key)) {
			wsio.emit('createSagePointer', sagePointers[key]);
		}
	}
}

function initializeExistingApps(wsio) {
	var key;

	for (key in SAGE2Items.renderSync) {
		if (SAGE2Items.renderSync.hasOwnProperty(key)) {
			SAGE2Items.renderSync[key].clients[wsio.id] = {wsio: wsio, readyForNextFrame: false, blocklist: []};
			calculateValidBlocks(SAGE2Items.applications.list[key], mediaBlockSize, SAGE2Items.renderSync[key]);
		}
	}

	for (key in SAGE2Items.applications.list) {
		wsio.emit('createAppWindow', SAGE2Items.applications.list[key]);
	}

	var newOrder = interactMgr.getObjectZIndexList("applications");
	wsio.emit('updateItemOrder', newOrder);

	/*
	var i;
	for(i=0; i<applications.length; i++){
		wsio.emit('createAppWindow', applications[i]);
	}
	for(key in appAnimations){
		if (appAnimations.hasOwnProperty(key)) {
			appAnimations[key].clients[wsio.id] = false;
		}
	}
	*/
}

function initializeExistingAppsPositionSizeTypeOnly(wsio) {
	var key;
	for (key in SAGE2Items.applications.list) {
		wsio.emit('createAppWindowPositionSizeOnly', getAppPositionSize(SAGE2Items.applications.list[key]));
	}

	var newOrder = interactMgr.getObjectZIndexList("applications");
	wsio.emit('updateItemOrder', newOrder);

	/*
	var i;
	for(i=0; i<applications.length; i++){
		wsio.emit('createAppWindowPositionSizeOnly', getAppPositionSize(applications[i]));
	}
	*/
}

function initializeRemoteServerInfo(wsio) {
	for(var i=0; i<remoteSites.length; i++){
		var site = {name: remoteSites[i].name, connected: remoteSites[i].connected, geometry: remoteSites[i].geometry};
		wsio.emit('addRemoteSite', site);
	}
}

/*
function initializeMediaStreams(uniqueID) {
	var key;

	for(key in mediaStreams){
		if (mediaStreams.hasOwnProperty(key)) {
			mediaStreams[key].clients[uniqueID] = false;
		}
	}
}

function initializeMediaBlockStreams(clientID) {
	for(var key in mediaBlockStreams) {
        for(var i=0; i<clients.length; i++) {
            if(clients[i].clientType === "display" && mediaBlockStreams[key].clients[clients[i].id] === undefined){
                    mediaBlockStreams[key].clients[clients[i].id] = {wsio: clients[i], readyForNextFrame: true, blockList: []};
            }
        }
	}
}
*/

// **************  Sage Pointer Functions *****************

function wsRegisterInteractionClient(wsio, data) {
	var key;
	if(program.trackUsers === true) {
		var newUser = true;
		for(key in users) {
			if(users[key].name === data.name && users[key].color.toLowerCase() === data.color.toLowerCase()) {
				users[key].ip = wsio.id;
				if(users[key].actions === undefined) users[key].actions = [];
				users[key].actions.push({type: "connect", data: null, time: Date.now()});
				newUser = false;
			}
		}
		if(newUser === true) {
			var id = getNewUserId();
			users[id] = {};
			users[id].name = data.name;
			users[id].color = data.color;
			users[id].ip = wsio.id;
			if(users[id].actions === undefined) users[id].actions = [];
			users[id].actions.push({type: "connect", data: null, time: Date.now()});
		}
	}
	else {
		for(key in users) {
			if(users[key].name === data.name && users[key].color.toLowerCase() === data.color.toLowerCase()) {
				users[key].ip = wsio.id;
				if(users[key].actions === undefined) users[key].actions = [];
				users[key].actions.push({type: "connect", data: null, time: Date.now()});
			}
		}
	}
}

function wsStartSagePointer(wsio, data) {
	showPointer(wsio.id, data);

	addEventToUserLog(wsio.id, {type: "SAGE2PointerStart", data: null, time: Date.now()});
}

function wsStopSagePointer(wsio, data) {
	hidePointer(wsio.id);

	//return to window interaction mode after stopping pointer
	if(remoteInteraction[wsio.id].appInteractionMode()){
		remoteInteraction[wsio.id].toggleModes();
		broadcast('changeSagePointerMode', {id: sagePointers[wsio.id].id, mode: remoteInteraction[wsio.id].interactionMode });
	}

	addEventToUserLog(wsio.id, {type: "SAGE2PointerEnd", data: null, time: Date.now()});
	//addEventToUserLog(uniqueID, {type: "SAGE2PointerMode", data: {mode: "windowManagement"}, time: Date.now()});
}

function wsPointerPress(wsio, data) {
	var pointerX = sagePointers[wsio.id].left;
	var pointerY = sagePointers[wsio.id].top;

	pointerPress(wsio.id, pointerX, pointerY, data);
}

function wsPointerRelease(wsio, data) {
	var pointerX = sagePointers[wsio.id].left;
	var pointerY = sagePointers[wsio.id].top;

	/*
	if (data.button === 'left')
		pointerRelease(wsio.id, pointerX, pointerY);
	else
		pointerReleaseRight(wsio.id, pointerX, pointerY);
	*/
	pointerRelease(wsio.id, pointerX, pointerY, data);
}

function wsPointerDblClick(wsio, data) {
	var pointerX = sagePointers[wsio.id].left;
	var pointerY = sagePointers[wsio.id].top;

	pointerDblClick(wsio.id, pointerX, pointerY);
}

function wsPointerPosition(wsio, data) {
	pointerPosition(wsio.id, data);
}

function wsPointerMove(wsio, data) {
	var pointerX = sagePointers[wsio.id].left;
	var pointerY = sagePointers[wsio.id].top;

	pointerMove(wsio.id, pointerX, pointerY, data);
}

function wsPointerScrollStart(wsio, data) {
	var pointerX = sagePointers[wsio.id].left;
	var pointerY = sagePointers[wsio.id].top;

	pointerScrollStart(wsio.id, pointerX, pointerY);
}

function wsPointerScroll(wsio, data) {
	// Casting the parameters to correct type
	data.wheelDelta = parseInt(data.wheelDelta, 10);

	pointerScroll(wsio.id, data);
}

function wsPointerScrollEnd(wsio, data) {
	pointerScrollEnd(wsio.id);
}

function wsPointerDraw(wsio, data) {
	pointerDraw(wsio.id, data);
}

function wsKeyDown(wsio, data) {
	var pointerX = sagePointers[wsio.id].left;
	var pointerY = sagePointers[wsio.id].top;

	keyDown(wsio.id, pointerX, pointerY, data);

	/*
	if (data.code === 16) { // shift
		remoteInteraction[wsio.id].SHIFT = true;
	}
	else if (data.code === 17) { // ctrl
		remoteInteraction[wsio.id].CTRL = true;
	}
	else if (data.code === 18) { // alt
		remoteInteraction[wsio.id].ALT = true;
	}
	else if (data.code === 20) { // caps lock
		remoteInteraction[wsio.id].CAPS = true;
	}
	else if (data.code === 91 || data.code === 92 || data.code === 93){
		// command
		remoteInteraction[wsio.id].CMD = true;
	}

	//SEND SPECIAL KEY EVENT only will come here
	var pointerX = sagePointers[wsio.id].left;
	var pointerY = sagePointers[wsio.id].top;

	var control = findControlsUnderPointer(pointerX, pointerY);
	if (control!==null){
		return;
	}


	if(remoteInteraction[wsio.id].appInteractionMode()){
		keyDown(wsio.id, pointerX, pointerY, data);
	}
	*/
}

function wsKeyUp(wsio, data) {
	var pointerX = sagePointers[wsio.id].left;
	var pointerY = sagePointers[wsio.id].top;

	keyUp(wsio.id, pointerX, pointerY, data);

	/*
	if (data.code === 16) { // shift
		remoteInteraction[wsio.id].SHIFT = false;
	}
	else if (data.code === 17) { // ctrl
		remoteInteraction[wsio.id].CTRL = false;
	}
	else if (data.code === 18) { // alt
		remoteInteraction[wsio.id].ALT = false;
	}
	else if (data.code === 20) { // caps lock
		remoteInteraction[wsio.id].CAPS = false;
	}
	else if (data.code === 91 || data.code === 92 || data.code === 93) { // command
		remoteInteraction[wsio.id].CMD = false;
	}

	if (remoteInteraction[wsio.id].modeChange !== undefined && (data.code === 9 || data.code === 16)) return;

	var pointerX = sagePointers[wsio.id].left;
	var pointerY = sagePointers[wsio.id].top;

	var control = findControlsUnderPointer(pointerX, pointerY);

	var lockedControl = remoteInteraction[wsio.id].lockedControl();

	if (lockedControl !== null) {
		var event = {code: data.code, printable:false, state: "up", ctrlId:lockedControl.ctrlId, appId:lockedControl.appId, instanceID:lockedControl.instanceID};
		broadcast('keyInTextInputWidget', event);
		if (data.code === 13) { //Enter key
			remoteInteraction[wsio.id].dropControl();
		}
		return;
	}
	else if (control!==null){
		return;
	}



	var elem = findAppUnderPointer(pointerX, pointerY);

	if(elem !== null){
		if(remoteInteraction[wsio.id].windowManagementMode()){
			if(data.code === 8 || data.code === 46){ // backspace or delete
				deleteApplication(elem);

				addEventToUserLog(wsio.id, {type: "delete", data: {application: {id: elem.id, type: elem.application}}, time: Date.now()});
			}
		}
		else if(remoteInteraction[wsio.id].appInteractionMode()) {	//only send special keys
			keyUp(wsio.id, pointerX, pointerY, data);
		}
	}
	*/
}

function wsKeyPress(wsio, data) {
	var pointerX = sagePointers[wsio.id].left;
	var pointerY = sagePointers[wsio.id].top;

	keyPress(wsio.id, pointerX, pointerY, data);
	/*
	var lockedControl = remoteInteraction[wsio.id].lockedControl();
	var pointerX = sagePointers[wsio.id].left;
	var pointerY = sagePointers[wsio.id].top;
	var control = findControlsUnderPointer(pointerX, pointerY);

	if (data.code === 9 && remoteInteraction[wsio.id].SHIFT && sagePointers[wsio.id].visible) {
		// shift + tab
		remoteInteraction[wsio.id].toggleModes();
		broadcast('changeSagePointerMode', {id: sagePointers[wsio.id].id, mode: remoteInteraction[wsio.id].interactionMode});

		//if(remoteInteraction[wsio.id].interactionMode === 0)
		//	addEventToUserLog(wsio.id, {type: "SAGE2PointerMode", data: {mode: "windowManagement"}, time: Date.now()});
		//else
		//	addEventToUserLog(wsio.id, {type: "SAGE2PointerMode", data: {mode: "applicationInteraction"}, time: Date.now()});

		if (remoteInteraction[wsio.id].modeChange !== undefined) {
			clearTimeout(remoteInteraction[wsio.id].modeChange);
		}
		remoteInteraction[wsio.id].modeChange = setTimeout(function() {
			delete remoteInteraction[wsio.id].modeChange;
		}, 500);
	}
	else if (lockedControl !== null){
		var event = {code: data.code, printable:true, state: "down", ctrlId:lockedControl.ctrlId, appId:lockedControl.appId, instanceID:lockedControl.instanceID};
		broadcast('keyInTextInputWidget', event);
		if (data.code === 13){ //Enter key
			addEventToUserLog(wsio.id, {type: "widgetAction", data: {application: lockedControl.appId, widget: lockedControl.ctrlId}, time: Date.now()});

			remoteInteraction[wsio.id].dropControl();
		}
	}
	else if(control!==null){
		return;
	}
	else if ( remoteInteraction[wsio.id].appInteractionMode() ) {
		keyPress(wsio.id, pointerX, pointerY, data);
	}
`	*/
}

// **************  File Upload Functions *****************
function wsUploadedFile(wsio, data) {
	addEventToUserLog(wsio.id, {type: "fileUpload", data: data, time: Date.now()});
}

function wsRadialMenuClick(wsio, data) {
	if(data.button === "closeButton") {
		addEventToUserLog(data.user, {type: "radialMenu", data: {action: "close"}, time: Date.now()});
	}
	else if(data.button === "settingsButton" || data.button.indexOf("Window") >= 0) {
		var action = data.data.state === "opened" ? "open" : "close";
		addEventToUserLog(data.user, {type: "radialMenuAction", data: {button: data.button, action: action}, time: Date.now()});
	}
	else {
		addEventToUserLog(data.user, {type: "radialMenuAction", data: {button: data.button}, time: Date.now()});
	}
}

// **************  Media Stream Functions *****************

function wsStartNewMediaStream(wsio, data) {
	console.log("received new stream: ", data.id);

	var i;
	SAGE2Items.renderSync[data.id] = {clients: {}, chunks: []};
	for (i=0; i<clients.length; i++) {
		if(clients[i].clientType === "display") {
			SAGE2Items.renderSync[data.id].clients[clients[i].id] = {wsio: clients[i], readyForNextFrame: false, blocklist: []};
		}
	}

	// forcing 'int' type for width and height
	data.width  = parseInt(data.width,  10);
	data.height = parseInt(data.height, 10);

	appLoader.createMediaStream(data.src, data.type, data.encoding, data.title, data.color, data.width, data.height, function(appInstance) {
		appInstance.id = data.id;
		handleNewApplication(appInstance, null);

		var eLogData = {
			application: {
				id: appInstance.id,
				type: appInstance.application
			}
		};
		addEventToUserLog(wsio.id, {type: "mediaStreamStart", data: eLogData, time: Date.now()});
	});

	/*
	mediaStreams[data.id] = {chunks: [], clients: {}, ready: true, timeout: null};
	for(var i=0; i<clients.length; i++){
		if(clients[i].clientType === "display") {
			mediaStreams[data.id].clients[clients[i].id] = false;
		}
	}

	// Forcing 'int' type for width and height
	//     for some reasons, messages from websocket lib from Linux send strings for ints
	data.width  = parseInt(data.width,  10);
	data.height = parseInt(data.height, 10);

	appLoader.createMediaStream(data.src, data.type, data.encoding, data.title, data.color, data.width, data.height, function(appInstance) {
		appInstance.id = data.id;
		handleNewApplication(appInstance, null);

		addEventToUserLog(wsio.id, {type: "mediaStreamStart", data: {application: {id: appInstance.id, type: appInstance.application}}, time: Date.now()});
	});

	// Debug media stream freezing
	mediaStreams[data.id].timeout = setTimeout(function() {
		console.log("Start: 5 sec with no updates from: " + data.id);
		console.log(mediaStreams[data.id].clients);
		console.log("ready: " + mediaStreams[data.id].ready);
	}, 5000);
	*/
}

function wsUpdateMediaStreamFrame(wsio, data) {
	var key;
	for (key in SAGE2Items.renderSync[data.id].clients) {
		SAGE2Items.renderSync[data.id].clients[key].readyForNextFrame = false;
	}

	var stream = SAGE2Items.applications.list[data.id];
	if (stream !== undefined && stream !== null) {
		stream.data = data.state;
	}

	broadcast('updateMediaStreamFrame', data);

	/*
	mediaStreams[data.id].ready = true;
	for(var key in mediaStreams[data.id].clients){
		mediaStreams[data.id].clients[key] = false;
	}

	var stream = findAppById(data.id);
	if(stream !== null) stream.data = data.state;

	broadcast('updateMediaStreamFrame', data);

	// Debug media stream freezing
	clearTimeout(mediaStreams[data.id].timeout);
	mediaStreams[data.id].timeout = setTimeout(function() {
		console.log("Update: 5 sec with no updates from: " + data.id);
		console.log(mediaStreams[data.id].clients);
		console.log("ready: " + mediaStreams[data.id].ready);
		if(mediaStreams[data.id].chunks.length === 0)
			console.log("chunks received: " + allNonBlank(mediaStreams[data.id].chunks));
	}, 5000);
	*/
}

function wsUpdateMediaStreamChunk(wsio, data) {
	if (SAGE2Items.renderSync[data.id].chunks.length === 0) SAGE2Items.renderSync[data.id].chunks = initializeArray(data.total, "");
	SAGE2Items.renderSync[data.id].chunks[data.piece] = data.state.src;
	if (allNonBlank(SAGE2Items.renderSync[data.id].chunks)) {
		wsUpdateMediaStreamFrame(wsio, {id: data.id, state: {src: SAGE2Items.renderSync[data.id].chunks.join(""), type: data.state.type, encoding: data.state.encoding}});
		SAGE2Items.renderSync[data.id].chunks = [];
	}

	/*
	if(mediaStreams[data.id].chunks.length === 0) mediaStreams[data.id].chunks = initializeArray(data.total, "");
	mediaStreams[data.id].chunks[data.piece] = data.state.src;
	if(allNonBlank(mediaStreams[data.id].chunks)){
		wsUpdateMediaStreamFrame(wsio, {id: data.id, state: {src: mediaStreams[data.id].chunks.join(""), type: data.state.type, encoding: data.state.encoding}});
		mediaStreams[data.id].chunks = [];
	}
	*/
}

function wsStopMediaStream(wsio, data) {
	var stream = SAGE2Items.applications.list[data.id];
	if (stream !== undefined && stream !== null) {
		deleteApplication(stream.id);

		var eLogData = {
			application: {
				id: stream.id,
				type: stream.application
			}
		};
		addEventToUserLog(wsio.id, {type: "delete", data: eLogData, time: Date.now()});
	}

	/*
	var elem = findAppById(data.id);
	if(elem !== null) {
		deleteApplication( elem );

		addEventToUserLog(wsio.id, {type: "delete", data: {application: {id: elem.id, type: elem.application}}, time: Date.now()});
	}

	addEventToUserLog(wsio.id, {type: "mediaStreamEnd", data: {application: {id: data.id, type: "media_stream"}}, time: Date.now()});
	*/
}

function wsReceivedMediaStreamFrame(wsio, data) {
	SAGE2Items.renderSync[data.id].clients[wsio.id].readyForNextFrame = true;
	if (allTrueDict(SAGE2Items.renderSync[data.id].clients, "readyForNextFrame")) {
		var i;
		var sender = {wsio: null, serverId: null, clientId: null, streamId: null};
		var mediaStreamData = data.id.split("|");
		if (mediaStreamData.length === 2) { // local stream --> client | stream_id
			sender.clientId = mediaStreamData[0];
			sender.streamId = parseInt(mediaStreamData[1]);
			for (i=0; i<clients.length; i++) {
				if (clients[i].id === sender.clientId) {
					sender.wsio = clients[i];
					break;
				}
			}
			if (sender.wsio !== null) sender.wsio.emit('requestNextFrame', {streamId: sender.streamId});
		}
		else if (mediaStreamData.length === 3) { // remote stream --> remote_server | client | stream_id
			sender.serverId = mediaStreamData[0];
			sender.clientId = mediaStreamData[1];
			sender.streamId = mediaStreamData[2];
			for (i=0; i<clients.length; i++) {
				if (clients[i].id === sender.serverId) {
					sender.wsio = clients[i];
					break;
				}
			}
			if (sender.wsio !== null) sender.wsio.emit('requestNextRemoteFrame', {id: sender.clientId + "|" + sender.streamId});
		}
	}

	/*
	var i;
	var broadcastAddress, broadcastID;
	var serverAddress, clientAddress;

	mediaStreams[data.id].clients[wsio.id] = true;
	if (allTrueDict(mediaStreams[data.id].clients) && mediaStreams[data.id].ready){
		mediaStreams[data.id].ready = false;
		var broadcastWS = null;
		var mediaStreamData = data.id.split("|");
		if (mediaStreamData.length === 2) { // local stream --> client | stream_id
			broadcastAddress = mediaStreamData[0];
			broadcastID = parseInt(mediaStreamData[1]);
			for (i=0; i<clients.length; i++) {
				clientAddress = clients[i].remoteAddress.address + ":" + clients[i].remoteAddress.port;
				if (clientAddress === broadcastAddress) broadcastWS = clients[i];
			}
			if (broadcastWS !== null) broadcastWS.emit('requestNextFrame', {streamId: broadcastID});
		}
		else if (mediaStreamData.length === 3) { // remote stream --> remote_server | client | stream_id
			serverAddress    = mediaStreamData[0];
			broadcastAddress = mediaStreamData[1];
			broadcastID      = mediaStreamData[2];

			for (i=0; i<clients.length; i++) {
				clientAddress = clients[i].remoteAddress.address + ":" + clients[i].remoteAddress.port;
				if (clientAddress === serverAddress) { broadcastWS = clients[i]; break; }
			}

			if (broadcastWS !== null) broadcastWS.emit('requestNextRemoteFrame', {id: broadcastAddress + "|" + broadcastID});
		}
	}
	*/
}

// **************  Media Block Stream Functions *****************
function wsStartNewMediaBlockStream(wsio, data) {
    console.log("Starting media stream: ", data);
    // Forcing 'int' type for width and height
	//     for some reasons, messages from websocket lib from Linux send strings for ints
	data.width  = parseInt(data.width,  10);
	data.height = parseInt(data.height, 10);


	SAGE2Items.renderSync[data.id] = {chunks: [], clients: {}, width: data.width, height: data.height};
	for (var i=0; i<clients.length; i++) {
		if(clients[i].clientType === "display") {
			SAGE2Items.renderSync[data.id].clients[clients[i].id] = {wsio: clients[i], readyForNextFrame: true, blocklist: []};
		}
	}

    appLoader.createMediaBlockStream(data.src, data.type, data.encoding, data.title, data.color, data.width, data.height, function(appInstance) {
		appInstance.id     = data.id;
        appInstance.width  = data.width;
        appInstance.height = data.height;
        appInstance.data   = data;
        handleNewApplication(appInstance, null);
        calculateValidBlocks(appInstance, mediaBlockSize, SAGE2Items.renderSync[appInstance.id]);
    });
}

function wsUpdateMediaBlockStreamFrame(wsio, buffer) {
	var i;
	var key;
    var id = byteBufferToString(buffer);

	for (key in SAGE2Items.renderSync[id].clients) {
		SAGE2Items.renderSync[id].clients[key].readyForNextFrame = false;
	}

	var yuvBuffer = buffer.slice(id.length+1);

    var blockBuffers = pixelblock.yuv420ToPixelBlocks(yuvBuffer, SAGE2Items.renderSync[id].width, SAGE2Items.renderSync[id].height, mediaBlockSize);

    var pixelbuffer = [];
    var idBuffer = Buffer.concat([new Buffer(id), new Buffer([0])]);
    var dateBuffer = intToByteBuffer(Date.now(), 8);
    var blockIdxBuffer;
    for (i=0; i<blockBuffers.length; i++) {
        blockIdxBuffer = intToByteBuffer(i, 2);
        pixelbuffer[i] = Buffer.concat([idBuffer, blockIdxBuffer, dateBuffer, blockBuffers[i]]);
    }

    for (key in SAGE2Items.renderSync[id].clients) {
		for (i=0; i<pixelbuffer.length; i++){
			if (SAGE2Items.renderSync[id].clients[key].blocklist.indexOf(i) >= 0) {
				SAGE2Items.renderSync[id].clients[key].wsio.emit('updateMediaBlockStreamFrame', pixelbuffer[i]);
			} else {
                // this client has no blocks, so it is ready for next frame!
                SAGE2Items.renderSync[id].clients[key].readyForNextFrame = true;
            }
		}
	}
}

function wsStopMediaBlockStream(wsio, data) {
	deleteApplication(data.id);
}

function wsReceivedMediaBlockStreamFrame(wsio, data) {
	SAGE2Items.renderSync[data.id].clients[wsio.id].readyForNextFrame = true;

	if (allTrueDict(SAGE2Items.renderSync[data.id].clients, "readyForNextFrame")) {
		var i;
		var sender = {wsio: null, serverId: null, clientId: null, streamId: null};
		var mediaBlockStreamData = data.id.split("|");
		if (mediaBlockStreamData.length === 2) { // local stream --> client | stream_id
			sender.clientId = mediaBlockStreamData[0];
			sender.streamId = parseInt(mediaBlockStreamData[1]);
			for (i=0; i<clients.length; i++) {
				if (clients[i].id === sender.clientId) {
					sender.wsio = clients[i];
					break;
				}
			}
			if (sender.wsio !== null) sender.wsio.emit('requestNextFrame', {streamId: sender.streamId});
		}
		else if (mediaBlockStreamData.length === 3) { // remote stream --> remote_server | client | stream_id
			sender.serverId = mediaBlockStreamData[0];
			sender.clientId = mediaBlockStreamData[1];
			sender.streamId = mediaBlockStreamData[2];
			for (i=0; i<clients.length; i++) {
				if (clients[i].id === sender.serverId) {
					sender.wsio = clients[i];
					break;
				}
			}
			if (sender.wsio !== null) sender.wsio.emit('requestNextRemoteFrame', {id: sender.clientId + "|" + sender.streamId});
		}
	}

	/*
	var i;
	var broadcastAddress, broadcastID;
	var serverAddress;

    var clientsReady = true;

    if(data.newClient !== null && data.newClient !== undefined) {
        if(data.newClient) {
            initializeMediaBlockStreams(wsio.id);
            var app = findAppById(data.id);
            calculateValidBlocks(app, 128, mediaBlockStreams);
        }
    }

	mediaBlockStreams[data.id].clients[wsio.id].readyForNextFrame = true;

    for (var key in mediaBlockStreams[data.id].clients) {
        if(!mediaBlockStreams[data.id].clients[key].readyForNextFrame) clientsReady = false;
    }

	if (clientsReady && mediaBlockStreams[data.id].ready) {
		mediaBlockStreams[data.id].ready = false;
		var broadcastWS = null;
		var mediaBlockStreamData = data.id.split("|");
		if (mediaBlockStreamData.length === 2) { // local stream --> client | stream_id
			broadcastAddress = mediaBlockStreamData[0];
			broadcastID = parseInt(mediaBlockStreamData[1]);
			for (i=0; i<clients.length; i++) {
				if (clients[i].id === broadcastAddress) broadcastWS = clients[i];
			}
			if (broadcastWS !== null) broadcastWS.emit('requestNextFrame', {streamId: broadcastID});
		}
		else if (mediaBlockStreamData.length === 3) { // remote stream --> remote_server | client | stream_id
			serverAddress    = mediaBlockStreamData[0];
			broadcastAddress = mediaBlockStreamData[1];
			broadcastID      = mediaBlockStreamData[2];

			for (i=0; i<clients.length; i++) {
				if (clients[i].id === serverAddress) { broadcastWS = clients[i]; break; }
			}

			if(broadcastWS !== null) broadcastWS.emit('requestNextRemoteFrame', {id: broadcastAddress + "|" + broadcastID});
		}
	}
	*/
}

// Print message from remote applications
function wsPrintDebugInfo(wsio, data) {
	// sprint for padding and pretty colors
	//console.log( sprint("Node %2d> ", data.node) + sprint("[%s] ", data.app), data.message);
	console.log(sageutils.header("Client") + "Node " + data.node + " [" + data.app + "] " + data.message);
}

function wsRequestVideoFrame(wsio, data) {
	SAGE2Items.renderSync[data.id].clients[wsio.id].readyForNextFrame = true;
	handleNewClientReady(data.id);
}

// **************  File Manipulation Functions for Apps ************
/*
function wsWriteToFile (wsio, data){
	var fullPath = path.join(uploadsDirectory, "textfiles", data.fileName);
	fs.writeFile(fullPath, data.buffer, function(err){
		if (err) {
			console.log("Error: Could not write to file - " + fullpath);
		}
	});
}

function wsReadFromFile (wsio, data){
	var fullPath = path.join(uploadsDirectory, "textfiles", data.fileName);
	fs.readFile(fullPath, {encoding:'utf8'}, function(err, fileContent){
		if (err) {
			console.log("Error: Could not read from file - " + fullpath);
		}
		else{
			var fileData = {id: data.id, fileName: data.fileName, buffer:fileContent};
			broadcast('receiveFileData', fileData)
		}

	});
}

*/
// **************  Application Animation Functions *****************

function wsFinishedRenderingAppFrame(wsio, data) {
	if (wsio === masterDisplay) {
		SAGE2Items.renderSync[data.id].fps = data.fps;
	}

	SAGE2Items.renderSync[data.id].clients[wsio.id].readyForNextFrame = true;
	if (allTrueDict(SAGE2Items.renderSync[data.id].clients, "readyForNextFrame")) {
		var key;
		for (key in SAGE2Items.renderSync[data.id].clients) {
			SAGE2Items.renderSync[data.id].clients[key].readyForNextFrame = false;
		}
		var now = Date.now();
		var elapsed = now - SAGE2Items.renderSync[data.id].date;
		var fps = SAGE2Items.renderSync[data.id].fps || 30;
		var ticks = 1000 / fps;
		if (elapsed > ticks) {
			SAGE2Items.renderSync[data.id].date = now;
			broadcast('animateCanvas', {id: data.id, date: now});
		}
		else {
			setTimeout(function() {
				now = Date.now();
				SAGE2Items.renderSync[data.id].date = now;
				broadcast('animateCanvas', {id: data.id, date: now});
			}, ticks - elapsed);
		}
	}

	/*
	if (wsio === masterDisplay) appAnimations[data.id].fps = data.fps;
	appAnimations[data.id].clients[wsio.id] = true;
	if(allTrueDict(appAnimations[data.id].clients)){
		var key;
		for(key in appAnimations[data.id].clients){
			appAnimations[data.id].clients[key] = false;
		}
		// animate max 60 fps
		var now = new Date();
		var elapsed = now.getTime() - appAnimations[data.id].date.getTime();
		var fps = appAnimations[data.id].fps || 30;
		var ticks = 1000/fps;
		if(elapsed > ticks){
			appAnimations[data.id].date = new Date();
			broadcast('animateCanvas', {id: data.id, date: new Date()});
		}
		else{
			setTimeout(function() {
				appAnimations[data.id].date = new Date();
				broadcast('animateCanvas', {id: data.id, date: new Date()});
			}, ticks-elapsed);
		}
	}
	*/
}

function wsUpdateAppState(wsio, data) {
	// Using updates only from master
	if (wsio === masterDisplay && SAGE2Items.applications.list.hasOwnProperty(data.id)) {
		var app = SAGE2Items.applications.list[data.id];
		app.data = data.state;
	}
}

//
// Got a resize call for an application itself
//
function wsAppResize(wsio, data) {
	if (SAGE2Items.applications.list.hasOwnProperty(data.id)) {
		var app = SAGE2Items.applications.list[data.id];
		// Update the width height and aspect ratio
		app.width  = data.width;
		app.height = data.height;
		app.aspect = app.width/app.height;
		app.native_width  = data.width;
		app.native_height = data.height;
		// build the object to be sent
		var updateItem = {
			elemId: app.id,
			elemLeft: app.left,
			elemTop: app.top,
			elemWidth: app.width,
			elemHeight: app.height,
			force: true,
			date: Date.now()
		};
		moveAndResizeApplicationWindow(updateItem);
	}
}

//
// Broadcast data to all clients who need apps
//
function wsBroadcast(wsio, data) {
	broadcast('broadcast', data);
}

//
// Search tweets using Twitter API
//
function wsSearchTweets(wsio, data) {
	if(apis.twitter === null) {
		if(data.broadcast === true)
			broadcast('broadcast', {app: data.app, func: data.func, data: {query: data.query, result: null, err: {message: "Twitter API not enabled in SAGE2 configuration"}}});
		else
			wsio.emit('broadcast', {app: data.app, func: data.func, data: {query: data.query, result: null, err: {message: "Twitter API not enabled in SAGE2 configuration"}}});
		return;
	}

	apis.twitter.get('search/tweets', data.query, function(err, info, response) {
		if(data.broadcast === true)
			broadcast('broadcast', {app: data.app, func: data.func, data: {query: data.query, result: info, err: err}});
		else
			wsio.emit('broadcast', {app: data.app, func: data.func, data: {query: data.query, result: info, err: err}});
	});
}


// **************  Session Functions *****************

function wsSaveSesion(wsio, data) {
	var sname = "";
	if (data) {
		sname = data;
	} else {
		var ad    = new Date();
		sname = sprint("session-%4d_%02d_%02d-%02d:%02d:%02s",
							ad.getFullYear(), ad.getMonth()+1, ad.getDate(),
							ad.getHours(), ad.getMinutes(), ad.getSeconds() );
	}
	saveSession(sname);
}

function printListSessions() {
	var thelist = listSessions();
	console.log("Sessions\n---------");
	for (var i = 0; i < thelist.length; i++) {
		console.log(sprint("%2d: Name: %s\tSize: %.0fKB\tDate: %s",
			i, thelist[i].exif.FileName, thelist[i].exif.FileSize/1024.0, thelist[i].exif.FileDate
		));
	}
}

function listSessions() {
	var thelist = [];
	// Walk through the session files: sync I/Os to build the array
	var files = fs.readdirSync(sessionDirectory);
	for (var i = 0; i < files.length; i++) {
		var file = files[i];
		var filename = path.join(sessionDirectory, file);
		var stat = fs.statSync(filename);
		// is it a file
		if (stat.isFile()) {
			// doest it ends in .json
			if (filename.indexOf(".json", filename.length - 5) >= 0) {
				// use its change time (creation, update, ...)
				var ad = new Date(stat.ctime);
				var strdate = sprint("%4d/%02d/%02d %02d:%02d:%02s",
										ad.getFullYear(), ad.getMonth()+1, ad.getDate(),
										ad.getHours(), ad.getMinutes(), ad.getSeconds() );
				// Make it look like an exif data structure
				thelist.push( { exif: { FileName: file.slice(0, -5),  FileSize:stat.size, FileDate: strdate} } );
			}
		}
	}
	return thelist;
}

function deleteSession (filename) {
	if (filename) {
		var fullpath = path.join(sessionDirectory, filename);
		// if it doesn't end in .json, add it
		if (fullpath.indexOf(".json", fullpath.length - 5) === -1) {
			fullpath += '.json';
		}
		fs.unlink(fullpath, function (err) {
			if (err) {
				console.log("Sessions> Could not delete session ", filename, err);
				return;
			}
			console.log("Sessions> Successfully deleted session", filename);
		});
	}
}

function saveSession (filename) {
	filename = filename || 'default.json';

	var key;
	var fullpath = path.join(sessionDirectory, filename);
	// if it doesn't end in .json, add it
	if (fullpath.indexOf(".json", fullpath.length - 5) === -1) {
		fullpath += '.json';
	}

	var states     = {};
	states.apps    = [];
	states.numapps = 0;
	states.date    = Date.now();
	for (key in SAGE2Items.applications.list) {
		var a = SAGE2Items.applications.list[key];
		// Ignore media streaming applications for now (desktop sharing)
		if (a.application !== 'media_stream' && a.application !== 'media_block_stream') {
			states.apps.push(a);
			states.numapps++;
		}
	}

	try {
		fs.writeFileSync(fullpath, JSON.stringify(states, null, 4));
		console.log(sageutils.header("Session") + "saved session file to " + fullpath);
	}
	catch (err) {
		console.log(sageutils.header("Session") + "error saving", err);
	}
}

function loadSession (filename) {
	filename = filename || 'default.json';

	var fullpath = path.join(sessionDirectory, filename);
	// if it doesn't end in .json, add it
	if (fullpath.indexOf(".json", fullpath.length - 5) === -1) {
		fullpath += '.json';
	}
	fs.readFile(fullpath, function(err, data) {
		if (err) {
			console.log(sageutils.header("SAGE2") + "error reading session", err);
		} else {
			console.log(sageutils.header("SAGE2") + "reading sessions from " + fullpath);

			var session = JSON.parse(data);
			console.log(sageutils.header("Session") + "number of applications", session.numapps);

			session.apps.forEach(function(element, index, array) {
				var a = element;//session.apps[i];
				console.log(sageutils.header("Session") + "App", a.id);

				if (a.application === "movie_player") {
					var vid;
					var vidURL = url.parse(a.url);

					var loadVideo = function(appInstance, videohandle) {
						appInstance.id              = getUniqueAppId();
						appInstance.left            = a.left;
						appInstance.top             = a.top;
						appInstance.width           = a.width;
						appInstance.height          = a.height;
						appInstance.previous_left   = a.previous_left;
						appInstance.previous_top    = a.previous_top;
						appInstance.previous_width  = a.previous_width;
						appInstance.previous_height = a.previous_height;
						appInstance.maximized       = a.maximized;
						mergeObjects(a.data, appInstance.data, ['video_url', 'video_type', 'audio_url', 'audio_type']);

						handleNewApplication(appInstance, videohandle);
					};

					if(vidURL.hostname === config.host) {
						vid = {application: a.application, filename: a.title};
						appLoader.loadFileFromLocalStorage(vid, loadVideo);
					}
					else {
						vid = {url: a.url, type: a.type};
						appLoader.loadFileFromWebURL(vid, loadVideo);
					}
				}
				else {
					// Get the application a new ID
					a.id = getUniqueAppId();
					// Reset the time
					a.date = new Date();
					if (a.animation) {
						var j;
						SAGE2Items.renderSync[a.id] = {clients: {}, date: Date.now()};
						for (j=0; j<clients.length; j++) {
							if (clients[j].clientType === "display") {
								SAGE2Items.renderSync[a.id].clients[clients[j].id] = {wsio: clients[j], readyForNextFrame: false, blocklist: []};
							}
						}
						/*
						appAnimations[a.id] = {clients: {}, date: new Date()};
						for(j=0; j<clients.length; j++){
							if(clients[j].clientType === "display") {
								appAnimations[a.id].clients[clients[j].id] = false;
							}
						}
						*/
					}

					handleNewApplication(a, null);
				}
			});
		}
	});
}

// **************  Information Functions *****************

function listClients() {
	var i;
	console.log("Clients (%d)\n------------", clients.length);
	for(i=0; i<clients.length; i++){
		if (clients[i].clientType === "display") {
			console.log(sprint("%2d: %s (%s %s)", i, clients[i].id, clients[i].clientType, clients[i].clientID));
		}
		else {
			console.log(sprint("%2d: %s (%s)", i, clients[i].id, clients[i].clientType));
		}
	}
}

function listMediaStreams() {
	var i, c, key;
	console.log("Streams (%d)\n------------", Object.keys(mediaBlockStreams).length);
	i = 0;
	for (key in mediaBlockStreams) {
		var numclients = Object.keys(mediaBlockStreams[key].clients).length;
		console.log(sprint("%2d: %s ready:%s clients:%d", i, key, mediaBlockStreams[key].ready, numclients));
		var cstr = " ";
		for (c in mediaBlockStreams[key].clients) {
			cstr += c + "(" + mediaBlockStreams[key].clients[c] + ") ";
		}
		console.log("\t", cstr);
		i++;
	}
}

function listMediaBlockStreams() {
    listMediaStreams();
}

function listApplications() {
	var i = 0;
	var key;
	console.log("Applications\n------------");
	for(key in SAGE2Items.applications.list) {
		var app = SAGE2Items.applications.list[key];
		console.log(sprint("%2d: %s %s [%dx%d +%d+%d] %s (v%s) by %s",
			i, app.id, app.application,
			app.width, app.height,
			app.left,  app.top,
			app.title, app.metadata.version,
			app.metadata.author));
		i++;
	}
}


// **************  Tiling Functions *****************

//
//
// From Ratko's DIM in SAGE
//   adapted to use all the tiles
//   and center of gravity

function averageWindowAspectRatio() {
	var num = SAGE2Items.applications.numItems;

	if (num === 0) return 1.0;

	var totAr = 0.0;
	var key;
	for (key in SAGE2Items.applications.list) {
		totAr += (SAGE2Items.applications.list[key].width / SAGE2Items.applications.list[key].height);
	}
	return (totAr / num);
}

function fitWithin(app, x, y, width, height, margin) {
	var titleBar = config.ui.titleBarHeight;
	if (config.ui.auto_hide_ui===true) titleBar = 0;

	// take buffer into account
	x += margin;
	y += margin;
	width  = width  - 2*margin;
	height = height - 2*margin;

	var widthRatio  = (width-titleBar)  / app.width;
	var heightRatio = (height-titleBar) / app.height;
	var maximizeRatio;
	if (widthRatio > heightRatio)
		maximizeRatio = heightRatio;
	else
		maximizeRatio = widthRatio;

    // figure out the maximized app size (w/o the widgets)
    var newAppWidth  = Math.round( maximizeRatio*app.width );
    var newAppHeight = Math.round( maximizeRatio*app.height );

    // figure out the maximized app position (with the widgets)
    var postMaxX = Math.round( width/2.0 - newAppWidth/2.0 );
    var postMaxY = Math.round( height/2.0 - newAppHeight/2.0 );

    // the new position of the app considering the maximized state and
    // all the widgets around it
    var newAppX = x + postMaxX;
    var newAppY = y + postMaxY;

	return [newAppX, newAppY, newAppWidth, newAppHeight];
}

// Calculate the euclidian distance between two objects with .x and .y fields
// function distance2D(p1, p2) {
// 	var dx = p2.x-p1.x;
// 	var dy = p2.y-p1.y;
// 	return Math.sqrt(dx*dx + dy*dy);
// }

// Calculate the square of euclidian distance between two objects with .x and .y fields
function distanceSquared2D(p1, p2) {
	var dx = p2.x-p1.x;
	var dy = p2.y-p1.y;
	return (dx*dx + dy*dy);
}

function findMinimum(arr) {
	var val = Number.MAX_VALUE;
	var idx = 0;
	for (var i=0; i<arr.length; i++) {
		if (arr[i] < val) {
			val = arr[i];
			idx = i;
		}
	}
	return idx;
}

function tileApplications() {
	var app;
	var i, c, r, key;
	var numCols, numRows, numCells;

	var displayAr  = config.totalWidth / config.totalHeight;
	var arDiff     = displayAr / averageWindowAspectRatio();
	var numWindows = SAGE2Items.applications.numItems;

	// 3 scenarios... windows are on average the same aspect ratio as the display
	if (arDiff >= 0.7 && arDiff <= 1.3) {
		numCols = Math.ceil(Math.sqrt( numWindows ));
		numRows = Math.ceil(numWindows / numCols);
	}
	// windows are much wider than display
    else if (arDiff < 0.7) {
		c = Math.round(1 / (arDiff/2.0));
		if (numWindows <= c) {
			numRows = numWindows;
			numCols = 1;
		}
		else {
			numCols = Math.max(2, Math.round(numWindows / c));
			numRows = Math.round(Math.ceil(numWindows / numCols));
		}
	}
	// windows are much taller than display
	else {
		c = Math.round(arDiff*2);
		if (numWindows <= c) {
			numCols = numWindows;
			numRows = 1;
		}
		else {
			numRows = Math.max(2, Math.round(numWindows / c));
			numCols = Math.round(Math.ceil(numWindows / numRows));
		}
	}
	numCells = numRows * numCols;

    // determine the bounds of the tiling area
	var titleBar = config.ui.titleBarHeight;
	if (config.ui.auto_hide_ui===true) titleBar = 0;
	var areaX = 0;
	var areaY = Math.round(1.5 * titleBar); // keep 0.5 height as margin
	if (config.ui.auto_hide_ui === true) areaY = -config.ui.titleBarHeight;

	var areaW = config.totalWidth;
	var areaH = config.totalHeight-(1.0*titleBar);

	var tileW = Math.floor(areaW / numCols);
	var tileH = Math.floor(areaH / numRows);

	var padding = 4;
	// if only one application, no padding, i.e maximize
	if (numWindows === 1) padding = 0;

    var centroidsApps  = {};
    var centroidsTiles = [];

    // Caculate apps centers
    for (key in SAGE2Items.applications.list) {
		app = SAGE2Items.applications.list[key];
		centroidsApps[key] = {x: app.left+app.width/2.0, y: app.top+app.height/2.0};
    }
    // Caculate tiles centers
	for (i=0; i<numCells; i++) {
		c = i % numCols;
		r = Math.floor(i / numCols);
		centroidsTiles.push({x: (c*tileW+areaX)+tileW/2.0, y: (r*tileH+areaY)+tileH/2.0});
	}

	// Calculate distances
	var distances = {};
	for (key in centroidsApps) {
		distances[key] = [];
		for (i=0; i<numCells; i++) {
			var d = distanceSquared2D(centroidsApps[key], centroidsTiles[i]);
			distances[key].push(d);
		}
	}

	for (key in SAGE2Items.applications.list) {
		// get the application
		app = SAGE2Items.applications.list[key];
		// pick a cell
		var cellid = findMinimum(distances[key]);
		// put infinite value to disable the chosen cell
		for (i in SAGE2Items.applications.list) {
			distances[i][cellid] = Number.MAX_VALUE;
		}

		// calculate new dimensions
		c = cellid % numCols;
		r = Math.floor(cellid / numCols);
        var newdims = fitWithin(app, c*tileW+areaX, r*tileH+areaY, tileW, tileH, padding);

        // update the data structure
        app.left = newdims[0];
        app.top = newdims[1] - titleBar;
        app.width = newdims[2];
        app.height = newdims[3];
        var updateItem = {
			elemId: app.id,
			elemLeft: app.left,
			elemTop: app.top,
			elemWidth: app.width,
			elemHeight: app.height,
			force: true,
			date: Date.now()
		};

		broadcast('startMove', {id: updateItem.elemId, date: updateItem.date});
		broadcast('startResize', {id: updateItem.elemId, date: updateItem.date});

		moveAndResizeApplicationWindow(updateItem);

		broadcast('finishedMove', {id: updateItem.elemId, date: updateItem.date});
		broadcast('finishedResize', {id: updateItem.elemId, date: updateItem.date});
	}
}

// Remove all applications
function clearDisplay() {
	var i;
	var all = Object.keys(SAGE2Items.applications.list);
	for (i=0; i<all.length; i++) {
		deleteApplication(all[i]);
	}
}


// handlers for messages from UI
function wsClearDisplay(wsio, data) {
	clearDisplay();

	addEventToUserLog(wsio.id, {type: "clearDisplay", data: null, time: Date.now()});
}

function wsTileApplications(wsio, data) {
	tileApplications();

	addEventToUserLog(wsio.id, {type: "tileApplications", data: null, time: Date.now()});
}


// **************  Server File Functions *****************

function wsRequestAvailableApplications(wsio, data) {
	var apps = getApplications();
	wsio.emit('availableApplications', apps);
}

function wsRequestStoredFiles(wsio, data) {
	var savedFiles = getSavedFilesList();
	wsio.emit('storedFileList', savedFiles);
}

function wsLoadApplication(wsio, data) {
	var appData = {application: "custom_app", filename: data.application};
	appLoader.loadFileFromLocalStorage(appData, function(appInstance) {
		appInstance.id = getUniqueAppId();

		if (appInstance.animation) {
			var i;
			SAGE2Items.renderSync[appInstance.id] = {clients: {}, date: Date.now()};
			for (i=0; i<clients.length; i++) {
				if (clients[i].clientType === "display") {
					SAGE2Items.renderSync[appInstance.id].clients[clients[i].id] = {wsio: clients[i], readyForNextFrame: false, blocklist: []};
				}
			}

			/*
			appAnimations[appInstance.id] = {clients: {}, date: new Date()};
			for(i=0; i<clients.length; i++){
				if(clients[i].clientType === "display") {
					appAnimations[appInstance.id].clients[clients[i].id] = false;
				}
			}
			*/
		}

		handleNewApplication(appInstance, null);

		addEventToUserLog(data.user, {type: "openApplication", data: {application: {id: appInstance.id, type: appInstance.application}}, time: Date.now()});
	});
}

function wsLoadFileFromServer(wsio, data) {
	if (data.application === "load_session") {
		// if it's a session, then load it
		loadSession(data.filename);

		addEventToUserLog(wsio.id, {type: "openFile", data: {name: data.filename, application: {id: null, type: "session"}}, time: Date.now()});
	}
	else {
		appLoader.loadFileFromLocalStorage(data, function(appInstance, videohandle) {
			appInstance.id = getUniqueAppId();
			handleNewApplication(appInstance, videohandle);

			addEventToUserLog(data.user, {type: "openFile", data: {name: data.filename, application: {id: appInstance.id, type: appInstance.application}}, time: Date.now()});
		});
	}
}

function initializeLoadedVideo(appInstance, videohandle) {
	if(appInstance.application !== "movie_player" || videohandle === null) return;

	var i;
	var horizontalBlocks = Math.ceil(appInstance.native_width / mediaBlockSize);
	var verticalBlocks = Math.ceil(appInstance.native_height / mediaBlockSize);
	var videoBuffer = new Array(horizontalBlocks*verticalBlocks);

	videohandle.on('error', function(err) {
		console.log("VIDEO ERROR: " + err);
	});
	videohandle.on('start', function() {
		broadcast('videoPlaying', {id: appInstance.id});
	});
	videohandle.on('end', function() {
		broadcast('videoEnded', {id: appInstance.id});
		if(SAGE2Items.renderSync[appInstance.id].loop === true) {
			SAGE2Items.renderSync[appInstance.id].decoder.seek(0.0, function() {
				SAGE2Items.renderSync[appInstance.id].decoder.play();
			});
			broadcast('updateVideoItemTime', {id: appInstance.id, timestamp: 0.0, play: false});
		}
	});
	videohandle.on('frame', function(frameIdx, buffer) {
		SAGE2Items.renderSync[appInstance.id].frameIdx = frameIdx;
		var blockBuffers = pixelblock.yuv420ToPixelBlocks(buffer, appInstance.data.width, appInstance.data.height, mediaBlockSize);

		var idBuffer = Buffer.concat([new Buffer(appInstance.id), new Buffer([0])]);
		var frameIdxBuffer = intToByteBuffer(frameIdx,   4);
		var dateBuffer = intToByteBuffer(Date.now(), 8);
		for(i=0; i<blockBuffers.length; i++){
			var blockIdxBuffer = intToByteBuffer(i, 2);
			SAGE2Items.renderSync[appInstance.id].pixelbuffer[i] = Buffer.concat([idBuffer, blockIdxBuffer, frameIdxBuffer, dateBuffer, blockBuffers[i]]);
		}

		handleNewVideoFrame(appInstance.id);
	});

	SAGE2Items.renderSync[appInstance.id] = {decoder: videohandle, frameIdx: null, loop: false, pixelbuffer: videoBuffer, newFrameGenerated: false, clients: {}};
	for(i=0; i<clients.length; i++){
		if(clients[i].clientType === "display") {
			SAGE2Items.renderSync[appInstance.id].clients[clients[i].id] = {wsio: clients[i], readyForNextFrame: false, blocklist: []};
		}
	}

	calculateValidBlocks(appInstance, mediaBlockSize, SAGE2Items.renderSync[appInstance.id]);

	// initialize based on state
	SAGE2Items.renderSync[appInstance.id].loop = appInstance.data.looped;
	if(appInstance.data.frame !== 0) {
		var ts = appInstance.data.frame / appInstance.data.framerate;
		SAGE2Items.renderSync[appInstance.id].decoder.seek(ts, function() {
			if(appInstance.data.paused === false) {
				SAGE2Items.renderSync[appInstance.id].decoder.play();
			}
		});
		broadcast('updateVideoItemTime', {id: appInstance.id, timestamp: ts, play: false});
	}
	else {
		if(appInstance.data.paused === false) {
			SAGE2Items.renderSync[appInstance.id].decoder.play();
		}
	}
	if(appInstance.data.muted === true) {
		broadcast('videoMuted', {id: appInstance.id});
	}
	/*
	var i;
	var blocksize = 128;
	var horizontalBlocks = Math.ceil(appInstance.native_width /blocksize);
	var verticalBlocks   = Math.ceil(appInstance.native_height/blocksize);
	var videoBuffer = new Array(horizontalBlocks*verticalBlocks);

	videohandle.on('error', function(err) {
		console.log("VIDEO ERROR: " + err);
	});
	videohandle.on('start', function() {
		broadcast('videoPlaying', {id: appInstance.id});
	});
	videohandle.on('end', function() {
		broadcast('videoEnded', {id: appInstance.id});
		if(videoHandles[appInstance.id].loop === true) {
			videoHandles[appInstance.id].decoder.seek(0.0, function() {
				videoHandles[appInstance.id].decoder.play();
			});
			broadcast('updateVideoItemTime', {id: appInstance.id, timestamp: 0.0, play: false});
		}
	});
	videohandle.on('frame', function(frameIdx, buffer) {
		videoHandles[appInstance.id].frameIdx = frameIdx;
		var blockBuffers = pixelblock.yuv420ToPixelBlocks(buffer, appInstance.data.width, appInstance.data.height, blocksize);

		var idBuffer = Buffer.concat([new Buffer(appInstance.id), new Buffer([0])]);
		var frameIdxBuffer = intToByteBuffer(frameIdx,   4);
		var dateBuffer = intToByteBuffer(Date.now(), 8);
		for(i=0; i<blockBuffers.length; i++){
			var blockIdxBuffer = intToByteBuffer(i, 2);
			videoHandles[appInstance.id].pixelbuffer[i] = Buffer.concat([idBuffer, blockIdxBuffer, frameIdxBuffer, dateBuffer, blockBuffers[i]]);
		}

		handleNewVideoFrame(appInstance.id);
	});

	videoHandles[appInstance.id] = {decoder: videohandle, frameIdx: null, loop: false, pixelbuffer: videoBuffer, newFrameGenerated: false, clients: {}};

	for(i=0; i<clients.length; i++){
		if(clients[i].clientType === "display") {
			videoHandles[appInstance.id].clients[clients[i].id] = {wsio: clients[i], readyForNextFrame: false, blockList: []};
		}
	}
	calculateValidBlocks(appInstance, blocksize, videoHandles);

	setTimeout(function() {
		videoHandles[appInstance.id].loop = appInstance.data.looped;
		if(appInstance.data.frame !== 0) {
			var ts = appInstance.data.frame / appInstance.data.framerate;
			videoHandles[appInstance.id].decoder.seek(ts, function() {
				if(appInstance.data.paused === false) {
					videoHandles[appInstance.id].decoder.play();
				}
			});
			broadcast('updateVideoItemTime', {id: appInstance.id, timestamp: ts, play: false});
		}
		else {
			if(appInstance.data.paused === false) {
				videoHandles[appInstance.id].decoder.play();
			}
		}
		if(appInstance.data.muted === true) {
			broadcast('videoMuted', {id: appInstance.id});
		}
    }, 250);
	*/
}

// move this function elsewhere
function handleNewVideoFrame(id) {
	var videohandle = SAGE2Items.renderSync[id];

	videohandle.newFrameGenerated = true;
	if (!allTrueDict(videohandle.clients, "readyForNextFrame")) {
		return false;
	}

	updateVideoFrame(id);
	return true;
}

// move this function elsewhere
function handleNewClientReady(id) {
	var videohandle = SAGE2Items.renderSync[id];

	// if no new frame is generate or not all display clients have finished rendering previous frame - return
	if (videohandle.newFrameGenerated !== true || !allTrueDict(videohandle.clients, "readyForNextFrame")) {
		return false;
	}

	updateVideoFrame(id);
	return true;
}

function updateVideoFrame(id) {
	var i;
	var key;
	var videohandle = SAGE2Items.renderSync[id];

	videohandle.newFrameGenerated = false;
	for (key in videohandle.clients) {
		videohandle.clients[key].wsio.emit('updateFrameIndex', {id: id, frameIdx: videohandle.frameIdx});
		var hasBlock = false;
		for (i=0; i<videohandle.pixelbuffer.length; i++) {
			if (videohandle.clients[key].blocklist.indexOf(i) >= 0) {
				hasBlock = true;
				videohandle.clients[key].wsio.emit('updateVideoFrame', videohandle.pixelbuffer[i]);
			}
		}
		if(hasBlock === true) {
			videohandle.clients[key].readyForNextFrame = false;
		}
	}
}

// move this function elsewhere
function calculateValidBlocks(app, blockSize, renderhandle) {
	if(app.application !== "movie_player" && app.application !== "media_block_stream") return;

	var i;
	var j;
	var key;

	var horizontalBlocks = Math.ceil(app.data.width /blockSize);
	var verticalBlocks   = Math.ceil(app.data.height/blockSize);

	var renderBlockWidth  = blockSize * app.width / app.data.width;
	var renderBlockHeight = blockSize * app.height / app.data.height;

	for (key in renderhandle.clients){
		renderhandle.clients[key].blocklist = [];
		for (i=0; i<verticalBlocks; i++) {
			for (j=0; j<horizontalBlocks; j++) {
				var blockIdx = i*horizontalBlocks+j;

				if (renderhandle.clients[key].wsio.clientID < 0) {
					renderhandle.clients[key].blocklist.push(blockIdx);
				}
				else {
					var display = config.displays[renderhandle.clients[key].wsio.clientID];
					var left = j*renderBlockWidth  + app.left;
					var top  = i*renderBlockHeight + app.top + config.ui.titleBarHeight;
					var offsetX = config.resolution.width  * display.column;
					var offsetY = config.resolution.height * display.row;

					if ((left+renderBlockWidth) >= offsetX && left <= (offsetX+config.resolution.width) &&
						(top +renderBlockHeight) >= offsetY && top  <= (offsetY+config.resolution.height)) {
						renderhandle.clients[key].blocklist.push(blockIdx);
					}
				}
			}
		}
		renderhandle.clients[key].wsio.emit('updateValidStreamBlocks', {id: app.id, blockList: renderhandle.clients[key].blocklist});
	}
}

function wsDeleteElementFromStoredFiles(wsio, data) {
	if (data.application === "load_session") {
		// if it's a session
		deleteSession(data.filename);
	} else if (data.application === 'custom_app') {
		// an app
		// NYI
		return;
	} else if (data.application === 'image_viewer') {
		// an image
		assets.deleteImage(data.filename);
	} else if (data.application === 'movie_player') {
		// a movie
		assets.deleteVideo(data.filename);
	} else if (data.application === 'pdf_viewer') {
		// an pdf
		assets.deletePDF(data.filename);
	}
	else {
		// I dont know
		return;
	}
}



// **************  Adding Web Content (URL) *****************

function wsAddNewWebElement(wsio, data) {
	appLoader.loadFileFromWebURL(data, function(appInstance, videohandle) {

		// Get the drop position and convert it to wall coordinates
		var position = data.position || [0, 0];
		position[0] = parseInt(position[0] * config.totalWidth,  10);
		position[1] = parseInt(position[1] * config.totalHeight, 10);

		// Use the position from the drop location
		if (position[0] !== 0 || position[1] !== 0) {
			appInstance.left = position[0] - appInstance.width/2;
			if (appInstance.left < 0 ) appInstance.left = 0;
			appInstance.top  = position[1] - appInstance.height/2;
			if (appInstance.top < 0) appInstance.top = 0;
		}

		appInstance.id = getUniqueAppId();
		handleNewApplication(appInstance, videohandle);

		if(appInstance.animation){
			var i;
			SAGE2Items.renderSync[appInstance.id] = {clients: {}, date: Date.now()};
			for (i=0; i<clients.length; i++) {
				if (clients[i].clientType === "display") {
					SAGE2Items.renderSync[appInstance.id].clients[clients[i].id] = {wsio: clients[i], readyForNextFrame: false, blocklist: []};
				}
			}
			/*
			appAnimations[appInstance.id] = {clients: {}, date: new Date()};
			for(i=0; i<clients.length; i++){
				if(clients[i].clientType === "display") {
					appAnimations[appInstance.id].clients[clients[i].id] = false;
				}
			}
			*/
		}
	});
}

// **************  Command line          *****************

function wsCommand(wsio, data) {
	// send the command to the REPL interpreter
	processInputCommand(data);
}

// **************  Launching Web Browser *****************

function wsOpenNewWebpage(wsio, data) {
	// Check if the web-browser is connected
	if (webBrowserClient !== null) {
		// then emit the command
		console.log("Browser> new page", data.url);
		webBrowserClient.emit('openWebBrowser', {url: data.url});
	}
}


// **************  Video / Audio Synchonization *****************

function wsPlayVideo(wsio, data) {
	if(SAGE2Items.renderSync[data.id] === undefined || SAGE2Items.renderSync[data.id] === null) return;

	SAGE2Items.renderSync[data.id].decoder.play();
}

function wsPauseVideo(wsio, data) {
	if(SAGE2Items.renderSync[data.id] === undefined || SAGE2Items.renderSync[data.id] === null) return;

	SAGE2Items.renderSync[data.id].decoder.pause(function() {
		broadcast('videoPaused', {id: data.id});
	});
}

function wsStopVideo(wsio, data) {
	if(SAGE2Items.renderSync[data.id] === undefined || SAGE2Items.renderSync[data.id] === null) return;

	SAGE2Items.renderSync[data.id].decoder.stop(function() {
		broadcast('videoPaused', {id: data.id});
		broadcast('updateVideoItemTime', {id: data.id, timestamp: 0.0, play: false});
		broadcast('updateFrameIndex', {id: data.id, frameIdx: 0});
	});
}

function wsUpdateVideoTime(wsio, data) {
	if(SAGE2Items.renderSync[data.id] === undefined || SAGE2Items.renderSync[data.id] === null) return;

	SAGE2Items.renderSync[data.id].decoder.seek(data.timestamp, function() {
		if(data.play === true) SAGE2Items.renderSync[data.id].decoder.play();
	});
	broadcast('updateVideoItemTime', data);
}

function wsMuteVideo(wsio, data) {
	if(SAGE2Items.renderSync[data.id] === undefined || SAGE2Items.renderSync[data.id] === null) return;

	broadcast('videoMuted', {id: data.id});
}

function wsUnmuteVideo(wsio, data) {
	if(SAGE2Items.renderSync[data.id] === undefined || SAGE2Items.renderSync[data.id] === null) return;

	broadcast('videoUnmuted', {id: data.id});
}

function wsLoopVideo(wsio, data) {
	if(SAGE2Items.renderSync[data.id] === undefined || SAGE2Items.renderSync[data.id] === null) return;

	SAGE2Items.renderSync[data.id].loop = data.loop;
}

// **************  Remote Server Content *****************

function wsAddNewElementFromRemoteServer(wsio, data) {
	console.log("add element from remote server");
	var i;

	appLoader.loadApplicationFromRemoteServer(data, function(appInstance, videohandle) {
		console.log("Remote App: " + appInstance.title + " (" + appInstance.application + ")");
		if(appInstance.application === "media_stream" || appInstance.application === "media_block_stream"){
			appInstance.id = wsio.remoteAddress.address + ":" + wsio.remoteAddress.port + "|" + appInstance.id;
			SAGE2Items.renderSync[appInstance.id] = {chunks: [], clients: {}};
			for(i=0; i<clients.length; i++){
				if(clients[i].clientType === "dislpay") {
					SAGE2Items.renderSync[appInstance.id].clients[clients[i].id] = {wsio: clients[i], readyForNextFrame: false, blocklist: []};
				}
			}
		}
		else {
			appInstance.id = getUniqueAppId();
		}

		mergeObjects(data.data, appInstance.data, ['video_url', 'video_type', 'audio_url', 'audio_type']);

		handleNewApplication(appInstance, videohandle);

		if(appInstance.animation){
			SAGE2Items.renderSync[appInstance.id] = {clients: {}, date: Date.now()};
			for (i=0; i<clients.length; i++) {
				if (clients[i].clientType === "display") {
					SAGE2Items.renderSync[appInstance.id].clients[clients[i].id] = {wsio: clients[i], readyForNextFrame: false, blocklist: []};
				}
			}
		}
	});
}

function wsRequestNextRemoteFrame(wsio, data) {
	var remote_id = config.host + ":" + config.port + "|" + data.id;
	if(SAGE2Items.applications.list.hasOwnProperty(data.id)) {
		var stream = SAGE2Items.applications.list[data.id];
		wsio.emit('updateRemoteMediaStreamFrame', {id: remote_id, state: stream.data});
	}
	else {
		wsio.emit('stopMediaStream', {id: remote_id});
	}
}

function wsUpdateRemoteMediaStreamFrame(wsio, data) {
	if (!SAGE2Items.applications.list.hasOwnProperty(data.id)) return;

	var key;
	for (key in SAGE2Items.renderSync[data.id].clients) {
		SAGE2Items.renderSync[data.id].clients[key].readyForNextFrame = false;
	}
	var stream = SAGE2Items.applications.list[data.id];
	stream.data = data.data;

	broadcast('updateMediaStreamFrame', data);
}

function wsReceivedRemoteMediaStreamFrame(wsio, data) {
	SAGE2Items.renderSync[data.id].clients[wsio.id].readyForNextFrame = true;
	if(allTrueDict(SAGE2Items.renderSync[data.id].clients, "readyForNextFrame")) {
		var i;
		var mediaStreamData = data.id.substring(6).split("|");
		var sender = {wsio: null, serverId: mediaStreamData[0], clientId: mediaStreamData[1], streamId: null};
		for (i=0; i<clients.length; i++) {
			if (clients[i].id === sender.serverId) {
				sender.wsio = clients[i];
				break;
			}
		}
		if (sender.wsio !== null) sender.wsio.emit('requestNextRemoteFrame', {id: sender.clientId});
	}
}

// XXX - Remote block streaming not tested
function wsRequestNextRemoteBlockFrame(wsio, data) {
	var remote_id = config.host + ":" + config.port + "|" + data.id;
	if(SAGE2Items.applications.list.hasOwnProperty(data.id)) {
		var stream = SAGE2Items.applications.list[data.id];
		wsio.emit('updateRemoteMediaBlockStreamFrame', {id: remote_id, state: stream.data});
	}
	else {
		wsio.emit('stopMediaBlockStream', {id: remote_id});
	}
}

function wsUpdateRemoteMediaBlockStreamFrame(wsio, data) {
	if (!SAGE2Items.applications.list.hasOwnProperty(data.id)) return;

	var key;
	for (key in SAGE2Items.renderSync[data.id].clients) {
		SAGE2Items.renderSync[data.id].clients[key].readyForNextFrame = false;
	}
	var stream = SAGE2Items.applications.list[data.id];
	stream.data = data.data;

	broadcast('updateMediaBlockStreamFrame', data);
}

function wsReceivedRemoteMediaBlockStreamFrame(wsio, data) {
	SAGE2Items.renderSync[data.id].clients[wsio.id].readyForNextFrame = true;
	if(allTrueDict(SAGE2Items.renderSync[data.id].clients, "readyForNextFrame")) {
		var i;
		var mediaBlockStreamData = data.id.substring(6).split("|");
		var sender = {wsio: null, serverId: mediaBlockStreamData[0], clientId: mediaBlockStreamData[1], streamId: null};
		for (i=0; i<clients.length; i++) {
			if (clients[i].id === sender.serverId) {
				sender.wsio = clients[i];
				break;
			}
		}
		if (sender.wsio !== null) sender.wsio.emit('requestNextRemoteFrame', {id: sender.clientId});
	}
}

// **************  Widget Control Messages *****************

function wsAddNewControl(wsio, data){
	if (!SAGE2Items.applications.list.hasOwnProperty(data.appId)) return;
	if (SAGE2Items.widgets.list.hasOwnProperty(data.id)) return;

	broadcast('createControl', data);

	var zIndex = SAGE2Items.widgets.numItems;
	interactMgr.addGeometry(data.id+"_radial", "widgets", "circle", {x: data.left+(data.height/2), y: data.top+(data.height/2), r: data.height/2}, true, zIndex, data);
	if (data.hasSideBar === true) {
		interactMgr.addGeometry(data.id+"_sidebar", "widgets", "rectangle", {x: data.left+data.height, y: data.top+(data.height/2)-(data.barHeight/2), w: data.width-data.height, h: data.barHeight}, true, zIndex, data);
	}

	SAGE2Items.widgets.addItem(data);
	var uniqueID = data.id.substring(data.appId.length, data.id.lastIndexOf("_"));
	var app = SAGE2Items.applications.list[data.appId];
	addEventToUserLog(uniqueID, {type: "widgetMenu", data: {action: "open", application: {id: app.id, type: app.application}}, time: Date.now()});
}

function wsRecordInnerGeometryForWidget(wsio, data){
	var center = data.innerGeometry.center;
	var buttons = data.innerGeometry.buttons;
	var textInput = data.innerGeometry.textInput;
	var slider = data.innerGeometry.slider;
	SAGE2Items.widgets.addButtonToItem(data.instanceID, "center", "circle", {x:center.x, y: center.y, r:center.r}, 0);
	for (var i=0; i<buttons.length; i++){
		SAGE2Items.widgets.addButtonToItem(data.instanceID, buttons[i].id, "circle", {x:buttons[i].x, y: buttons[i].y, r:buttons[i].r}, 0);
	}
	if (textInput!==null) {
		SAGE2Items.widgets.addButtonToItem(data.instanceID, textInput.id, "rectangle", {x:textInput.x, y: textInput.y, w:textInput.w, h:textInput.h}, 0);
	}
	if (slider!==null) {
		SAGE2Items.widgets.addButtonToItem(data.instanceID, slider.id, "rectangle", {x:slider.x, y: slider.y, w:slider.w, h:slider.h}, 0);
	}
}

/*function wsSelectedControlId(wsio, data){ // Get the id of a ctrl widgetbar or ctrl element(button and so on)
	var regTI = /textInput/;
	var regSl = /slider/;
	var regButton = /button/;
	if (data.ctrlId !== null) { // If a button or a slider is pressed, release the widget itself so that it is not picked up for moving
		remoteInteraction[data.addr].releaseControl();
	}
	//console.log("lock:", remoteInteraction[data.addr].lockedControl() );
	var lockedControl = remoteInteraction[data.addr].lockedControl();
	if (lockedControl){
		//If a text input widget was locked, drop it
		var appdata = {ctrlId:lockedControl.ctrlId, appId:lockedControl.appId};
		broadcast('dropTextInputControl', appdata);
		remoteInteraction[data.addr].dropControl();
	}
	if (regButton.test(data.ctrlId) || regTI.test(data.ctrlId) || regSl.test(data.ctrlId)) {
		var appData = {ctrlId:data.ctrlId, appId:data.appId, instanceID:data.instanceID};
		remoteInteraction[data.addr].lockControl(appData);
		if (regSl.test(appData.ctrlId) && /knob/.test(appData.ctrlId))
			broadcast('sliderKnobLockAction', appData);
	}
}

function wsReleasedControlId(wsio, data){
	var regSl = /slider/;
	var regButton = /button/;
	if (data.ctrlId !==null && remoteInteraction[data.addr].lockedControl() !== null &&(regSl.test(data.ctrlId) || regButton.test(data.ctrlId))) {
		remoteInteraction[data.addr].dropControl();
		broadcast('executeControlFunction', {ctrlId: data.ctrlId, appId: data.appId, instanceID: data.instanceID}, 'receivesWidgetEvents');

		var app = SAGE2Items.applications.list[data.appId];
		if (app){
			if(data.ctrlId.indexOf("buttonCloseApp") >= 0) {
				addEventToUserLog(data.addr, {type: "delete", data: {application: {id: app.id, type: app.application}}, time: Date.now()});
			}
			else if(data.ctrlId.indexOf("buttonCloseWidget") >= 0) {
				addEventToUserLog(data.addr, {type: "widgetMenu", data: {action: "close", application: {id: app.id, type: app.application}}, time: Date.now()});
			}
			else {
				addEventToUserLog(data.addr, {type: "widgetAction", data: {application: data.appId, widget: data.ctrlId}, time: Date.now()});
			}
		}
	}
}
*/

function wsCloseAppFromControl(wsio, data){
	deleteApplication(data.appId);
}

function wsHideWidgetFromControl(wsio, data){
	var ctrl = SAGE2Items.widgets.list[data.instanceID];
	hideControl(ctrl);
}

function wsOpenRadialMenuFromControl(wsio, data){
	console.log("radial menu");
	var ctrl = SAGE2Items.widgets.list[data.id];
	createRadialMenu(wsio.id, ctrl.left, ctrl.top);
}

/* ****************** Clone Request Methods ************************** */

function wsCreateAppClone(wsio, data){
	var app = SAGE2Items.applications.list[data.id];
	var appData = {application: "custom_app", filename: app.application};
	appLoader.loadFileFromLocalStorage(appData, function(clone, videohandle) {
		clone.id = getUniqueAppId();
		var pos = getNewWindowPosition({x: app.left, y: app.top});
		clone.left = pos.x;
		clone.top = pos.y;
		clone.width = app.width;
		clone.height = app.height;
		if(clone.animation){
			var i;
			SAGE2Items.renderSync[clone.id] = {clients: {}, date: Date.now()};
			for (i=0; i<clients.length; i++) {
				if (clients[i].clientType === "display") {
					SAGE2Items.renderSync[clone.id].clients[clients[i].id] = {wsio: clients[i], readyForNextFrame: false, blocklist: []};
				}
			}
			/*
			appAnimations[clone.id] = {clients: {}, date: new Date()};
			for(i=0; i<clients.length; i++){
				if(clients[i].clientType === "display") {
					appAnimations[clone.id].clients[clients[i].id] = false;
				}
			}
			*/
		}
		if (clone.data)
			clone.data.loadData = data.cloneData;
		else
			clone.data = {loadData: data.cloneData};

		handleNewApplication(clone, videohandle);
	});
}


function getNewWindowPosition(seedPosition){

	if (!newWindowPosition){
		newWindowPosition  = {x:seedPosition.x+20, y:seedPosition.y+20};
		seedWindowPosition = {x:seedPosition.x,    y:seedPosition.y};
	}
	else if (seedWindowPosition.x === seedPosition.x && seedWindowPosition.y === seedPosition.y){
		newWindowPosition.x += 20;
		newWindowPosition.y += 20;
	}
	else{
		newWindowPosition  = {x:seedPosition.x+20, y:seedPosition.y+20};
		seedWindowPosition = {x:seedPosition.x,    y:seedPosition.y};
	}


	if ((newWindowPosition.x > config.totalWidth - 200) || (newWindowPosition.y > config.totalHeight - 200)){
		newWindowPosition.x = 20;
		newWindowPosition.y = 20;
	}
	return newWindowPosition;
}

/* ****************** Clone Request Methods ************************** */


function loadConfiguration() {
	var configFile = null;

	if (program.configuration) {
		configFile = program.configuration;
	}
	else {
		// Read config.txt - if exists and specifies a user defined config, then use it
		if(sageutils.fileExists("config.txt")){
			var lines = fs.readFileSync("config.txt", 'utf8').split("\n");
			for(var i =0; i<lines.length; i++){
				var text = "";
				var comment = lines[i].indexOf("//");
				if(comment >= 0) text = lines[i].substring(0, comment).trim();
				else text = lines[i].trim();

				if(text !== ""){
					configFile = text;
					console.log(sageutils.header("SAGE2") + "Found configuration file: " + configFile);
					break;
				}
			}
		}
	}

	// If config.txt does not exist or does not specify any files, look for a config with the hostname
	if(configFile === null){
		var hn = os.hostname();
		var dot = hn.indexOf(".");
		if(dot >= 0) hn = hn.substring(0, dot);
		configFile = path.join("config", hn + "-cfg.json");
		if(sageutils.fileExists(configFile)){
			console.log(sageutils.header("SAGE2") + "Found configuration file: " + configFile);
		}
		else{
			if(platform === "Windows")
				configFile = path.join("config", "defaultWin-cfg.json");
			else
				configFile = path.join("config", "default-cfg.json");
			console.log(sageutils.header("SAGE2") + "Using default configuration file: " + configFile);
		}
	}

	if (!sageutils.fileExists(configFile)) {
		console.log("\n----------");
		console.log(sageutils.header("SAGE2") + "Cannot find configuration file: " + configFile);
		console.log("----------\n\n");
		process.exit(1);
	}

	var json_str = fs.readFileSync(configFile, 'utf8');
	var userConfig = json5.parse(json_str);
	// compute extra dependent parameters
	userConfig.totalWidth     = userConfig.resolution.width  * userConfig.layout.columns;
	userConfig.totalHeight    = userConfig.resolution.height * userConfig.layout.rows;

	var minDim = Math.min(userConfig.totalWidth, userConfig.totalHeight);
	var maxDim = Math.max(userConfig.totalWidth, userConfig.totalHeight);

	if (userConfig.ui.titleBarHeight) userConfig.ui.titleBarHeight = parseInt(userConfig.ui.titleBarHeight, 10);
	else userConfig.ui.titleBarHeight = Math.round(0.025 * minDim);

	if (userConfig.ui.widgetControlSize) userConfig.ui.widgetControlSize = parseInt(userConfig.ui.widgetControlSize, 10);
	else userConfig.ui.widgetControlSize = Math.round(0.020 * minDim);

	if (userConfig.ui.titleTextSize) userConfig.ui.titleTextSize = parseInt(userConfig.ui.titleTextSize, 10);
	else userConfig.ui.titleTextSize  = Math.round(0.015 * minDim);

	if (userConfig.ui.pointerSize) userConfig.ui.pointerSize = parseInt(userConfig.ui.pointerSize, 10);
	else userConfig.ui.pointerSize = Math.round(0.08 * minDim);

	if (userConfig.ui.minWindowWidth) userConfig.ui.minWindowWidth = parseInt(userConfig.ui.minWindowWidth, 10);
	else userConfig.ui.minWindowWidth  = Math.round(0.08 * minDim);  // 8%
	if (userConfig.ui.minWindowHeight) userConfig.ui.minWindowHeight = parseInt(userConfig.ui.minWindowHeight, 10);
	else userConfig.ui.minWindowHeight = Math.round(0.08 * minDim); // 8%

	if (userConfig.ui.maxWindowWidth) userConfig.ui.maxWindowWidth = parseInt(userConfig.ui.maxWindowWidth, 10);
	else userConfig.ui.maxWindowWidth  = Math.round( 1.2 * maxDim);  // 120%
	if (userConfig.ui.maxWindowHeight) userConfig.ui.maxWindowHeight = parseInt(userConfig.ui.maxWindowHeight, 10);
	else userConfig.ui.maxWindowHeight = Math.round( 1.2 * maxDim); // 120%

	// Set default values if missing
	if (userConfig.port === undefined)
		userConfig.port = 443;
	else
		userConfig.port = parseInt(userConfig.port, 10); // to make sure it's a number
	if (userConfig.index_port === undefined)
		userConfig.index_port = 80;
	else
		userConfig.index_port = parseInt(userConfig.index_port, 10);

	// Set the display clip value if missing (true by default)
	if (userConfig.background.clip !== undefined)
		userConfig.background.clip = sageutils.isTrue(userConfig.background.clip);
	else
		userConfig.background.clip = true;


	// Registration to EVL's server (sage.evl.uic.edu), true by default
	if (userConfig.register_site === undefined)
		userConfig.register_site = true;
	else {
		// test for a true value: true, on, yes, 1, ...
		if (sageutils.isTrue(userConfig.register_site))
			userConfig.register_site = true;
		else
			userConfig.register_site = false;
	}


	if(userConfig.apis !== undefined && userConfig.apis.twitter !== undefined){
		apis.twitter = new Twit({
			consumer_key:         userConfig.apis.twitter.consumerKey,
			consumer_secret:      userConfig.apis.twitter.consumerSecret,
			access_token:         userConfig.apis.twitter.accessToken,
			access_token_secret:  userConfig.apis.twitter.accessSecret
		});
	}

	return userConfig;
}


var getUniqueAppId = (function() {
	var count = 0;
	return function() {
		var id = "app_" + count.toString();
		count++;
		return id;
	};
})();

var getNewUserId = (function() {
	var count = 0;
	return function() {
		var id = "usr_" + count.toString();
		count++;
		return id;
	};
})();

function getApplications() {
	var uploadedApps = assets.listApps();

	// Remove 'viewer' apps
	var i = uploadedApps.length;
	while (i--) {
		if (uploadedApps[i].exif.metadata.fileTypes &&
			uploadedApps[i].exif.metadata.fileTypes.length > 0) {
			uploadedApps.splice(i, 1);
		}
	}
	// Sort the list of apps
	uploadedApps.sort(sageutils.compareTitle);

	return uploadedApps;
}

function getSavedFilesList() {
	// Build lists of assets
	var uploadedImages = assets.listImages();
	var uploadedVideos = assets.listVideos();
	var uploadedPdfs   = assets.listPDFs();
	var savedSessions  = listSessions();

	// Sort independently of case
	uploadedImages.sort( sageutils.compareFilename );
	uploadedVideos.sort( sageutils.compareFilename );
	uploadedPdfs.sort(   sageutils.compareFilename );
	savedSessions.sort(  sageutils.compareFilename );

	var list = {images: uploadedImages, videos: uploadedVideos, pdfs: uploadedPdfs, sessions: savedSessions};

	return list;
}

function setupDisplayBackground() {
	var tmpImg, imgExt;

	// background image
	if (config.background.image !== undefined && config.background.image.url !== undefined) {
		var bg_file = path.join(publicDirectory, config.background.image.url);

		if (config.background.image.style === "tile") {
			// do nothing
			return;
		}
		else if (config.background.image.style === "fit") {
			exiftool.file(bg_file, function(err1, data) {
				if (err1) {
					console.log("Error processing background image:", bg_file, err1);
					console.log(" ");
					process.exit(1);
				}
				var bg_info = data;

				if (bg_info.ImageWidth === config.totalWidth && bg_info.ImageHeight === config.totalHeight) {
					sliceBackgroundImage(bg_file, bg_file);
				}
				else {
					tmpImg = path.join(publicDirectory, "images", "background", "tmp_background.png");
					var out_res  = config.totalWidth.toString() + "x" + config.totalHeight.toString();

					imageMagick(bg_file).noProfile().command("convert").in("-gravity", "center").in("-background", "rgba(0,0,0,0)").in("-extent", out_res).write(tmpImg, function(err2) {
						if (err2) throw err2;
						sliceBackgroundImage(tmpImg, bg_file);
					});
				}
			} );
		}
		else {
			config.background.image.style = "stretch";
			imgExt = path.extname(bg_file);
			tmpImg = path.join(publicDirectory, "images", "background", "tmp_background" + imgExt);

			imageMagick(bg_file).resize(config.totalWidth, config.totalHeight, "!").write(tmpImg, function(err) {
				if(err) throw err;

				sliceBackgroundImage(tmpImg, bg_file);
			});
		}
	}
}

function sliceBackgroundImage(fileName, outputBaseName) {
	for(var i=0; i<config.displays.length; i++){
		var x = config.displays[i].column * config.resolution.width;
		var y = config.displays[i].row * config.resolution.height;
		var output_dir  = path.dirname(outputBaseName);
		var input_ext   = path.extname(outputBaseName);
		var output_ext  = path.extname(fileName);
		var output_base = path.basename(outputBaseName, input_ext);
		var output = path.join(output_dir, output_base + "_"+i.toString() + output_ext);
		imageMagick(fileName).crop(config.resolution.width, config.resolution.height, x, y).write(output, function(err) {
			if (err) console.log("error slicing image", err); //throw err;
		});
	}
}

function setupHttpsOptions() {
	// build a list of certs to support multi-homed computers
	var certs = {};

	// file caching for the main key of the server
	var server_key = null;
	var server_crt = null;
	var server_ca  = [];

	// add the default cert from the hostname specified in the config file
	try {
		// first try the filename based on the hostname-server.key
		if (sageutils.fileExists(path.join("keys", config.host + "-server.key"))) {
			// Load the certificate files
			console.log(sageutils.header("Certificate") + "Loading certificate " + config.host + "-server.key");
			server_key = fs.readFileSync(path.join("keys", config.host + "-server.key"));
			server_crt = fs.readFileSync(path.join("keys", config.host + "-server.crt"));
			server_ca  = sageutils.loadCABundle(path.join("keys", config.host + "-ca.crt"));
			// Build the crypto
			certs[config.host] = sageutils.secureContext(server_key, server_crt, server_ca);
		} else {
			// remove the hostname from the FQDN and search for wildcard certificate
			//    syntax: _.rest.com.key or _.rest.bigger.com.key
			var domain = '_.' + config.host.split('.').slice(1).join('.');
			console.log(sageutils.header("Certificate") + "Loading domain certificate " + domain + ".key");
			server_key = fs.readFileSync( path.join("keys", domain + ".key") );
			server_crt = fs.readFileSync( path.join("keys", domain + ".crt") );
			server_ca  = sageutils.loadCABundle(path.join("keys", domain + "-ca.crt"));
			certs[config.host] = sageutils.secureContext(server_key, server_crt, server_ca);
		}
	}
	catch (e) {
		console.log("\n----------");
		console.log("Cannot open certificate for default host:");
		console.log(" \"" + config.host + "\" needs file: " + e.path);
		console.log(" --> Please generate the appropriate certificate in the 'keys' folder");
		console.log("----------\n\n");
		process.exit(1);
	}

	for(var h in config.alternate_hosts){
		try {
			var alth = config.alternate_hosts[h];
			certs[ alth ] = sageutils.secureContext(
				fs.readFileSync(path.join("keys", alth + "-server.key")),
				fs.readFileSync(path.join("keys", alth + "-server.crt")),
				sageutils.loadCABundle(path.join("keys", alth + "-ca.crt"))
			);
		}
		catch (e) {
			console.log("\n----------");
			console.log("Cannot open certificate for the alternate host: ", config.alternate_hosts[h]);
			console.log(" needs file: \"" + e.path + "\"");
			console.log(" --> Please generate the appropriate certificates in the 'keys' folder");
			console.log(" Ignoring alternate host: ", config.alternate_hosts[h]);
			console.log("----------\n");
		}
	}

	var httpsOptions;

	if (sageutils.nodeVersion === 10) {
		httpsOptions = {
			// server default keys
			key:  server_key,
			cert: server_crt,
			ca:   server_ca,
			requestCert: false, // If true the server will request a certificate from clients that connect and attempt to verify that certificate
			rejectUnauthorized: false,
			// callback to handle multi-homed machines
			SNICallback: function(servername){
				if(certs.hasOwnProperty(servername)){
					return certs[servername];
				}
				else{
					console.log(sageutils.header("SNI") + "Unknown host, cannot find a certificate for ", servername);
					return null;
				}
			}
		};
	} else {
		httpsOptions = {
			// server default keys
			key:  server_key,
			cert: server_crt,
			ca:   server_ca,
			requestCert: false, // If true the server will request a certificate from clients that connect and attempt to verify that certificate
			rejectUnauthorized: false,
			// callback to handle multi-homed machines
			SNICallback: function(servername, cb) {
				if(certs.hasOwnProperty(servername)){
					cb(null, certs[servername]);
				}
				else{
					console.log(sageutils.header("SNI") + "Unknown host, cannot find a certificate for ", servername);
					cb("SNI Unknown host", null);
				}
			}
		};
	}

	return httpsOptions;
}

function sendConfig(req, res) {
	res.writeHead(200, {"Content-Type": "text/plain"});
	// Adding the calculated version into the data structure
	config.version = SAGE2_version;
	res.write(JSON.stringify(config));
	res.end();
}

function uploadForm(req, res) {
	var form     = new formidable.IncomingForm();
	var position = [ 0, 0 ];
	// Limits the amount of memory all fields together (except files) can allocate in bytes.
	//    set to 4MB.
	form.maxFieldsSize = 4 * 1024 * 1024;
	form.type          = 'multipart';
	form.multiples     = true;

	// var lastper = -1;
	// form.on('progress', function(bytesReceived, bytesExpected) {
	// 	var per = parseInt(100.0 * bytesReceived/ bytesExpected);
	// 	if ((per % 10)===0 && lastper!==per) {
	// 		console.log('Form> %d%', per);
	// 		lastper = per;
	// 	}
	// });

	form.on('fileBegin', function(name, file) {
		console.log('Form> ', name, file.name, file.type);
	});

	form.on('field', function (field, value) {
		// convert value [0 to 1] to wall coordinate from drop location
		if (field === 'dropX') position[0] = parseInt(parseFloat(value) * config.totalWidth,  10);
		if (field === 'dropY') position[1] = parseInt(parseFloat(value) * config.totalHeight, 10);
	});

	form.parse(req, function(err, fields, files) {
		if(err){
			res.writeHead(500, {"Content-Type": "text/plain"});
			res.write(err + "\n\n");
			res.end();
		}
		res.writeHead(200, {'content-type': 'text/plain'});
		res.write('received upload:\n\n');
		res.end(util.inspect({fields: fields, files: files}));
	});

	form.on('end', function() {
		// saves files in appropriate directory and broadcasts the items to the displays
		manageUploadedFiles(this.openedFiles, position);
	});
}

function manageUploadedFiles(files, position) {
	var fileKeys = Object.keys(files);
	fileKeys.forEach(function(key) {
		var file = files[key];
		appLoader.manageAndLoadUploadedFile(file, function(appInstance, videohandle) {

			if(appInstance === null){
				console.log("Form> unrecognized file type: ", file.name, file.type);
				return;
			}

			// Use the position from the drop location
			if (position[0] !== 0 || position[1] !== 0) {
				appInstance.left = position[0] - appInstance.width/2;
				if (appInstance.left < 0 ) appInstance.left = 0;
				appInstance.top  = position[1] - appInstance.height/2;
				if (appInstance.top < 0) appInstance.top = 0;
			}

			appInstance.id = getUniqueAppId();
			if(appInstance.animation){
				var i;
				SAGE2Items.renderSync[appInstance.id] = {clients: {}, date: Date.now()};
				for (i=0; i<clients.length; i++) {
					if (clients[i].clientType === "display") {
						SAGE2Items.renderSync[appInstance.id].clients[clients[i].id] = {wsio: clients[i], readyForNextFrame: false, blocklist: []};
					}
				}
				/*
				appAnimations[appInstance.id] = {clients: {}, date: new Date()};
				for(i=0; i<clients.length; i++){
					if(clients[i].clientType === "display") {
						appAnimations[appInstance.id].clients[clients[i].id] = false;
					}
				}
				*/
			}
			handleNewApplication(appInstance, videohandle);
		});
	});
}


// **************  Remote Site Collaboration *****************

var remoteSites = [];
if (config.remote_sites) {
	remoteSites = new Array(config.remote_sites.length);
	config.remote_sites.forEach(function(element, index, array) {
		var protocol = (element.secure === true) ? "wss" : "ws";
		var wsURL = protocol + "://" + element.host + ":" + element.port.toString();

		var remote = createRemoteConnection(wsURL, element, index);

		var rGeom = {};
		rGeom.w = Math.min((0.5*config.totalWidth)/remoteSites.length, config.ui.titleBarHeight*6) - (0.16*config.ui.titleBarHeight);
		rGeom.h = 0.84*config.ui.titleBarHeight;
		rGeom.x = (0.5*config.totalWidth) + ((rGeom.w+(0.16*config.ui.titleBarHeight))*(index-(remoteSites.length/2))) + (0.08*config.ui.titleBarHeight);
		rGeom.y = 0.08*config.ui.titleBarHeight;

		remoteSites[index] = {name: element.name, wsio: remote, connected: false, geometry: rGeom};
		interactMgr.addGeometry("remote_"+index, "staticUI", "rectangle", rGeom,  true, index, remoteSites[index]);

		// attempt to connect every 15 seconds, if connection failed
		setInterval(function() {
			if (!remoteSites[index].connected) {
				var rem = createRemoteConnection(wsURL, element, index);
				remoteSites[index].wsio = rem;
			}
		}, 15000);
	});
}

function createRemoteConnection(wsURL, element, index) {
	var remote = new WebsocketIO(wsURL, false, function() {
		console.log(sageutils.header("Remote") + "Connected to " + element.name);
		remote.remoteAddress.address = element.host;
		remote.remoteAddress.port = element.port;
		var clientDescription = {
			clientType: "remoteServer",
			host: config.host,
			port: config.port,
			requests: {
				config: false,
				version: false,
				time: false,
				console: false
			}
		};
		remote.clientType = "remoteServer";

		remote.onclose(function() {
			console.log("Remote site \"" + config.remote_sites[index].name + "\" now offline");
			remoteSites[index].connected = false;
			var delete_site = {name: remoteSites[index].name, connected: remoteSites[index].connected};
			broadcast('connectedToRemoteSite', delete_site);
			removeElement(clients, remote);
		});

		remote.on('addClient', wsAddClient);
		remote.on('addNewElementFromRemoteServer', wsAddNewElementFromRemoteServer);
		remote.on('requestNextRemoteFrame', wsRequestNextRemoteFrame);
		remote.on('updateRemoteMediaStreamFrame', wsUpdateRemoteMediaStreamFrame);
		remote.on('stopMediaStream', wsStopMediaStream);
		remote.on('requestNextRemoteBlockFrame', wsRequestNextRemoteBlockFrame);
		remote.on('updateRemoteMediaBlockStreamFrame', wsUpdateRemoteMediaBlockStreamFrame);
		remote.on('stopMediaBlockStream', wsStopMediaBlockStream);

		remote.emit('addClient', clientDescription);
		remoteSites[index].connected = true;
		var new_site = {name: remoteSites[index].name, connected: remoteSites[index].connected};
		broadcast('connectedToRemoteSite', new_site);
		clients.push(remote);
	});

	return remote;
}

// **************  System Time - Updated Every Minute *****************
var cDate = new Date();
setTimeout(function() {
	setInterval(function() {
		broadcast('setSystemTime', {date: Date.now()});
	}, 60000);

	broadcast('setSystemTime', {date: Date.now()});
}, (61-cDate.getSeconds())*1000);


// ***************************************************************************************

// Place callback for success in the 'listen' call for HTTPS

sage2ServerS.on('listening', function (e) {
	// Success
	console.log(sageutils.header("SAGE2") + "Serving secure clients at https://" + config.host + ":" + config.port);
	console.log(sageutils.header("SAGE2") + "Web console at https://" + config.host + ":" + config.port + "/admin/console.html");
});

// Place callback for errors in the 'listen' call for HTTP
sage2Server.on('error', function (e) {
	if (e.code === 'EACCES') {
		console.log(sageutils.header("HTTP_Server") + "You are not allowed to use the port: ", config.index_port);
		console.log(sageutils.header("HTTP_Server") + "  use a different port or get authorization (sudo, setcap, ...)");
		console.log(" ");
		process.exit(1);
	}
	else if (e.code === 'EADDRINUSE') {
		console.log(sageutils.header("HTTP_Server") + "The port is already in use by another process:", config.index_port);
		console.log(sageutils.header("HTTP_Server") + "  use a different port or stop the offending process");
		console.log(" ");
		process.exit(1);
	}
	else {
		console.log(sageutils.header("HTTP_Server") + "Error in the listen call: ", e.code);
		console.log(" ");
		process.exit(1);
	}
});

// Place callback for success in the 'listen' call for HTTP
sage2Server.on('listening', function (e) {
	// Success
	console.log(sageutils.header("SAGE2") + "Serving web UI at http://" + config.host + ":" + config.index_port);
	console.log(sageutils.header("SAGE2") + "Display 0 at http://" + config.host + ":" + config.index_port + "/display.html?clientID=0");
	console.log(sageutils.header("SAGE2") + "Audio manager at http://" + config.host + ":" + config.index_port + "/audioManager.html");
});


// Odly the HTTPS modules doesnt throw the same exceptions than HTTP
//  catching errors at the process level
/*process.on('uncaughtException', function (e) {
	if (e.code == 'EACCES') {
		console.log("HTTPS_server> You are not allowed to use the port: ", config.port);
		console.log("HTTPS_server>   use a different port or get authorization (sudo, setcap, ...)");
		console.log(" ")
		process.exit(1);
	}
	else if (e.code == 'EADDRINUSE') {
		console.log('HTTPS_server> The port is already in use by another process:', config.port);
		console.log("HTTPS_server>   use a different port or stop the offending process");
		console.log(" ")
		process.exit(1);
	}
	else {
		console.log("Process> uncaught exception: ", e);
		console.log(" ")
		console.trace();
		process.exit(1);
	}
});*/

// KILL intercept
process.on('SIGTERM', quitSAGE2);
// CTRL-C intercept
process.on('SIGINT',  quitSAGE2);


// Start the HTTP server (listen for IPv4 addresses 0.0.0.0)
sage2Server.listen(config.index_port, "0.0.0.0");
// Start the HTTPS server (listen for IPv4 addresses 0.0.0.0)
sage2ServerS.listen(config.port, "0.0.0.0");


// ***************************************************************************************

// Load session file if specified on the command line (-s)
if (program.session) {
	setTimeout(function() {
		// if -s specified without argument
		if (program.session === true) loadSession();
		// if argument specified
		else loadSession(program.session);
	}, 1000);
}

function processInputCommand(line) {
	var command = line.trim().split(' ');
	switch(command[0]) {
		case '': // ignore
			break;
		case 'help':
			console.log('help\t\tlist commands');
			console.log('kill\t\tclose application: arg0: id - kill app_0');
			console.log('apps\t\tlist running applications');
			console.log('clients\t\tlist connected clients');
			console.log('streams\t\tlist media streams');
			console.log('clear\t\tclose all running applications');
			console.log('tile\t\tlayout all running applications');
			console.log('save\t\tsave state of running applications into a session');
			console.log('load\t\tload a session and restore applications');
			console.log('assets\t\tlist the assets in the file library');
			console.log('regenerate\tregenerates the assets');
			console.log('hideui\t\thide/show/delay the user interface');
			console.log('sessions\tlist the available sessions');
			console.log('update\t\trun a git update');
			console.log('version\t\tprint SAGE2 version');
			console.log('exit\t\tstop SAGE2');
			break;

		case 'version':
			console.log(sageutils.header("Version") + 'base:', SAGE2_version.base, ' branch:', SAGE2_version.branch, ' commit:', SAGE2_version.commit, SAGE2_version.date);
			break;

		case 'update':
			if (SAGE2_version.branch.length>0) {
				sageutils.updateWithGIT(SAGE2_version.branch, function(error, success) {
					if (error)
						console.log(sageutils.header('GIT') + 'Update: error', error);
					else
						console.log(sageutils.header('GIT') + 'Update: success', success);
				});
			} else {
				console.log(sageutils.header("Update") + "failed: not linked to any repository");
			}
			break;

		case 'save':
			if (command[1] !== undefined)
				saveSession(command[1]);
			else
				saveSession();
			break;
		case 'load':
			if (command[1] !== undefined)
				loadSession(command[1]);
			else
				loadSession();
			break;
		case 'sessions':
			printListSessions();
			break;
		case 'hideui':
			// if argument provided, used as auto_hide delay in second
			//   otherwise, it flips a switch
			if (command[1] !== undefined)
				broadcast('hideui', {delay:parseInt(command[1], 10)}, 'requiresFullApps');
			else
				broadcast('hideui', null, 'requiresFullApps');
			break;

		case 'close':
		case 'delete':
		case 'kill':
			if (command.length > 1 && typeof command[1] === "string") {
				deleteApplication(command[1]);
				/*
				var kid = parseInt(command[1], 10); // convert arg1 to base 10
				if (!isNaN(kid) && (kid >= 0) && (kid < applications.length) ) {
					console.log('deleting application', kid);
					deleteApplication( applications[kid] );
				}
				*/
			}
			break;

		case 'clear':
			clearDisplay();
			break;

		case 'assets':
			assets.listAssets();
			break;

		case 'regenerate':
			assets.regenerateAssets();
			break;

		case 'tile':
			tileApplications();
			break;

		case 'clients':
			listClients();
			break;
		case 'apps':
			listApplications();
			break;
		case 'streams':
			listMediaStreams();
			break;
        case 'blockStreams':
			listMediaBlockStreams();
			break;

		case 'exit':
		case 'quit':
		case 'bye':
			quitSAGE2();
			break;
		default:
			console.log('Say what? I might have heard `' + line.trim() + '`');
			break;
	}
}

// Command loop: reading input commands - SHOULD MOVE LATER: INSIDE CALLBACK AFTER SERVER IS LISTENING
if (program.interactive) {
	// Create line reader for stdin and stdout
	var shell = readline.createInterface({
		input:  process.stdin, output: process.stdout
	});

	// Set the prompt
	shell.setPrompt("> ");

	// Callback for each line
	shell.on('line', function(line) {
		processInputCommand(line);
		shell.prompt();
	}).on('close', function() {
		// Saving stuff
		quitSAGE2();
	});
}


// ***************************************************************************************

function formatDateToYYYYMMDD_HHMMSS(date) {
	var year   = date.getFullYear();
	var month  = date.getMonth() + 1;
	var day    = date.getDate();
	var hour   = date.getHours();
	var minute = date.getMinutes();
	var second = date.getSeconds();

	year   = year.toString();
	month  = month >= 10 ? month.toString() : "0"+month.toString();
	day    = day >= 10 ? day.toString() : "0"+day.toString();
	hour   = hour >= 10 ? hour.toString() : "0"+hour.toString();
	minute = minute >= 10 ? minute.toString() : "0"+minute.toString();
	second = second >= 10 ? second.toString() : "0"+second.toString();

	return year + "-" + month + "-" + day + "_" + hour + "-" + minute + "-" + second;
}

function quitSAGE2() {
	if(users !== null) {
		var key;
		for(key in users) {
			if(users[key].ip !== undefined) delete users[key].ip;
		}
		users.session.end = Date.now();
		var userLogName = path.join("logs", "user-log_"+formatDateToYYYYMMDD_HHMMSS(new Date())+".json");
		fs.writeFileSync(userLogName, json5.stringify(users, null, 4));
		console.log(sageutils.header("LOG") + "saved log file to " + userLogName);
	}

	if (config.register_site) {
		// de-register with EVL's server
		sageutils.deregisterSAGE2(config, function() {
			saveSession();
			assets.saveAssets();
			if( omicronRunning )
				omicronManager.disconnect();
			process.exit(0);
		});
	}
	else {
		saveSession();
		assets.saveAssets();
		if( omicronRunning )
			omicronManager.disconnect();
		process.exit(0);
	}
}

/*
// broadcast version with stringify and checks for every client
function broadcast(func, data, type) {
	for(var i=0; i<clients.length; i++){
		if(clients[i].messages[type]) clients[i].emit(func, data);
	}
}

// optimized version: one stringify and no checks (ohhh)
function broadcast_opt(func, data, type) {
	// Marshall the message only once
	var message = JSON.stringify({f: func, d: data});
	try {
		for(var i=0; i<clients.length; i++) {
			if (clients[i].messages[type]) clients[i].emitString(message);
		}
	} catch (e) {
		// Not using console.log since it's overloaded to send messages
		process.stdout.write("Websocket>	Warning: wsio trouble emitting string to clients\n");
	}
}
*/

function findRemoteSiteByConnection(wsio) {
	var remoteIdx = -1;
	for (var i=0; i<config.remote_sites.length; i++) {
		if (wsio.remoteAddress.address === config.remote_sites[i].host &&
			wsio.remoteAddress.port === config.remote_sites[i].port)
			remoteIdx = i;
	}
	if (remoteIdx >= 0) return remoteSites[remoteIdx];
	else                return null;
}

/*
function findAppUnderPointer(pointerX, pointerY) {
	var i;
	for(i=applications.length-1; i>=0; i--) {
		if(pointerX >= applications[i].left && pointerX <= (applications[i].left+applications[i].width) && pointerY >= applications[i].top && pointerY <= (applications[i].top+applications[i].height+config.ui.titleBarHeight)){
			return applications[i];
		}
	}
	return null;
}

function findAppById(id) {
	var i;
	for(i=0; i<applications.length; i++){
		if(applications[i].id === id) return applications[i];
	}
	return null;
}
*/


// function findControlsUnderPointer(pointerX, pointerY) {
// 	var last = controls.length-1;
// 	for(var i=last; i>=0; i--){
// 		if (controls[i]!== null && controls[i].show === true && pointerX >= controls[i].left && pointerX <= (controls[i].left+controls[i].width) && pointerY >= controls[i].top && pointerY <= (controls[i].top+controls[i].height)){
// 			var centerX = controls[i].left + controls[i].height/2.0;
// 			var centerY = controls[i].top + controls[i].height/2.0;
// 			var dist = Math.sqrt((pointerX - centerX)*(pointerX - centerX) + (pointerY - centerY)*(pointerY - centerY));
// 			var barMinX = controls[i].left + controls[i].height;
// 			var barMinY = controls[i].top + controls[i].height/2 - controls[i].barHeight/2;
// 			var barMaxX = controls[i].left + controls[i].width;
// 			var barMaxY = controls[i].top + controls[i].height/2 + controls[i].barHeight/2;
// 			if (dist<=controls[i].height/2.0 || (controls[i].hasSideBar && (pointerX >= barMinX && pointerX <= barMaxX) && (pointerY >= barMinY && pointerY <= barMaxY))) {
// 				if (i!==last){
// 					var temp = controls[i];
// 					controls[i] = controls[last];
// 					controls[last] = temp;
// 				}
// 				return controls[last];
// 			}
// 			else
// 				return null;
// 		}
// 	}
// 	return null;
// }

// function findControlById(id) {
// 	for (var i=controls.length-1; i>=0; i--) {
// 		if (controls[i].id === id) {
// 			return controls[i];
// 		}
// 	}
// 	return null;
// }

// Never called
// function findControlsByUserId(uid) {
// 	var idxList = [];
// 	for (var i=controls.length-1; i>=0; i--) {
// 		if (controls[i].id.indexOf(uid) > -1) {
// 			idxList.push(i);
// 		}
// 	}
// 	return idxList;
// }

function hideControl(ctrl){
	if (ctrl.show === true) {
		ctrl.show = false;
		broadcast('hideControl', {id:ctrl.id, appId:ctrl.appId});
		interactMgr.editVisibility(ctrl.id+"_radial", "widgets", "circle", false);
		if(ctrl.hasSideBar === true) {
			interactMgr.editVisibility(ctrl.id+"_sidebar", "widgets", "rectangle", false);
		}
	}
}

function removeControlsForUser(uniqueID){
	var widgets = SAGE2Items.widgets.list;
	for (var w in widgets){
		if (widgets.hasOwnProperty(w) && widgets[w].id.indexOf(uniqueID) > -1){
			interactMgr.removeGeometry(widgets[w].id + "_radial", "widgets");
			if (widgets[w].hasSideBar === true){
				interactMgr.removeGeometry(widgets[w].id + "_sidebar", "widgets");
			}
			SAGE2Items.widgets.removeItem(widgets[w].id);
		}
	}
	broadcast('removeControlsForUser', {user_id:uniqueID});
}

function showControl(ctrl, uniqueID, pointerX, pointerY){
	console.log(ctrl);
	if (ctrl.show === false) {
		ctrl.show = true;
		interactMgr.editVisibility(ctrl.id+"_radial", "widgets", "circle", true);
		if(ctrl.hasSideBar === true) {
			interactMgr.editVisibility(ctrl.id+"_sidebar", "widgets", "rectangle", true);
		}
		moveControlToPointer(ctrl, uniqueID, pointerX, pointerY);
		broadcast('showControl', {id: ctrl.id, appId: ctrl.appId, user_color: sagePointers[uniqueID]? sagePointers[uniqueID].color: null});
	}
}

function moveControlToPointer(ctrl, uniqueID, pointerX, pointerY){
	var dt = new Date();
	var rightMargin = config.totalWidth - ctrl.width;
	var bottomMargin = config.totalHeight - ctrl.height;
	ctrl.left = (pointerX > rightMargin)? rightMargin: pointerX-ctrl.height/2;
	ctrl.top = (pointerY > bottomMargin)? bottomMargin: pointerY-ctrl.height/2;
	interactMgr.editGeometry(ctrl.id+"_radial", "widgets", "circle", {x: ctrl.left+(ctrl.height/2), y: ctrl.top+(ctrl.height/2), r: ctrl.height/2});
	if(ctrl.hasSideBar === true) {
		interactMgr.editGeometry(ctrl.id+"_sidebar", "widgets", "rectangle", {x: ctrl.left+ctrl.height, y: ctrl.top+(ctrl.height/2)-(ctrl.barHeight/2), w: ctrl.width-ctrl.height, h: ctrl.barHeight});
	}

	var app = SAGE2Items.applications.list[ctrl.appId];
	var appPos = (app===null)? null : getAppPositionSize(app);
	broadcast('setControlPosition', {date: dt, elemId: ctrl.id, elemLeft:ctrl.left, elemTop: ctrl.top, elemHeight: ctrl.height, user_color: sagePointers[uniqueID] ? sagePointers[uniqueID].color : null, appData: appPos});
}

// function moveAppToFront(id) {
// 	var selectedIndex;
// 	var selectedApp;
// 	var appIds = [];
// 	var i;

// 	for(i=0; i<applications.length; i++){
// 		if(applications[i].id === id){
// 			selectedIndex = i;
// 			selectedApp = applications[selectedIndex];
// 			break;
// 		}
// 		appIds.push(applications[i].id);
// 	}
// 	for(i=selectedIndex; i<applications.length-1; i++){
// 		applications[i] = applications[i+1];
// 		//interactMgr.editZIndex(applications[i].id, appIds.length);
// 		appIds.push(applications[i].id);
// 	}
// 	applications[applications.length-1] = selectedApp;
// 	//interactMgr.editZIndex(id, appIds.length);
// 	appIds.push(id);
// 	return appIds;
// }

function initializeArray(size, val) {
	var arr = new Array(size);
	for(var i=0; i<size; i++){
		arr[i] = val;
	}
	return arr;
}

function allNonBlank(arr) {
	for(var i=0; i<arr.length; i++){
		if(arr[i] === "") return false;
	}
	return true;
}

function allTrueDict(dict, property) {
	var key;
	for (key in dict) {
		if (property === undefined && dict[key] !== true) return false;
		else if (property !== undefined && dict[key][property] !== true) return false;
	}
	return true;
}

function removeElement(list, elem) {
	if(list.indexOf(elem) >= 0){
		moveElementToEnd(list, elem);
		list.pop();
	}
}

function moveElementToEnd(list, elem) {
	var i;
	var pos = list.indexOf(elem);
	if(pos < 0) return;
	for(i=pos; i<list.length-1; i++){
		list[i] = list[i+1];
	}
	list[list.length-1] = elem;
}

function intToByteBuffer(aInt, bytes) {
	var buf = new Buffer(bytes);
	var byteVal;
	var num = aInt;
	for(var i=0; i<bytes; i++){
		byteVal = num & 0xff;
		buf[i] = byteVal;
		num = (num - byteVal) / 256;
	}

	return buf;
}

// Never used
// function byteBufferToInt(buf) {
// 	var value = 0;
// 	for(var i=buf.length-1; i>=0; i--){
// 		value = (value * 256) + buf[i];
// 	}
// 	return value;
// }

function byteBufferToString(buf) {
	var str = "";
	var i = 0;

	while(buf[i] !== 0 && i < buf.length) {
		str += String.fromCharCode(buf[i]);
		i++;
	}

	return str;
}

function mergeObjects(a, b, ignore) {
	var ig = ignore || [];
	for(var key in b) {
		if(a[key] !== undefined && ig.indexOf(key) < 0) {
			if(typeof b[key] === "object" && typeof a[key] === "object")
				mergeObjects(a[key], b[key]);
			else if(typeof b[key] !== "object" && typeof a[key] !== "object")
				b[key] = a[key];
		}
	}
}

function addEventToUserLog(id, data) {
	var key;
	for(key in users) {
		if(users[key].ip && users[key].ip === id) {
			users[key].actions.push(data);
		}
	}
}

// Never called
// function getItemPositionSizeType(item) {
// 	return {type: item.type, id: item.id, left: item.left, top: item.top,
// 			width: item.width, height: item.height, aspect: item.aspect};
// }

function getAppPositionSize(appInstance) {
	return {
		id:          appInstance.id,
		application: appInstance.application,
		left:        appInstance.left,
		top:         appInstance.top,
		width:       appInstance.width,
		height:      appInstance.height,
		icon:        appInstance.icon || null,
		title:       appInstance.title,
		color:       appInstance.color || null
	};
}

// **************  Pointer Functions *****************

function createSagePointer (uniqueID) {
	// From addClient type == sageUI
	sagePointers[uniqueID]      = new Sagepointer(uniqueID+"_pointer");
	remoteInteraction[uniqueID] = new Interaction(config);

	broadcast('createSagePointer', sagePointers[uniqueID]);
}

function showPointer(uniqueID, data) {
	if(sagePointers[uniqueID] === undefined) return;

	// From startSagePointer
	console.log(sageutils.header("Pointer") + "starting: " + uniqueID);

	if( data.sourceType === undefined )
		data.sourceType = "Pointer";

	sagePointers[uniqueID].start(data.label, data.color, data.sourceType);
	broadcast('showSagePointer', sagePointers[uniqueID]);
}

function hidePointer(uniqueID) {
	if(sagePointers[uniqueID] === undefined) return;

	// From stopSagePointer
	console.log(sageutils.header("Pointer") + "stopping: " + uniqueID);

	sagePointers[uniqueID].stop();
	if (remoteInteraction[uniqueID].hoverOverControl() !== null){
		broadcast('hideWidgetToAppConnector', remoteInteraction[uniqueID].hoverOverControl());
		remoteInteraction[uniqueID].leaveControlArea();
	}
	broadcast('hideSagePointer', sagePointers[uniqueID]);
}

// Copied from pointerPress. Eventually a touch gesture will use this to toggle modes
/*
function togglePointerMode(uniqueID) {
	if (sagePointers[uniqueID] === undefined) return;

	remoteInteraction[uniqueID].toggleModes();
	broadcast('changeSagePointerMode', {id: sagePointers[uniqueID].id, mode: remoteInteraction[uniqueID].interactionMode});

	/*
	if(remoteInteraction[uniqueID].interactionMode === 0)
		addEventToUserLog(uniqueID, {type: "SAGE2PointerMode", data: {mode: "windowManagement"}, time: Date.now()});
	else
		addEventToUserLog(uniqueID, {type: "SAGE2PointerMode", data: {mode: "applicationInteraction"}, time: Date.now()});

}
*/

function globalToLocal(globalX, globalY, type, geometry) {
	var local = {};
	if(type === "circle") {
		local.x = globalX - (geometry.x - geometry.r);
		local.y = globalY - (geometry.y - geometry.r);
	}
	else {
		local.x = globalX - geometry.x;
		local.y = globalY - geometry.y;
	}

	return local;
}

function pointerPress(uniqueID, pointerX, pointerY, data) {
	if (sagePointers[uniqueID] === undefined) return;

	var obj = interactMgr.searchGeometry({x: pointerX, y: pointerY});

	if (obj === null) {
		pointerPressOnOpenSpace(uniqueID, pointerX, pointerY, data);
		return;
	}

	var localPt = globalToLocal(pointerX, pointerY, obj.type, obj.geometry);
	switch (obj.layerId) {
		case "staticUI":
			pointerPressOnStaticUI(uniqueID, pointerX, pointerY, data, obj, localPt);
			break;
		case "radialMenus":
			pointerPressOnRadialMenu(uniqueID, pointerX, pointerY, data, obj, localPt);
			break;
		case "widgets":
			pointerPressOrReleaseOnWidget(uniqueID, pointerX, pointerY, data, obj, localPt, "press");
			break;
		case "applications":
			pointerPressOnApplication(uniqueID, pointerX, pointerY, data, obj, localPt);
			break;
	}
}

function pointerPressOnOpenSpace(uniqueID, pointerX, pointerY, data) {
	//console.log("pointer press on open space");

	if (data.button === "right") {
		createRadialMenu(uniqueID, pointerX, pointerY);
	}
}

function pointerPressOnStaticUI(uniqueID, pointerX, pointerY, data, obj, localPt) {

}

function pointerPressOnRadialMenu(uniqueID, pointerX, pointerY, data, obj, localPt) {
	//console.log("pointer press on radial menu");

	// Drag Content Browser only from radial menu
	if (data.button === "left" && obj.type !== 'rectangle' ) {
		obj.data.onStartDrag(uniqueID, {x: pointerX, y: pointerY} );
	}

	radialMenuEvent({type: "pointerPress", id: uniqueID, x: pointerX, y: pointerY, data: data});
}

function pointerPressOrReleaseOnWidget(uniqueID, pointerX, pointerY, data, obj, localPt, pressRelease) {
	var id = obj.id.substr(0, obj.id.lastIndexOf("_"));
	if (data.button === "left") {
		var sidebarPoint ={x: obj.geometry.x - obj.data.left + localPt.x, y:obj.geometry.y - obj.data.top + localPt.y};
		var btn = SAGE2Items.widgets.findButtonByPoint(id, localPt) || SAGE2Items.widgets.findButtonByPoint(id, sidebarPoint);
		var ctrlData = {ctrlId:btn?btn.id:null, appId:obj.data.appId, instanceID:id};
		var regTI = /textInput/;
		var regSl = /slider/;
		var regButton = /button/;
		var lockedControl = null;
		if (pressRelease === "press"){
			//var textInputOrSlider = SAGE2Items.widgets.findButtonByPoint(id, sidebarPoint);
			if (btn===null) {// && textInputOrSlider===null){
				remoteInteraction[uniqueID].selectMoveControl(obj.data, pointerX, pointerY);
			}
			else {
				remoteInteraction[uniqueID].releaseControl();
				lockedControl = remoteInteraction[uniqueID].lockedControl();
				if (lockedControl) {
					//If a text input widget was locked, drop it
					broadcast('deactivateTextInputControl', lockedControl);
					remoteInteraction[uniqueID].dropControl();
				}

				remoteInteraction[uniqueID].lockControl(ctrlData);
				if (regSl.test(btn.id)){
					broadcast('sliderKnobLockAction', {ctrl:ctrlData, x:pointerX});
				}
				else if (regTI.test(btn.id)) {
					broadcast('activateTextInputControl', {prevTextInput:lockedControl, curTextInput:ctrlData});
				}
			}
		}
		else {
			lockedControl = remoteInteraction[uniqueID].lockedControl();
			if (lockedControl !== null && btn!==null && regButton.test(btn.id) && lockedControl.ctrlId === btn.id) {
				remoteInteraction[uniqueID].dropControl();
				broadcast('executeControlFunction', ctrlData, 'receivesWidgetEvents');

				var app = SAGE2Items.applications.list[ctrlData.appId];
				if (app) {
					if (btn.id.indexOf("buttonCloseApp") >= 0) {
						addEventToUserLog(data.addr, {type: "delete", data: {application: {id: app.id, type: app.application}}, time: Date.now()});
					}
					else if (btn.id.indexOf("buttonCloseWidget") >= 0) {
						addEventToUserLog(data.addr, {type: "widgetMenu", data: {action: "close", application: {id: app.id, type: app.application}}, time: Date.now()});
					}
					else {
						addEventToUserLog(data.addr, {type: "widgetAction", data: {application: data.appId, widget: data.ctrlId}, time: Date.now()});
					}
				}
			}
			remoteInteraction[uniqueID].releaseControl();
		}
	}
	else {
		if (obj.data.show === true) {
			hideControl(obj.data);
			var app2 = SAGE2Items.applications.list[obj.data.appId];
			if (app2 !== null) {
				addEventToUserLog(uniqueID, {type: "widgetMenu", data: {action: "close", application: {id: app2.id, type: app2.application}}, time: Date.now()});
			}
		}
	}
}

function releaseSlider(uniqueID){
	var ctrlData = remoteInteraction[uniqueID].lockedControl();
	if (/slider/.test(ctrlData.ctrlId) === true){
		remoteInteraction[uniqueID].dropControl();
		broadcast('executeControlFunction', ctrlData, 'receivesWidgetEvents');
	}
}


function pointerPressOnApplication(uniqueID, pointerX, pointerY, data, obj, localPt) {
	var btn = SAGE2Items.applications.findButtonByPoint(obj.id, localPt);

	interactMgr.moveObjectToFront(obj.id, obj.layerId);
	var stickyList = stickyAppHandler.getStickingItems(obj.id);
	for (var idx in stickyList){
		interactMgr.moveObjectToFront(stickyList[idx].id, obj.layerId);
	}
	var newOrder = interactMgr.getObjectZIndexList(obj.layerId);
	broadcast('updateItemOrder', newOrder);

	// pointer press on app window
	if (btn === null) {
		if (remoteInteraction[uniqueID].windowManagementMode()) {
			if (data.button === "left") {
				selectApplicationForMove(uniqueID, obj.data, pointerX, pointerY);
			}
			else{
				var elemCtrl = SAGE2Items.widgets.list[obj.id+uniqueID+"_controls"];
				if (!elemCtrl) {
					broadcast('requestNewControl', {elemId: obj.id, user_id: uniqueID, user_label: sagePointers[uniqueID]? sagePointers[uniqueID].label : "", x: pointerX, y: pointerY, date: Date.now() });
				}
				else if (elemCtrl.show === false) {
					showControl(elemCtrl, uniqueID, pointerX, pointerY);
					addEventToUserLog(uniqueID, {type: "widgetMenu", data: {action: "open", application: {id: obj.id, type: obj.data.application}}, time: Date.now()});
				}
				else {
					moveControlToPointer(elemCtrl, uniqueID, pointerX, pointerY);
				}
			}
		}
		else if (remoteInteraction[uniqueID].appInteractionMode()) {
			sendPointerPressToApplication(uniqueID, obj.data, pointerX, pointerY, data);
		}
		return;
	}

	switch (btn.id) {
		case "titleBar":
			selectApplicationForMove(uniqueID, obj.data, pointerX, pointerY);
			break;
		case "dragCorner":
			if (remoteInteraction[uniqueID].windowManagementMode()) {
				selectApplicationForResize(uniqueID, obj.data, pointerX, pointerY);
			}
			else if (remoteInteraction[uniqueID].appInteractionMode()) {
				sendPointerPressToApplication(uniqueID, obj.data, pointerX, pointerY, data);
			}
			break;
		case "fullscreenButton":
			toggleApplicationFullscreen(uniqueID, obj.data);
			break;
		case "closeButton":
			deleteApplication(obj.data.id);
			break;
	}
}

function selectApplicationForMove(uniqueID, app, pointerX, pointerY) {
	remoteInteraction[uniqueID].selectMoveItem(app, pointerX, pointerY);
	broadcast('startMove', {id: app.id, date: Date.now()});

	var eLogData = {
		type: "move",
		action: "start",
		application: {
			id: app.id,
			type: app.application
		},
		location: {
			x: parseInt(app.left, 10),
			y: parseInt(app.top, 10),
			width: parseInt(app.width, 10),
			height: parseInt(app.height, 10)
		}
	};
	addEventToUserLog(uniqueID, {type: "windowManagement", data: eLogData, time: Date.now()});
}

function selectApplicationForResize(uniqueID, app, pointerX, pointerY) {
	remoteInteraction[uniqueID].selectResizeItem(app, pointerX, pointerY);
	broadcast('startResize', {id: app.id, date: Date.now()});

	var eLogData = {
		type: "resize",
		action: "start",
		application: {
			id: app.id,
			type: app.application
		},
		location: {
			x: parseInt(app.left, 10),
			y: parseInt(app.top, 10),
			width: parseInt(app.width, 10),
			height: parseInt(app.height, 10)
		}
	};
	addEventToUserLog(uniqueID, {type: "windowManagement", data: eLogData, time: Date.now()});
}

function sendPointerPressToApplication(uniqueID, app, pointerX, pointerY, data) {
	var ePosition = {x: pointerX - app.left, y: pointerY - (app.top + config.ui.titleBarHeight)};
	var eUser = {id: sagePointers[uniqueID].id, label: sagePointers[uniqueID].label, color: sagePointers[uniqueID].color};

	var event = {
		id: app.id,
		type: "pointerPress",
		position: ePosition,
		user: eUser,
		data: data,
		date: Date.now()
	};

	broadcast('eventInItem', event);

	var eLogData = {
		type: "pointerPress",
		application: {
			id: app.id,
			type: app.application
		},
		position: {
			x: parseInt(ePosition.x, 10),
			y: parseInt(ePosition.y, 10)
		}
	};
	addEventToUserLog(uniqueID, {type: "applicationInteraction", data: eLogData, time: Date.now()});
}

function pointerMove(uniqueID, pointerX, pointerY, data) {
	if (sagePointers[uniqueID] === undefined) return;

	sagePointers[uniqueID].updatePointerPosition(data, config.totalWidth, config.totalHeight);
	pointerX = sagePointers[uniqueID].left;
	pointerY = sagePointers[uniqueID].top;

	updatePointerPosition(uniqueID, pointerX, pointerY, data);
}

function pointerPosition(uniqueID, data) {
	if (sagePointers[uniqueID] === undefined) return;

	sagePointers[uniqueID].updatePointerPosition(data, config.totalWidth, config.totalHeight);
	var pointerX = sagePointers[uniqueID].left;
	var pointerY = sagePointers[uniqueID].top;

	updatePointerPosition(uniqueID, pointerX, pointerY, data);
}

function updatePointerPosition(uniqueID, pointerX, pointerY, data) {
	broadcast('updateSagePointerPosition', sagePointers[uniqueID]);

	// update radial menu position if dragged outside radial menu
	updateRadialMenuPointerPosition(uniqueID, pointerX, pointerY);

	// update app position and size if currently modifying a window
	var updatedMoveItem = remoteInteraction[uniqueID].moveSelectedItem(pointerX, pointerY);
	var updatedResizeItem = remoteInteraction[uniqueID].resizeSelectedItem(pointerX, pointerY);
	var updatedControl = remoteInteraction[uniqueID].moveSelectedControl(pointerX, pointerY);

	if (updatedMoveItem !== null) {
		moveApplicationWindow(uniqueID, updatedMoveItem);
	}
	else if (updatedResizeItem !== null) {
		moveAndResizeApplicationWindow(updatedResizeItem);
    }
    else if (updatedControl !== null) {
		moveWidgetControls(uniqueID, updatedControl);
	}
	else {
		var obj = interactMgr.searchGeometry({x: pointerX, y: pointerY});
		if (obj === null) {
			removeExistingHoverCorner(uniqueID);
		}
		else {
			var localPt = globalToLocal(pointerX, pointerY, obj.type, obj.geometry);
			switch (obj.layerId) {
				case "staticUI":
					removeExistingHoverCorner(uniqueID);
					break;
				case "radialMenus":
					removeExistingHoverCorner(uniqueID);
					pointerMoveOnRadialMenu(uniqueID, pointerX, pointerY, data, obj, localPt);
					break;
				case "widgets":
					pointerMoveOnWidgets(uniqueID, pointerX, pointerY, data, obj, localPt);
					removeExistingHoverCorner(uniqueID);
					break;
				case "applications":
					pointerMoveOnApplication(uniqueID, pointerX, pointerY, data, obj, localPt);
					break;
			}
		}
		remoteInteraction[uniqueID].setPreviousInteractionItem(obj);
	}
}



function pointerMoveOnRadialMenu(uniqueID, pointerX, pointerY, data, obj, localPt) {
	// Check if on button
	radialMenuEvent( { type: "pointerMove", id: uniqueID, x: pointerX, y: pointerY, data: data } );

	var existingRadialMenu = obj.data;

	// Content Browser is only draggable on radial menu
	if (existingRadialMenu.dragState === true && obj.type !== 'rectangle' ) {
		var offset = existingRadialMenu.getDragOffset(uniqueID, {x: pointerX, y: pointerY});
		moveRadialMenu( existingRadialMenu.id, offset.x, offset.y );
	}
}

function pointerMoveOnWidgets(uniqueID, pointerX, pointerY, data, obj, localPt){
	// widgets
	var lockedControl = remoteInteraction[uniqueID].lockedControl();
	if (lockedControl && /slider/.test(lockedControl.ctrlId)){
		broadcast('moveSliderKnob', {ctrl:lockedControl, x:pointerX});
		return;
	}
	//showOrHideWidgetConnectors(uniqueID, obj.data, "move");
	// Widget connector show logic ends

}

function pointerMoveOnApplication(uniqueID, pointerX, pointerY, data, obj, localPt) {
	var btn = SAGE2Items.applications.findButtonByPoint(obj.id, localPt);

	// pointer move on app window
	if (btn === null) {
		removeExistingHoverCorner(uniqueID);
		if (remoteInteraction[uniqueID].appInteractionMode()) {
			sendPointerMoveToApplication(uniqueID, obj.data, pointerX, pointerY, data);
		}
		return;
	}

	switch (btn.id) {
		case "titleBar":
			removeExistingHoverCorner(uniqueID);
			break;
		case "dragCorner":
			if (remoteInteraction[uniqueID].windowManagementMode()) {
				if(remoteInteraction[uniqueID].hoverCornerItem === null) {
					remoteInteraction[uniqueID].setHoverCornerItem(obj.data);
					broadcast('hoverOverItemCorner', {elemId: obj.data.id, flag: true});
				}
				else if (remoteInteraction[uniqueID].hoverCornerItem.id !== obj.data.id) {
					broadcast('hoverOverItemCorner', {elemId: remoteInteraction[uniqueID].hoverCornerItem.id, flag: false});
					remoteInteraction[uniqueID].setHoverCornerItem(obj.data);
					broadcast('hoverOverItemCorner', {elemId: obj.data.id, flag: true});
				}
			}
			else if (remoteInteraction[uniqueID].appInteractionMode()) {
				sendPointerMoveToApplication(uniqueID, obj.data, pointerX, pointerY, data);
			}
			break;
		case "fullscreenButton":
			removeExistingHoverCorner(uniqueID);
			break;
		case "closeButton":
			removeExistingHoverCorner(uniqueID);
			break;
	}
}

function removeExistingHoverCorner(uniqueID) {
	// remove hover corner if exists
	if(remoteInteraction[uniqueID].hoverCornerItem !== null){
		broadcast('hoverOverItemCorner', {elemId: remoteInteraction[uniqueID].hoverCornerItem.id, flag: false});
		remoteInteraction[uniqueID].setHoverCornerItem(null);
	}
}

function moveApplicationWindow(uniqueID, moveApp) {

	var backgroundObj = interactMgr.searchGeometry({x: moveApp.elemLeft-1, y: moveApp.elemTop-1});
	if (backgroundObj!==null){
		if (backgroundObj.layerId === "applications"){
			attachAppIfSticky(backgroundObj.data, moveApp.elemId);
		}
	}

	interactMgr.editGeometry(moveApp.elemId, "applications", "rectangle", {x: moveApp.elemLeft, y: moveApp.elemTop, w: moveApp.elemWidth, h: moveApp.elemHeight+config.ui.titleBarHeight});
	moveApp.user_color = sagePointers[uniqueID]? sagePointers[uniqueID].color : null;
	broadcast('setItemPosition', moveApp);
	if (SAGE2Items.renderSync.hasOwnProperty(moveApp.elemId)) {
		var app = SAGE2Items.applications.list[moveApp.elemId];
		calculateValidBlocks(app, mediaBlockSize, SAGE2Items.renderSync[app.id]);
		if(app.id in SAGE2Items.renderSync && SAGE2Items.renderSync[app.id].newFrameGenerated === false) {
			handleNewVideoFrame(app.id);
		}
	}

	var updatedStickyItems = stickyAppHandler.moveItemsStickingToUpdatedItem(moveApp);

	for (var idx=0; idx<updatedStickyItems.length; idx++) {

				var stickyItem = updatedStickyItems[idx];
		interactMgr.editGeometry(stickyItem.elemId, "applications", "rectangle", {x: stickyItem.elemLeft, y: stickyItem.elemTop, w: stickyItem.elemWidth, h: stickyItem.elemHeight+config.ui.titleBarHeight});
		updatedStickyItems[idx].user_color = sagePointers[uniqueID]? sagePointers[uniqueID].color : null;
		broadcast('setItemPosition', updatedStickyItems[idx]);
	}
}

function moveAndResizeApplicationWindow(resizeApp) {
	interactMgr.editGeometry(resizeApp.elemId, "applications", "rectangle", {x: resizeApp.elemLeft, y: resizeApp.elemTop, w: resizeApp.elemWidth, h: resizeApp.elemHeight+config.ui.titleBarHeight});
	handleApplicationResize(resizeApp.elemId);
	broadcast('setItemPositionAndSize', resizeApp);
	if (SAGE2Items.renderSync.hasOwnProperty(resizeApp.elemId)) {
		var app = SAGE2Items.applications.list[resizeApp.elemId];
		calculateValidBlocks(app, mediaBlockSize, SAGE2Items.renderSync[app.id]);
		if(app.id in SAGE2Items.renderSync && SAGE2Items.renderSync[app.id].newFrameGenerated === false) {
			handleNewVideoFrame(app.id);
		}
	}
}

function moveWidgetControls (uniqueID, moveControl){
	var app = SAGE2Items.applications.list[moveControl.appId];
	if (app){
		moveControl.appData = getAppPositionSize(app);
		moveControl.user_color = sagePointers[uniqueID]? sagePointers[uniqueID].color : null;
		broadcast('setControlPosition', moveControl);
		interactMgr.editGeometry(moveControl.elemId+"_radial", "widgets", "circle", {x: moveControl.elemLeft+(moveControl.elemHeight/2), y: moveControl.elemTop+(moveControl.elemHeight/2), r: moveControl.elemHeight/2});
		if(moveControl.hasSideBar === true) {
			interactMgr.editGeometry(moveControl.elemId+"_sidebar", "widgets", "rectangle", {x: moveControl.elemLeft+moveControl.elemHeight, y: moveControl.elemTop+(moveControl.elemHeight/2)-(moveControl.elemBarHeight/2), w: moveControl.elemWidth-moveControl.elemHeight, h: moveControl.elemBarHeight});
		}
	}
}

function sendPointerMoveToApplication(uniqueID, app, pointerX, pointerY, data) {
	var ePosition = {x: pointerX - app.left, y: pointerY - (app.top + config.ui.titleBarHeight)};
	var eUser = {id: sagePointers[uniqueID].id, label: sagePointers[uniqueID].label, color: sagePointers[uniqueID].color};

	var event = {
		id: app.id,
		type: "pointerMove",
		position: ePosition,
		user: eUser,
		data: data,
		date: Date.now()
	};

	broadcast('eventInItem', event);
}

function pointerRelease(uniqueID, pointerX, pointerY, data) {
	if (sagePointers[uniqueID] === undefined) return;

	// If obj is undefined (as in this case, will search for radial menu using uniqueID
	pointerReleaseOnRadialMenu(uniqueID, pointerX, pointerY, data, obj);

	if (remoteInteraction[uniqueID].lockedControl()!==null) {
		releaseSlider(uniqueID);
	}
    var obj = interactMgr.searchGeometry({x: pointerX, y: pointerY});
    if (obj === null) {
		dropSelectedApp(uniqueID, true);
		return;
    }

	switch (obj.layerId) {
		case "staticUI":
			pointerReleaseOnStaticUI(uniqueID, pointerX, pointerY, obj);
			break;
		case "radialMenus":
			pointerReleaseOnRadialMenu(uniqueID, pointerX, pointerY, data, obj);
			break;
		case "applications":
			if (dropSelectedApp(uniqueID, true) === null) {
				if (remoteInteraction[uniqueID].appInteractionMode()) {
					sendPointerReleaseToApplication(uniqueID, obj.data, pointerX, pointerY, data);
				}
			}
			break;
		case "widgets":
			var localPt = globalToLocal(pointerX, pointerY, obj.type, obj.geometry);
			pointerPressOrReleaseOnWidget(uniqueID, pointerX, pointerY, data, obj, localPt, "release");
			break;
		default:
			dropSelectedApp(uniqueID, true);
	}
}

function pointerReleaseOnStaticUI(uniqueID, pointerX, pointerY, obj) {
	var remote = obj.data;
	var app = dropSelectedApp(uniqueID, false);
	if (app !== null) {
		remote.wsio.emit('addNewElementFromRemoteServer', app);

		var eLogData = {
			host: remote.wsio.remoteAddress.address,
			port: remote.wsio.remoteAddress.port,
			application: {
				id: app.id,
				type: app.application
			}
		};
		addEventToUserLog(uniqueID, {type: "shareApplication", data: eLogData, time: Date.now()});
	}
}

function pointerReleaseOnRadialMenu(uniqueID, pointerX, pointerY, data, obj) {
	var radialMenu;
	if( obj === undefined )
	{
		for (var key in SAGE2Items.radialMenus.list)
		{
			radialMenu = SAGE2Items.radialMenus.list[key];
			//console.log(data.id+"_menu: " + radialMenu);
			if( radialMenu !== undefined )
			{
				radialMenu.onRelease(uniqueID);
			}
		}
	}
	else
	{
		radialMenu = obj.data.onRelease( uniqueID );
		radialMenuEvent( { type: "pointerRelease", id: uniqueID, x: pointerX, y: pointerY, data: data } );
	}
}

function dropSelectedApp(uniqueID, valid) {
	var app;
	if (remoteInteraction[uniqueID].selectedMoveItem !== null) {
		app = SAGE2Items.applications.list[remoteInteraction[uniqueID].selectedMoveItem.id];
		dropMoveApp(uniqueID, app, valid);
		return app;
	}
	else if(remoteInteraction[uniqueID].selectedResizeItem !== null) {
		app = SAGE2Items.applications.list[remoteInteraction[uniqueID].selectedResizeItem.id];
		dropResizeApp(uniqueID, app);
		return app;
    }
    return null;
}

function dropMoveApp(uniqueID, app, valid) {
	if (valid !== false) valid = true;
	var updatedItem = remoteInteraction[uniqueID].releaseItem(valid);
	if (updatedItem !== null) moveApplicationWindow(updatedItem);

	broadcast('finishedMove', {id: app.id, date: Date.now()});

	var eLogData = {
		type: "move",
		action: "end",
		application: {
			id: app.id,
			type: app.application
		},
		location: {
			x: parseInt(app.left, 10),
			y: parseInt(app.top, 10),
			width: parseInt(app.width, 10),
			height: parseInt(app.height, 10)
		}
	};
	addEventToUserLog(uniqueID, {type: "windowManagement", data: eLogData, time: Date.now()});
}

function dropResizeApp(uniqueID, app) {
	broadcast('finishedResize', {id: app.id, date: Date.now()});

	var eLogData = {
		type: "resize",
		action: "end",
		application: {
			id: app.id,
			type: app.application
		},
		location: {
			x: parseInt(app.left, 10),
			y: parseInt(app.top, 10),
			width: parseInt(app.width, 10),
			height: parseInt(app.height, 10)
		}
	};
	addEventToUserLog(uniqueID, {type: "windowManagement", data: eLogData, time: Date.now()});

	remoteInteraction[uniqueID].releaseItem(true);
}

function sendPointerReleaseToApplication(uniqueID, app, pointerX, pointerY, data) {
	var ePosition = {x: pointerX - app.left, y: pointerY - (app.top + config.ui.titleBarHeight)};
	var eUser = {id: sagePointers[uniqueID].id, label: sagePointers[uniqueID].label, color: sagePointers[uniqueID].color};

	var event = {
		id: app.id,
		type: "pointerRelease",
		position: ePosition,
		user: eUser,
		data: data,
		date: Date.now()
	};

	broadcast('eventInItem', event);
}

function pointerDblClick(uniqueID, pointerX, pointerY) {
	if (sagePointers[uniqueID] === undefined) return;

	var obj = interactMgr.searchGeometry({x: pointerX, y: pointerY});
    if (obj === null) return;

    var localPt = globalToLocal(pointerX, pointerY, obj.type, obj.geometry);
	switch (obj.layerId) {
		case "applications":
			pointerDblClickOnApplication(uniqueID, pointerX, pointerY, obj, localPt);
		break;
	}
}

function pointerDblClickOnApplication(uniqueID, pointerX, pointerY, obj, localPt) {
	var btn = SAGE2Items.applications.findButtonByPoint(obj.id, localPt);

	// pointer press on app window
	if (btn === null) {
		if (remoteInteraction[uniqueID].windowManagementMode()) {
			toggleApplicationFullscreen(uniqueID, obj.data);
		}
		return;
	}

	switch (btn.id) {
		case "titleBar":
			toggleApplicationFullscreen(uniqueID, obj.data);
			break;
		case "dragCorner":
			break;
		case "fullscreenButton":
			break;
		case "closeButton":
			break;
	}
}

function pointerScrollStart(uniqueID, pointerX, pointerY) {
	if(sagePointers[uniqueID] === undefined) return;

	var obj = interactMgr.searchGeometry({x: pointerX, y: pointerY});

	if (obj === null) {
		return;
	}

	var localPt = globalToLocal(pointerX, pointerY, obj.type, obj.geometry);
	switch (obj.layerId) {
		case "staticUI":
			break;
		case "radialMenus":
			break;
		case "widgets":
			break;
		case "applications":
			pointerScrollStartOnApplication(uniqueID, pointerX, pointerY, obj, localPt);
			break;
	}
}

function pointerScrollStartOnApplication(uniqueID, pointerX, pointerY, obj, localPt) {
	var btn = SAGE2Items.applications.findButtonByPoint(obj.id, localPt);

	interactMgr.moveObjectToFront(obj.id, obj.layerId);
	var newOrder = interactMgr.getObjectZIndexList(obj.layerId);
	broadcast('updateItemOrder', newOrder);

	// pointer scroll on app window
	if (btn === null) {
		if (remoteInteraction[uniqueID].windowManagementMode()) {
			selectApplicationForScrollResize(uniqueID, obj.data, pointerX, pointerY);
		}
		else if (remoteInteraction[uniqueID].appInteractionMode()) {
			remoteInteraction[uniqueID].selectWheelItem = obj.data;
			remoteInteraction[uniqueID].selectWheelDelta = 0;
		}
		return;
	}

	switch (btn.id) {
		case "titleBar":
			selectApplicationForScrollResize(uniqueID, obj.data, pointerX, pointerY);
			break;
		case "dragCorner":
			if (remoteInteraction[uniqueID].windowManagementMode()) {
				selectApplicationForScrollResize(uniqueID, obj.data, pointerX, pointerY);
			}
			else if (remoteInteraction[uniqueID].appInteractionMode()) {
				remoteInteraction[uniqueID].selectWheelItem = obj.data;
				remoteInteraction[uniqueID].selectWheelDelta = 0;
			}
			break;
		case "fullscreenButton":
			selectApplicationForScrollResize(uniqueID, obj.data, pointerX, pointerY);
			break;
		case "closeButton":
			selectApplicationForScrollResize(uniqueID, obj.data, pointerX, pointerY);
			break;
	}
}

function selectApplicationForScrollResize(uniqueID, app, pointerX, pointerY) {
	remoteInteraction[uniqueID].selectScrollItem(app);

	broadcast('startMove', {id: app.id, date: Date.now()});
	broadcast('startResize', {id: app.id, date: Date.now()});

	var a = {
		id: app.id,
		type: app.application
	};
	var l = {
		x: parseInt(app.left, 10),
		y: parseInt(app.top, 10),
		width: parseInt(app.width, 10),
		height: parseInt(app.height, 10)
	};

	addEventToUserLog(uniqueID, {type: "windowManagement", data: {type: "move", action: "start", application: a, location: l}, time: Date.now()});
	addEventToUserLog(uniqueID, {type: "windowManagement", data: {type: "resize", action: "start", application: a, location: l}, time: Date.now()});
}

function pointerScroll(uniqueID, data) {
	if (sagePointers[uniqueID] === undefined) return;

	var pointerX = sagePointers[uniqueID].left;
	var pointerY = sagePointers[uniqueID].top;

	var scale = 1.0 + Math.abs(data.wheelDelta)/512;
	if (data.wheelDelta > 0) {
		scale = 1.0 / scale;
	}

	var updatedResizeItem = remoteInteraction[uniqueID].scrollSelectedItem(scale);
	if (updatedResizeItem !== null) {
		moveAndResizeApplicationWindow(updatedResizeItem);
	}
	else {
		if (remoteInteraction[uniqueID].appInteractionMode()) {
			var obj = interactMgr.searchGeometry({x: pointerX, y: pointerY});

			if (obj === null) {
				return;
			}

			//var localPt = globalToLocal(pointerX, pointerY, obj.type, obj.geometry);
			switch (obj.layerId) {
				case "staticUI":
					break;
				case "radialMenus":
					break;
				case "widgets":
					break;
				case "applications":
					sendPointerScrollToApplication(uniqueID, obj.data, pointerX, pointerY, data);
					break;
			}
		}
	}
}

function sendPointerScrollToApplication(uniqueID, app, pointerX, pointerY, data) {
	var ePosition = {x: pointerX - app.left, y: pointerY - (app.top + config.ui.titleBarHeight)};
	var eUser = {id: sagePointers[uniqueID].id, label: sagePointers[uniqueID].label, color: sagePointers[uniqueID].color};

	var event = {id: app.id, type: "pointerScroll", position: ePosition, user: eUser, data: data, date: Date.now()};

	broadcast('eventInItem', event);

	remoteInteraction[uniqueID].selectWheelDelta += data.wheelDelta;
}

function pointerScrollEnd(uniqueID) {
	if (sagePointers[uniqueID] === undefined) return;

	var updatedResizeItem = remoteInteraction[uniqueID].selectedScrollItem;
	if (updatedResizeItem !== null) {
		broadcast('finishedMove', {id: updatedResizeItem.id, date: Date()});
		broadcast('finishedResize', {id: updatedResizeItem.id, date: Date.now()});

		var a = {
			id: updatedResizeItem.id,
			type: updatedResizeItem.application
		};
		var l = {
			x: parseInt(updatedResizeItem.left, 10),
			y: parseInt(updatedResizeItem.top, 10),
			width: parseInt(updatedResizeItem.width, 10),
			height: parseInt(updatedResizeItem.height, 10)
		};

		addEventToUserLog(uniqueID, {type: "windowManagement", data: {type: "move", action: "end", application: a, location: l}, time: Date.now()});
		addEventToUserLog(uniqueID, {type: "windowManagement", data: {type: "resize", action: "end", application: a, location: l}, time: Date.now()});

		remoteInteraction[uniqueID].selectedScrollItem = null;
	}
	else {
		if (remoteInteraction[uniqueID].appInteractionMode()) {
			var app = remoteInteraction[uniqueID].selectWheelItem;
			if( app !== undefined ) {
				var eLogData = {
					type: "pointerScroll",
					application: {
						id: app.id,
						type: app.application
					},
					wheelDelta: remoteInteraction[uniqueID].selectWheelDelta
				};
				addEventToUserLog(uniqueID, {type: "applicationInteraction", data: eLogData, time: Date.now()});
			}
		}
	}
}

function keyDown( uniqueID, pointerX, pointerY, data) {
	if (sagePointers[uniqueID] === undefined) return;

	switch (data.code) {
		case 16:
			remoteInteraction[uniqueID].SHIFT = true;
			break;
		case 17:
			remoteInteraction[uniqueID].CTRL = true;
			break;
		case 18:
			remoteInteraction[uniqueID].ALT = true;
			break;
		case 20:
			remoteInteraction[uniqueID].CAPS = true;
			break;
		case 91:
		case 92:
		case 93:
			remoteInteraction[uniqueID].CMD = true;
			break;
	}

	if (remoteInteraction[uniqueID].appInteractionMode()) {
		var obj = interactMgr.searchGeometry({x: pointerX, y: pointerY});

		if (obj === null) {
			return;
		}

		switch (obj.layerId) {
			case "staticUI":
				break;
			case "radialMenus":
				break;
			case "widgets":
				break;
			case "applications":
				sendKeyDownToApplication(uniqueID, obj.data, pointerX, pointerY, data);
				break;
		}
	}
}

function sendKeyDownToApplication(uniqueID, app, pointerX, pointerY, data) {
	var ePosition = {x: pointerX - app.left, y: pointerY - (app.top + config.ui.titleBarHeight)};
	var eUser = {id: sagePointers[uniqueID].id, label: sagePointers[uniqueID].label, color: sagePointers[uniqueID].color};
	var eData =  {code: data.code, state: "down"};

	var event = {id: app.id, type: "specialKey", position: ePosition, user: eUser, data: eData, date: Date.now()};
	broadcast('eventInItem', event);

	var eLogData = {
		type: "specialKey",
		application: {
			id: app.id,
			type: app.application
		},
		code: eData.code,
		state: eData.state
	};
	addEventToUserLog(uniqueID, {type: "applicationInteraction", data: eLogData, time: Date.now()});
}

function keyUp( uniqueID, pointerX, pointerY, data) {
	if (sagePointers[uniqueID] === undefined) return;

	switch (data.code) {
		case 16:
			remoteInteraction[uniqueID].SHIFT = false;
			break;
		case 17:
			remoteInteraction[uniqueID].CTRL = false;
			break;
		case 18:
			remoteInteraction[uniqueID].ALT = false;
			break;
		case 20:
			remoteInteraction[uniqueID].CAPS = false;
			break;
		case 91:
		case 92:
		case 93:
			remoteInteraction[uniqueID].CMD = false;
			break;
	}

	if (remoteInteraction[uniqueID].modeChange !== undefined && (data.code === 9 || data.code === 16)) return;

	var lockedControl = remoteInteraction[uniqueID].lockedControl();

	if (lockedControl !== null) {
		var event = {code: data.code, printable:false, state: "up", ctrlId:lockedControl.ctrlId, appId:lockedControl.appId, instanceID:lockedControl.instanceID};
		broadcast('keyInTextInputWidget', event);
		if (data.code === 13) { //Enter key
			remoteInteraction[uniqueID].dropControl();
		}
		return;
	}

	var obj = interactMgr.searchGeometry({x: pointerX, y: pointerY});

	if (obj === null) {
		return;
	}

	switch (obj.layerId) {
		case "staticUI":
			break;
		case "radialMenus":
			break;
		case "widgets":
			break;
		case "applications":
			if (remoteInteraction[uniqueID].windowManagementMode()) {
				if (data.code === 8 || data.code === 46) { // backspace or delete
					deleteApplication(obj.data.id);

					var eLogData = {
						application: {
							id: obj.data.id,
							type: obj.data.application
						}
					};
					addEventToUserLog(uniqueID, {type: "delete", data: eLogData, time: Date.now()});
				}
			}
			else if (remoteInteraction[uniqueID].appInteractionMode()) {
				sendKeyUpToApplication(uniqueID, obj.data, pointerX, pointerY, data);
			}
			break;
	}
}

function sendKeyUpToApplication(uniqueID, app, pointerX, pointerY, data) {
	var ePosition = {x: pointerX - app.left, y: pointerY - (app.top + config.ui.titleBarHeight)};
	var eUser = {id: sagePointers[uniqueID].id, label: sagePointers[uniqueID].label, color: sagePointers[uniqueID].color};
	var eData =  {code: data.code, state: "up"};

	var event = {id: app.id, type: "specialKey", position: ePosition, user: eUser, data: eData, date: Date.now()};
	broadcast('eventInItem', event);

	var eLogData = {
		type: "specialKey",
		application: {
			id: app.id,
			type: app.application
		},
		code: eData.code,
		state: eData.state
	};
	addEventToUserLog(uniqueID, {type: "applicationInteraction", data: eLogData, time: Date.now()});
}

function keyPress(uniqueID, pointerX, pointerY, data) {
	if (sagePointers[uniqueID] === undefined) return;


	if (data.code === 9 && remoteInteraction[uniqueID].SHIFT && sagePointers[uniqueID].visible) {
		// shift + tab
		remoteInteraction[uniqueID].toggleModes();
		broadcast('changeSagePointerMode', {id: sagePointers[uniqueID].id, mode: remoteInteraction[uniqueID].interactionMode});

		//if (remoteInteraction[uniqueID].interactionMode === 0)
		//	addEventToUserLog(uniqueID, {type: "SAGE2PointerMode", data: {mode: "windowManagement"}, time: Date.now()});
		//else
		//	addEventToUserLog(uniqueID, {type: "SAGE2PointerMode", data: {mode: "applicationInteraction"}, time: Date.now()});

		if (remoteInteraction[uniqueID].modeChange !== undefined) {
			clearTimeout(remoteInteraction[uniqueID].modeChange);
		}
		remoteInteraction[uniqueID].modeChange = setTimeout(function() {
			delete remoteInteraction[uniqueID].modeChange;
		}, 500);

		return;
	}
	var lockedControl = remoteInteraction[uniqueID].lockedControl();

	if (lockedControl !== null) {
		var event = {code: data.code, printable:true, state: "press", ctrlId:lockedControl.ctrlId, appId:lockedControl.appId, instanceID:lockedControl.instanceID};
		broadcast('keyInTextInputWidget', event);
		if (data.code === 13) { //Enter key
			remoteInteraction[uniqueID].dropControl();
		}
		return;
	}

	if (remoteInteraction[uniqueID].appInteractionMode()) {
		var obj = interactMgr.searchGeometry({x: pointerX, y: pointerY});

		if (obj === null) {
			return;
		}

		switch (obj.layerId) {
			case "staticUI":
				break;
			case "radialMenus":
				break;
			case "widgets":
				break;
			case "applications":
				sendKeyPressToApplication(uniqueID, obj.data, pointerX, pointerY, data);
				break;
		}
	}
}

function sendKeyPressToApplication(uniqueID, app, pointerX, pointerY, data) {
	var ePosition = {x: pointerX - app.left, y: pointerY - (app.top + config.ui.titleBarHeight)};
	var eUser = {id: sagePointers[uniqueID].id, label: sagePointers[uniqueID].label, color: sagePointers[uniqueID].color};

	var event = {id: app.id, type: "keyboard", position: ePosition, user: eUser, data: data, date: Date.now()};
	broadcast('eventInItem', event);

	var eLogData = {
		type: "keyboard",
		application: {
			id: app.id,
			type: app.application
		},
		code: data.code,
		character: data.character
	};
	addEventToUserLog(uniqueID, {type: "applicationInteraction", data: eLogData, time: Date.now()});
}


function toggleApplicationFullscreen(uniqueID, app) {
	var resizeApp;
	if (app.maximized !== true) { // maximize
		resizeApp = remoteInteraction[uniqueID].maximizeSelectedItem(app);
	}
	else { // restore to previous
		resizeApp = remoteInteraction[uniqueID].restoreSelectedItem(app);
	}
	if (resizeApp !== null) {
		broadcast('startMove', {id: resizeApp.elemId, date: Date.now()});
		broadcast('startResize', {id: resizeApp.elemId, date: Date.now()});

		var a = {
			id: app.id,
			type: app.application
		};
		var l = {
			x: parseInt(app.left, 10),
			y: parseInt(app.top, 10),
			width: parseInt(app.width, 10),
			height: parseInt(app.height, 10)
		};

		addEventToUserLog(uniqueID, {type: "windowManagement", data: {type: "move", action: "start", application: a, location: l}, time: Date.now()});
		addEventToUserLog(uniqueID, {type: "windowManagement", data: {type: "resize", action: "start", application: a, location: l}, time: Date.now()});

		moveAndResizeApplicationWindow(resizeApp);
		/*
		interactMgr.editGeometry(resizeApp.elemId, "applications", "rectangle", {x: resizeApp.elemLeft, y: resizeApp.elemTop, w: resizeApp.elemWidth, h: resizeApp.elemHeight+config.ui.titleBarHeight});
		handleApplicationResize(resizeApp.elemId);
		broadcast('setItemPositionAndSize', resizeApp);
		if (resizeApp.elemId in SAGE2Items.renderSync) {
			var app = SAGE2Items.applications.list[resizeApp.elemId];
			calculateValidBlocks(app, mediaBlockSize, SAGE2Items.renderSync[app.id]);
			if(app.id in SAGE2Items.renderSync && SAGE2Items.renderSync[app.id].newFrameGenerated === false) {
				handleNewVideoFrame(app.id);
			}
		}
		*/

		broadcast('finishedMove', {id: resizeApp.elemId, date: Date.now()});
		broadcast('finishedResize', {id: resizeApp.elemId, date: Date.now()});

		addEventToUserLog(uniqueID, {type: "windowManagement", data: {type: "move", action: "end", application: a, location: l}, time: Date.now()});
		addEventToUserLog(uniqueID, {type: "windowManagement", data: {type: "resize", action: "end", application: a, location: l}, time: Date.now()});
	}
}

function deleteApplication(appId) {
	if (!SAGE2Items.applications.list.hasOwnProperty(appId)) return;
	var app = SAGE2Items.applications.list[appId];
	var application = app.application;
	if (application === "media_stream" || application === "media_block_stream") {
		var i;
		var mediaStreamData = appId.split("|");
		var sender = {wsio: null, clientId: mediaStreamData[0], streamId: parseInt(mediaStreamData[1], 10)};
		for (i=0; i<clients.length; i++) {
			if (clients[i].id === sender.clientId) sender.wsio = clients[i];
		}
		if (sender.wsio !== null) sender.wsio.emit('stopMediaCapture', {streamId: sender.streamId});
	}

	SAGE2Items.applications.removeItem(appId);
	interactMgr.removeGeometry(appId, "applications");
	var widgets = SAGE2Items.widgets.list;
	for (var w in widgets){
		if (widgets.hasOwnProperty(w) && widgets[w].appId === appId){
			interactMgr.removeGeometry(widgets[w].id + "_radial", "widgets");
			if (widgets[w].hasSideBar === true){
				interactMgr.removeGeometry(widgets[w].id + "_sidebar", "widgets");
			}
			SAGE2Items.widgets.removeItem(widgets[w].id);
		}
	}

	stickyAppHandler.removeElement(app);
	broadcast('deleteElement', {elemId: appId});
}

/*



	var app;
	var elem = findAppUnderPointer(pointerX, pointerY);

	// widgets
	var ct = findControlsUnderPointer(pointerX, pointerY);
	//var itemUnderPointer = ct || elem;

	//Draw widget connectors
	//showOrHideWidgetConnectors(uniqueID, itemUnderPointer, "press");
	if (ct !== null) {
		if (data.button === "left") {
			remoteInteraction[uniqueID].selectMoveControl(ct, pointerX, pointerY);
			broadcast('requestControlId', {addr:uniqueID, ptrId:sagePointers[uniqueID].id, x:pointerX, y:pointerY});
		}
		else if(data.button === "right"){
			if(ct.show === true) {
				hideControl(ct);
				app = findAppById(ct.appId);

				if(app !== null) {

					addEventToUserLog(uniqueID, {type: "widgetMenu", data: {action: "close", application: {id: app.id, type: app.application}}, time: Date.now()});
				}
			}
		}
		return;
	} else {
		var lockedControl = remoteInteraction[uniqueID].lockedControl(); //If a text input widget was locked, drop it
		if (lockedControl !== null) {
			var msgdata = {ctrlId:lockedControl.ctrlId, appId:lockedControl.appId};
			broadcast('dropTextInputControl', msgdata);
			remoteInteraction[uniqueID].dropControl();
		}
	}

	// Middle click switches interaction mode too
	if (data.button === "middle") {
		togglePointerMode(uniqueID);
		return;
	}

	// Radial Menu
	if( radialMenuEvent( { type: "pointerPress", id: uniqueID, x: pointerX, y: pointerY, data: data }  ) === true ) {
		return; // Radial menu is using the event
	}

	if(data.button === "right") {
		createRadialMenu( uniqueID, pointerX, pointerY );

		addEventToUserLog(uniqueID, {type: "radialMenu", data: {action: "open"}, time: Date.now()});
	}

	// apps
	var elemCtrl;

	if(elem !== null){
		if( remoteInteraction[uniqueID].windowManagementMode() ){
			if (data.button === "left") {
				var localX = pointerX - elem.left;
				var localY = pointerY - (elem.top+config.ui.titleBarHeight);
				var cornerSize = Math.min(elem.width, elem.height) / 5;

				// if localY in negative, inside titlebar
				if (localY < 0) {
					// titlebar image: 807x138  (10 pixels front paddding)
					var buttonsWidth = config.ui.titleBarHeight * (324.0/111.0);
					var buttonsPad   = config.ui.titleBarHeight * ( 10.0/111.0);
					var oneButton    = buttonsWidth / 2; // two buttons
					var startButtons = elem.width - buttonsWidth;
					if (localX > (startButtons+buttonsPad+oneButton)) {
						addEventToUserLog(uniqueID, {type: "delete", data: {application: {id: elem.id, type: elem.application}}, time: Date.now()});

						// last button: close app
						deleteApplication(elem);

						// need to quit the function and stop processing
						return;
					} else if (localX > (startButtons+buttonsPad)) {
						if (elem.resizeMode !== undefined && elem.resizeMode === "free")
							// full wall resize
							pointerFullZone(uniqueID, pointerX, pointerY);
						else
							// proportional resize
							pointerDblClick(uniqueID, pointerX, pointerY);
					}
				}

				// bottom right corner - select for drag resize
				if(localX >= elem.width-cornerSize && localY >= elem.height-cornerSize){
					remoteInteraction[uniqueID].selectResizeItem(elem, pointerX, pointerY);
					broadcast('startResize', {id: elem.id, date: new Date()});

					addEventToUserLog(uniqueID, {type: "windowManagement", data: {type: "resize", action: "start", application: {id: elem.id, type: elem.application}, location: {x: parseInt(elem.left, 10), y: parseInt(elem.top, 10), width: parseInt(elem.width, 10), height: parseInt(elem.height, 10)}}, time: Date.now()});
				}
				// otherwise - select for move
				else{
					remoteInteraction[uniqueID].selectMoveItem(elem, pointerX, pointerY); //will only go through if window management mode
					broadcast('startMove', {id: elem.id, date: new Date()});

					addEventToUserLog(uniqueID, {type: "windowManagement", data: {type: "move", action: "start", application: {id: elem.id, type: elem.application}, location: {x: parseInt(elem.left, 10), y: parseInt(elem.top, 10), width: parseInt(elem.width, 10), height: parseInt(elem.height, 10)}}, time: Date.now()});
				}
			}
			else if(data.button === "right"){
				elemCtrl = findControlById(elem.id+uniqueID+"_controls");
				if (elemCtrl === null) {
					broadcast('requestNewControl', {elemId: elem.id, user_id: uniqueID, user_label: sagePointers[uniqueID]? sagePointers[uniqueID].label : "", x: pointerX, y: pointerY, date: now });
				}
				else if (elemCtrl.show === false) {

					showControl(elemCtrl, uniqueID, pointerX, pointerY);

					app = findAppById(elemCtrl.appId);

					if(app !== null) {
						addEventToUserLog(uniqueID, {type: "widgetMenu", data: {action: "open", application: {id: app.id, type: app.application}}, time: Date.now()});
					}

				}
				else {
					moveControlToPointer(elemCtrl, uniqueID, pointerX, pointerY);
				}
			}
		}
		if ( remoteInteraction[uniqueID].appInteractionMode() || elem.application === 'thumbnailBrowser' ) {
			console.log("Should not get past this!!");
			if (pointerY >=elem.top && pointerY <= elem.top+config.ui.titleBarHeight){
				console.log("comming here!!!!");
				if(data.button === "right"){
					elemCtrl = findControlById(elem.id+uniqueID+"_controls");
					if (elemCtrl === null) {
						broadcast('requestNewControl', {elemId: elem.id, user_id: uniqueID, user_label: sagePointers[uniqueID]? sagePointers[uniqueID].label : "", x: pointerX, y: pointerY, date: now });
					}
					else if (elemCtrl.show === false) {
						showControl(elemCtrl, uniqueID, pointerX, pointerY);

						app = findAppById(elemCtrl.appId);

						if(app !== null) {
							addEventToUserLog(uniqueID, {type: "widgetMenu", data: {action: "open", application: {id: app.id, type: app.application}}, time: Date.now()});
						}
					}
					else {
						moveControlToPointer(elemCtrl, uniqueID, pointerX, pointerY);
					}
				}
			}
			else{
				var elemX = pointerX - elem.left;
				var elemY = pointerY - elem.top - config.ui.titleBarHeight;

				var ePosition = {x: elemX, y: elemY};
				var eUser = {id: sagePointers[uniqueID].id, label: sagePointers[uniqueID].label, color: sagePointers[uniqueID].color};
				var now = new Date();

				var event = {id: elem.id, type: "pointerPress", position: ePosition, user: eUser, data: data, date: now};

				broadcast('eventInItem', event);

				addEventToUserLog(uniqueID, {type: "applicationInteraction", data: {type: "pointerPress", application: {id: elem.id, type: elem.application}, position: {x: parseInt(ePosition.x, 10), y: parseInt(ePosition.y, 10)}}, time: Date.now()});
			}
		}
		var stickyList = stickyAppHandler.getStickingItems(elem.id);
		var newOrder = moveAppToFront(elem.id);
		for (var idx in stickyList){
			newOrder = moveAppToFront(stickyList[idx].id);
		}
		broadcast('updateItemOrder', {idList: newOrder});
	}

}
*/

/*
function pointerPressRight( address, pointerX, pointerY ) {
	if ( sagePointers[address] === undefined ) return;

	var elem = findAppUnderPointer(pointerX, pointerY);
	var ctrl = findControlsUnderPointer(pointerX, pointerY);
	var now  = new Date();
	if (ctrl !== null && ctrl.show === true) {
		hideControl(ctrl);
	}
	else if (elem !== null) {
		var elemCtrl = findControlById(elem.id);
		if ( remoteInteraction[address].windowManagementMode() ) {
			if (elemCtrl === null) {
				broadcast('requestNewControl', {elemId: elem.id, user_id: sagePointers[address].id, user_label: sagePointers[address].label, x: pointerX, y: pointerY, date: now });
			}
			else if (elemCtrl.show === false) {
				showControl(elemCtrl, pointerX, pointerY) ;
			}
			else {
				moveControlToPointer(elemCtrl, pointerX, pointerY) ;
			}
		}
		else if ( remoteInteraction[address].appInteractionMode() ) {

			if (pointerY >=elem.top && pointerY <= elem.top+config.ui.titleBarHeight){
				if (elemCtrl === null) {
					broadcast('requestNewControl', {elemId: elem.id, user_id: sagePointers[address].id, user_label: sagePointers[address].label, x: pointerX, y: pointerY, date: now });
				}
				else if (elemCtrl.show === false) {
					showControl(elemCtrl, pointerX, pointerY) ;
				}
				else {
					moveControlToPointer(elemCtrl, pointerX, pointerY) ;
				}
			}
			else{
				var itemRelX = pointerX - elem.left;
				var itemRelY = pointerY - elem.top - config.ui.titleBarHeight;
				broadcast( 'eventInItem', { eventType: "pointerPress", elemId: elem.id, user_id: sagePointers[address].id, user_label: sagePointers[address].label, itemRelativeX: itemRelX, itemRelativeY: itemRelY, data: {button: "right", user_color: sagePointers[address].color}, date: now });
			}
		}

		var newOrder = moveAppToFront(elem.id);
		broadcast('updateItemOrder', {idList: newOrder});
	}
	else{
		broadcast('requestNewControl', {elemId: null, user_id: sagePointers[address].id, user_label: sagePointers[address].label, x: pointerX, y: pointerY, date: now });
	}

}
*/
/*
function pointerReleaseRight( address, pointerX, pointerY ) {
	if( sagePointers[address] === undefined ) return;

	var now = new Date();
	var elem = findAppUnderPointer(pointerX, pointerY);

	if (elem !== null) {
		if( remoteInteraction[address].windowManagementMode() ){
			broadcast('pointerReleaseRight', {elemId: elem.id, user_id: sagePointers[address].id, user_label: sagePointers[address].label, x: pointerX, y: pointerY, date: now });
		}
		else if ( remoteInteraction[address].appInteractionMode() ) {
			if (pointerY >=elem.top && pointerY <= elem.top+config.ui.titleBarHeight){
				broadcast('pointerReleaseRight', {elemId: elem.id, user_id: sagePointers[address].id, user_label: sagePointers[address].label, x: pointerX, y: pointerY, date: now });
			}
			else{
				var itemRelX = pointerX - elem.left;
				var itemRelY = pointerY - elem.top - config.ui.titleBarHeight;
				broadcast( 'eventInItem', { eventType: "pointerRelease", elemId: elem.id, user_id: sagePointers[address].id, user_label: sagePointers[address].label, itemRelativeX: itemRelX, itemRelativeY: itemRelY, data: {button: "right", user_color: sagePointers[address].color}, date: now });
			}
		}
	}
	else {
		broadcast('pointerReleaseRight', {elemId: null, user_id: sagePointers[address].id, user_label: sagePointers[address].label, x: pointerX, y: pointerY, date: now });
	}

}
*/
/*
function pointerRelease(uniqueID, pointerX, pointerY, data) {
	if( sagePointers[uniqueID] === undefined )
		return;

	var obj = interactMgr.searchGeometry({x: pointerX, y: pointerY});
	if (obj !== null) console.log("found " + obj.layerId + " " + obj.id);

	// Attempting to complete a click action on a button or a drag on a slider
	broadcast('releaseControlId', {addr:uniqueID, ptrId:sagePointers[uniqueID].id, x:pointerX, y:pointerY});
	remoteInteraction[uniqueID].releaseControl();

	// Radial Menu
	if( radialMenuEvent( { type: "pointerRelease", id: uniqueID, x: pointerX, y: pointerY, data: data }  ) === true )
		return; // Radial menu is using the event

	var app;
	var elem = findAppUnderPointer(pointerX, pointerY);

	//var controlUnderPointer = findControlsUnderPointer(pointerX, pointerY);
	//var itemUnderPointer = controlUnderPointer || elem;
	//Draw widget connectors
	//showOrHideWidgetConnectors(uniqueID, itemUnderPointer, "release");

	if( remoteInteraction[uniqueID].windowManagementMode() ){
		if(data.button === "left"){
			if(remoteInteraction[uniqueID].selectedResizeItem !== null){
				app = findAppById(remoteInteraction[uniqueID].selectedResizeItem.id);
				if(app !== null) {
					broadcast('finishedResize', {id: remoteInteraction[uniqueID].selectedResizeItem.id, date: new Date()});

					addEventToUserLog(uniqueID, {type: "windowManagement", data: {type: "resize", action: "end", application: {id: app.id, type: app.application}, location: {x: parseInt(app.left, 10), y: parseInt(app.top, 10), width: parseInt(app.width, 10), height: parseInt(app.height, 10)}}, time: Date.now()});

					if(videoHandles[app.id] !== undefined && videoHandles[app.id].newFrameGenerated === false)
						handleNewVideoFrame(app.id);
					remoteInteraction[uniqueID].releaseItem(true);
				}
			}
			if(remoteInteraction[uniqueID].selectedMoveItem !== null){
				app = findAppById(remoteInteraction[uniqueID].selectedMoveItem.id);
				if(app !== null) {
					var remoteIdx = -1;
					for(var i=0; i<remoteSites.length; i++){
						if(sagePointers[uniqueID].left >= remoteSites[i].geometry.x && sagePointers[uniqueID].left <= remoteSites[i].geometry.x+remoteSites[i].geometry.w &&
							sagePointers[uniqueID].top >= remoteSites[i].geometry.y && sagePointers[uniqueID].top  <= remoteSites[i].geometry.y+remoteSites[i].geometry.h) {
							remoteIdx = i;
							break;
						}
					}
					if(remoteIdx < 0){
						broadcast('finishedMove', {id: remoteInteraction[uniqueID].selectedMoveItem.id, date: new Date()});

						addEventToUserLog(uniqueID, {type: "windowManagement", data: {type: "move", action: "end", application: {id: app.id, type: app.application}, location: {x: parseInt(app.left, 10), y: parseInt(app.top, 10), width: parseInt(app.width, 10), height: parseInt(app.height, 10)}}, time: Date.now()});

						if(videoHandles[app.id] !== undefined && videoHandles[app.id].newFrameGenerated === false)
							handleNewVideoFrame(app.id);
						remoteInteraction[uniqueID].releaseItem(true);
					}
					else{
						remoteSites[remoteIdx].wsio.emit('addNewElementFromRemoteServer', app);

						addEventToUserLog(uniqueID, {type: "shareApplication", data: {host: remoteSites[remoteIdx].wsio.remoteAddress.address, port: remoteSites[remoteIdx].wsio.remoteAddress.port, application: {id: app.id, type: app.application}}, time: Date.now()});

						var updatedItem = remoteInteraction[uniqueID].releaseItem(false);
						if(updatedItem !== null) {
							updatedItem.user_color = sagePointers[uniqueID]? sagePointers[uniqueID].color : null;
							broadcast('setItemPosition', updatedItem);
							broadcast('finishedMove', {id: updatedItem.elemId, date: new Date()});

							addEventToUserLog(uniqueID, {type: "windowManagement", data: {type: "move", action: "end", application: {id: elem.id, type: elem.application}, location: {x: parseInt(elem.left, 10), y: parseInt(elem.top, 10), width: parseInt(elem.width, 10), height: parseInt(elem.height, 10)}}, time: Date.now()});

							if(videoHandles[app.id] !== undefined && videoHandles[app.id].newFrameGenerated === false)
								handleNewVideoFrame(app.id);
						}
					}
				}
			}
		}
		//else if(data.button === "right"){
		//	if( elem !== null ){
		//		// index.hmtl has no 'pointerReleaseRight' message.
		//		// I renamed 'pointerPressRight' to 'requestNewControl'
		//		// since this function could come from any device (not just a right mouse click)
		//		broadcast('pointerReleaseRight', {elemId: elem.id, user_id: sagePointers[uniqueID].id, user_label: sagePointers[uniqueID].label, x: pointerX, y: pointerY, date: new Date() });
		//	}
		//}
	}
	if ( remoteInteraction[uniqueID].appInteractionMode() || (elem !== null && elem.application === 'thumbnailBrowser') ) {
		if( elem !== null ){
			var elemX = pointerX - elem.left;
			var elemY = pointerY - elem.top - config.ui.titleBarHeight;

			var ePosition = {x: elemX, y: elemY};
			var eUser = {id: sagePointers[uniqueID].id, label: sagePointers[uniqueID].label, color: sagePointers[uniqueID].color};
			var now = new Date();

			var event = {id: elem.id, type: "pointerRelease", position: ePosition, user: eUser, data: data, date: now};

			broadcast('eventInItem', event);

			addEventToUserLog(uniqueID, {type: "applicationInteraction", data: {type: "pointerRelease", application: {id: elem.id, type: elem.application}, position: {x: parseInt(ePosition.x, 10), y: parseInt(ePosition.y, 10)}}, time: Date.now()});
		}
	}

}
*/

/*
function pointerMove(uniqueID, pointerX, pointerY, data) {
	if (sagePointers[uniqueID] === undefined) {
		return;
	}

	sagePointers[uniqueID].left += data.dx;
	sagePointers[uniqueID].top  += data.dy;
	if(sagePointers[uniqueID].left < 0)                 sagePointers[uniqueID].left = 0;
	if(sagePointers[uniqueID].left > config.totalWidth) sagePointers[uniqueID].left = config.totalWidth;
	if(sagePointers[uniqueID].top < 0)                  sagePointers[uniqueID].top = 0;
	if(sagePointers[uniqueID].top > config.totalHeight) sagePointers[uniqueID].top = config.totalHeight;

	//broadcast('updateSagePointerPosition', sagePointers[uniqueID]);
	broadcast('upp', sagePointers[uniqueID]);

	// Radial Menu
	if( radialMenuEvent( { type: "pointerMove", id: uniqueID, x: pointerX, y: pointerY, data: data }  ) === true )
		return; // Radial menu is using the event


	var app;

	// widgets
	var updatedControl = remoteInteraction[uniqueID].moveSelectedControl(pointerX, pointerY);

	if (updatedControl !== null) {
		app = findAppById(updatedControl.appId);
		if (app){
			updatedControl.appData = getAppPositionSize(app);
			updatedControl.user_color = sagePointers[uniqueID]? sagePointers[uniqueID].color : null;
			broadcast('setControlPosition', updatedControl);
			return;
		}
	}
	var lockedControl = remoteInteraction[uniqueID].lockedControl();
	if (lockedControl && /slider/.test(lockedControl.ctrlId)){
		broadcast('moveSliderKnob', {ctrl:lockedControl, x:pointerX});
		return;
	}

	var elem = null;
	//var controlUnderPointer = findControlsUnderPointer(pointerX, pointerY);
	//if (controlUnderPointer===null){
	elem = findAppUnderPointer(pointerX, pointerY);
	//}

	//var itemUnderPointer = controlUnderPointer || elem;
	//Draw widget connectors
	//showOrHideWidgetConnectors(uniqueID, itemUnderPointer, "move");
	// Widget connector show logic ends

	// move / resize window
	if (remoteInteraction[uniqueID].windowManagementMode()) {
		var updatedApp;
		var updatedMoveItem = remoteInteraction[uniqueID].moveSelectedItem(pointerX, pointerY);
		var updatedResizeItem = remoteInteraction[uniqueID].resizeSelectedItem(pointerX, pointerY);

		if (updatedMoveItem !== null) {
			updatedApp = findAppById(updatedMoveItem.elemId);
			//Attach the app to the background app if it is sticky

			var backgroundItem = findAppUnderPointer(updatedMoveItem.elemLeft-1, updatedMoveItem.elemTop-1);
			attachAppIfSticky(backgroundItem, updatedMoveItem.elemId);
			updatedMoveItem.user_color = sagePointers[uniqueID]? sagePointers[uniqueID].color : null;

			broadcast('setItemPosition', updatedMoveItem);
			if(updatedApp !== null && updatedApp.application === "movie_player") calculateValidBlocks(updatedApp, 128, videoHandles);
            if(updatedApp !== null && updatedApp.application === "media_block_stream") calculateValidBlocks(updatedApp, 128, mediaBlockStreams);

			var updatedStickyItems = stickyAppHandler.moveItemsStickingToUpdatedItem(updatedMoveItem, pointerX, pointerY);

			for (var idx=0; idx<updatedStickyItems.length; idx++) {
				updatedStickyItems[idx].user_color = sagePointers[uniqueID]? sagePointers[uniqueID].color : null;
				broadcast('setItemPosition', updatedStickyItems[idx]);
			}
		}
		else if(updatedResizeItem !== null){
			updatedResizeItem.user_color = sagePointers[uniqueID]? sagePointers[uniqueID].color : null;
			broadcast('setItemPositionAndSize', updatedResizeItem);
			updatedApp = findAppById(updatedResizeItem.elemId);
			if (updatedApp !== null && updatedApp.application === "movie_player") calculateValidBlocks(updatedApp, 128, videoHandles);
            if (updatedApp !== null && updatedApp.application === "media_block_stream") calculateValidBlocks(updatedApp, 128, mediaBlockStreams);
        }
		// update hover corner (for resize)
		else {
			if (elem !== null) {
				var localX = pointerX - elem.left;
				var localY = pointerY - (elem.top+config.ui.titleBarHeight);
				var cornerSize = Math.min(elem.width, elem.height) / 5;
				// bottom right corner - select for drag resize
				if (localX >= elem.width-cornerSize && localY >= elem.height-cornerSize) {
					if(remoteInteraction[uniqueID].hoverCornerItem !== null){
						broadcast('hoverOverItemCorner', {elemId: remoteInteraction[uniqueID].hoverCornerItem.id, flag: false});
					}
					remoteInteraction[uniqueID].setHoverCornerItem(elem);
					broadcast('hoverOverItemCorner', {elemId: elem.id, flag: true});
				}
				else if(remoteInteraction[uniqueID].hoverCornerItem !== null){
					broadcast('hoverOverItemCorner', {elemId: remoteInteraction[uniqueID].hoverCornerItem.id, flag: false});
					remoteInteraction[uniqueID].setHoverCornerItem(null);
				}
			}
			else if(remoteInteraction[uniqueID].hoverCornerItem !== null){
				broadcast('hoverOverItemCorner', {elemId: remoteInteraction[uniqueID].hoverCornerItem.id, flag: false});
				remoteInteraction[uniqueID].setHoverCornerItem(null);
			}
		}
	}
	//
	if(remoteInteraction[uniqueID].appInteractionMode() || (elem !== null && elem.application === 'thumbnailBrowser') ) {
		if(elem !== null){
			var elemX = pointerX - elem.left;
			var elemY = pointerY - elem.top - config.ui.titleBarHeight;

			var ePosition = {x: elemX, y: elemY};
			var eUser = {id: sagePointers[uniqueID].id, label: sagePointers[uniqueID].label, color: sagePointers[uniqueID].color};
			var eData = {};
			var now = new Date();

			var event = {id: elem.id, type: "pointerMove", position: ePosition, user: eUser, data: eData, date: now};

			broadcast('eventInItem', event);
		}
	}
}
*/

/*
function pointerPosition( uniqueID, data ) {
	if( sagePointers[uniqueID] === undefined )
		return;

	sagePointers[uniqueID].left = data.pointerX;
	sagePointers[uniqueID].top  = data.pointerY;
	if(sagePointers[uniqueID].left < 0) sagePointers[uniqueID].left = 0;
	if(sagePointers[uniqueID].left > config.totalWidth) sagePointers[uniqueID].left = config.totalWidth;
	if(sagePointers[uniqueID].top  < 0) sagePointers[uniqueID].top = 0;
	if(sagePointers[uniqueID].top  > config.totalHeight) sagePointers[uniqueID].top = config.totalHeight;

	//broadcast('updateSagePointerPosition', sagePointers[uniqueID]);
	broadcast('upp', sagePointers[uniqueID]);
	var updatedItem = remoteInteraction[uniqueID].moveSelectedItem(sagePointers[uniqueID].left, sagePointers[uniqueID].top);
	if(updatedItem !== null){
		var updatedApp = findAppById(updatedItem.elemId);

		var backgroundItem = findAppUnderPointer(updatedItem.elemLeft-1, updatedItem.elemTop-1);
		attachAppIfSticky(backgroundItem, updatedItem.elemId);
		updatedItem.user_color = sagePointers[uniqueID]? sagePointers[uniqueID].color : null;

		broadcast('setItemPosition', updatedItem);
		if(updatedApp !== null && updatedApp.application === "movie_player") calculateValidBlocks(updatedApp, 128, videoHandles);
		if(updatedApp !== null && updatedApp.application === "media_block_stream") calculateValidBlocks(updatedApp, 128, mediaBlockStreams);
        var updatedStickyItems = stickyAppHandler.moveItemsStickingToUpdatedItem(updatedItem, sagePointers[uniqueID].left, sagePointers[uniqueID].top);
		for (var idx=0; idx<updatedStickyItems.length; idx++) {
			updatedStickyItems[idx].user_color = sagePointers[uniqueID]? sagePointers[uniqueID].color : null;
			broadcast('setItemPosition', updatedStickyItems[idx]);
		}
	}
	//if(updatedItem !== null) broadcast('setItemPosition', updatedItem);
}
*/

/*
function pointerScrollStart( uniqueID, pointerX, pointerY ) {
	if( sagePointers[uniqueID] === undefined )
		return;
	var control = findControlsUnderPointer(pointerX, pointerY);
	if (control!==null)
		return;
	// Radial Menu
	if( isEventOnMenu( { type: "pointerSingleEvent", id: uniqueID, x: pointerX, y: pointerY }  ) === true )
		return; // Radial menu is using the event

	if( remoteInteraction[uniqueID].windowManagementMode() ) {
		var elem = findAppUnderPointer(pointerX, pointerY);

		if (elem !== null && remoteInteraction[uniqueID].selectTimeId[elem.id] === undefined) {
			remoteInteraction[uniqueID].selectScrollItem(elem);
			//Retain the order to items sticking on this element
			var stickyList = stickyAppHandler.getStickingItems(elem.id);
			var newOrder = moveAppToFront(elem.id);
			for (var idx in stickyList){
				newOrder = moveAppToFront(stickyList[idx].id);
			}
			broadcast('updateItemOrder', {idList: newOrder});

			broadcast('startMove', {id: elem.id, date: new Date()});
			broadcast('startResize', {id: elem.id, date: new Date()});

			addEventToUserLog(uniqueID, {type: "windowManagement", data: {type: "move", action: "start", application: {id: elem.id, type: elem.application}, location: {x: parseInt(elem.left, 10), y: parseInt(elem.top, 10), width: parseInt(elem.width, 10), height: parseInt(elem.height, 10)}}, time: Date.now()});
			addEventToUserLog(uniqueID, {type: "windowManagement", data: {type: "resize", action: "start", application: {id: elem.id, type: elem.application}, location: {x: parseInt(elem.left, 10), y: parseInt(elem.top, 10), width: parseInt(elem.width, 10), height: parseInt(elem.height, 10)}}, time: Date.now()});
		}
	}
}
*/
/*
function pointerScroll( uniqueID, data ) {
	if( sagePointers[uniqueID] === undefined )
		return;

	var pointerX = sagePointers[uniqueID].left;
	var pointerY = sagePointers[uniqueID].top;

	var control = findControlsUnderPointer(pointerX, pointerY);
	if (control!==null)
		return;

	// Radial Menu
	if( isEventOnMenu( { type: "pointerSingleEvent", id: uniqueID, x: pointerX, y: pointerY, data: data }  ) === true )
		return; // Radial menu is using the event

	if( remoteInteraction[uniqueID].windowManagementMode() ){
		var scale = 1.0 + Math.abs(data.wheelDelta)/512;
		if(data.wheelDelta > 0) scale = 1.0 / scale;

		var updatedItem = remoteInteraction[uniqueID].scrollSelectedItem(scale);
		if(updatedItem !== null){
			var updatedApp = findAppById(updatedItem.elemId);
			if(updatedApp !== null) {
				updatedItem.user_color = sagePointers[uniqueID]? sagePointers[uniqueID].color : null;
				broadcast('setItemPositionAndSize', updatedItem);
				if(updatedApp !== null && updatedApp.application === "movie_player") calculateValidBlocks(updatedApp, 128, videoHandles);
				if(updatedApp !== null && updatedApp.application === "media_block_stream") calculateValidBlocks(updatedApp, 128, mediaBlockStreams);

				if(remoteInteraction[uniqueID].selectTimeId[updatedApp.id] !== undefined){
					clearTimeout(remoteInteraction[uniqueID].selectTimeId[updatedApp.id]);
				}

				remoteInteraction[uniqueID].selectTimeId[updatedApp.id] = setTimeout(function() {
					broadcast('finishedMove', {id: updatedApp.id, date: new Date()});
					broadcast('finishedResize', {id: updatedApp.id, date: new Date()});

					addEventToUserLog(uniqueID, {type: "windowManagement", data: {type: "move", action: "end", application: {id: updatedApp.id, type: updatedApp.application}, location: {x: parseInt(updatedApp.left, 10), y: parseInt(updatedApp.top, 10), width: parseInt(updatedApp.width, 10), height: parseInt(updatedApp.height, 10)}}, time: Date.now()});
					addEventToUserLog(uniqueID, {type: "windowManagement", data: {type: "resize", action: "end", application: {id: updatedApp.id, type: updatedApp.application}, location: {x: parseInt(updatedApp.left, 10), y: parseInt(updatedApp.top, 10), width: parseInt(updatedApp.width, 10), height: parseInt(updatedApp.height, 10)}}, time: Date.now()});

					if(videoHandles[updatedApp.id] !== undefined && videoHandles[updatedApp.id].newFrameGenerated === false)
						handleNewVideoFrame(updatedApp.id);
					remoteInteraction[uniqueID].selectedScrollItem = null;
					delete remoteInteraction[uniqueID].selectTimeId[updatedApp.id];
				}, 500);
			}
		}
	}
	else if ( remoteInteraction[uniqueID].appInteractionMode() ) {

		var elem = findAppUnderPointer(pointerX, pointerY);

		if( elem !== null ){
			var elemX = pointerX - elem.left;
			var elemY = pointerY - elem.top - config.ui.titleBarHeight;

			var ePosition = {x: elemX, y: elemY};
			var eUser = {id: sagePointers[uniqueID].id, label: sagePointers[uniqueID].label, color: sagePointers[uniqueID].color};
			var now = new Date();

			var event = {id: elem.id, type: "pointerScroll", position: ePosition, user: eUser, data: data, date: now};

			broadcast('eventInItem', event);

			if( remoteInteraction[uniqueID].selectTimeId[elem.id] !== undefined) {
				clearTimeout(remoteInteraction[uniqueID].selectTimeId[elem.id]);
				remoteInteraction[uniqueID].selectWheelDelta += data.wheelDelta;
			}
			else {
				remoteInteraction[uniqueID].selectWheelDelta = data.wheelDelta;
			}

			remoteInteraction[uniqueID].selectTimeId[elem.id] = setTimeout(function() {

				addEventToUserLog(uniqueID, {type: "applicationInteraction", data: {type: "pointerScroll", application: {id: elem.id, type: elem.application}, wheelDelta: remoteInteraction[uniqueID].selectWheelDelta}, time: Date.now()});

				delete remoteInteraction[uniqueID].selectTimeId[elem.id];
				delete remoteInteraction[uniqueID].selectWheelDelta;
			}, 500);
		}
	}
}
*/

function pointerDraw(uniqueID, data) {
	if(sagePointers[uniqueID] === undefined) return;

	var ePos  = {x: 0, y: 0};
	var eUser = {id: sagePointers[uniqueID].id, label: 'drawing', color: [220, 10, 10]};
	var now   = Date.now();

	var key;
	var app;
	var event;
	for (key in SAGE2Items.applications.list) {
		app = SAGE2Items.applications.list[key];
		// Send the drawing events only to whiteboard apps
		if (app.application === 'whiteboard') {
			event = {id: app.id, type: "pointerDraw", position: ePos, user: eUser, data: data, date: now};
			broadcast('eventInItem', event);
		}
	}
}

/*
function pointerDblClick(uniqueID, pointerX, pointerY) {
	if( sagePointers[uniqueID] === undefined )
		return;

	var control = findControlsUnderPointer(pointerX, pointerY);
	if (control!==null){
		return;
	}

	// Radial Menu
	if( isEventOnMenu( { type: "pointerSingleEvent", id: uniqueID, x: pointerX, y: pointerY }  ) === true )
		return; // Radial menu is using the event

	var elem = findAppUnderPointer(pointerX, pointerY);
	if (elem !== null) {
		if( elem.application === 'thumbnailBrowser' )
			return;

		if( remoteInteraction[uniqueID].windowManagementMode() ){
			var updatedItem;
			var updatedApp;

			if (elem.maximized !== true) {
				// need to maximize the item
				updatedItem = remoteInteraction[uniqueID].maximizeSelectedItem(elem);
				if (updatedItem !== null) {
					updatedApp = findAppById(updatedItem.elemId);
					if(updatedApp !== null) {
						broadcast('startMove', {id: updatedItem.elemId, date: new Date()});
						broadcast('startResize', {id: updatedItem.elemId, date: new Date()});

						addEventToUserLog(uniqueID, {type: "windowManagement", data: {type: "move", action: "start", application: {id: updatedApp.id, type: updatedApp.application}, location: {x: parseInt(updatedApp.left, 10), y: parseInt(updatedApp.top, 10), width: parseInt(updatedApp.width, 10), height: parseInt(updatedApp.height, 10)}}, time: Date.now()});
						addEventToUserLog(uniqueID, {type: "windowManagement", data: {type: "resize", action: "start", application: {id: updatedApp.id, type: updatedApp.application}, location: {x: parseInt(updatedApp.left, 10), y: parseInt(updatedApp.top, 10), width: parseInt(updatedApp.width, 10), height: parseInt(updatedApp.height, 10)}}, time: Date.now()});

						updatedItem.user_color = sagePointers[uniqueID]? sagePointers[uniqueID].color : null;
						broadcast('setItemPositionAndSize', updatedItem);
						// the PDF files need an extra redraw
						broadcast('finishedMove', {id: updatedItem.elemId, date: new Date()});
						broadcast('finishedResize', {id: updatedItem.elemId, date: new Date()});

						addEventToUserLog(uniqueID, {type: "windowManagement", data: {type: "move", action: "end", application: {id: updatedApp.id, type: updatedApp.application}, location: {x: parseInt(updatedApp.left, 10), y: parseInt(updatedApp.top, 10), width: parseInt(updatedApp.width, 10), height: parseInt(updatedApp.height, 10)}}, time: Date.now()});
						addEventToUserLog(uniqueID, {type: "windowManagement", data: {type: "resize", action: "end", application: {id: updatedApp.id, type: updatedApp.application}, location: {x: parseInt(updatedApp.left, 10), y: parseInt(updatedApp.top, 10), width: parseInt(updatedApp.width, 10), height: parseInt(updatedApp.height, 10)}}, time: Date.now()});

						if(updatedApp !== null && updatedApp.application === "movie_player") calculateValidBlocks(updatedApp, 128, videoHandles);
						if(updatedApp !== null && updatedApp.application === "media_block_stream") calculateValidBlocks(updatedApp, 128, mediaBlockStreams);
						if(videoHandles[updatedItem.elemId] !== undefined && videoHandles[updatedItem.elemId].newFrameGenerated === false)
							handleNewVideoFrame(updatedItem.elemId);
					}
				}
			} else {
				// already maximized, need to restore the item size
				updatedItem = remoteInteraction[uniqueID].restoreSelectedItem(elem);
				if (updatedItem !== null) {
					updatedApp = findAppById(updatedItem.elemId);
					if(updatedApp !== null) {
						broadcast('startMove', {id: updatedItem.elemId, date: new Date()});
						broadcast('startResize', {id: updatedItem.elemId, date: new Date()});

						addEventToUserLog(uniqueID, {type: "windowManagement", data: {type: "move", action: "start", application: {id: updatedApp.id, type: updatedApp.application}, location: {x: parseInt(updatedApp.left, 10), y: parseInt(updatedApp.top, 10), width: parseInt(updatedApp.width, 10), height: parseInt(updatedApp.height, 10)}}, time: Date.now()});
						addEventToUserLog(uniqueID, {type: "windowManagement", data: {type: "resize", action: "start", application: {id: updatedApp.id, type: updatedApp.application}, location: {x: parseInt(updatedApp.left, 10), y: parseInt(updatedApp.top, 10), width: parseInt(updatedApp.width, 10), height: parseInt(updatedApp.height, 10)}}, time: Date.now()});

						updatedItem.user_color = sagePointers[uniqueID]? sagePointers[uniqueID].color : null;
						broadcast('setItemPositionAndSize', updatedItem);
						// the PDF files need an extra redraw
						broadcast('finishedMove', {id: updatedItem.elemId, date: new Date()});
						broadcast('finishedResize', {id: updatedItem.elemId, date: new Date()});

						addEventToUserLog(uniqueID, {type: "windowManagement", data: {type: "move", action: "end", application: {id: updatedApp.id, type: updatedApp.application}, location: {x: parseInt(updatedApp.left, 10), y: parseInt(updatedApp.top, 10), width: parseInt(updatedApp.width, 10), height: parseInt(updatedApp.height, 10)}}, time: Date.now()});
						addEventToUserLog(uniqueID, {type: "windowManagement", data: {type: "resize", action: "end", application: {id: updatedApp.id, type: updatedApp.application}, location: {x: parseInt(updatedApp.left, 10), y: parseInt(updatedApp.top, 10), width: parseInt(updatedApp.width, 10), height: parseInt(updatedApp.height, 10)}}, time: Date.now()});

						if(updatedApp !== null && updatedApp.application === "movie_player") calculateValidBlocks(updatedApp, 128, videoHandles);
						if(updatedApp !== null && updatedApp.application === "media_block_stream") calculateValidBlocks(updatedApp, 128, mediaBlockStreams);
						if(videoHandles[updatedItem.elemId] !== undefined && videoHandles[updatedItem.elemId].newFrameGenerated === false)
							handleNewVideoFrame(updatedItem.elemId);
					}
				}
			}
		}
	}
}
*/


function pointerCloseGesture(uniqueID, pointerX, pointerY, time, gesture) {
	if( sagePointers[uniqueID] === undefined )
		return;

	//var pX   = sagePointers[uniqueID].left;
	//var pY   = sagePointers[uniqueID].top;
	//var elem = findAppUnderPointer(pX, pY);
	var elem = null;
	if (elem !== null) {
		if( elem.closeGestureID === undefined && gesture === 0 ) { // gesture: 0 = down, 1 = hold/move, 2 = up
			elem.closeGestureID = uniqueID;
			elem.closeGestureTime = time + closeGestureDelay; // Delay in ms
		}
		else if( elem.closeGestureTime <= time && gesture === 1 ) { // Held long enough, remove
			deleteApplication(elem);
		}
		else if( gesture === 2 ) { // Released, reset timer
			elem.closeGestureID = undefined;
		}
	}
}

/*
function keyDown( uniqueID, pointerX, pointerY, data) {
	if(sagePointers[uniqueID] === undefined) return;

	if ( remoteInteraction[uniqueID].appInteractionMode() ) {
		var elem = findAppUnderPointer(pointerX, pointerY);
		if(elem !== null){
			var elemX = pointerX - elem.left;
			var elemY = pointerY - elem.top - config.ui.titleBarHeight;

			var ePosition = {x: elemX, y: elemY};
			var eUser = {id: sagePointers[uniqueID].id, label: sagePointers[uniqueID].label, color: sagePointers[uniqueID].color};
			var eData =  {code: data.code, state: "down"};
			var now = new Date();

			var event = {id: elem.id, type: "specialKey", position: ePosition, user: eUser, data: eData, date: now};

			broadcast('eventInItem', event);

			addEventToUserLog(uniqueID, {type: "applicationInteraction", data: {type: "specialKey", application: {id: elem.id, type: elem.application}, code: eData.code, state: eData.state}, time: Date.now()});
		}
	}
}
*/
/*
function keyUp( uniqueID, pointerX, pointerY, data) {
	if( sagePointers[uniqueID] === undefined )
		return;

	if ( remoteInteraction[uniqueID].appInteractionMode() ) {
		var elem = findAppUnderPointer(pointerX, pointerY);
		if( elem !== null ){
			var elemX = pointerX - elem.left;
			var elemY = pointerY - elem.top - config.ui.titleBarHeight;

			var ePosition = {x: elemX, y: elemY};
			var eUser = {id: sagePointers[uniqueID].id, label: sagePointers[uniqueID].label, color: sagePointers[uniqueID].color};
			var eData =  {code: data.code, state: "up"};
			var now = new Date();

			var event = {id: elem.id, type: "specialKey", position: ePosition, user: eUser, data: eData, date: now};

			broadcast('eventInItem', event);

			addEventToUserLog(uniqueID, {type: "applicationInteraction", data: {type: "specialKey", application: {id: elem.id, type: elem.application}, code: eData.code, state: eData.state}, time: Date.now()});
		}
	}
}
*/
/*
function keyPress( uniqueID, pointerX, pointerY, data ) {
	if( sagePointers[uniqueID] === undefined )
		return;

	if ( remoteInteraction[uniqueID].appInteractionMode() ) {
		var elem = findAppUnderPointer(pointerX, pointerY);
		if( elem !== null ){
			var elemX = pointerX - elem.left;
			var elemY = pointerY - elem.top - config.ui.titleBarHeight;

			var ePosition = {x: elemX, y: elemY};
			var eUser = {id: sagePointers[uniqueID].id, label: sagePointers[uniqueID].label, color: sagePointers[uniqueID].color};
			var now = new Date();

			var event = {id: elem.id, type: "keyboard", position: ePosition, user: eUser, data: data, date: now};

			broadcast('eventInItem', event);

			addEventToUserLog(uniqueID, {type: "applicationInteraction", data: {type: "keyboard", application: {id: elem.id, type: elem.application}, code: data.code, character: data.character}, time: Date.now()});
		}
	}
}
*/

function handleNewApplication(appInstance, videohandle) {
	broadcast('createAppWindow', appInstance);
	broadcast('createAppWindowPositionSizeOnly', getAppPositionSize(appInstance));

	var zIndex = SAGE2Items.applications.numItems;
	interactMgr.addGeometry(appInstance.id, "applications", "rectangle", {x: appInstance.left, y: appInstance.top, w: appInstance.width, h: appInstance.height+config.ui.titleBarHeight}, true, zIndex, appInstance);
	//applications.push(appInstance);

	var cornerSize = 0.2 * Math.min(appInstance.width, appInstance.height);
	var buttonsWidth = config.ui.titleBarHeight * (324.0/111.0);
	var buttonsPad   = config.ui.titleBarHeight * ( 10.0/111.0);
	var oneButton    = buttonsWidth / 2; // two buttons
	var startButtons = appInstance.width - buttonsWidth;

	SAGE2Items.applications.addItem(appInstance);
	SAGE2Items.applications.addButtonToItem(appInstance.id, "titleBar", "rectangle", {x: 0, y: 0, w: appInstance.width, h: config.ui.titleBarHeight}, 0);
	SAGE2Items.applications.addButtonToItem(appInstance.id, "fullscreenButton", "rectangle", {x: startButtons+buttonsPad, y: 0, w: oneButton, h: config.ui.titleBarHeight}, 1);
	SAGE2Items.applications.addButtonToItem(appInstance.id, "closeButton", "rectangle", {x: startButtons+buttonsPad+oneButton, y: 0, w: oneButton, h: config.ui.titleBarHeight}, 1);
	SAGE2Items.applications.addButtonToItem(appInstance.id, "dragCorner", "rectangle", {x: appInstance.width-cornerSize, y: appInstance.height+config.ui.titleBarHeight-cornerSize, w: cornerSize, h: cornerSize}, 2);

	initializeLoadedVideo(appInstance, videohandle);
}

function handleApplicationResize(appId) {
	if (SAGE2Items.applications.list[appId] === undefined) return;

	var appWidth = SAGE2Items.applications.list[appId].width;
	var appHeight = SAGE2Items.applications.list[appId].height;

	var cornerSize = 0.2 * Math.min(appWidth, appHeight);
	var buttonsWidth = config.ui.titleBarHeight * (324.0/111.0);
	var buttonsPad   = config.ui.titleBarHeight * ( 10.0/111.0);
	var oneButton    = buttonsWidth / 2; // two buttons
	var startButtons = appWidth - buttonsWidth;

	SAGE2Items.applications.editButtonOnItem(appId, "titleBar", "rectangle", {x: 0, y: 0, w: appWidth, h: config.ui.titleBarHeight});
	SAGE2Items.applications.editButtonOnItem(appId, "fullscreenButton", "rectangle", {x: startButtons+buttonsPad, y: 0, w: oneButton, h: config.ui.titleBarHeight});
	SAGE2Items.applications.editButtonOnItem(appId, "closeButton", "rectangle", {x: startButtons+buttonsPad+oneButton, y: 0, w: oneButton, h: config.ui.titleBarHeight});
	SAGE2Items.applications.editButtonOnItem(appId, "dragCorner", "rectangle", {x: appWidth-cornerSize, y: appHeight+config.ui.titleBarHeight-cornerSize, w: cornerSize, h: cornerSize});
}

/*
function deleteApplication( elem ) {
	// Tell the clients to remove the element
	broadcast('deleteElement', {elemId: elem.id});

	var broadcastWS = null;
    var mediaStreamData = elem.id.split("|");
    var broadcastAddress = mediaStreamData[0];
    var broadcastID = parseInt(mediaStreamData[1]);
    var i, clientAddress;
    if (elem.application === "media_stream") {
		for (i=0; i<clients.length; i++) {
			clientAddress = clients[i].remoteAddress.address + ":" + clients[i].remoteAddress.port;
			if (clientAddress === broadcastAddress) broadcastWS = clients[i];
		}

		if (broadcastWS !== null) broadcastWS.emit('stopMediaCapture', {streamId: broadcastID});
	}
    else if (elem.application === "media_block_stream"){
		for (i=0; i<clients.length; i++){
			clientAddress = clients[i].remoteAddress.address + ":" + clients[i].remoteAddress.port;
			if (clientAddress === broadcastAddress) broadcastWS = clients[i];
		}

		if (broadcastWS !== null) broadcastWS.emit('stopMediaCapture', {streamId: broadcastID});
	}
	stickyAppHandler.removeElement(elem);
	removeElement(applications, elem);
}
*/

// **************  Omicron section *****************
var omicronRunning = false;
if ( config.experimental && config.experimental.omicron && config.experimental.omicron.enable === true ) {
	var omicronManager = new Omicron( config );

	var closeGestureDelay = 1500;

	if( config.experimental.omicron.closeGestureDelay !== undefined )
	{
		closeGestureDelay = config.experimental.omicron.closeGestureDelay;
	}

	omicronManager.setCallbacks(
		sagePointers,
		createSagePointer,
		showPointer,
		pointerPress,
		pointerMove,
		pointerPosition,
		hidePointer,
		pointerRelease,
		pointerScrollStart,
		pointerScroll,
		pointerDblClick,
		pointerCloseGesture,
		keyDown,
		keyUp,
		keyPress,
		createRadialMenu
	);
	omicronManager.runTracker();
	omicronRunning = true;
}

/* ****** Radial Menu section ************************************************************** */

//createMediabrowser();

function createRadialMenu(uniqueID, pointerX, pointerY) {
	var validLocation = true;
	var newMenuPos = {x: pointerX, y: pointerY};
	var existingRadialMenu = null;
	// Make sure there's enough distance from other menus
	for (var key in SAGE2Items.radialMenus.list) {
		existingRadialMenu = SAGE2Items.radialMenus.list[key];
		var prevMenuPos = {x: existingRadialMenu.left, y: existingRadialMenu.top };
		var distance    = Math.sqrt( Math.pow( Math.abs(newMenuPos.x - prevMenuPos.x), 2 ) + Math.pow( Math.abs(newMenuPos.y - prevMenuPos.y), 2 ) );
		if (existingRadialMenu.visible && distance < existingRadialMenu.radialMenuSize.x) {
			//validLocation = false;
			//console.log("Menu is too close to existing menu");
		}
	}

	if (validLocation && SAGE2Items.radialMenus.list[uniqueID+"_menu"] === undefined) {
		var newRadialMenu = new Radialmenu(uniqueID, uniqueID, config.ui);
		newRadialMenu.setPosition(newMenuPos);
		interactMgr.addGeometry(uniqueID+"_menu_radial", "radialMenus", "circle", {x: newRadialMenu.left, y: newRadialMenu.top, r: newRadialMenu.radialMenuSize.y/2}, true, Object.keys(SAGE2Items.radialMenus).length, newRadialMenu);
		interactMgr.addGeometry(uniqueID+"_menu_thumbnail", "radialMenus", "rectangle", {x: newRadialMenu.left, y: newRadialMenu.top, w: newRadialMenu.thumbnailWindowSize.x, h: newRadialMenu.thumbnailWindowSize.y}, false, Object.keys(SAGE2Items.radialMenus).length, newRadialMenu);
		SAGE2Items.radialMenus.list[uniqueID+"_menu"] = newRadialMenu;

		//console.log("Create New Radial menu");
		//console.log(newRadialMenu);
		// Open a 'media' radial menu
		broadcast('createRadialMenu', newRadialMenu.getInfo());
	}
	else if (validLocation && SAGE2Items.radialMenus.list[uniqueID+"_menu"] !== undefined) {
		setRadialMenuPosition(uniqueID, pointerX, pointerY);
		broadcast('updateRadialMenu', existingRadialMenu.getInfo());
	}
	updateRadialMenu(uniqueID);
}

/**
* Translates position of a radial menu by an offset
*
* @method moveRadialMenu
* @param uniqueID {Integer} radial menu ID
* @param pointerX {Float} offset x position
* @param pointerY {Float} offset y position
*/
function moveRadialMenu(uniqueID, pointerX, pointerY ) {
	var existingRadialMenu = SAGE2Items.radialMenus.list[uniqueID+"_menu"];

	if( existingRadialMenu ) {
		existingRadialMenu.setPosition({x: existingRadialMenu.left + pointerX, y: existingRadialMenu.top + pointerY});
		existingRadialMenu.visible = true;

		interactMgr.editGeometry(uniqueID+"_menu_radial", "radialMenus", "circle", {x: existingRadialMenu.left, y: existingRadialMenu.top, r: existingRadialMenu.radialMenuSize.y/2});

		var thumbnailWindowPos = existingRadialMenu.getThumbnailWindowPosition();
		interactMgr.editGeometry(uniqueID+"_menu_thumbnail", "radialMenus", "rectangle", {x: thumbnailWindowPos.x, y: thumbnailWindowPos.y, w: existingRadialMenu.thumbnailWindowSize.x, h: existingRadialMenu.thumbnailWindowSize.y});

		broadcast('updateRadialMenu', existingRadialMenu.getInfo());
	}
}

/**
* Sets the absolute position of a radial menu
*
* @method setRadialMenuPosition
* @param uniqueID {Integer} radial menu ID
* @param pointerX {Float} x position
* @param pointerY {Float} y position
*/
function setRadialMenuPosition(uniqueID, pointerX, pointerY ) {
	var existingRadialMenu = SAGE2Items.radialMenus.list[uniqueID+"_menu"];

	// Sets the position and visibility
	existingRadialMenu.setPosition({x: pointerX, y: pointerY});

	// Update the interactable geometry
	interactMgr.editGeometry(uniqueID+"_menu_radial", "radialMenus", "circle", {x: existingRadialMenu.left, y: existingRadialMenu.top, r: existingRadialMenu.radialMenuSize.y/2});
	showRadialMenu(uniqueID);
	// Send the updated radial menu state to the display clients (and set menu visible)
	broadcast('updateRadialMenu', existingRadialMenu.getInfo());
}

/**
* Shows radial menu and enables interactivity
*
* @method showRadialMenu
* @param uniqueID {Integer} radial menu ID
*/
function showRadialMenu(uniqueID) {
	var radialMenu = SAGE2Items.radialMenus.list[uniqueID+"_menu"];

	if (radialMenu !== undefined) {
		radialMenu.visible = true;
		interactMgr.addGeometry(uniqueID+"_menu_radial", "radialMenus", "circle", {x: radialMenu.left, y: radialMenu.top, r: radialMenu.radialMenuSize.y/2}, true, Object.keys(SAGE2Items.radialMenus).length, radialMenu);
		//interactMgr.editVisibility(uniqueID+"_menu_radial", "radialMenus", "circle", true);
		interactMgr.editVisibility(uniqueID+"_menu_thumbnail", "radialMenus", "rectangle", false);
	}
}

/**
* Hides radial menu and enables interactivity
*
* @method hideRadialMenu
* @param uniqueID {Integer} radial menu ID
*/
function hideRadialMenu(uniqueID) {
var radialMenu = SAGE2Items.radialMenus.list[uniqueID+"_menu"];
	if (radialMenu !== undefined) {
		radialMenu.visible = false;
		interactMgr.editVisibility(uniqueID+"_menu_radial", "radialMenus", "circle", false);
		interactMgr.editVisibility(uniqueID+"_menu_thumbnail", "radialMenus", "rectangle", false);
	}
}

function updateRadialMenu(uniqueID) {
	// Build lists of assets
	var uploadedImages = assets.listImages();
	var uploadedVideos = assets.listVideos();
	var uploadedPdfs   = assets.listPDFs();
	var uploadedApps   = getApplications();
	var savedSessions  = listSessions();

	// Sort independently of case
	uploadedImages.sort( sageutils.compareFilename );
	uploadedVideos.sort( sageutils.compareFilename );
	uploadedPdfs.sort(   sageutils.compareFilename );
	savedSessions.sort(  sageutils.compareFilename );

	var list = {images: uploadedImages, videos: uploadedVideos, pdfs: uploadedPdfs, sessions: savedSessions, apps: uploadedApps};

	broadcast('updateRadialMenuDocs', {id: uniqueID, fileList: list});
}

// Standard case: Checks for event down and up events to determine menu ownership of event
function radialMenuEvent( data )
{
	broadcast('radialMenuEvent', data);
}

// Check for pointer move events that are dragging a radial menu (but outside the menu)
function updateRadialMenuPointerPosition(uniqueID, pointerX, pointerY) {
	for (var key in SAGE2Items.radialMenus.list)
	{
		var radialMenu = SAGE2Items.radialMenus.list[key];
		//console.log(data.id+"_menu: " + radialMenu);
		if( radialMenu !== undefined && radialMenu.dragState === true )
		{
			var offset = radialMenu.getDragOffset(uniqueID, {x: pointerX, y: pointerY});
			moveRadialMenu( radialMenu.id, offset.x, offset.y );
		}
	}
}

function wsRemoveRadialMenu( wsio, data ) {
	hideRadialMenu(data.id);
}

function wsRadialMenuThumbnailWindow( wsio, data ) {
	var radialMenu = SAGE2Items.radialMenus.list[data.id+"_menu"];

	if (radialMenu !== undefined) {
		radialMenu.openThumbnailWindow(data);

		if( data.thumbnailWindowOpen ) {
			var thumbnailWindowPos = radialMenu.getThumbnailWindowPosition();
			interactMgr.addGeometry(data.id+"_menu_thumbnail", "radialMenus", "rectangle", {x: thumbnailWindowPos.x, y: thumbnailWindowPos.y, w: radialMenu.thumbnailWindowSize.x, h: radialMenu.thumbnailWindowSize.y}, true, Object.keys(SAGE2Items.radialMenus).length, radialMenu);
		} else {
			interactMgr.editVisibility(data.id+"_menu_thumbnail", "radialMenus", "rectangle", data.thumbnailWindowOpen);
		}
	}
}

function wsRadialMenuMoved( wsio, data ) {
	var radialMenu = SAGE2Items.radialMenus.list[data.uniqueID+"_menu"];
	if (radialMenu !== undefined) {
		radialMenu.setPosition(data);
	}
}


function attachAppIfSticky(backgroundItem, appId){
	var app = SAGE2Items.applications.list[appId];
	if (app === null || app.sticky !== true) return;
	stickyAppHandler.detachStickyItem(app);
	if (backgroundItem !== null)
		stickyAppHandler.attachStickyItem(backgroundItem, app);
}

/*
function showOrHideWidgetConnectors(uniqueID, itemUnderPointer, pressMoveRelease){
	var app;
	var item;
	if (pressMoveRelease === "press") {
		if (itemUnderPointer !== null) {
			if (itemUnderPointer.appId) {
				app = findAppById(itemUnderPointer.appId);
				if (app) {
					itemUnderPointer = getAppPositionSize(app);
				}
			}
			else {
				itemUnderPointer = getAppPositionSize(itemUnderPointer);
			}
			itemUnderPointer.user_color = sagePointers[uniqueID]? sagePointers[uniqueID].color : null;
			itemUnderPointer.user_id = uniqueID;
			broadcast('showWidgetToAppConnector', itemUnderPointer);
			remoteInteraction[uniqueID].pressOnItem(itemUnderPointer);
		}
	}
	else if (pressMoveRelease === "release"){
		item = remoteInteraction[uniqueID].releaseOnItem();
		if (item) {
			broadcast('hideWidgetToAppConnector', item);
		}
	}
	else {
		item = remoteInteraction[uniqueID].releaseOnItem();
		if (item) {
			broadcast('hideWidgetToAppConnector', item);
		}

		if (itemUnderPointer !== null && remoteInteraction[uniqueID].hoverOverControl() === null) {
			if (itemUnderPointer.appId) {
				app = findAppById(itemUnderPointer.appId);
				if (app) {
					itemUnderPointer = getAppPositionSize(app);
				}
			}
			else {
				itemUnderPointer = getAppPositionSize(itemUnderPointer);
			}
			itemUnderPointer.user_color = sagePointers[uniqueID]? sagePointers[uniqueID].color : null;
			itemUnderPointer.user_id = uniqueID;

			broadcast('showWidgetToAppConnector', itemUnderPointer);
			remoteInteraction[uniqueID].enterControlArea(itemUnderPointer);
		}
		else if (itemUnderPointer === null && remoteInteraction[uniqueID].hoverOverControl() !== null) {
			item = remoteInteraction[uniqueID].hoverOverControl();
			broadcast('hideWidgetToAppConnector', item);
			remoteInteraction[uniqueID].leaveControlArea();
		}
		else if (itemUnderPointer !== null && remoteInteraction[uniqueID].hoverOverControl() !== null) {
			var appId = itemUnderPointer.appId || itemUnderPointer.id;
			item = remoteInteraction[uniqueID].hoverOverControl();
			if (appId === item.id) return;

			if (itemUnderPointer.appId) {
				app = findAppById(itemUnderPointer.appId);
				if (app) {
					itemUnderPointer = getAppPositionSize(app);
				}
			}
			else {
				itemUnderPointer = getAppPositionSize(itemUnderPointer);
			}
			itemUnderPointer.user_color = sagePointers[uniqueID]? sagePointers[uniqueID].color : null;
			itemUnderPointer.user_id = uniqueID;

			broadcast('hideWidgetToAppConnector', item);
			remoteInteraction[uniqueID].leaveControlArea();

			broadcast('showWidgetToAppConnector', itemUnderPointer);
			remoteInteraction[uniqueID].enterControlArea(itemUnderPointer);
		}
	}
}
*/<|MERGE_RESOLUTION|>--- conflicted
+++ resolved
@@ -47,85 +47,6 @@
 var Twit          = require('twit');             // twitter api
 
 // custom node modules
-<<<<<<< HEAD
-var assets        = require('./src/node-assets');         // manages the list of files
-var exiftool      = require('./src/node-exiftool');       // gets exif tags for images
-var pixelblock    = require('./src/node-pixelblock');     // chops pixels buffers into square chunks
-var sageutils     = require('./src/node-utils');          // provides the current version number
-
-var Interaction   = require('./src/node-interaction');    // handles sage interaction (move, resize, etc.)
-var Omicron       = require('./src/node-omicron');        // handles Omicron input events
-var Radialmenu    = require('./src/node-radialmenu');     // radial menu
-var Sagepointer   = require('./src/node-sagepointer');    // handles sage pointers (creation, location, etc.)
-var WebsocketIO   = require('./src/node-websocket.io');   // creates WebSocket server and clients
-var Loader        = require('./src/node-itemloader');     // handles sage item creation
-var HttpServer    = require('./src/node-httpserver');     // creates web server
-var StickyItems   = require('./src/node-stickyitems');
-//dkedit
-var md5				=require('./src/md5'); //dkedit will return standard md5 hash of given param.
-
-// GLOBALS
-global.__SESSION_ID = null; // changed via command line, config param, etc.
-
-
-
-// Version calculation
-var SAGE2_version = sageutils.getShortVersion();
-
-// Command line arguments
-program
-  .version(SAGE2_version)
-  .option('-i, --no-interactive',       'Non interactive prompt')
-  .option('-f, --configuration <file>', 'Specify a configuration file')
-  .option('-l, --logfile [file]',       'Specify a log file')
-  .option('-q, --no-output',            'Quiet, no output')
-  .option('-s, --session [name]',       'Load a session file (last session if omitted)')
-  .option('-t, --track-users [file]',   'enable user interaction tracking (specified file indicates users to track)')
-  .option('-p, --password <password>',	'enables a one time password as sessionID passed through url') //DKedit
-  .parse(process.argv);
-
-
-// Logging mechanism
-if (program.logfile) {
-	var logname    = (program.logfile === true) ? 'sage2.log' : program.logfile;
-	var log_file   = fs.createWriteStream(path.resolve(logname), {flags: 'w+'});
-	var log_stdout = process.stdout;
-	var aLine, args;
-
-	// Redirect console.log to a file and still produces an output or not
-	if (program.output === false) {
-		console.log = function(d) {
-			aLine = util.format(d) + '\n';
-			log_file.write(aLine);
-			broadcast_opt('console', aLine, 'receivesConsoleMessages');
-			program.interactive = undefined;
-		};
-	} else {
-		console.log = function() {
-			args = Array.prototype.slice.call(arguments);
-			if ( args.length === 1 && typeof args[0] === 'string') {
-				aLine = args.toString() + '\n';
-				log_stdout.write(aLine);
-				broadcast_opt('console', aLine, 'receivesConsoleMessages');
-			}
-			else {
-				var i = 0;
-				var s = "";
-				args = [util.format.apply(util.format, Array.prototype.slice.call(arguments))];
-				while (i < args.length) {
-					if (i === 0)
-						s = args[i];
-					else
-						s += " " + args[i];
-					i++;
-				}
-				aLine = s + '\n';
-				log_stdout.write(aLine);
-				log_file.write(aLine);
-				broadcast_opt('console', aLine, 'receivesConsoleMessages');
-			}
-		};
-=======
 var assets              = require('./src/node-assets');           // manages the list of files
 var commandline         = require('./src/node-sage2commandline'); // handles command line parameters for SAGE2
 var exiftool            = require('./src/node-exiftool');         // gets exif tags for images
@@ -142,6 +63,9 @@
 var Sagepointer         = require('./src/node-sagepointer');      // handles sage pointers (creation, location, etc.)
 var StickyItems         = require('./src/node-stickyitems');
 var WebsocketIO         = require('./src/node-websocket.io');     // creates WebSocket server and clients
+//dkedit
+var md5				=require('./src/md5'); //dkedit will return standard md5 hash of given param.
+
 
 
 // Globals
@@ -216,8 +140,7 @@
 		else
 			users = {};
 		users.session = {};
-		users.session.start = Date.now();
->>>>>>> 7442bc08
+		users.session.start = Date.now();t
 	}
 	if (!sageutils.fileExists("logs")) fs.mkdirSync("logs");
 
@@ -257,49 +180,35 @@
 		fs.mkdirSync(sessionDirectory);
 	}
 
-<<<<<<< HEAD
-
-//dkedit start
-var passwordFile = path.join("keys", "passwd.json");
-if (typeof program.password  === "string" && program.password.length > 0) {
-	//global.__SESSION_ID = program.password;
-	global.__SESSION_ID = md5.getHash( program.password );
-	console.log("Using " + global.__SESSION_ID + " as the password for this run.");
-	fs.writeFileSync(passwordFile, JSON.stringify( { pwd: global.__SESSION_ID} ) );
-	console.log("pwd > saved to " + passwordFile);
-}
-else if (program.password) {
-	console.log("The -p flag was used but a session id was not given. Session ID is not being applied.");
-}
-else if ( sageutils.fileExists(passwordFile) !== undefined ) {
-	var passwordFileJsonString = fs.readFileSync(passwordFile, 'utf8');
-	var passwordFileJson = json5.parse(passwordFileJsonString);
-	//global.__SESSION_ID = config.sessionID;
-	if(passwordFileJson.pwd !== null) {
-		global.__SESSION_ID = passwordFileJson.pwd;
-		console.log("A sessionID was specified in the passwd.json file:" + passwordFileJson.pwd);
-	}
-	else { console.log("A passwd.json file exists, but no has was available."); }
-}
-// var passwordFile = path.join("keys", "passwd.json");
-// fs.writeFileSync(passwordFile, JSON.stringify( { pwd: global.__SESSION_ID} ) );
-// console.log("pwd > saved to " + passwordFile);
-//dkedit end
-
-
-var twitter = null;
-if(config.apis !== undefined && config.apis.twitter !== undefined){
-	twitter = new Twit({
-		consumer_key:         config.apis.twitter.consumerKey,
-		consumer_secret:      config.apis.twitter.consumerSecret,
-		access_token:         config.apis.twitter.accessToken,
-		access_token_secret:  config.apis.twitter.accessSecret
-	});
-}
-=======
+	//dkedit start
+	var passwordFile = path.join("keys", "passwd.json");
+	if (typeof program.password  === "string" && program.password.length > 0) {
+		//global.__SESSION_ID = program.password;
+		global.__SESSION_ID = md5.getHash( program.password );
+		console.log("Using " + global.__SESSION_ID + " as the password for this run.");
+		fs.writeFileSync(passwordFile, JSON.stringify( { pwd: global.__SESSION_ID} ) );
+		console.log("pwd > saved to " + passwordFile);
+	}
+	else if (program.password) {
+		console.log("The -p flag was used but a session id was not given. Session ID is not being applied.");
+	}
+	else if ( sageutils.fileExists(passwordFile) !== undefined ) {
+		var passwordFileJsonString = fs.readFileSync(passwordFile, 'utf8');
+		var passwordFileJson = json5.parse(passwordFileJsonString);
+		//global.__SESSION_ID = config.sessionID;
+		if(passwordFileJson.pwd !== null) {
+			global.__SESSION_ID = passwordFileJson.pwd;
+			console.log("A sessionID was specified in the passwd.json file:" + passwordFileJson.pwd);
+		}
+		else { console.log("A passwd.json file exists, but no has was available."); }
+	}
+	// var passwordFile = path.join("keys", "passwd.json");
+	// fs.writeFileSync(passwordFile, JSON.stringify( { pwd: global.__SESSION_ID} ) );
+	// console.log("pwd > saved to " + passwordFile);
+	//dkedit end
+
 	// Initialize assets
 	assets.initialize(uploadsDirectory, 'uploads');
->>>>>>> 7442bc08
 
 	// Initialize app loader
 	appLoader = new Loader(publicDirectory, hostOrigin, config, imageMagickOptions, ffmpegOptions);
