// SAGE2 is available for use under the SAGE2 Software License
//
// University of Illinois at Chicago's Electronic Visualization Laboratory (EVL)
// and University of Hawai'i at Manoa's Laboratory for Advanced Visualization and
// Applications (LAVA)
//
// See full text, terms and conditions in the LICENSE.txt included file
//
// Copyright (c) 2014-2015

/**
 * @module server
 */


// node mode
/* jshint node: true */

// how to deal with spaces and tabs
/* jshint smarttabs: false */

// Don't make functions within a loop
/* jshint -W083 */


// require variables to be declared
"use strict";

// node: built-in
var fs            = require('fs');                  // filesystem access
var http          = require('http');                // http server
var https         = require('https');               // https server
var os            = require('os');                  // operating system access
var path          = require('path');                // file path extraction and creation
var readline      = require('readline');            // to build an evaluation loop
var url           = require('url');                 // parses urls
var util          = require('util');                // node util

// npm: defined in package.json
var formidable    = require('formidable');       // upload processor
var gm            = require('gm');               // graphicsmagick
var imageMagick;                                 // derived from graphicsmagick
var json5         = require('json5');            // JSON format that allows comments
var qrimage       = require('qr-image');         // qr-code generation
var sprint        = require('sprint');           // pretty formating (sprintf)

var Twit          = require('twit');             // twitter api

// custom node modules
var assets              = require('./src/node-assets');           // manages the list of files
var commandline         = require('./src/node-sage2commandline'); // handles command line parameters for SAGE2
var exiftool            = require('./src/node-exiftool');         // gets exif tags for images
var pixelblock          = require('./src/node-pixelblock');       // chops pixels buffers into square chunks
var sageutils           = require('./src/node-utils');            // provides the current version number
var md5                 = require('./src/md5');                   // return standard md5 hash of given param

var HttpServer          = require('./src/node-httpserver');       // creates web server
var InteractableManager = require('./src/node-interactable');     // handles geometry and determining which object a point is over
var Interaction         = require('./src/node-interaction');      // handles sage interaction (move, resize, etc.)
var Loader              = require('./src/node-itemloader');       // handles sage item creation
var Omicron             = require('./src/node-omicron');          // handles Omicron input events
var Radialmenu          = require('./src/node-radialmenu');       // radial menu
var Sage2ItemList       = require('./src/node-sage2itemlist');    // list of SAGE2 items
var Sagepointer         = require('./src/node-sagepointer');      // handles sage pointers (creation, location, etc.)
var StickyItems         = require('./src/node-stickyitems');
var WebsocketIO         = require('./src/node-websocket.io');     // creates WebSocket server and clients


// Globals

// Session hash for security
global.__SESSION_ID    = null;

var sage2Server        = null;
var sage2ServerS       = null;
var wsioServer         = null;
var wsioServerS        = null;
var SAGE2_version      = sageutils.getShortVersion();
var platform           = os.platform() === "win32" ? "Windows" : os.platform() === "darwin" ? "Mac OS X" : "Linux";
var program            = commandline.initializeCommandLineParameters(SAGE2_version, emitLog);
var apis               = {};
var config             = loadConfiguration();
var imageMagickOptions = {imageMagick: true};
var ffmpegOptions      = {};
var publicDirectory    = "public";
var hostOrigin         = "";
var uploadsDirectory   = path.join(publicDirectory, "uploads");
var SAGE2Items         = {};
var users              = null;
var sessionDirectory   = path.join(__dirname, "sessions");
var appLoader          = null;
var interactMgr        = new InteractableManager();
var mediaBlockSize     = 128;
var startTime          = Date.now();


console.log(sageutils.header("SAGE2") + "Node Version: " + sageutils.getNodeVersion());
console.log(sageutils.header("SAGE2") + "Detected Server OS as:\t" + platform);
console.log(sageutils.header("SAGE2") + "SAGE2 Short Version:\t" + SAGE2_version);

// Initialize Server
initializeSage2Server();



function initializeSage2Server() {
	// Remove API keys from being investigated further
	//if (config.apis) delete config.apis;

	// Register with evl's server
	if (config.register_site) sageutils.registerSAGE2(config);

	// Check for missing packages
	sageutils.checkPackages(); // pass parameter `true` for devel packages also

	// Setup binaries path
	if (config.dependencies !== undefined) {
		if(config.dependencies.ImageMagick !== undefined) imageMagickOptions.appPath = config.dependencies.ImageMagick;
		if(config.dependencies.FFMpeg !== undefined) ffmpegOptions.appPath = config.dependencies.FFMpeg;
	}
	imageMagick = gm.subClass(imageMagickOptions);
	assets.setupBinaries(imageMagickOptions, ffmpegOptions);

	// Set default host origin for this server
	if (config.rproxy_port === undefined) {
		hostOrigin = "http://" + config.host + (config.index_port === 80 ? "" : ":" + config.index_port) + "/";
	}

	// Initialize sage2 item lists
	SAGE2Items.applications = new Sage2ItemList();
	SAGE2Items.portals      = new Sage2ItemList();
	SAGE2Items.pointers     = new Sage2ItemList();
	SAGE2Items.radialMenus  = new Sage2ItemList();
	SAGE2Items.widgets      = new Sage2ItemList();
	SAGE2Items.renderSync   = {};

	SAGE2Items.portals.interactMgr = {};

	// Initialize user interaction tracking
	if (program.trackUsers) {
		if (typeof program.trackUsers === "string" && sageutils.fileExists(program.trackUsers))
			users = json5.parse(fs.readFileSync(program.trackUsers));
		else
			users = {};
		users.session = {};
		users.session.start = Date.now();

		setInterval(saveUserLog, 300000); // every 5 minutes
		if (!sageutils.fileExists("logs")) fs.mkdirSync("logs");
	}

	// Get full version of SAGE2 - git branch, commit, date
	sageutils.getFullVersion(function(version) {
		// fields: base commit branch date
		SAGE2_version = version;
		console.log(sageutils.header("SAGE2") + "Full Version:" + json5.stringify(SAGE2_version));
		broadcast('setupSAGE2Version', SAGE2_version);

		if (users !== null) users.session.verison = SAGE2_version;
	});

	// Generate a qr image that points to sage2 server
	var qr_png = qrimage.image(hostOrigin, { ec_level:'M', size: 15, margin:3, type: 'png' });
	var qr_out = path.join(uploadsDirectory, "images", "QR.png");
	qr_png.on('end', function() {
		console.log(sageutils.header("QR") + "image generated", qr_out);
	});
	qr_png.pipe(fs.createWriteStream(qr_out));

	// Setup tmp directory for SAGE2 server
	process.env.TMPDIR = path.join(__dirname, "tmp");
	console.log(sageutils.header("SAGE2") + "Temp folder: " + process.env.TMPDIR);
	if (!sageutils.fileExists(process.env.TMPDIR)) {
		fs.mkdirSync(process.env.TMPDIR);
	}

	// Setup tmp directory in uploads
	var uploadTemp = path.join(__dirname, "public", "uploads", "tmp");
	console.log(sageutils.header("SAGE2") + "Upload temp folder: " + uploadTemp);
	if (!sageutils.fileExists(uploadTemp)) {
		fs.mkdirSync(uploadTemp);
	}

	// Make sure sessions directory exists
	if (!sageutils.fileExists(sessionDirectory)) {
		fs.mkdirSync(sessionDirectory);
	}

	// Check for the session password file
	var passwordFile = path.join("keys", "passwd.json");
	if (typeof program.password  === "string" && program.password.length > 0) {
		// Creating a new hash from the password
		global.__SESSION_ID = md5.getHash( program.password );
		console.log(sageutils.header("Secure") + "Using " + global.__SESSION_ID + " as the key for this session");
		// Saving the hash
		fs.writeFileSync(passwordFile, JSON.stringify( { pwd: global.__SESSION_ID} ) );
		console.log(sageutils.header("Secure") + "Saved to file name " + passwordFile);
	}
	else if (sageutils.fileExists(passwordFile)) {
		// If a password file exists, load it
		var passwordFileJsonString = fs.readFileSync(passwordFile, 'utf8');
		var passwordFileJson       = JSON.parse(passwordFileJsonString);
		if (passwordFileJson.pwd !== null) {
			global.__SESSION_ID = passwordFileJson.pwd;
			console.log(sageutils.header("Secure") + "A sessionID was found: " + passwordFileJson.pwd);
		}
		else {
			console.log(sageutils.header("Secure") + "Invalid hash file " + passwordFile);
		}
	}

	// Monitoring some folders (test)
	sageutils.monitorFolders([
		path.join(uploadsDirectory, "images"),
		path.join(uploadsDirectory, "pdfs"),
		path.join(uploadsDirectory, "videos")],
		function(change) {
			console.log(sageutils.header("Monitor") + "Changes detected in", this.root);
			if (change.addedFiles.length > 0)      console.log(sageutils.header("Monitor") + "	Added files:    %j",   change.addedFiles);
			if (change.modifiedFiles.length > 0)   console.log(sageutils.header("Monitor") + "	Modified files: %j",   change.modifiedFiles);
			if (change.removedFiles.length > 0)    console.log(sageutils.header("Monitor") + "	Removed files:  %j",   change.removedFiles);
			if (change.addedFolders.length > 0)    console.log(sageutils.header("Monitor") + "	Added folders:    %j", change.addedFolders);
			if (change.modifiedFolders.length > 0) console.log(sageutils.header("Monitor") + "	Modified folders: %j", change.modifiedFolders);
			if (change.removedFolders.length > 0)  console.log(sageutils.header("Monitor") + "	Removed folders:  %j", change.removedFolders);
		}
	);

	// Initialize assets
	assets.initialize(uploadsDirectory, 'uploads');

	// Initialize app loader
	appLoader = new Loader(publicDirectory, hostOrigin, config, imageMagickOptions, ffmpegOptions);

	// Initialize interactable manager and layers
	interactMgr.addLayer("staticUI",     3);
	interactMgr.addLayer("radialMenus",  2);
	interactMgr.addLayer("widgets",      1);
	interactMgr.addLayer("applications", 0);
	interactMgr.addLayer("portals",      0);

	// Initialize the background for the display clients (image or color)
	setupDisplayBackground();

	// initialize dialog boxes
	setUpDialogsAsInteractableObjects();

	// Set up http and https servers
	var httpServerApp = new HttpServer(publicDirectory);
	httpServerApp.httpPOST('/upload', uploadForm); // receive newly uploaded files from SAGE Pointer / SAGE UI
	httpServerApp.httpGET('/config',  sendConfig); // send config object to client using http request
	var options  = setupHttpsOptions();            // create HTTPS options - sets up security keys
	sage2Server  = http.createServer(httpServerApp.onrequest);
	sage2ServerS = https.createServer(options, httpServerApp.onrequest);

	// Set up websocket servers - 2 way communication between server and all browser clients
	wsioServer  = new WebsocketIO.Server({server: sage2Server});
	wsioServerS = new WebsocketIO.Server({server: sage2ServerS});
	wsioServer.onconnection(openWebSocketClient);
	wsioServerS.onconnection(openWebSocketClient);
}

function setUpDialogsAsInteractableObjects() {
	var dialogGeometry = {
		x: config.totalWidth/2 - 13*config.ui.titleBarHeight,
		y: 2*config.ui.titleBarHeight,
		w: 26*config.ui.titleBarHeight,
		h: 8*config.ui.titleBarHeight
	};

	var acceptGeometry = {
		x: dialogGeometry.x + 0.25*config.ui.titleBarHeight,
		y: dialogGeometry.y + 4.75*config.ui.titleBarHeight,
		w: 9*config.ui.titleBarHeight,
		h: 3*config.ui.titleBarHeight
	};

	var rejectCancelGeometry = {
		x: dialogGeometry.x + 16.75*config.ui.titleBarHeight,
		y: dialogGeometry.y + 4.75*config.ui.titleBarHeight,
		w: 9*config.ui.titleBarHeight,
		h: 3*config.ui.titleBarHeight
	};

	interactMgr.addGeometry("dataSharingWaitDialog",    "staticUI", "rectangle", dialogGeometry, false, 1, null);
	interactMgr.addGeometry("dataSharingRequestDialog", "staticUI", "rectangle", dialogGeometry, false, 1, null);
	interactMgr.addGeometry("acceptDataSharingRequest", "staticUI", "rectangle", acceptGeometry, false, 2, null);
	interactMgr.addGeometry("cancelDataSharingRequest", "staticUI", "rectangle", rejectCancelGeometry, false, 2, null);
	interactMgr.addGeometry("rejectDataSharingRequest", "staticUI", "rectangle", rejectCancelGeometry, false, 2, null);
}

function broadcast(name, data) {
	wsioServer.broadcast(name, data);
	wsioServerS.broadcast(name, data);
}

function emitLog(data) {
	if (wsioServer === null || wsioServerS === null) return;
	broadcast('console', data);
}


// global variables to manage clients
var clients           = [];
var masterDisplay     = null;
var webBrowserClient  = null;
var sagePointers      = {};
var remoteInteraction = {};
//var mediaStreams    = {};
var mediaBlockStreams = {};
var appUserColors     = {}; // a dict to keep track of app instance colors(for widget connectors)

var remoteSharingRequestDialog = null;
var remoteSharingWaitDialog    = null;
var remoteSharingSessions      = {};

// Sticky items and window position for new clones
var stickyAppHandler     = new StickyItems();
//var newWindowPosition  = null;
//var seedWindowPosition = null;


function openWebSocketClient(wsio) {
	wsio.onclose(closeWebSocketClient);
	wsio.on('addClient', wsAddClient);
}

function closeWebSocketClient(wsio) {
	var i;
    var key;
    if (wsio.clientType === "display") {
		console.log(sageutils.header("Disconnect") + wsio.id + " (" + wsio.clientType + " " + wsio.clientID+ ")");
    }
    else {
		console.log(sageutils.header("Disconnect") + wsio.id + " (" + wsio.clientType + ")");
	}

	addEventToUserLog(wsio.id, {type: "disconnect", data: null, time: Date.now()});

	// if client is a remote site, send disconnect message
	var remote = findRemoteSiteByConnection(wsio);
	if (remote !== null) {
		console.log("Remote site \"" + remote.name + "\" now offline");
		remote.connected = false;
		var site = {name: remote.name, connected: remote.connected};
		broadcast('connectedToRemoteSite', site);
	}

	if (wsio.clientType === "sageUI") {
		hidePointer(wsio.id);
		removeControlsForUser(wsio.id);
		delete sagePointers[wsio.id];
		delete remoteInteraction[wsio.id];
		for (key in remoteSharingSessions) {
			remoteSharingSessions[key].wsio.emit('stopRemoteSagePointer', {id: wsio.id});
		}
	}
	else if (wsio.clientType === "display") {
		for (key in SAGE2Items.renderSync) {
			if (SAGE2Items.renderSync.hasOwnProperty(key)) {
				delete SAGE2Items.renderSync[key].clients[wsio.id];
			}
		}
	}

	if (wsio.clientType === "webBrowser") webBrowserClient = null;

	if (wsio === masterDisplay) {
		masterDisplay = null;
		for (i=0; i<clients.length; i++){
			if (clients[i].clientType === "display" && clients[i] !== wsio) {
				masterDisplay = clients[i];
				clients[i].emit('setAsMasterDisplay');
				break;
			}
		}
	}

	removeElement(clients, wsio);
}

function wsAddClient(wsio, data) {

	// Just making sure the data is valid JSON (one gets strings from C++)
	if (sageutils.isTrue(data.requests.config)) data.requests.config = true;
	else data.requests.config = false;
	if (sageutils.isTrue(data.requests.version)) data.requests.version = true;
	else data.requests.version = false;
	if (sageutils.isTrue(data.requests.time)) data.requests.time = true;
	else data.requests.time = false;
	if (sageutils.isTrue(data.requests.console)) data.requests.console = true;
	else data.requests.console = false;

	wsio.updateRemoteAddress(data.host, data.port); // overwrite host and port if defined
	wsio.clientType = data.clientType;

	if (wsio.clientType === "display") {
		wsio.clientID = data.clientID;
		if (masterDisplay === null) {
			masterDisplay = wsio;
		}
		console.log(sageutils.header("Connect") + wsio.id + " (" + wsio.clientType + " " + wsio.clientID+ ")");
	}
	else {
		wsio.clientID = -1;
		console.log(sageutils.header("Connect") + wsio.id + " (" + wsio.clientType + ")");
	}

	clients.push(wsio);
	initializeWSClient(wsio, data.requests.config, data.requests.version, data.requests.time, data.requests.console);
}

function initializeWSClient(wsio, reqConfig, reqVersion, reqTime, reqConsole) {
	setupListeners(wsio);

	wsio.emit('initialize', {UID: wsio.id, time: Date.now(), start: startTime});
	if (wsio === masterDisplay) {
		wsio.emit('setAsMasterDisplay');
	}

	if (reqConfig)  wsio.emit('setupDisplayConfiguration', config);
	if (reqVersion) wsio.emit('setupSAGE2Version',         SAGE2_version);
	if (reqTime)    wsio.emit('setSystemTime',             {date: Date.now()});
	if (reqConsole) wsio.emit('console',                   json5.stringify(config, null, 4));

	if(wsio.clientType === "display") {
		initializeExistingSagePointers(wsio);
		initializeExistingApps(wsio);
		initializeRemoteServerInfo(wsio);
		//initializeMediaStreams(wsio.id);
		setTimeout(initializeExistingControls, 6000, wsio); // why can't this be done immediately with the rest?
	}
	else if (wsio.clientType === "sageUI") {
		createSagePointer(wsio.id);
		var key;
		for (key in remoteSharingSessions) {
			remoteSharingSessions[key].wsio.emit('createRemoteSagePointer', {id: wsio.id, portal: {host: config.host, port: config.port}});
		}
		initializeExistingAppsPositionSizeTypeOnly(wsio);
	}

	var remote = findRemoteSiteByConnection(wsio);
	if(remote !== null){
		remote.wsio = wsio;
		remote.connected = true;
		var site = {name: remote.name, connected: remote.connected};
		broadcast('connectedToRemoteSite', site);
	}

	if (wsio.clientType === "webBrowser") webBrowserClient = wsio;
}

function setupListeners(wsio) {
	wsio.on('registerInteractionClient',            wsRegisterInteractionClient);

	wsio.on('startSagePointer',                     wsStartSagePointer);
	wsio.on('stopSagePointer',                      wsStopSagePointer);

	wsio.on('pointerPress',                         wsPointerPress);
	wsio.on('pointerRelease',                       wsPointerRelease);
	wsio.on('pointerDblClick',                      wsPointerDblClick);
	wsio.on('pointerPosition',                      wsPointerPosition);
	wsio.on('pointerMove',                          wsPointerMove);
	wsio.on('pointerScrollStart',                   wsPointerScrollStart);
	wsio.on('pointerScroll',                        wsPointerScroll);
	wsio.on('pointerScrollEnd',                     wsPointerScrollEnd);
	wsio.on('pointerDraw',                          wsPointerDraw);
	wsio.on('keyDown',                              wsKeyDown);
	wsio.on('keyUp',                                wsKeyUp);
	wsio.on('keyPress',                             wsKeyPress);

	wsio.on('uploadedFile',                         wsUploadedFile);

	wsio.on('startNewMediaStream',                  wsStartNewMediaStream);
	wsio.on('updateMediaStreamFrame',               wsUpdateMediaStreamFrame);
	wsio.on('updateMediaStreamChunk',               wsUpdateMediaStreamChunk);
	wsio.on('stopMediaStream',                      wsStopMediaStream);
	wsio.on('startNewMediaBlockStream',             wsStartNewMediaBlockStream);
	wsio.on('updateMediaBlockStreamFrame',          wsUpdateMediaBlockStreamFrame);
	wsio.on('stopMediaBlockStream',                 wsStopMediaBlockStream);

	wsio.on('requestVideoFrame',                    wsRequestVideoFrame);
	wsio.on('receivedMediaStreamFrame',             wsReceivedMediaStreamFrame);
	wsio.on('receivedRemoteMediaStreamFrame',       wsReceivedRemoteMediaStreamFrame);
	wsio.on('receivedMediaBlockStreamFrame',        wsReceivedMediaBlockStreamFrame);
	wsio.on('receivedRemoteMediaBlockStreamFrame',  wsReceivedRemoteMediaBlockStreamFrame);

	wsio.on('finishedRenderingAppFrame',            wsFinishedRenderingAppFrame);
	wsio.on('updateAppState',                       wsUpdateAppState);
	wsio.on('appResize',                            wsAppResize);
	wsio.on('broadcast',                            wsBroadcast);
	wsio.on('searchTweets',                         wsSearchTweets);

	wsio.on('requestAvailableApplications',         wsRequestAvailableApplications);
	wsio.on('requestStoredFiles',                   wsRequestStoredFiles);
	//wsio.on('addNewElementFromStoredFiles',         wsAddNewElementFromStoredFiles);
	wsio.on('loadApplication',                      wsLoadApplication);
	wsio.on('loadFileFromServer',                   wsLoadFileFromServer);
	wsio.on('deleteElementFromStoredFiles',         wsDeleteElementFromStoredFiles);
	wsio.on('saveSesion',                           wsSaveSesion);
	wsio.on('clearDisplay',                         wsClearDisplay);
	wsio.on('tileApplications',                     wsTileApplications);

	// Radial menu should have its own message section? Just appended here for now.
	wsio.on('radialMenuClick',                      wsRadialMenuClick);
	wsio.on('radialMenuMoved',                      wsRadialMenuMoved);
	wsio.on('removeRadialMenu',                     wsRemoveRadialMenu);
	wsio.on('radialMenuWindowToggle',               wsRadialMenuThumbnailWindow);

	wsio.on('addNewWebElement',                     wsAddNewWebElement);

	wsio.on('openNewWebpage',                       wsOpenNewWebpage);

	wsio.on('playVideo',                            wsPlayVideo);
	wsio.on('pauseVideo',                           wsPauseVideo);
	wsio.on('stopVideo',                            wsStopVideo);
	wsio.on('updateVideoTime',                      wsUpdateVideoTime);
	wsio.on('muteVideo',                            wsMuteVideo);
	wsio.on('unmuteVideo',                          wsUnmuteVideo);
	wsio.on('loopVideo',                            wsLoopVideo);

	wsio.on('addNewElementFromRemoteServer',          wsAddNewElementFromRemoteServer);
	wsio.on('requestNextRemoteFrame',                 wsRequestNextRemoteFrame);
	wsio.on('updateRemoteMediaStreamFrame',           wsUpdateRemoteMediaStreamFrame);
	wsio.on('stopMediaStream',                        wsStopMediaStream);
    wsio.on('updateRemoteMediaBlockStreamFrame',      wsUpdateRemoteMediaBlockStreamFrame);
	wsio.on('stopMediaBlockStream',                   wsStopMediaBlockStream);
	wsio.on('requestDataSharingSession',              wsRequestDataSharingSession);
	wsio.on('cancelDataSharingSession',               wsCancelDataSharingSession);
	wsio.on('acceptDataSharingSession',               wsAcceptDataSharingSession);
	wsio.on('rejectDataSharingSession',               wsRejectDataSharingSession);
	wsio.on('createRemoteSagePointer',                wsCreateRemoteSagePointer);
	wsio.on('startRemoteSagePointer',                 wsStartRemoteSagePointer);
	wsio.on('stopRemoteSagePointer',                  wsStopRemoteSagePointer);
	wsio.on('remoteSagePointerPosition',              wsRemoteSagePointerPosition);
	//wsio.on('remoteSagePointerPress',                 wsRemoteSagePointerPress);
	//wsio.on('remoteSagePointerRelease',               wsRemoteSagePointerRelease);
	//wsio.on('remoteSageKeyDown',                      wsRemoteSageKeyDown);
	//wsio.on('remoteSageKeyUp',                        wsRemoteSageKeyUp);
	//wsio.on('remoteSageKeyPress',                     wsRemoteSageKeyPress);
	wsio.on('remoteSagePointerToggleModes',           wsRemoteSagePointerToggleModes);
	wsio.on('remoteSagePointerHoverCorner',           wsRemoteSagePointerHoverCorner);
	wsio.on('addNewRemoteElementInDataSharingPortal', wsAddNewRemoteElementInDataSharingPortal);

	wsio.on('updateApplicationOrder',                 wsUpdateApplicationOrder);
	wsio.on('startApplicationMove',                   wsStartApplicationMove);
	wsio.on('startApplicationResize',                 wsStartApplicationResize);
	wsio.on('updateApplicationPosition',              wsUpdateApplicationPosition);
	wsio.on('updateApplicationPositionAndSize',       wsUpdateApplicationPositionAndSize);
	wsio.on('finishApplicationMove',                  wsFinishApplicationMove);
	wsio.on('finishApplicationResize',                wsFinishApplicationResize);
	wsio.on('deleteApplication',                      wsDeleteApplication);
	wsio.on('updateApplicationState',                 wsUpdateApplicationState);

	wsio.on('addNewControl',                        wsAddNewControl);
	wsio.on('closeAppFromControl',                  wsCloseAppFromControl);
	wsio.on('hideWidgetFromControl',                wsHideWidgetFromControl);
	wsio.on('openRadialMenuFromControl',            wsOpenRadialMenuFromControl);
	wsio.on('recordInnerGeometryForWidget',			wsRecordInnerGeometryForWidget);

	wsio.on('createAppClone',                       wsCreateAppClone);

	wsio.on('sage2Log',                             wsPrintDebugInfo);
	wsio.on('command',                              wsCommand);
}

function initializeExistingControls(wsio){
	var i;
	var uniqueID;
	var app;
	var zIndex;
	var data;
	var controlList = SAGE2Items.widgets.list;
	for (i in controlList) {
		if (controlList.hasOwnProperty(i) && SAGE2Items.applications.list.hasOwnProperty(controlList[i].appId)) {
			data = controlList[i];
			wsio.emit('createControl', data);
			zIndex = SAGE2Items.widgets.numItems;
			interactMgr.addGeometry(data.id+"_radial", "widgets", "circle", {x: data.left+(data.height/2), y: data.top+(data.height/2), r: data.height/2}, true, zIndex, data);
			if (data.hasSideBar === true) {
				interactMgr.addGeometry(data.id+"_sidebar", "widgets", "rectangle", {x: data.left+data.height, y: data.top+(data.height/2)-(data.barHeight/2), w: data.width-data.height, h: data.barHeight}, true, zIndex, data);
			}
			SAGE2Items.widgets.addItem(data);
			uniqueID = data.id.substring(data.appId.length, data.id.lastIndexOf("_"));
			app = SAGE2Items.applications.list[data.appId];
			addEventToUserLog(uniqueID, {type: "widgetMenu", data: {action: "open", application: {id: app.id, type: app.application}}, time: Date.now()});
		}
	}
}

function initializeExistingSagePointers(wsio) {
	for(var key in sagePointers){
		if (sagePointers.hasOwnProperty(key)) {
			wsio.emit('createSagePointer', sagePointers[key]);
		}
	}
}

function initializeExistingApps(wsio) {
	var key;

	for (key in SAGE2Items.applications.list) {
		wsio.emit('createAppWindow', SAGE2Items.applications.list[key]);
		if (SAGE2Items.renderSync.hasOwnProperty(key)) {
			SAGE2Items.renderSync[key].clients[wsio.id] = {wsio: wsio, readyForNextFrame: false, blocklist: []};
			calculateValidBlocks(SAGE2Items.applications.list[key], mediaBlockSize, SAGE2Items.renderSync[key]);
		}
	}
	for (key in SAGE2Items.portals.list) {
		broadcast('initializeDataSharingSession', SAGE2Items.portals.list[key]);
	}

	var newOrder = interactMgr.getObjectZIndexList("applications", ["portals"]);
	wsio.emit('updateItemOrder', newOrder);
}

function initializeExistingAppsPositionSizeTypeOnly(wsio) {
	var key;
	for (key in SAGE2Items.applications.list) {
		wsio.emit('createAppWindowPositionSizeOnly', getAppPositionSize(SAGE2Items.applications.list[key]));
	}

	var newOrder = interactMgr.getObjectZIndexList("applications", ["portals"]);
	wsio.emit('updateItemOrder', newOrder);
}

function initializeRemoteServerInfo(wsio) {
	for(var i=0; i<remoteSites.length; i++){
		var site = {name: remoteSites[i].name, connected: remoteSites[i].connected, geometry: remoteSites[i].geometry};
		wsio.emit('addRemoteSite', site);
	}
}

/*
function initializeMediaStreams(uniqueID) {
	var key;

	for(key in mediaStreams){
		if (mediaStreams.hasOwnProperty(key)) {
			mediaStreams[key].clients[uniqueID] = false;
		}
	}
}

function initializeMediaBlockStreams(clientID) {
	for(var key in mediaBlockStreams) {
        for(var i=0; i<clients.length; i++) {
            if(clients[i].clientType === "display" && mediaBlockStreams[key].clients[clients[i].id] === undefined){
                    mediaBlockStreams[key].clients[clients[i].id] = {wsio: clients[i], readyForNextFrame: true, blockList: []};
            }
        }
	}
}
*/

// **************  Sage Pointer Functions *****************

function wsRegisterInteractionClient(wsio, data) {
	var key;
	if(program.trackUsers === true) {
		var newUser = true;
		for(key in users) {
			if(users[key].name === data.name && users[key].color.toLowerCase() === data.color.toLowerCase()) {
				users[key].ip = wsio.id;
				if(users[key].actions === undefined) users[key].actions = [];
				users[key].actions.push({type: "connect", data: null, time: Date.now()});
				newUser = false;
			}
		}
		if(newUser === true) {
			var id = getNewUserId();
			users[id] = {};
			users[id].name = data.name;
			users[id].color = data.color;
			users[id].ip = wsio.id;
			if(users[id].actions === undefined) users[id].actions = [];
			users[id].actions.push({type: "connect", data: null, time: Date.now()});
		}
	}
	else {
		for(key in users) {
			if(users[key].name === data.name && users[key].color.toLowerCase() === data.color.toLowerCase()) {
				users[key].ip = wsio.id;
				if(users[key].actions === undefined) users[key].actions = [];
				users[key].actions.push({type: "connect", data: null, time: Date.now()});
			}
		}
	}
}

function wsStartSagePointer(wsio, data) {
	showPointer(wsio.id, data);

	addEventToUserLog(wsio.id, {type: "SAGE2PointerStart", data: null, time: Date.now()});
}

function wsStopSagePointer(wsio, data) {
	hidePointer(wsio.id);

	//return to window interaction mode after stopping pointer
	if(remoteInteraction[wsio.id].appInteractionMode()){
		remoteInteraction[wsio.id].toggleModes();
		broadcast('changeSagePointerMode', {id: sagePointers[wsio.id].id, mode: remoteInteraction[wsio.id].interactionMode });
	}

	var key;
	for (key in remoteSharingSessions) {
		remoteSharingSessions[key].wsio.emit('stopRemoteSagePointer', {id: wsio.id});
	}

	addEventToUserLog(wsio.id, {type: "SAGE2PointerEnd", data: null, time: Date.now()});
	//addEventToUserLog(uniqueID, {type: "SAGE2PointerMode", data: {mode: "windowManagement"}, time: Date.now()});
}

function wsPointerPress(wsio, data) {
	var pointerX = sagePointers[wsio.id].left;
	var pointerY = sagePointers[wsio.id].top;

	pointerPress(wsio.id, pointerX, pointerY, data);
}

function wsPointerRelease(wsio, data) {
	var pointerX = sagePointers[wsio.id].left;
	var pointerY = sagePointers[wsio.id].top;

	/*
	if (data.button === 'left')
		pointerRelease(wsio.id, pointerX, pointerY);
	else
		pointerReleaseRight(wsio.id, pointerX, pointerY);
	*/
	pointerRelease(wsio.id, pointerX, pointerY, data);
}

function wsPointerDblClick(wsio, data) {
	var pointerX = sagePointers[wsio.id].left;
	var pointerY = sagePointers[wsio.id].top;

	pointerDblClick(wsio.id, pointerX, pointerY);
}

function wsPointerPosition(wsio, data) {
	pointerPosition(wsio.id, data);
}

function wsPointerMove(wsio, data) {
	var pointerX = sagePointers[wsio.id].left;
	var pointerY = sagePointers[wsio.id].top;

	pointerMove(wsio.id, pointerX, pointerY, data);
}

function wsPointerScrollStart(wsio, data) {
	var pointerX = sagePointers[wsio.id].left;
	var pointerY = sagePointers[wsio.id].top;

	pointerScrollStart(wsio.id, pointerX, pointerY);
}

function wsPointerScroll(wsio, data) {
	// Casting the parameters to correct type
	data.wheelDelta = parseInt(data.wheelDelta, 10);

	pointerScroll(wsio.id, data);
}

function wsPointerScrollEnd(wsio, data) {
	pointerScrollEnd(wsio.id);
}

function wsPointerDraw(wsio, data) {
	pointerDraw(wsio.id, data);
}

function wsKeyDown(wsio, data) {
	var pointerX = sagePointers[wsio.id].left;
	var pointerY = sagePointers[wsio.id].top;

	keyDown(wsio.id, pointerX, pointerY, data);
}

function wsKeyUp(wsio, data) {
	var pointerX = sagePointers[wsio.id].left;
	var pointerY = sagePointers[wsio.id].top;

	keyUp(wsio.id, pointerX, pointerY, data);
}

function wsKeyPress(wsio, data) {
	var pointerX = sagePointers[wsio.id].left;
	var pointerY = sagePointers[wsio.id].top;

	keyPress(wsio.id, pointerX, pointerY, data);
}

// **************  File Upload Functions *****************
function wsUploadedFile(wsio, data) {
	addEventToUserLog(wsio.id, {type: "fileUpload", data: data, time: Date.now()});
}

function wsRadialMenuClick(wsio, data) {
	if(data.button === "closeButton") {
		addEventToUserLog(data.user, {type: "radialMenu", data: {action: "close"}, time: Date.now()});
	}
	else if(data.button === "settingsButton" || data.button.indexOf("Window") >= 0) {
		var action = data.data.state === "opened" ? "open" : "close";
		addEventToUserLog(data.user, {type: "radialMenuAction", data: {button: data.button, action: action}, time: Date.now()});
	}
	else {
		addEventToUserLog(data.user, {type: "radialMenuAction", data: {button: data.button}, time: Date.now()});
	}
}

// **************  Media Stream Functions *****************

function wsStartNewMediaStream(wsio, data) {
	console.log("received new stream: ", data.id);

	var i;
	SAGE2Items.renderSync[data.id] = {clients: {}, chunks: []};
	for (i=0; i<clients.length; i++) {
		if(clients[i].clientType === "display") {
			SAGE2Items.renderSync[data.id].clients[clients[i].id] = {wsio: clients[i], readyForNextFrame: false, blocklist: []};
		}
	}

	// forcing 'int' type for width and height
	data.width  = parseInt(data.width,  10);
	data.height = parseInt(data.height, 10);

	appLoader.createMediaStream(data.src, data.type, data.encoding, data.title, data.color, data.width, data.height, function(appInstance) {
		appInstance.id = data.id;
		handleNewApplication(appInstance, null);

		var eLogData = {
			application: {
				id: appInstance.id,
				type: appInstance.application
			}
		};
		addEventToUserLog(wsio.id, {type: "mediaStreamStart", data: eLogData, time: Date.now()});
	});
}

/**
 * Test if two rectangles overlap (axis-aligned)
 *
 * @method doOverlap
 * @param x_1 {Integer} x coordinate first rectangle
 * @param y_1 {Integer} y coordinate first rectangle
 * @param width_1 {Integer} width first rectangle
 * @param height_1 {Integer} height first rectangle
 * @param x_2 {Integer} x coordinate second rectangle
 * @param y_2 {Integer} y coordinate second rectangle
 * @param width_2 {Integer} width second rectangle
 * @param height_2 {Integer} height second rectangle
 * @return {Boolean} true if rectangles overlap
 */
function doOverlap(x_1, y_1, width_1, height_1, x_2, y_2, width_2, height_2) {
	return !(x_1 > x_2+width_2 || x_1+width_1 < x_2 || y_1 > y_2+height_2 || y_1+height_1 < y_2);
}

function wsUpdateMediaStreamFrame(wsio, data) {
	var key;
	// Reset the 'ready' flag for every display client
	for (key in SAGE2Items.renderSync[data.id].clients) {
		SAGE2Items.renderSync[data.id].clients[key].readyForNextFrame = false;
	}
	// Get the application from the message
	var stream = SAGE2Items.applications.list[data.id];
	if (stream !== undefined && stream !== null) {
		stream.data = data.state;
	} else {
		// if can't find the application, it's being destroyed...
		return;
	}

	// Send the image to all display nodes
	//broadcast('updateMediaStreamFrame', data);

	// Create a copy of the frame object with dummy data (white 1x1 gif)
	var data_copy = {};
	data_copy.id             = data.id;
	data_copy.state          = {};
	data_copy.state.src      = "R0lGODlhAQABAIABAP///wAAACwAAAAAAQABAAACAkQBADs=";
	data_copy.state.type     = "image/gif";
	data_copy.state.encoding = "base64";

	// Iterate over all the clients of this app
	for (key in SAGE2Items.renderSync[data.id].clients) {
<<<<<<< HEAD
		var did     = SAGE2Items.renderSync[data.id].clients[key].wsio.clientID;
		if (!(did in config.displays)) {
			console.log("Config for display not found");
=======
		var did = SAGE2Items.renderSync[data.id].clients[key].wsio.clientID;
		// Overview display
		if (did === -1) {
>>>>>>> 491c332b
			// send the full frame to be displayed
			SAGE2Items.renderSync[data.id].clients[key].wsio.emit('updateMediaStreamFrame', data);
			continue;
		}
		var display = config.displays[did];
		// app coordinates
		var left    = stream.left;
		var top     = stream.top + config.ui.titleBarHeight;
		// tile coordinates
		var offsetX = config.resolution.width  * display.column;
		var offsetY = config.resolution.height * display.row;

		// If the app window and the display overlap
		if (doOverlap(left, top, stream.width, stream.height,
			offsetX, offsetY, config.resolution.width, config.resolution.height)) {
			// send the full frame to be displayed
			SAGE2Items.renderSync[data.id].clients[key].wsio.emit('updateMediaStreamFrame', data);
		}
		else {
			// otherwise send a dummy small image
			SAGE2Items.renderSync[data.id].clients[key].wsio.emit('updateMediaStreamFrame', data_copy);
		}
	}
}

function wsUpdateMediaStreamChunk(wsio, data) {
	if (SAGE2Items.renderSync[data.id].chunks.length === 0) SAGE2Items.renderSync[data.id].chunks = initializeArray(data.total, "");
	SAGE2Items.renderSync[data.id].chunks[data.piece] = data.state.src;
	if (allNonBlank(SAGE2Items.renderSync[data.id].chunks)) {
		wsUpdateMediaStreamFrame(wsio, {id: data.id, state: {src: SAGE2Items.renderSync[data.id].chunks.join(""), type: data.state.type, encoding: data.state.encoding}});
		SAGE2Items.renderSync[data.id].chunks = [];
	}
}

function wsStopMediaStream(wsio, data) {
	var stream = SAGE2Items.applications.list[data.id];
	if (stream !== undefined && stream !== null) {
		deleteApplication(stream.id);

		var eLogData = {
			application: {
				id: stream.id,
				type: stream.application
			}
		};
		addEventToUserLog(wsio.id, {type: "delete", data: eLogData, time: Date.now()});
	}

	// stop all clones in shared portals
	var key;
	for (key in SAGE2Items.portals.list) {
		stream = SAGE2Items.applications.list[data.id + "_" + key];
		if (stream !== undefined && stream !== null) {
			deleteApplication(stream.id);
		}
	}
}

function wsReceivedMediaStreamFrame(wsio, data) {
	SAGE2Items.renderSync[data.id].clients[wsio.id].readyForNextFrame = true;
	if (allTrueDict(SAGE2Items.renderSync[data.id].clients, "readyForNextFrame")) {
		var i;
		var key;
		for (key in SAGE2Items.renderSync[data.id].clients) {
			SAGE2Items.renderSync[data.id].clients[key].readyForNextFrame = false;
		}
		var sender = {wsio: null, serverId: null, clientId: null, streamId: null};
		var mediaStreamData = data.id.split("|");
		if (mediaStreamData.length === 2) { // local stream --> client | stream_id
			sender.clientId = mediaStreamData[0];
			sender.streamId = parseInt(mediaStreamData[1]);
			for (i=0; i<clients.length; i++) {
				if (clients[i].id === sender.clientId) {
					sender.wsio = clients[i];
					break;
				}
			}
			if (sender.wsio !== null) sender.wsio.emit('requestNextFrame', {streamId: sender.streamId});
		}
		else if (mediaStreamData.length === 3) { // remote stream --> remote_server | client | stream_id
			sender.serverId = mediaStreamData[0];
			sender.clientId = mediaStreamData[1];
			sender.streamId = mediaStreamData[2];
			for (i=0; i<clients.length; i++) {
				if (clients[i].id === sender.serverId) {
					sender.wsio = clients[i];
					break;
				}
			}
			if (sender.wsio !== null) sender.wsio.emit('requestNextRemoteFrame', {id: sender.clientId + "|" + sender.streamId});
		}
	}
}

// **************  Media Block Stream Functions *****************
function wsStartNewMediaBlockStream(wsio, data) {
    console.log("Starting media stream: ", data);
    // Forcing 'int' type for width and height
	//     for some reasons, messages from websocket lib from Linux send strings for ints
	data.width  = parseInt(data.width,  10);
	data.height = parseInt(data.height, 10);


	SAGE2Items.renderSync[data.id] = {chunks: [], clients: {}, width: data.width, height: data.height};
	for (var i=0; i<clients.length; i++) {
		if(clients[i].clientType === "display") {
			SAGE2Items.renderSync[data.id].clients[clients[i].id] = {wsio: clients[i], readyForNextFrame: true, blocklist: []};
		}
	}

    appLoader.createMediaBlockStream(data.title, data.color, data.colorspace, data.width, data.height, function(appInstance) {
		appInstance.id = data.id;
        handleNewApplication(appInstance, null);
        calculateValidBlocks(appInstance, mediaBlockSize, SAGE2Items.renderSync[appInstance.id]);
    });
}

function wsUpdateMediaBlockStreamFrame(wsio, buffer) {
	var i;
	var key;
    var id = byteBufferToString(buffer);

    if (!SAGE2Items.applications.list.hasOwnProperty(id))
		return;

	for (key in SAGE2Items.renderSync[id].clients) {
		SAGE2Items.renderSync[id].clients[key].readyForNextFrame = false;
	}

	var imgBuffer = buffer.slice(id.length+1);

	var colorspace = SAGE2Items.applications.list[id].data.colorspace;
	var blockBuffers;
	if (colorspace === "RGBA")
		blockBuffers = pixelblock.rgbaToPixelBlocks(imgBuffer, SAGE2Items.renderSync[id].width, SAGE2Items.renderSync[id].height, mediaBlockSize);
	else if (colorspace === "YUV420p")
		blockBuffers = pixelblock.yuv420ToPixelBlocks(imgBuffer, SAGE2Items.renderSync[id].width, SAGE2Items.renderSync[id].height, mediaBlockSize);

    var pixelbuffer = [];
    var idBuffer = Buffer.concat([new Buffer(id), new Buffer([0])]);
    var dateBuffer = intToByteBuffer(Date.now(), 8);
    var blockIdxBuffer;
    for (i=0; i<blockBuffers.length; i++) {
        blockIdxBuffer = intToByteBuffer(i, 2);
        pixelbuffer[i] = Buffer.concat([idBuffer, blockIdxBuffer, dateBuffer, blockBuffers[i]]);
    }

    for (key in SAGE2Items.renderSync[id].clients) {
		for (i=0; i<pixelbuffer.length; i++){
			if (SAGE2Items.renderSync[id].clients[key].blocklist.indexOf(i) >= 0) {
				SAGE2Items.renderSync[id].clients[key].wsio.emit('updateMediaBlockStreamFrame', pixelbuffer[i]);
			} else {
                // this client has no blocks, so it is ready for next frame!
                SAGE2Items.renderSync[id].clients[key].readyForNextFrame = true;
            }
		}
	}
}

function wsStopMediaBlockStream(wsio, data) {
	deleteApplication(data.id);
}

function wsReceivedMediaBlockStreamFrame(wsio, data) {
	console.log('wsReceivedMediaBlockStreamFrame');

	SAGE2Items.renderSync[data.id].clients[wsio.id].readyForNextFrame = true;

	if (allTrueDict(SAGE2Items.renderSync[data.id].clients, "readyForNextFrame")) {
		var i;
		var key;
		for (key in SAGE2Items.renderSync[data.id].clients) {
			SAGE2Items.renderSync[data.id].clients[key].readyForNextFrame = false;
		}
		var sender = {wsio: null, serverId: null, clientId: null, streamId: null};
		var mediaBlockStreamData = data.id.split("|");
		if (mediaBlockStreamData.length === 2) { // local stream --> client | stream_id
			sender.clientId = mediaBlockStreamData[0];
			sender.streamId = parseInt(mediaBlockStreamData[1]);
			for (i=0; i<clients.length; i++) {
				if (clients[i].id === sender.clientId) {
					sender.wsio = clients[i];
					break;
				}
			}
			if (sender.wsio !== null) sender.wsio.emit('requestNextFrame', {streamId: sender.streamId});
		}
		else if (mediaBlockStreamData.length === 3) { // remote stream --> remote_server | client | stream_id
			sender.serverId = mediaBlockStreamData[0];
			sender.clientId = mediaBlockStreamData[1];
			sender.streamId = mediaBlockStreamData[2];
			for (i=0; i<clients.length; i++) {
				if (clients[i].id === sender.serverId) {
					sender.wsio = clients[i];
					break;
				}
			}
			if (sender.wsio !== null) sender.wsio.emit('requestNextRemoteFrame', {id: sender.clientId + "|" + sender.streamId});
		}
	}
}

// Print message from remote applications
function wsPrintDebugInfo(wsio, data) {
	// sprint for padding and pretty colors
	//console.log( sprint("Node %2d> ", data.node) + sprint("[%s] ", data.app), data.message);
	console.log(sageutils.header("Client") + "Node " + data.node + " [" + data.app + "] " + data.message);
}

function wsRequestVideoFrame(wsio, data) {
	SAGE2Items.renderSync[data.id].clients[wsio.id].readyForNextFrame = true;
	handleNewClientReady(data.id);
}

// **************  Application Animation Functions *****************

function wsFinishedRenderingAppFrame(wsio, data) {
	if (wsio === masterDisplay) {
		SAGE2Items.renderSync[data.id].fps = data.fps;
	}

	SAGE2Items.renderSync[data.id].clients[wsio.id].readyForNextFrame = true;
	if (allTrueDict(SAGE2Items.renderSync[data.id].clients, "readyForNextFrame")) {
		var key;
		for (key in SAGE2Items.renderSync[data.id].clients) {
			SAGE2Items.renderSync[data.id].clients[key].readyForNextFrame = false;
		}
		var now = Date.now();
		var elapsed = now - SAGE2Items.renderSync[data.id].date;
		var fps = SAGE2Items.renderSync[data.id].fps || 30;
		var ticks = 1000 / fps;
		if (elapsed > ticks) {
			SAGE2Items.renderSync[data.id].date = now;
			broadcast('animateCanvas', {id: data.id, date: now});
		}
		else {
			setTimeout(function() {
				now = Date.now();
				SAGE2Items.renderSync[data.id].date = now;
				broadcast('animateCanvas', {id: data.id, date: now});
			}, ticks - elapsed);
		}
	}
}

function wsUpdateAppState(wsio, data) {
	// Using updates only from master
	if (wsio === masterDisplay && SAGE2Items.applications.list.hasOwnProperty(data.id)) {
		var app = SAGE2Items.applications.list[data.id];

		mergeObjects(data.state, app.data, ['doc_url', 'video_url', 'video_type', 'audio_url', 'audio_type']);

		var portal = findApplicationPortal(app);
		if (portal !== undefined && portal !== null && data.updateRemote === true) {
			var ts = Date.now() + remoteSharingSessions[portal.id].timeOffset;
			remoteSharingSessions[portal.id].wsio.emit('updateApplicationState', {id: data.id, state: data.state, date: ts});
		}
	}
}

//
// Got a resize call for an application itself
//
function wsAppResize(wsio, data) {
	if (SAGE2Items.applications.list.hasOwnProperty(data.id)) {
		var app = SAGE2Items.applications.list[data.id];
		// Update the width height and aspect ratio
		app.width  = data.width;
		app.height = data.height;
		app.aspect = app.width/app.height;
		app.native_width  = data.width;
		app.native_height = data.height;
		// build the object to be sent
		var updateItem = {
			elemId: app.id,
			elemLeft: app.left,
			elemTop: app.top,
			elemWidth: app.width,
			elemHeight: app.height,
			force: true,
			date: Date.now()
		};
		moveAndResizeApplicationWindow(updateItem);
	}
}

//
// Broadcast data to all clients who need apps
//
function wsBroadcast(wsio, data) {
	broadcast('broadcast', data);
}

//
// Search tweets using Twitter API
//
function wsSearchTweets(wsio, data) {
	if(apis.twitter === null) {
		if(data.broadcast === true)
			broadcast('broadcast', {app: data.app, func: data.func, data: {query: data.query, result: null, err: {message: "Twitter API not enabled in SAGE2 configuration"}}});
		else
			wsio.emit('broadcast', {app: data.app, func: data.func, data: {query: data.query, result: null, err: {message: "Twitter API not enabled in SAGE2 configuration"}}});
		return;
	}

	apis.twitter.get('search/tweets', data.query, function(err, info, response) {
		if(data.broadcast === true)
			broadcast('broadcast', {app: data.app, func: data.func, data: {query: data.query, result: info, err: err}});
		else
			wsio.emit('broadcast', {app: data.app, func: data.func, data: {query: data.query, result: info, err: err}});
	});
}


// **************  Session Functions *****************

function wsSaveSesion(wsio, data) {
	var sname = "";
	if (data) {
		// If a name is passed, use it
		sname = data;
	} else {
		// Otherwise use the date in the name
		var ad    = new Date();
		sname = sprint("session_%4d_%02d_%02d_%02d_%02d_%02s",
							ad.getFullYear(), ad.getMonth()+1, ad.getDate(),
							ad.getHours(), ad.getMinutes(), ad.getSeconds() );
	}
	saveSession(sname);
}

function printListSessions() {
	var thelist = listSessions();
	console.log("Sessions\n---------");
	for (var i = 0; i < thelist.length; i++) {
		console.log(sprint("%2d: Name: %s\tSize: %.0fKB\tDate: %s",
			i, thelist[i].exif.FileName, thelist[i].exif.FileSize/1024.0, thelist[i].exif.FileDate
		));
	}
}

function listSessions() {
	var thelist = [];
	// Walk through the session files: sync I/Os to build the array
	var files = fs.readdirSync(sessionDirectory);
	for (var i = 0; i < files.length; i++) {
		var file = files[i];
		var filename = path.join(sessionDirectory, file);
		var stat = fs.statSync(filename);
		// is it a file
		if (stat.isFile()) {
			// doest it ends in .json
			if (filename.indexOf(".json", filename.length - 5) >= 0) {
				// use its change time (creation, update, ...)
				var ad = new Date(stat.ctime);
				var strdate = sprint("%4d/%02d/%02d %02d:%02d:%02s",
										ad.getFullYear(), ad.getMonth()+1, ad.getDate(),
										ad.getHours(), ad.getMinutes(), ad.getSeconds() );
				// Make it look like an exif data structure
				thelist.push( { exif: { FileName: file.slice(0, -5),  FileSize:stat.size, FileDate: strdate} } );
			}
		}
	}
	return thelist;
}

function deleteSession (filename) {
	if (filename) {
		var fullpath = path.join(sessionDirectory, filename);
		// if it doesn't end in .json, add it
		if (fullpath.indexOf(".json", fullpath.length - 5) === -1) {
			fullpath += '.json';
		}
		fs.unlink(fullpath, function (err) {
			if (err) {
				console.log("Sessions> Could not delete session ", filename, err);
				return;
			}
			console.log("Sessions> Successfully deleted session", filename);
		});
	}
}

function saveSession (filename) {
	filename = filename || 'default.json';

	var key;
	var fullpath = path.join(sessionDirectory, filename);
	// if it doesn't end in .json, add it
	if (fullpath.indexOf(".json", fullpath.length - 5) === -1) {
		fullpath += '.json';
	}

	var states     = {};
	states.apps    = [];
	states.numapps = 0;
	states.date    = Date.now();
	for (key in SAGE2Items.applications.list) {
		var a = SAGE2Items.applications.list[key];
		// Ignore media streaming applications for now (desktop sharing)
		if (a.application !== 'media_stream' && a.application !== 'media_block_stream') {
			states.apps.push(a);
			states.numapps++;
		}
	}

	try {
		fs.writeFileSync(fullpath, JSON.stringify(states, null, 4));
		console.log(sageutils.header("Session") + "saved session file to " + fullpath);
	}
	catch (err) {
		console.log(sageutils.header("Session") + "error saving", err);
	}
}

function saveUserLog(filename) {
	if(users !== null) {
		filename = filename || "user-log_"+formatDateToYYYYMMDD_HHMMSS(new Date(startTime))+".json";

		users.session.end = Date.now();
		var userLogName = path.join("logs", filename);
		if (sageutils.fileExists(userLogName)) {
			fs.unlinkSync(userLogName);
		}
		var ignoreIP = function(key, value) {
			if (key === "ip") return undefined;
			else return value;
		};

		fs.writeFileSync(userLogName, json5.stringify(users, ignoreIP, 4));
		console.log(sageutils.header("LOG") + "saved log file to " + userLogName);
	}
}

function createAppFromDescription(app, callback) {
	console.log(sageutils.header("Session") + "App", app.id);

	if (app.application === "media_stream" || app.application === "media_block_stream") {
		callback(JSON.parse(JSON.stringify(app)), null);
		return;
	}

	var cloneApp = function(appInstance, videohandle) {
		appInstance.left            = app.left;
		appInstance.top             = app.top;
		appInstance.width           = app.width;
		appInstance.height          = app.height;
		appInstance.previous_left   = app.previous_left;
		appInstance.previous_top    = app.previous_top;
		appInstance.previous_width  = app.previous_width;
		appInstance.previous_height = app.previous_height;
		appInstance.maximized       = app.maximized;
		mergeObjects(app.data, appInstance.data, ['doc_url', 'video_url', 'video_type', 'audio_url', 'audio_type']);

		callback(appInstance, videohandle);
	};

	var appURL = url.parse(app.url);

	if (appURL.hostname === config.host) {
		if (app.application === "image_viewer" || app.application === "pdf_viewer" || app.application === "movie_player") {
			appLoader.loadFileFromLocalStorage({application: app.application, filename: app.title}, cloneApp);
		}
		else {
			var appDirectory = appURL.pathname.substring(appURL.pathname.lastIndexOf("/")+1, appURL.pathname.length);
			appLoader.loadFileFromLocalStorage({application: "custom_app", filename: appDirectory}, cloneApp);
		}
	}
	else {
		if (app.application === "image_viewer" || app.application === "pdf_viewer" || app.application === "movie_player") {
			appLoader.loadFileFromWebURL({url: app.url, type: app.type}, cloneApp);
		}
		else {
			appLoader.loadApplicationFromRemoteServer(app, cloneApp);
		}
	}
}

function loadSession (filename) {
	filename = filename || 'default.json';

	var fullpath = path.join(sessionDirectory, filename);
	// if it doesn't end in .json, add it
	if (fullpath.indexOf(".json", fullpath.length - 5) === -1) {
		fullpath += '.json';
	}
	fs.readFile(fullpath, function(err, data) {
		if (err) {
			console.log(sageutils.header("SAGE2") + "error reading session", err);
		} else {
			console.log(sageutils.header("SAGE2") + "reading sessions from " + fullpath);

			var session = JSON.parse(data);
			console.log(sageutils.header("Session") + "number of applications", session.numapps);

			session.apps.forEach(function(element, index, array) {
				createAppFromDescription(element, function(appInstance, videohandle) {
					appInstance.id = getUniqueAppId();
					if (appInstance.animation) {
						var i;
						SAGE2Items.renderSync[appInstance.id] = {clients: {}, date: Date.now()};
						for (i=0; i<clients.length; i++) {
							if (clients[i].clientType === "display") {
								SAGE2Items.renderSync[appInstance.id].clients[clients[i].id] = {wsio: clients[i], readyForNextFrame: false, blocklist: []};
							}
						}
					}

					handleNewApplication(appInstance, videohandle);
				});
			});
		}
	});
}

// **************  Information Functions *****************

function listClients() {
	var i;
	console.log("Clients (%d)\n------------", clients.length);
	for(i=0; i<clients.length; i++){
		if (clients[i].clientType === "display") {
			if (clients[i] === masterDisplay)
				console.log(sprint("%2d: %s (%s %s) master", i, clients[i].id, clients[i].clientType, clients[i].clientID));
			else
				console.log(sprint("%2d: %s (%s %s)", i, clients[i].id, clients[i].clientType, clients[i].clientID));
		}
		else {
			console.log(sprint("%2d: %s (%s)", i, clients[i].id, clients[i].clientType));
		}
	}
}

function listMediaStreams() {
	var i, c, key;
	console.log("Streams (%d)\n------------", Object.keys(mediaBlockStreams).length);
	i = 0;
	for (key in mediaBlockStreams) {
		var numclients = Object.keys(mediaBlockStreams[key].clients).length;
		console.log(sprint("%2d: %s ready:%s clients:%d", i, key, mediaBlockStreams[key].ready, numclients));
		var cstr = " ";
		for (c in mediaBlockStreams[key].clients) {
			cstr += c + "(" + mediaBlockStreams[key].clients[c] + ") ";
		}
		console.log("\t", cstr);
		i++;
	}
}

function listMediaBlockStreams() {
    listMediaStreams();
}

function listApplications() {
	var i = 0;
	var key;
	console.log("Applications\n------------");
	for(key in SAGE2Items.applications.list) {
		var app = SAGE2Items.applications.list[key];
		console.log(sprint("%2d: %s %s [%dx%d +%d+%d] %s (v%s) by %s",
			i, app.id, app.application,
			app.width, app.height,
			app.left,  app.top,
			app.title, app.metadata.version,
			app.metadata.author));
		i++;
	}
}


// **************  Tiling Functions *****************

//
//
// From Ratko's DIM in SAGE
//   adapted to use all the tiles
//   and center of gravity

function averageWindowAspectRatio() {
	var num = SAGE2Items.applications.numItems;

	if (num === 0) return 1.0;

	var totAr = 0.0;
	var key;
	for (key in SAGE2Items.applications.list) {
		totAr += (SAGE2Items.applications.list[key].width / SAGE2Items.applications.list[key].height);
	}
	return (totAr / num);
}

function fitWithin(app, x, y, width, height, margin) {
	var titleBar = config.ui.titleBarHeight;
	if (config.ui.auto_hide_ui===true) titleBar = 0;

	// take buffer into account
	x += margin;
	y += margin;
	width  = width  - 2*margin;
	height = height - 2*margin;

	var widthRatio  = (width-titleBar)  / app.width;
	var heightRatio = (height-titleBar) / app.height;
	var maximizeRatio;
	if (widthRatio > heightRatio)
		maximizeRatio = heightRatio;
	else
		maximizeRatio = widthRatio;

    // figure out the maximized app size (w/o the widgets)
    var newAppWidth  = Math.round( maximizeRatio*app.width );
    var newAppHeight = Math.round( maximizeRatio*app.height );

    // figure out the maximized app position (with the widgets)
    var postMaxX = Math.round( width/2.0 - newAppWidth/2.0 );
    var postMaxY = Math.round( height/2.0 - newAppHeight/2.0 );

    // the new position of the app considering the maximized state and
    // all the widgets around it
    var newAppX = x + postMaxX;
    var newAppY = y + postMaxY;

	return [newAppX, newAppY, newAppWidth, newAppHeight];
}

// Calculate the square of euclidian distance between two objects with .x and .y fields
function distanceSquared2D(p1, p2) {
	var dx = p2.x-p1.x;
	var dy = p2.y-p1.y;
	return (dx*dx + dy*dy);
}

function findMinimum(arr) {
	var val = Number.MAX_VALUE;
	var idx = 0;
	for (var i=0; i<arr.length; i++) {
		if (arr[i] < val) {
			val = arr[i];
			idx = i;
		}
	}
	return idx;
}

function tileApplications() {
	var app;
	var i, c, r, key;
	var numCols, numRows, numCells;

	var displayAr  = config.totalWidth / config.totalHeight;
	var arDiff     = displayAr / averageWindowAspectRatio();
	var numWindows = SAGE2Items.applications.numItems;

	// 3 scenarios... windows are on average the same aspect ratio as the display
	if (arDiff >= 0.7 && arDiff <= 1.3) {
		numCols = Math.ceil(Math.sqrt( numWindows ));
		numRows = Math.ceil(numWindows / numCols);
	}
	// windows are much wider than display
    else if (arDiff < 0.7) {
		c = Math.round(1 / (arDiff/2.0));
		if (numWindows <= c) {
			numRows = numWindows;
			numCols = 1;
		}
		else {
			numCols = Math.max(2, Math.round(numWindows / c));
			numRows = Math.round(Math.ceil(numWindows / numCols));
		}
	}
	// windows are much taller than display
	else {
		c = Math.round(arDiff*2);
		if (numWindows <= c) {
			numCols = numWindows;
			numRows = 1;
		}
		else {
			numRows = Math.max(2, Math.round(numWindows / c));
			numCols = Math.round(Math.ceil(numWindows / numRows));
		}
	}
	numCells = numRows * numCols;

    // determine the bounds of the tiling area
	var titleBar = config.ui.titleBarHeight;
	if (config.ui.auto_hide_ui===true) titleBar = 0;
	var areaX = 0;
	var areaY = Math.round(1.5 * titleBar); // keep 0.5 height as margin
	if (config.ui.auto_hide_ui === true) areaY = -config.ui.titleBarHeight;

	var areaW = config.totalWidth;
	var areaH = config.totalHeight-(1.0*titleBar);

	var tileW = Math.floor(areaW / numCols);
	var tileH = Math.floor(areaH / numRows);

	var padding = 4;
	// if only one application, no padding, i.e maximize
	if (numWindows === 1) padding = 0;

    var centroidsApps  = {};
    var centroidsTiles = [];

    // Caculate apps centers
    for (key in SAGE2Items.applications.list) {
		app = SAGE2Items.applications.list[key];
		centroidsApps[key] = {x: app.left+app.width/2.0, y: app.top+app.height/2.0};
    }
    // Caculate tiles centers
	for (i=0; i<numCells; i++) {
		c = i % numCols;
		r = Math.floor(i / numCols);
		centroidsTiles.push({x: (c*tileW+areaX)+tileW/2.0, y: (r*tileH+areaY)+tileH/2.0});
	}

	// Calculate distances
	var distances = {};
	for (key in centroidsApps) {
		distances[key] = [];
		for (i=0; i<numCells; i++) {
			var d = distanceSquared2D(centroidsApps[key], centroidsTiles[i]);
			distances[key].push(d);
		}
	}

	for (key in SAGE2Items.applications.list) {
		// get the application
		app = SAGE2Items.applications.list[key];
		// pick a cell
		var cellid = findMinimum(distances[key]);
		// put infinite value to disable the chosen cell
		for (i in SAGE2Items.applications.list) {
			distances[i][cellid] = Number.MAX_VALUE;
		}

		// calculate new dimensions
		c = cellid % numCols;
		r = Math.floor(cellid / numCols);
        var newdims = fitWithin(app, c*tileW+areaX, r*tileH+areaY, tileW, tileH, padding);

        // update the data structure
        app.left = newdims[0];
        app.top = newdims[1] - titleBar;
        app.width = newdims[2];
        app.height = newdims[3];
        var updateItem = {
			elemId: app.id,
			elemLeft: app.left,
			elemTop: app.top,
			elemWidth: app.width,
			elemHeight: app.height,
			force: true,
			date: Date.now()
		};

		broadcast('startMove', {id: updateItem.elemId, date: updateItem.date});
		broadcast('startResize', {id: updateItem.elemId, date: updateItem.date});

		moveAndResizeApplicationWindow(updateItem);

		broadcast('finishedMove', {id: updateItem.elemId, date: updateItem.date});
		broadcast('finishedResize', {id: updateItem.elemId, date: updateItem.date});
	}
}

// Remove all applications
function clearDisplay() {
	var i;
	var all = Object.keys(SAGE2Items.applications.list);
	for (i=0; i<all.length; i++) {
		deleteApplication(all[i]);
	}
}


// handlers for messages from UI
function wsClearDisplay(wsio, data) {
	clearDisplay();

	addEventToUserLog(wsio.id, {type: "clearDisplay", data: null, time: Date.now()});
}

function wsTileApplications(wsio, data) {
	tileApplications();

	addEventToUserLog(wsio.id, {type: "tileApplications", data: null, time: Date.now()});
}


// **************  Server File Functions *****************

function wsRequestAvailableApplications(wsio, data) {
	var apps = getApplications();
	wsio.emit('availableApplications', apps);
}

function wsRequestStoredFiles(wsio, data) {
	var savedFiles = getSavedFilesList();
	wsio.emit('storedFileList', savedFiles);
}

function wsLoadApplication(wsio, data) {
	var appData = {application: "custom_app", filename: data.application};
	appLoader.loadFileFromLocalStorage(appData, function(appInstance) {
		appInstance.id = getUniqueAppId();

		if (appInstance.animation) {
			var i;
			SAGE2Items.renderSync[appInstance.id] = {clients: {}, date: Date.now()};
			for (i=0; i<clients.length; i++) {
				if (clients[i].clientType === "display") {
					SAGE2Items.renderSync[appInstance.id].clients[clients[i].id] = {wsio: clients[i], readyForNextFrame: false, blocklist: []};
				}
			}

			/*
			appAnimations[appInstance.id] = {clients: {}, date: new Date()};
			for(i=0; i<clients.length; i++){
				if(clients[i].clientType === "display") {
					appAnimations[appInstance.id].clients[clients[i].id] = false;
				}
			}
			*/
		}

		handleNewApplication(appInstance, null);

		addEventToUserLog(data.user, {type: "openApplication", data: {application: {id: appInstance.id, type: appInstance.application}}, time: Date.now()});
	});
}

function wsLoadFileFromServer(wsio, data) {
	if (data.application === "load_session") {
		// if it's a session, then load it
		loadSession(data.filename);

		addEventToUserLog(wsio.id, {type: "openFile", data: {name: data.filename, application: {id: null, type: "session"}}, time: Date.now()});
	}
	else {
		appLoader.loadFileFromLocalStorage(data, function(appInstance, videohandle) {
			appInstance.id = getUniqueAppId();
			handleNewApplication(appInstance, videohandle);

			addEventToUserLog(data.user, {type: "openFile", data: {name: data.filename, application: {id: appInstance.id, type: appInstance.application}}, time: Date.now()});
		});
	}
}

function initializeLoadedVideo(appInstance, videohandle) {
	if(appInstance.application !== "movie_player" || videohandle === null) return;

	var i;
	var horizontalBlocks = Math.ceil(appInstance.native_width / mediaBlockSize);
	var verticalBlocks = Math.ceil(appInstance.native_height / mediaBlockSize);
	var videoBuffer = new Array(horizontalBlocks*verticalBlocks);

	videohandle.on('error', function(err) {
		console.log("VIDEO ERROR: " + err);
	});
	videohandle.on('start', function() {
		broadcast('videoPlaying', {id: appInstance.id});
	});
	videohandle.on('end', function() {
		broadcast('videoEnded', {id: appInstance.id});
		if(SAGE2Items.renderSync[appInstance.id].loop === true) {
			SAGE2Items.renderSync[appInstance.id].decoder.seek(0.0, function() {
				SAGE2Items.renderSync[appInstance.id].decoder.play();
			});
			broadcast('updateVideoItemTime', {id: appInstance.id, timestamp: 0.0, play: false});
		}
	});
	videohandle.on('frame', function(frameIdx, buffer) {
		SAGE2Items.renderSync[appInstance.id].frameIdx = frameIdx;
		var blockBuffers = pixelblock.yuv420ToPixelBlocks(buffer, appInstance.data.width, appInstance.data.height, mediaBlockSize);

		var idBuffer = Buffer.concat([new Buffer(appInstance.id), new Buffer([0])]);
		var frameIdxBuffer = intToByteBuffer(frameIdx,   4);
		var dateBuffer = intToByteBuffer(Date.now(), 8);
		for(i=0; i<blockBuffers.length; i++){
			var blockIdxBuffer = intToByteBuffer(i, 2);
			SAGE2Items.renderSync[appInstance.id].pixelbuffer[i] = Buffer.concat([idBuffer, blockIdxBuffer, frameIdxBuffer, dateBuffer, blockBuffers[i]]);
		}

		handleNewVideoFrame(appInstance.id);
	});

	SAGE2Items.renderSync[appInstance.id] = {decoder: videohandle, frameIdx: null, loop: false, pixelbuffer: videoBuffer, newFrameGenerated: false, clients: {}};
	for(i=0; i<clients.length; i++){
		if(clients[i].clientType === "display") {
			SAGE2Items.renderSync[appInstance.id].clients[clients[i].id] = {wsio: clients[i], readyForNextFrame: false, blocklist: []};
		}
	}

	calculateValidBlocks(appInstance, mediaBlockSize, SAGE2Items.renderSync[appInstance.id]);

	// initialize based on state
	SAGE2Items.renderSync[appInstance.id].loop = appInstance.data.looped;
	if(appInstance.data.frame !== 0) {
		var ts = appInstance.data.frame / appInstance.data.framerate;
		SAGE2Items.renderSync[appInstance.id].decoder.seek(ts, function() {
			if(appInstance.data.paused === false) {
				SAGE2Items.renderSync[appInstance.id].decoder.play();
			}
		});
		broadcast('updateVideoItemTime', {id: appInstance.id, timestamp: ts, play: false});
	}
	else {
		if(appInstance.data.paused === false) {
			SAGE2Items.renderSync[appInstance.id].decoder.play();
		}
	}
	if(appInstance.data.muted === true) {
		broadcast('videoMuted', {id: appInstance.id});
	}
}

// move this function elsewhere
function handleNewVideoFrame(id) {
	var videohandle = SAGE2Items.renderSync[id];

	videohandle.newFrameGenerated = true;
	if (!allTrueDict(videohandle.clients, "readyForNextFrame")) {
		return false;
	}

	updateVideoFrame(id);
	return true;
}

// move this function elsewhere
function handleNewClientReady(id) {
	var videohandle = SAGE2Items.renderSync[id];

	// if no new frame is generate or not all display clients have finished rendering previous frame - return
	if (videohandle.newFrameGenerated !== true || !allTrueDict(videohandle.clients, "readyForNextFrame")) {
		return false;
	}

	updateVideoFrame(id);
	return true;
}

function updateVideoFrame(id) {
	var i;
	var key;
	var videohandle = SAGE2Items.renderSync[id];

	videohandle.newFrameGenerated = false;
	for (key in videohandle.clients) {
		videohandle.clients[key].wsio.emit('updateFrameIndex', {id: id, frameIdx: videohandle.frameIdx});
		var hasBlock = false;
		for (i=0; i<videohandle.pixelbuffer.length; i++) {
			if (videohandle.clients[key].blocklist.indexOf(i) >= 0) {
				hasBlock = true;
				videohandle.clients[key].wsio.emit('updateVideoFrame', videohandle.pixelbuffer[i]);
			}
		}
		if(hasBlock === true) {
			videohandle.clients[key].readyForNextFrame = false;
		}
	}
}

// move this function elsewhere
function calculateValidBlocks(app, blockSize, renderhandle) {
	if(app.application !== "movie_player" && app.application !== "media_block_stream") return;

	var i;
	var j;
	var key;

	var portalX = 0;
	var portalY = 0;
	var portalScale = 1;
	var titleBarHeight = config.ui.titleBarHeight;
	var portal = findApplicationPortal(app);
	if (portal !== undefined && portal !== null) {
		portalX = portal.data.left;
		portalY = portal.data.top;
		portalScale = portal.data.scale;
		titleBarHeight = portal.data.titleBarHeight;
	}

	var horizontalBlocks = Math.ceil(app.data.width /blockSize);
	var verticalBlocks   = Math.ceil(app.data.height/blockSize);

	var renderBlockWidth  = (blockSize * app.width / app.data.width) * portalScale;
	var renderBlockHeight = (blockSize * app.height / app.data.height) * portalScale;

	for (key in renderhandle.clients){
		renderhandle.clients[key].blocklist = [];
		for (i=0; i<verticalBlocks; i++) {
			for (j=0; j<horizontalBlocks; j++) {
				var blockIdx = i*horizontalBlocks+j;

				if (renderhandle.clients[key].wsio.clientID < 0) {
					renderhandle.clients[key].blocklist.push(blockIdx);
				}
				else {
					var display = config.displays[renderhandle.clients[key].wsio.clientID];
					var left = j*renderBlockWidth  + (app.left * portalScale + portalX);
					var top  = i*renderBlockHeight + ((app.top + titleBarHeight) * portalScale + portalY);
					var offsetX = config.resolution.width  * display.column;
					var offsetY = config.resolution.height * display.row;

					if ((left+renderBlockWidth) >= offsetX && left <= (offsetX+config.resolution.width) &&
						(top +renderBlockHeight) >= offsetY && top  <= (offsetY+config.resolution.height)) {
						renderhandle.clients[key].blocklist.push(blockIdx);
					}
				}
			}
		}
		renderhandle.clients[key].wsio.emit('updateValidStreamBlocks', {id: app.id, blockList: renderhandle.clients[key].blocklist});
	}
}

function wsDeleteElementFromStoredFiles(wsio, data) {
	if (data.application === "load_session") {
		// if it's a session
		deleteSession(data.filename);
	} else if (data.application === 'custom_app') {
		// an app
		// NYI
		return;
	} else if (data.application === 'image_viewer') {
		// an image
		assets.deleteImage(data.filename);
	} else if (data.application === 'movie_player') {
		// a movie
		assets.deleteVideo(data.filename);
	} else if (data.application === 'pdf_viewer') {
		// an pdf
		assets.deletePDF(data.filename);
	}
	else {
		// I dont know
		return;
	}
}



// **************  Adding Web Content (URL) *****************

function wsAddNewWebElement(wsio, data) {
	appLoader.loadFileFromWebURL(data, function(appInstance, videohandle) {

		// Get the drop position and convert it to wall coordinates
		var position = data.position || [0, 0];
		position[0] = parseInt(position[0] * config.totalWidth,  10);
		position[1] = parseInt(position[1] * config.totalHeight, 10);

		// Use the position from the drop location
		if (position[0] !== 0 || position[1] !== 0) {
			appInstance.left = position[0] - appInstance.width/2;
			if (appInstance.left < 0 ) appInstance.left = 0;
			appInstance.top  = position[1] - appInstance.height/2;
			if (appInstance.top < 0) appInstance.top = 0;
		}

		appInstance.id = getUniqueAppId();
		handleNewApplication(appInstance, videohandle);

		if(appInstance.animation){
			var i;
			SAGE2Items.renderSync[appInstance.id] = {clients: {}, date: Date.now()};
			for (i=0; i<clients.length; i++) {
				if (clients[i].clientType === "display") {
					SAGE2Items.renderSync[appInstance.id].clients[clients[i].id] = {wsio: clients[i], readyForNextFrame: false, blocklist: []};
				}
			}
		}
	});
}

// **************  Command line          *****************

function wsCommand(wsio, data) {
	// send the command to the REPL interpreter
	processInputCommand(data);
}

// **************  Launching Web Browser *****************

function wsOpenNewWebpage(wsio, data) {
	// Check if the web-browser is connected
	if (webBrowserClient !== null) {
		// then emit the command
		console.log("Browser> new page", data.url);
		webBrowserClient.emit('openWebBrowser', {url: data.url});
	}
}


// **************  Video / Audio Synchonization *****************

function wsPlayVideo(wsio, data) {
	if(SAGE2Items.renderSync[data.id] === undefined || SAGE2Items.renderSync[data.id] === null) return;

	SAGE2Items.renderSync[data.id].decoder.play();
}

function wsPauseVideo(wsio, data) {
	if(SAGE2Items.renderSync[data.id] === undefined || SAGE2Items.renderSync[data.id] === null) return;

	SAGE2Items.renderSync[data.id].decoder.pause(function() {
		broadcast('videoPaused', {id: data.id});
	});
}

function wsStopVideo(wsio, data) {
	if(SAGE2Items.renderSync[data.id] === undefined || SAGE2Items.renderSync[data.id] === null) return;

	SAGE2Items.renderSync[data.id].decoder.stop(function() {
		broadcast('videoPaused', {id: data.id});
		broadcast('updateVideoItemTime', {id: data.id, timestamp: 0.0, play: false});
		broadcast('updateFrameIndex', {id: data.id, frameIdx: 0});
	});
}

function wsUpdateVideoTime(wsio, data) {
	if(SAGE2Items.renderSync[data.id] === undefined || SAGE2Items.renderSync[data.id] === null) return;

	SAGE2Items.renderSync[data.id].decoder.seek(data.timestamp, function() {
		if(data.play === true) SAGE2Items.renderSync[data.id].decoder.play();
	});
	broadcast('updateVideoItemTime', data);
}

function wsMuteVideo(wsio, data) {
	if(SAGE2Items.renderSync[data.id] === undefined || SAGE2Items.renderSync[data.id] === null) return;

	broadcast('videoMuted', {id: data.id});
}

function wsUnmuteVideo(wsio, data) {
	if(SAGE2Items.renderSync[data.id] === undefined || SAGE2Items.renderSync[data.id] === null) return;

	broadcast('videoUnmuted', {id: data.id});
}

function wsLoopVideo(wsio, data) {
	if(SAGE2Items.renderSync[data.id] === undefined || SAGE2Items.renderSync[data.id] === null) return;

	SAGE2Items.renderSync[data.id].loop = data.loop;
}

// **************  Remote Server Content *****************

function wsAddNewElementFromRemoteServer(wsio, data) {
	console.log("add element from remote server");
	var i;

	appLoader.loadApplicationFromRemoteServer(data, function(appInstance, videohandle) {
		console.log("Remote App: " + appInstance.title + " (" + appInstance.application + ")");
		if(appInstance.application === "media_stream" || appInstance.application === "media_block_stream"){
			appInstance.id = wsio.remoteAddress.address + ":" + wsio.remoteAddress.port + "|" + appInstance.id;
			SAGE2Items.renderSync[appInstance.id] = {chunks: [], clients: {}};
			for(i=0; i<clients.length; i++){
				if(clients[i].clientType === "dislpay") {
					SAGE2Items.renderSync[appInstance.id].clients[clients[i].id] = {wsio: clients[i], readyForNextFrame: false, blocklist: []};
				}
			}
		}
		else {
			appInstance.id = getUniqueAppId();
		}

		mergeObjects(data.data, appInstance.data, ['video_url', 'video_type', 'audio_url', 'audio_type']);

		handleNewApplication(appInstance, videohandle);

		if(appInstance.animation){
			SAGE2Items.renderSync[appInstance.id] = {clients: {}, date: Date.now()};
			for (i=0; i<clients.length; i++) {
				if (clients[i].clientType === "display") {
					SAGE2Items.renderSync[appInstance.id].clients[clients[i].id] = {wsio: clients[i], readyForNextFrame: false, blocklist: []};
				}
			}
		}
	});
}

function wsRequestNextRemoteFrame(wsio, data) {
	var originId;
	var portalCloneIdx = data.id.indexOf("_");
	if (portalCloneIdx >= 0) originId = data.id.substring(0, portalCloneIdx);
	else                     originId = data.id;
	var remote_id = config.host + ":" + config.port + "|" + data.id;

	if(SAGE2Items.applications.list.hasOwnProperty(originId)) {
		var stream = SAGE2Items.applications.list[originId];
		wsio.emit('updateRemoteMediaStreamFrame', {id: remote_id, state: stream.data});
	}
	else {
		wsio.emit('stopMediaStream', {id: remote_id});
	}
}

function wsUpdateRemoteMediaStreamFrame(wsio, data) {
	if (!SAGE2Items.applications.list.hasOwnProperty(data.id)) return;

	var key;
	for (key in SAGE2Items.renderSync[data.id].clients) {
		SAGE2Items.renderSync[data.id].clients[key].readyForNextFrame = false;
	}
	var stream = SAGE2Items.applications.list[data.id];
	stream.data = data.data;

	broadcast('updateMediaStreamFrame', data);
}

function wsReceivedRemoteMediaStreamFrame(wsio, data) {
	SAGE2Items.renderSync[data.id].clients[wsio.id].readyForNextFrame = true;
	if(allTrueDict(SAGE2Items.renderSync[data.id].clients, "readyForNextFrame")) {
		var i;
		var mediaStreamData = data.id.substring(6).split("|");
		var sender = {wsio: null, serverId: mediaStreamData[0], clientId: mediaStreamData[1], streamId: null};
		for (i=0; i<clients.length; i++) {
			if (clients[i].id === sender.serverId) {
				sender.wsio = clients[i];
				break;
			}
		}
		if (sender.wsio !== null) sender.wsio.emit('requestNextRemoteFrame', {id: sender.clientId});
	}
}

// XXX - Remote block streaming not tested
function wsRequestNextRemoteBlockFrame(wsio, data) {
	var remote_id = config.host + ":" + config.port + "|" + data.id;
	if(SAGE2Items.applications.list.hasOwnProperty(data.id)) {
		var stream = SAGE2Items.applications.list[data.id];
		wsio.emit('updateRemoteMediaBlockStreamFrame', {id: remote_id, state: stream.data});
	}
	else {
		wsio.emit('stopMediaBlockStream', {id: remote_id});
	}
}

function wsUpdateRemoteMediaBlockStreamFrame(wsio, data) {
	if (!SAGE2Items.applications.list.hasOwnProperty(data.id)) return;

	var key;
	for (key in SAGE2Items.renderSync[data.id].clients) {
		SAGE2Items.renderSync[data.id].clients[key].readyForNextFrame = false;
	}
	var stream = SAGE2Items.applications.list[data.id];
	stream.data = data.data;

	broadcast('updateMediaBlockStreamFrame', data);
}

function wsReceivedRemoteMediaBlockStreamFrame(wsio, data) {
	SAGE2Items.renderSync[data.id].clients[wsio.id].readyForNextFrame = true;
	if(allTrueDict(SAGE2Items.renderSync[data.id].clients, "readyForNextFrame")) {
		var i;
		var mediaBlockStreamData = data.id.substring(6).split("|");
		var sender = {wsio: null, serverId: mediaBlockStreamData[0], clientId: mediaBlockStreamData[1], streamId: null};
		for (i=0; i<clients.length; i++) {
			if (clients[i].id === sender.serverId) {
				sender.wsio = clients[i];
				break;
			}
		}
		if (sender.wsio !== null) sender.wsio.emit('requestNextRemoteFrame', {id: sender.clientId});
	}
}

function wsRequestDataSharingSession(wsio, data) {
	var known_site = findRemoteSiteByConnection(wsio);
	if(known_site !== null) data.config.name = known_site.name;
	if(data.config.name === undefined || data.config.name === null) data.config.name = "Unknown";

	console.log("Data-sharing request from " + data.config.name + " (" + data.config.host + ":" + data.config.port + ")");
	broadcast('requestedDataSharingSession', {name: data.config.name, host: data.config.host, port: data.config.port});
	remoteSharingRequestDialog = {wsio: wsio, config: data.config};
	showRequestDialog(true);
}

function wsCancelDataSharingSession(wsio, data) {
	console.log("Data-sharing request cancelled");
	broadcast('closeRequestDataSharingDialog', null, 'requiresFullApps');
	remoteSharingRequestDialog = null;
	showRequestDialog(false);
}

function wsAcceptDataSharingSession(wsio, data) {
	var myMin = Math.min(config.totalWidth, config.totalHeight-config.ui.titleBarHeight);
	var sharingScale = (0.9*myMin) / Math.min(data.width, data.height);
	console.log("Data-sharing request accepted: " + data.width + "x" + data.height + ", scale: " + sharingScale);
	broadcast('closeDataSharingWaitDialog', null);
	createNewDataSharingSession(remoteSharingWaitDialog.name, remoteSharingWaitDialog.wsio.remoteAddress.address, remoteSharingWaitDialog.wsio.remoteAddress.port, remoteSharingWaitDialog.wsio, new Date(data.date), data.width, data.height, sharingScale, data.titleBarHeight, true);
	remoteSharingWaitDialog = null;
	showWaitDialog(false);
}

function wsRejectDataSharingSession(wsio, data) {
	console.log("Data-sharing request rejected");
	broadcast('closeDataSharingWaitDialog', null, 'requiresFullApps');
	remoteSharingWaitDialog = null;
	showWaitDialog(false);
}

function wsCreateRemoteSagePointer(wsio, data) {
	var key;
	var portalId = null;
	for (key in remoteSharingSessions) {
		if (remoteSharingSessions[key].portal.host === data.portal.host && remoteSharingSessions[key].portal.port === data.portal.port)
			portalId = key;
	}
	createSagePointer(data.id, portalId);
}

function wsStartRemoteSagePointer(wsio, data) {
	sagePointers[data.id].left = data.left;
	sagePointers[data.id].top = data.top;

	showPointer(data.id, data);
}

function wsStopRemoteSagePointer(wsio, data) {
	hidePointer(data.id, data);

	//return to window interaction mode after stopping pointer
	if(remoteInteraction[data.id].appInteractionMode()){
		remoteInteraction[data.id].toggleModes();
		broadcast('changeSagePointerMode', {id: sagePointers[data.id].id, mode: remoteInteraction[data.id].interactionMode });
	}
}

function wsRecordInnerGeometryForWidget(wsio, data) {
	//var center = data.innerGeometry.center;
	var buttons = data.innerGeometry.buttons;
	var textInput = data.innerGeometry.textInput;
	var slider = data.innerGeometry.slider;
	//SAGE2Items.widgets.addButtonToItem(data.instanceID, "center", "circle", {x:center.x, y: center.y, r:center.r}, 0);
	for (var i=0; i<buttons.length; i++){
		SAGE2Items.widgets.addButtonToItem(data.instanceID, buttons[i].id, "circle", {x:buttons[i].x, y: buttons[i].y, r:buttons[i].r}, 0);
	}
	if (textInput!==null) {
		SAGE2Items.widgets.addButtonToItem(data.instanceID, textInput.id, "rectangle", {x:textInput.x, y: textInput.y, w:textInput.w, h:textInput.h}, 0);
	}
	if (slider!==null) {
		SAGE2Items.widgets.addButtonToItem(data.instanceID, slider.id, "rectangle", {x:slider.x, y: slider.y, w:slider.w, h:slider.h}, 0);
	}
}

function wsCreateAppClone(wsio, data) {
	var app = SAGE2Items.applications.list[data.id];

	createAppFromDescription(app, function(appInstance, videohandle) {
		appInstance.id = getUniqueAppId();
		if (appInstance.animation) {
			var i;
			SAGE2Items.renderSync[appInstance.id] = {clients: {}, date: Date.now()};
			for (i=0; i<clients.length; i++) {
				if (clients[i].clientType === "display") {
					SAGE2Items.renderSync[appInstance.id].clients[clients[i].id] = {wsio: clients[i], readyForNextFrame: false, blocklist: []};
				}
			}
		}

		handleNewApplication(appInstance, videohandle);
	});
}

function wsRemoteSagePointerPosition(wsio, data) {
	if (sagePointers[data.id] === undefined) return;

	sagePointers[data.id].left = data.left;
	sagePointers[data.id].top = data.top;

	broadcast('updateSagePointerPosition', sagePointers[data.id]);
}

function wsRemoteSagePointerToggleModes(wsio, data) {
	//remoteInteraction[data.id].toggleModes();
	remoteInteraction[data.id].interactionMode = data.mode;
	broadcast('changeSagePointerMode', {id: sagePointers[data.id].id, mode: remoteInteraction[data.id].interactionMode});
}

function wsRemoteSagePointerHoverCorner(wsio, data) {
	var appId = data.appHoverCorner.elemId;
	var app = null;
	if (SAGE2Items.applications.list.hasOwnProperty(appId)) {
		app = SAGE2Items.applications.list[appId];
	}
	else if (SAGE2Items.applications.list.hasOwnProperty(wsio.id + "|" + appId)) {
		data.appHoverCorner.elemId = wsio.id + "|" + appId;
		appId = data.appHoverCorner.elemId;
		app = SAGE2Items.applications.list[appId];
	}
	if (app === undefined || app === null) return;

	broadcast('hoverOverItemCorner', data.appHoverCorner);
}

function wsAddNewRemoteElementInDataSharingPortal(wsio, data) {
	var key;
	var remote = null;
	for (key in remoteSharingSessions) {
		if (remoteSharingSessions[key].wsio.id === wsio.id) {
			remote = remoteSharingSessions[key];
			break;
		}
	}
	console.log("adding element from remote server:");
	if (remote !== null) {
		createAppFromDescription(data, function(appInstance, videohandle) {
			if (appInstance.application === "media_stream" || appInstance.application === "media_block_stream")
				appInstance.id = wsio.remoteAddress.address + ":" + wsio.remoteAddress.port + "|" + data.id;
			else
				appInstance.id = data.id;
			appInstance.left = data.left;
			appInstance.top = data.top;
			appInstance.width = data.width;
			appInstance.height = data.height;

			remoteSharingSessions[remote.portal.id].appCount++;

			var i;
			SAGE2Items.renderSync[appInstance.id] = {clients: {}, date: Date.now()};
			for (i=0; i<clients.length; i++) {
				if (clients[i].clientType === "display") {
					SAGE2Items.renderSync[appInstance.id].clients[clients[i].id] = {wsio: clients[i], readyForNextFrame: false, blocklist: []};
				}
			}
			handleNewApplicationInDataSharingPortal(appInstance, videohandle, remote.portal.id);
		});
	}
}

function wsUpdateApplicationOrder(wsio, data) {
	// should check timestamp first (data.date)
	broadcast('updateItemOrder', data.order);
}

function wsStartApplicationMove(wsio, data) {
	// should check timestamp first (data.date)
	var app = null;
	if (SAGE2Items.applications.list.hasOwnProperty(data.appId)) {
		app = SAGE2Items.applications.list[data.appId];
	}
	else if (SAGE2Items.applications.list.hasOwnProperty(wsio.id + "|" + data.appId)) {
		data.appId = wsio.id + "|" + data.appId;
		app = SAGE2Items.applications.list[data.appId];
	}
	if (app === undefined || app === null) return;

	broadcast('startMove', {id: data.appId, date: Date.now()});

	var eLogData = {
		type: "move",
		action: "start",
		application: {
			id: app.id,
			type: app.application
		},
		location: {
			x: parseInt(app.left, 10),
			y: parseInt(app.top, 10),
			width: parseInt(app.width, 10),
			height: parseInt(app.height, 10)
		}
	};
	addEventToUserLog(data.id, {type: "windowManagement", data: eLogData, time: Date.now()});
}

function wsStartApplicationResize(wsio, data) {
	// should check timestamp first (data.date)
	var app = null;
	if (SAGE2Items.applications.list.hasOwnProperty(data.appId)) {
		app = SAGE2Items.applications.list[data.appId];
	}
	else if (SAGE2Items.applications.list.hasOwnProperty(wsio.id + "|" + data.appId)) {
		data.appId = wsio.id + "|" + data.appId;
		app = SAGE2Items.applications.list[data.appId];
	}
	if (app === undefined || app === null) return;

	broadcast('startResize', {id: data.appId, date: Date.now()});

	var eLogData = {
		type: "resize",
		action: "start",
		application: {
			id: app.id,
			type: app.application
		},
		location: {
			x: parseInt(app.left, 10),
			y: parseInt(app.top, 10),
			width: parseInt(app.width, 10),
			height: parseInt(app.height, 10)
		}
	};
	addEventToUserLog(data.id, {type: "windowManagement", data: eLogData, time: Date.now()});
}

function wsUpdateApplicationPosition(wsio, data) {
	// should check timestamp first (data.date)
	var appId = data.appPositionAndSize.elemId;
	var app = null;
	if (SAGE2Items.applications.list.hasOwnProperty(appId)) {
		app = SAGE2Items.applications.list[appId];
	}
	else if (SAGE2Items.applications.list.hasOwnProperty(wsio.id + "|" + appId)) {
		data.appPositionAndSize.elemId = wsio.id + "|" + appId;
		appId = data.appPositionAndSize.elemId;
		app = SAGE2Items.applications.list[appId];
	}
	if (app === undefined || app === null) return;

	var titleBarHeight = config.ui.titleBarHeight;
	if (data.portalId !== undefined && data.portalId !== null) {
		titleBarHeight = remoteSharingSessions[data.portalId].portal.titleBarHeight;
	}
	app.left = data.appPositionAndSize.elemLeft;
	app.top = data.appPositionAndSize.elemTop;
	app.width = data.appPositionAndSize.elemWidth;
	app.height = data.appPositionAndSize.elemHeight;
	var im = findInteractableManager(data.appPositionAndSize.elemId);
	im.editGeometry(app.id, "applications", "rectangle", {x: app.left, y: app.top, w: app.width, h: app.height+titleBarHeight});
	broadcast('setItemPosition', data.appPositionAndSize);
	if (SAGE2Items.renderSync.hasOwnProperty(app.id)) {
		calculateValidBlocks(app, mediaBlockSize, SAGE2Items.renderSync[app.id]);
		if(app.id in SAGE2Items.renderSync && SAGE2Items.renderSync[app.id].newFrameGenerated === false) {
			handleNewVideoFrame(app.id);
		}
	}
}

function wsUpdateApplicationPositionAndSize(wsio, data) {
	// should check timestamp first (data.date)
	var appId = data.appPositionAndSize.elemId;
	var app = null;
	if (SAGE2Items.applications.list.hasOwnProperty(appId)) {
		app = SAGE2Items.applications.list[appId];
	}
	else if (SAGE2Items.applications.list.hasOwnProperty(wsio.id + "|" + appId)) {
		data.appPositionAndSize.elemId = wsio.id + "|" + appId;
		appId = data.appPositionAndSize.elemId;
		app = SAGE2Items.applications.list[appId];
	}
	if (app === undefined || app === null) return;

	var titleBarHeight = config.ui.titleBarHeight;
	if (data.portalId !== undefined && data.portalId !== null) {
		titleBarHeight = remoteSharingSessions[data.portalId].portal.titleBarHeight;
	}
	app.left = data.appPositionAndSize.elemLeft;
	app.top = data.appPositionAndSize.elemTop;
	app.width = data.appPositionAndSize.elemWidth;
	app.height = data.appPositionAndSize.elemHeight;
	var im = findInteractableManager(data.appPositionAndSize.elemId);
	im.editGeometry(app.id, "applications", "rectangle", {x: app.left, y: app.top, w: app.width, h: app.height+titleBarHeight});
	handleApplicationResize(app.id);
	broadcast('setItemPositionAndSize', data.appPositionAndSize);
	if (SAGE2Items.renderSync.hasOwnProperty(app.id)) {
		calculateValidBlocks(app, mediaBlockSize, SAGE2Items.renderSync[app.id]);
		if(app.id in SAGE2Items.renderSync && SAGE2Items.renderSync[app.id].newFrameGenerated === false) {
			handleNewVideoFrame(app.id);
		}
	}
}

function wsFinishApplicationMove(wsio, data) {
	// should check timestamp first (data.date)
	var app = null;
	if (SAGE2Items.applications.list.hasOwnProperty(data.appId)) {
		app = SAGE2Items.applications.list[data.appId];
	}
	else if (SAGE2Items.applications.list.hasOwnProperty(wsio.id + "|" + data.appId)) {
		data.appId = wsio.id + "|" + data.appId;
		app = SAGE2Items.applications.list[data.appId];
	}
	if (app === undefined || app === null) return;

	broadcast('finishedMove', {id: data.appId, date: Date.now()});

	var eLogData = {
		type: "move",
		action: "end",
		application: {
			id: app.id,
			type: app.application
		},
		location: {
			x: parseInt(app.left, 10),
			y: parseInt(app.top, 10),
			width: parseInt(app.width, 10),
			height: parseInt(app.height, 10)
		}
	};
	addEventToUserLog(data.id, {type: "windowManagement", data: eLogData, time: Date.now()});
}

function wsFinishApplicationResize(wsio, data) {
	// should check timestamp first (data.date)
	var app = null;
	if (SAGE2Items.applications.list.hasOwnProperty(data.appId)) {
		app = SAGE2Items.applications.list[data.appId];
	}
	else if (SAGE2Items.applications.list.hasOwnProperty(wsio.id + "|" + data.appId)) {
		data.appId = wsio.id + "|" + data.appId;
		app = SAGE2Items.applications.list[data.appId];
	}
	if (app === undefined || app === null) return;

	broadcast('finishedResize', {id: data.appId, date: Date.now()});

	var eLogData = {
		type: "resize",
		action: "end",
		application: {
			id: app.id,
			type: app.application
		},
		location: {
			x: parseInt(app.left, 10),
			y: parseInt(app.top, 10),
			width: parseInt(app.width, 10),
			height: parseInt(app.height, 10)
		}
	};
	addEventToUserLog(data.id, {type: "windowManagement", data: eLogData, time: Date.now()});
}

function wsDeleteApplication(wsio, data) {
	if (SAGE2Items.applications.list.hasOwnProperty(data.appId)) {
		SAGE2Items.applications.removeItem(data.appId);
		var im = findInteractableManager(data.appId);
		im.removeGeometry(data.appId, "applications");
		broadcast('deleteElement', {elemId: data.appId});
	}
}

function wsUpdateApplicationState(wsio, data) {
	// should check timestamp first (data.date)
	if (SAGE2Items.applications.list.hasOwnProperty(data.id)) {
		var app = SAGE2Items.applications.list[data.id];

		// hang on to old values if movie player
		var oldTs;
		var oldPaused;
		var oldMuted;
		if (app.application === "movie_player") {
			oldTs = app.data.frame / app.data.framerate;
			oldPaused = app.data.paused;
			oldMuted = app.data.muted;
		}

		var modified = mergeObjects(data.state, app.data, ['doc_url', 'video_url', 'video_type', 'audio_url', 'audio_type']);
		if (modified === true) {
			// update video demuxer based on state
			if (app.application === "movie_player") {
				console.log("received state from remote site:", data.state);

				SAGE2Items.renderSync[app.id].loop = app.data.looped;

				var ts = app.data.frame / app.data.framerate;
				if(app.data.paused === true && ts !== oldTs) {
					SAGE2Items.renderSync[app.id].decoder.seek(ts, function() {
						// do nothing
					});
					broadcast('updateVideoItemTime', {id: app.id, timestamp: ts, play: false});
				}
				else {
					if (app.data.paused === true && oldPaused === false) {
						SAGE2Items.renderSync[app.id].decoder.pause(function() {
							broadcast('videoPaused', {id: app.id});
						});
					}
					if (app.data.paused === false && oldPaused === true) {
						SAGE2Items.renderSync[app.id].decoder.play();
					}
				}
				if (app.data.muted === true && oldMuted === false) {
					broadcast('videoMuted', {id: app.id});
				}
				if (app.data.muted === false && oldMuted === true) {
					broadcast('videoUnmuted', {id: app.id});
				}
			}

			// for all apps - send new state to app
			broadcast('loadApplicationState', {id: app.id, state: app.data, date: Date.now()});
		}
	}
}


// **************  Widget Control Messages *****************

function wsAddNewControl(wsio, data) {
	if (!SAGE2Items.applications.list.hasOwnProperty(data.appId)) return;
	if (SAGE2Items.widgets.list.hasOwnProperty(data.id)) return;

	broadcast('createControl', data);

	var zIndex = SAGE2Items.widgets.numItems;
	interactMgr.addGeometry(data.id+"_radial", "widgets", "circle", {x: data.left+(data.height/2), y: data.top+(data.height/2), r: data.height/2}, true, zIndex, data);
	if (data.hasSideBar === true) {
		interactMgr.addGeometry(data.id+"_sidebar", "widgets", "rectangle", {x: data.left+data.height, y: data.top+(data.height/2)-(data.barHeight/2), w: data.width-data.height, h: data.barHeight}, true, zIndex, data);
	}

	SAGE2Items.widgets.addItem(data);
	var uniqueID = data.id.substring(data.appId.length, data.id.lastIndexOf("_"));
	var app = SAGE2Items.applications.list[data.appId];
	addEventToUserLog(uniqueID, {type: "widgetMenu", data: {action: "open", application: {id: app.id, type: app.application}}, time: Date.now()});
}


function wsCloseAppFromControl(wsio, data){
	deleteApplication(data.appId);
}

function wsHideWidgetFromControl(wsio, data){
	var ctrl = SAGE2Items.widgets.list[data.instanceID];
	hideControl(ctrl);
}

function wsOpenRadialMenuFromControl(wsio, data){
	console.log("radial menu");
	var ctrl = SAGE2Items.widgets.list[data.id];
	createRadialMenu(wsio.id, ctrl.left, ctrl.top);
}


function loadConfiguration() {
	var configFile = null;

	if (program.configuration) {
		configFile = program.configuration;
	}
	else {
		// Read config.txt - if exists and specifies a user defined config, then use it
		if(sageutils.fileExists("config.txt")){
			var lines = fs.readFileSync("config.txt", 'utf8').split("\n");
			for(var i =0; i<lines.length; i++){
				var text = "";
				var comment = lines[i].indexOf("//");
				if(comment >= 0) text = lines[i].substring(0, comment).trim();
				else text = lines[i].trim();

				if(text !== ""){
					configFile = text;
					console.log(sageutils.header("SAGE2") + "Found configuration file: " + configFile);
					break;
				}
			}
		}
	}

	// If config.txt does not exist or does not specify any files, look for a config with the hostname
	if(configFile === null){
		var hn = os.hostname();
		var dot = hn.indexOf(".");
		if(dot >= 0) hn = hn.substring(0, dot);
		configFile = path.join("config", hn + "-cfg.json");
		if(sageutils.fileExists(configFile)){
			console.log(sageutils.header("SAGE2") + "Found configuration file: " + configFile);
		}
		else{
			if(platform === "Windows")
				configFile = path.join("config", "defaultWin-cfg.json");
			else
				configFile = path.join("config", "default-cfg.json");
			console.log(sageutils.header("SAGE2") + "Using default configuration file: " + configFile);
		}
	}

	if (!sageutils.fileExists(configFile)) {
		console.log("\n----------");
		console.log(sageutils.header("SAGE2") + "Cannot find configuration file: " + configFile);
		console.log("----------\n\n");
		process.exit(1);
	}

	var json_str = fs.readFileSync(configFile, 'utf8');
	var userConfig = json5.parse(json_str);
	// compute extra dependent parameters
	userConfig.totalWidth     = userConfig.resolution.width  * userConfig.layout.columns;
	userConfig.totalHeight    = userConfig.resolution.height * userConfig.layout.rows;

	var minDim = Math.min(userConfig.totalWidth, userConfig.totalHeight);
	var maxDim = Math.max(userConfig.totalWidth, userConfig.totalHeight);

	if (userConfig.ui.titleBarHeight) userConfig.ui.titleBarHeight = parseInt(userConfig.ui.titleBarHeight, 10);
	else userConfig.ui.titleBarHeight = Math.round(0.025 * minDim);

	if (userConfig.ui.widgetControlSize) userConfig.ui.widgetControlSize = parseInt(userConfig.ui.widgetControlSize, 10);
	else userConfig.ui.widgetControlSize = Math.round(0.020 * minDim);

	if (userConfig.ui.titleTextSize) userConfig.ui.titleTextSize = parseInt(userConfig.ui.titleTextSize, 10);
	else userConfig.ui.titleTextSize  = Math.round(0.015 * minDim);

	if (userConfig.ui.pointerSize) userConfig.ui.pointerSize = parseInt(userConfig.ui.pointerSize, 10);
	else userConfig.ui.pointerSize = Math.round(0.08 * minDim);

	if (userConfig.ui.minWindowWidth) userConfig.ui.minWindowWidth = parseInt(userConfig.ui.minWindowWidth, 10);
	else userConfig.ui.minWindowWidth  = Math.round(0.08 * minDim);  // 8%
	if (userConfig.ui.minWindowHeight) userConfig.ui.minWindowHeight = parseInt(userConfig.ui.minWindowHeight, 10);
	else userConfig.ui.minWindowHeight = Math.round(0.08 * minDim); // 8%

	if (userConfig.ui.maxWindowWidth) userConfig.ui.maxWindowWidth = parseInt(userConfig.ui.maxWindowWidth, 10);
	else userConfig.ui.maxWindowWidth  = Math.round( 1.2 * maxDim);  // 120%
	if (userConfig.ui.maxWindowHeight) userConfig.ui.maxWindowHeight = parseInt(userConfig.ui.maxWindowHeight, 10);
	else userConfig.ui.maxWindowHeight = Math.round( 1.2 * maxDim); // 120%

	// Set default values if missing
	if (userConfig.port === undefined)
		userConfig.port = 443;
	else
		userConfig.port = parseInt(userConfig.port, 10); // to make sure it's a number
	if (userConfig.index_port === undefined)
		userConfig.index_port = 80;
	else
		userConfig.index_port = parseInt(userConfig.index_port, 10);

	// Set the display clip value if missing (true by default)
	if (userConfig.background.clip !== undefined)
		userConfig.background.clip = sageutils.isTrue(userConfig.background.clip);
	else
		userConfig.background.clip = true;


	// Registration to EVL's server (sage.evl.uic.edu), true by default
	if (userConfig.register_site === undefined)
		userConfig.register_site = true;
	else {
		// test for a true value: true, on, yes, 1, ...
		if (sageutils.isTrue(userConfig.register_site))
			userConfig.register_site = true;
		else
			userConfig.register_site = false;
	}


	if(userConfig.apis !== undefined && userConfig.apis.twitter !== undefined){
		apis.twitter = new Twit({
			consumer_key:         userConfig.apis.twitter.consumerKey,
			consumer_secret:      userConfig.apis.twitter.consumerSecret,
			access_token:         userConfig.apis.twitter.accessToken,
			access_token_secret:  userConfig.apis.twitter.accessSecret
		});
	}

	return userConfig;
}


var getUniqueAppId = (function() {
	var count = 0;
	return function() {
		var id = "app_" + count.toString();
		count++;
		return id;
	};
})();

var getNewUserId = (function() {
	var count = 0;
	return function() {
		var id = "usr_" + count.toString();
		count++;
		return id;
	};
})();

function getUniqueDataSharingId(remoteHost, remotePort, caller) {
	var id;
	if (caller === true)
		id = config.host+":"+config.port + "+" + remoteHost+":"+remotePort;
	else
		id = remoteHost+":"+remotePort + "+" + config.host+":"+config.port;
	return "portal_" + id;
}

function getUniqueSharedAppId(portalId) {
	return "app_" + remoteSharingSessions[portalId].appCount + "_" + portalId;
}

function getApplications() {
	var uploadedApps = assets.listApps();

	// Remove 'viewer' apps
	var i = uploadedApps.length;
	while (i--) {
		if (uploadedApps[i].exif.metadata.fileTypes &&
			uploadedApps[i].exif.metadata.fileTypes.length > 0) {
			uploadedApps.splice(i, 1);
		}
	}
	// Sort the list of apps
	uploadedApps.sort(sageutils.compareTitle);

	return uploadedApps;
}

function getSavedFilesList() {
	// Build lists of assets
	var uploadedImages = assets.listImages();
	var uploadedVideos = assets.listVideos();
	var uploadedPdfs   = assets.listPDFs();
	var savedSessions  = listSessions();

	// Sort independently of case
	uploadedImages.sort( sageutils.compareFilename );
	uploadedVideos.sort( sageutils.compareFilename );
	uploadedPdfs.sort(   sageutils.compareFilename );
	savedSessions.sort(  sageutils.compareFilename );

	var list = {images: uploadedImages, videos: uploadedVideos, pdfs: uploadedPdfs, sessions: savedSessions};

	return list;
}

function setupDisplayBackground() {
	var tmpImg, imgExt;

	// background image
	if (config.background.image !== undefined && config.background.image.url !== undefined) {
		var bg_file = path.join(publicDirectory, config.background.image.url);

		if (config.background.image.style === "tile") {
			// do nothing
			return;
		}
		else if (config.background.image.style === "fit") {
			exiftool.file(bg_file, function(err1, data) {
				if (err1) {
					console.log("Error processing background image:", bg_file, err1);
					console.log(" ");
					process.exit(1);
				}
				var bg_info = data;

				if (bg_info.ImageWidth === config.totalWidth && bg_info.ImageHeight === config.totalHeight) {
					sliceBackgroundImage(bg_file, bg_file);
				}
				else {
					tmpImg = path.join(publicDirectory, "images", "background", "tmp_background.png");
					var out_res  = config.totalWidth.toString() + "x" + config.totalHeight.toString();

					imageMagick(bg_file).noProfile().command("convert").in("-gravity", "center").in("-background", "rgba(0,0,0,0)").in("-extent", out_res).write(tmpImg, function(err2) {
						if (err2) throw err2;
						sliceBackgroundImage(tmpImg, bg_file);
					});
				}
			} );
		}
		else {
			config.background.image.style = "stretch";
			imgExt = path.extname(bg_file);
			tmpImg = path.join(publicDirectory, "images", "background", "tmp_background" + imgExt);

			imageMagick(bg_file).resize(config.totalWidth, config.totalHeight, "!").write(tmpImg, function(err) {
				if(err) throw err;

				sliceBackgroundImage(tmpImg, bg_file);
			});
		}
	}
}

function sliceBackgroundImage(fileName, outputBaseName) {
	for(var i=0; i<config.displays.length; i++){
		var x = config.displays[i].column * config.resolution.width;
		var y = config.displays[i].row * config.resolution.height;
		var output_dir  = path.dirname(outputBaseName);
		var input_ext   = path.extname(outputBaseName);
		var output_ext  = path.extname(fileName);
		var output_base = path.basename(outputBaseName, input_ext);
		var output = path.join(output_dir, output_base + "_"+i.toString() + output_ext);
		imageMagick(fileName).crop(config.resolution.width, config.resolution.height, x, y).write(output, function(err) {
			if (err) console.log("error slicing image", err); //throw err;
		});
	}
}

function setupHttpsOptions() {
	// build a list of certs to support multi-homed computers
	var certs = {};

	// file caching for the main key of the server
	var server_key = null;
	var server_crt = null;
	var server_ca  = [];

	// add the default cert from the hostname specified in the config file
	try {
		// first try the filename based on the hostname-server.key
		if (sageutils.fileExists(path.join("keys", config.host + "-server.key"))) {
			// Load the certificate files
			console.log(sageutils.header("Certificate") + "Loading certificate " + config.host + "-server.key");
			server_key = fs.readFileSync(path.join("keys", config.host + "-server.key"));
			server_crt = fs.readFileSync(path.join("keys", config.host + "-server.crt"));
			server_ca  = sageutils.loadCABundle(path.join("keys", config.host + "-ca.crt"));
			// Build the crypto
			certs[config.host] = sageutils.secureContext(server_key, server_crt, server_ca);
		} else {
			// remove the hostname from the FQDN and search for wildcard certificate
			//    syntax: _.rest.com.key or _.rest.bigger.com.key
			var domain = '_.' + config.host.split('.').slice(1).join('.');
			console.log(sageutils.header("Certificate") + "Loading domain certificate " + domain + ".key");
			server_key = fs.readFileSync( path.join("keys", domain + ".key") );
			server_crt = fs.readFileSync( path.join("keys", domain + ".crt") );
			server_ca  = sageutils.loadCABundle(path.join("keys", domain + "-ca.crt"));
			certs[config.host] = sageutils.secureContext(server_key, server_crt, server_ca);
		}
	}
	catch (e) {
		console.log("\n----------");
		console.log("Cannot open certificate for default host:");
		console.log(" \"" + config.host + "\" needs file: " + e.path);
		console.log(" --> Please generate the appropriate certificate in the 'keys' folder");
		console.log("----------\n\n");
		process.exit(1);
	}

	for(var h in config.alternate_hosts){
		try {
			var alth = config.alternate_hosts[h];
			certs[ alth ] = sageutils.secureContext(
				fs.readFileSync(path.join("keys", alth + "-server.key")),
				fs.readFileSync(path.join("keys", alth + "-server.crt")),
				sageutils.loadCABundle(path.join("keys", alth + "-ca.crt"))
			);
		}
		catch (e) {
			console.log("\n----------");
			console.log("Cannot open certificate for the alternate host: ", config.alternate_hosts[h]);
			console.log(" needs file: \"" + e.path + "\"");
			console.log(" --> Please generate the appropriate certificates in the 'keys' folder");
			console.log(" Ignoring alternate host: ", config.alternate_hosts[h]);
			console.log("----------\n");
		}
	}

	var httpsOptions;

	if (sageutils.nodeVersion === 10) {
		httpsOptions = {
			// server default keys
			key:  server_key,
			cert: server_crt,
			ca:   server_ca,
			requestCert: false, // If true the server will request a certificate from clients that connect and attempt to verify that certificate
			rejectUnauthorized: false,
			// callback to handle multi-homed machines
			SNICallback: function(servername){
				if(certs.hasOwnProperty(servername)){
					return certs[servername];
				}
				else{
					console.log(sageutils.header("SNI") + "Unknown host, cannot find a certificate for ", servername);
					return null;
				}
			}
		};
	} else {
		httpsOptions = {
			// server default keys
			key:  server_key,
			cert: server_crt,
			ca:   server_ca,
			requestCert: false, // If true the server will request a certificate from clients that connect and attempt to verify that certificate
			rejectUnauthorized: false,
			// callback to handle multi-homed machines
			SNICallback: function(servername, cb) {
				if(certs.hasOwnProperty(servername)){
					cb(null, certs[servername]);
				}
				else{
					console.log(sageutils.header("SNI") + "Unknown host, cannot find a certificate for ", servername);
					cb("SNI Unknown host", null);
				}
			}
		};
	}

	return httpsOptions;
}

function sendConfig(req, res) {
	res.writeHead(200, {"Content-Type": "text/plain"});
	// Adding the calculated version into the data structure
	config.version = SAGE2_version;
	res.write(JSON.stringify(config));
	res.end();
}

function uploadForm(req, res) {
	var form     = new formidable.IncomingForm();
	var position = [ 0, 0 ];
	// Limits the amount of memory all fields together (except files) can allocate in bytes.
	//    set to 4MB.
	form.maxFieldsSize = 4 * 1024 * 1024;
	form.type          = 'multipart';
	form.multiples     = true;

	// var lastper = -1;
	// form.on('progress', function(bytesReceived, bytesExpected) {
	// 	var per = parseInt(100.0 * bytesReceived/ bytesExpected);
	// 	if ((per % 10)===0 && lastper!==per) {
	// 		console.log('Form> %d%', per);
	// 		lastper = per;
	// 	}
	// });

	form.on('fileBegin', function(name, file) {
		console.log('Form> ', name, file.name, file.type);
	});

	form.on('field', function (field, value) {
		// convert value [0 to 1] to wall coordinate from drop location
		if (field === 'dropX') position[0] = parseInt(parseFloat(value) * config.totalWidth,  10);
		if (field === 'dropY') position[1] = parseInt(parseFloat(value) * config.totalHeight, 10);
	});

	form.parse(req, function(err, fields, files) {
		if(err){
			res.writeHead(500, {"Content-Type": "text/plain"});
			res.write(err + "\n\n");
			res.end();
		}
		res.writeHead(200, {'content-type': 'text/plain'});
		res.write('received upload:\n\n');
		res.end(util.inspect({fields: fields, files: files}));
	});

	form.on('end', function() {
		// saves files in appropriate directory and broadcasts the items to the displays
		manageUploadedFiles(this.openedFiles, position);
	});
}

function manageUploadedFiles(files, position) {
	var fileKeys = Object.keys(files);
	fileKeys.forEach(function(key) {
		var file = files[key];
		appLoader.manageAndLoadUploadedFile(file, function(appInstance, videohandle) {

			if(appInstance === null){
				console.log("Form> unrecognized file type: ", file.name, file.type);
				return;
			}

			// Use the position from the drop location
			if (position[0] !== 0 || position[1] !== 0) {
				appInstance.left = position[0] - appInstance.width/2;
				if (appInstance.left < 0 ) appInstance.left = 0;
				appInstance.top  = position[1] - appInstance.height/2;
				if (appInstance.top < 0) appInstance.top = 0;
			}

			appInstance.id = getUniqueAppId();
			if(appInstance.animation){
				var i;
				SAGE2Items.renderSync[appInstance.id] = {clients: {}, date: Date.now()};
				for (i=0; i<clients.length; i++) {
					if (clients[i].clientType === "display") {
						SAGE2Items.renderSync[appInstance.id].clients[clients[i].id] = {wsio: clients[i], readyForNextFrame: false, blocklist: []};
					}
				}
				/*
				appAnimations[appInstance.id] = {clients: {}, date: new Date()};
				for(i=0; i<clients.length; i++){
					if(clients[i].clientType === "display") {
						appAnimations[appInstance.id].clients[clients[i].id] = false;
					}
				}
				*/
			}
			handleNewApplication(appInstance, videohandle);
		});
	});
}


// **************  Remote Site Collaboration *****************

var remoteSites = [];
if (config.remote_sites) {
	remoteSites = new Array(config.remote_sites.length);
	config.remote_sites.forEach(function(element, index, array) {
		var protocol = (element.secure === true) ? "wss" : "ws";
		var wsURL = protocol + "://" + element.host + ":" + element.port.toString();

		var remote = createRemoteConnection(wsURL, element, index);

		var rGeom = {};
		rGeom.w = Math.min((0.5*config.totalWidth)/remoteSites.length, config.ui.titleBarHeight*6) - (0.16*config.ui.titleBarHeight);
		rGeom.h = 0.84*config.ui.titleBarHeight;
		rGeom.x = (0.5*config.totalWidth) + ((rGeom.w+(0.16*config.ui.titleBarHeight))*(index-(remoteSites.length/2))) + (0.08*config.ui.titleBarHeight);
		rGeom.y = 0.08*config.ui.titleBarHeight;

		remoteSites[index] = {name: element.name, wsio: remote, connected: false, geometry: rGeom};
		interactMgr.addGeometry("remote_"+index, "staticUI", "rectangle", rGeom,  true, index, remoteSites[index]);

		// attempt to connect every 15 seconds, if connection failed
		setInterval(function() {
			if (!remoteSites[index].connected) {
				var rem = createRemoteConnection(wsURL, element, index);
				remoteSites[index].wsio = rem;
			}
		}, 15000);
	});
}

function createRemoteConnection(wsURL, element, index) {
	var remote = new WebsocketIO(wsURL, false, function() {
		console.log(sageutils.header("Remote") + "Connected to " + element.name);
		remote.remoteAddress.address = element.host;
		remote.remoteAddress.port = element.port;
		var clientDescription = {
			clientType: "remoteServer",
			host: config.host,
			port: config.port,
			requests: {
				config: false,
				version: false,
				time: false,
				console: false
			}
		};
		remote.clientType = "remoteServer";

		remote.onclose(function() {
			console.log("Remote site \"" + config.remote_sites[index].name + "\" now offline");
			remoteSites[index].connected = false;
			var delete_site = {name: remoteSites[index].name, connected: remoteSites[index].connected};
			broadcast('connectedToRemoteSite', delete_site);
			removeElement(clients, remote);
		});

		remote.on('addClient',                              wsAddClient);
		remote.on('addNewElementFromRemoteServer',          wsAddNewElementFromRemoteServer);
		remote.on('requestNextRemoteFrame',                 wsRequestNextRemoteFrame);
		remote.on('updateRemoteMediaStreamFrame',           wsUpdateRemoteMediaStreamFrame);
		remote.on('stopMediaStream',                        wsStopMediaStream);
		remote.on('requestNextRemoteBlockFrame',            wsRequestNextRemoteBlockFrame);
		remote.on('updateRemoteMediaBlockStreamFrame',      wsUpdateRemoteMediaBlockStreamFrame);
		remote.on('stopMediaBlockStream',                   wsStopMediaBlockStream);
		remote.on('requestDataSharingSession',              wsRequestDataSharingSession);
		remote.on('cancelDataSharingSession',               wsCancelDataSharingSession);
		remote.on('acceptDataSharingSession',               wsAcceptDataSharingSession);
		remote.on('rejectDataSharingSession',               wsRejectDataSharingSession);
		remote.on('createRemoteSagePointer',                wsCreateRemoteSagePointer);
		remote.on('startRemoteSagePointer',                 wsStartRemoteSagePointer);
		remote.on('stopRemoteSagePointer',                  wsStopRemoteSagePointer);
		remote.on('remoteSagePointerPosition',              wsRemoteSagePointerPosition);
		//remote.on('remoteSagePointerPress',                 wsRemoteSagePointerPress);
		//remote.on('remoteSagePointerRelease',               wsRemoteSagePointerRelease);
		//remote.on('remoteSageKeyDown',                      wsRemoteSageKeyDown);
		//remote.on('remoteSageKeyUp',                        wsRemoteSageKeyUp);
		//remote.on('remoteSageKeyPress',                     wsRemoteSageKeyPress);
		remote.on('remoteSagePointerToggleModes',           wsRemoteSagePointerToggleModes);
		remote.on('remoteSagePointerHoverCorner',           wsRemoteSagePointerHoverCorner);
		remote.on('addNewRemoteElementInDataSharingPortal', wsAddNewRemoteElementInDataSharingPortal);

		remote.on('updateApplicationOrder',                 wsUpdateApplicationOrder);
		remote.on('startApplicationMove',                   wsStartApplicationMove);
		remote.on('startApplicationResize',                 wsStartApplicationResize);
		remote.on('updateApplicationPosition',              wsUpdateApplicationPosition);
		remote.on('updateApplicationPositionAndSize',       wsUpdateApplicationPositionAndSize);
		remote.on('finishApplicationMove',                  wsFinishApplicationMove);
		remote.on('finishApplicationResize',                wsFinishApplicationResize);
		remote.on('deleteApplication',                      wsDeleteApplication);
		remote.on('updateApplicationState',                 wsUpdateApplicationState);

		remote.emit('addClient', clientDescription);
		remoteSites[index].connected = true;
		var new_site = {name: remoteSites[index].name, connected: remoteSites[index].connected};
		broadcast('connectedToRemoteSite', new_site);
		clients.push(remote);
	});

	return remote;
}

// **************  System Time - Updated Every Minute *****************
var cDate = new Date();
setTimeout(function() {
	setInterval(function() {
		broadcast('setSystemTime', {date: Date.now()});
	}, 60000);

	broadcast('setSystemTime', {date: Date.now()});
}, (61-cDate.getSeconds())*1000);


// ***************************************************************************************

// Place callback for success in the 'listen' call for HTTPS

sage2ServerS.on('listening', function (e) {
	// Success
	console.log(sageutils.header("SAGE2") + "Serving secure clients at https://" + config.host + ":" + config.port);
	console.log(sageutils.header("SAGE2") + "Web console at https://" + config.host + ":" + config.port + "/admin/console.html");
});

// Place callback for errors in the 'listen' call for HTTP
sage2Server.on('error', function (e) {
	if (e.code === 'EACCES') {
		console.log(sageutils.header("HTTP_Server") + "You are not allowed to use the port: ", config.index_port);
		console.log(sageutils.header("HTTP_Server") + "  use a different port or get authorization (sudo, setcap, ...)");
		console.log(" ");
		process.exit(1);
	}
	else if (e.code === 'EADDRINUSE') {
		console.log(sageutils.header("HTTP_Server") + "The port is already in use by another process:", config.index_port);
		console.log(sageutils.header("HTTP_Server") + "  use a different port or stop the offending process");
		console.log(" ");
		process.exit(1);
	}
	else {
		console.log(sageutils.header("HTTP_Server") + "Error in the listen call: ", e.code);
		console.log(" ");
		process.exit(1);
	}
});

// Place callback for success in the 'listen' call for HTTP
sage2Server.on('listening', function (e) {
	// Success
	var ui_url = "http://" + config.host + ":" + config.index_port;
	var dp_url = "http://" + config.host + ":" + config.index_port + "/display.html?clientID=0";
	var am_url = "http://" + config.host + ":" + config.index_port + "/audioManager.html";
	if (global.__SESSION_ID) {
		ui_url = "http://" + config.host + ":" + config.index_port + "/session.html?hash=" + global.__SESSION_ID;
		dp_url = "http://" + config.host + ":" + config.index_port + "/session.html?page=display.html?clientID=0&hash=" + global.__SESSION_ID;
		am_url = "http://" + config.host + ":" + config.index_port + "/session.html?page=audioManager.html&hash=" + global.__SESSION_ID;
	}
	console.log(sageutils.header("SAGE2") + "Serving web UI at " + ui_url);
	console.log(sageutils.header("SAGE2") + "Display 0 at "      + dp_url);
	console.log(sageutils.header("SAGE2") + "Audio manager at "  + am_url);
});

// KILL intercept
process.on('SIGTERM', quitSAGE2);
// CTRL-C intercept
process.on('SIGINT',  quitSAGE2);


// Start the HTTP server (listen for IPv4 addresses 0.0.0.0)
sage2Server.listen(config.index_port, "0.0.0.0");
// Start the HTTPS server (listen for IPv4 addresses 0.0.0.0)
sage2ServerS.listen(config.port, "0.0.0.0");


// ***************************************************************************************

// Load session file if specified on the command line (-s)
if (program.session) {
	setTimeout(function() {
		// if -s specified without argument
		if (program.session === true) loadSession();
		// if argument specified
		else loadSession(program.session);
	}, 1000);
}

function processInputCommand(line) {
	var command = line.trim().split(' ');
	switch(command[0]) {
		case '': // ignore
			break;
		case 'help':
			console.log('help\t\tlist commands');
			console.log('kill\t\tclose application: arg0: id - kill app_0');
			console.log('apps\t\tlist running applications');
			console.log('clients\t\tlist connected clients');
			console.log('streams\t\tlist media streams');
			console.log('clear\t\tclose all running applications');
			console.log('tile\t\tlayout all running applications');
			console.log('save\t\tsave state of running applications into a session');
			console.log('load\t\tload a session and restore applications');
			console.log('assets\t\tlist the assets in the file library');
			console.log('regenerate\tregenerates the assets');
			console.log('hideui\t\thide/show/delay the user interface');
			console.log('sessions\tlist the available sessions');
			console.log('update\t\trun a git update');
			console.log('version\t\tprint SAGE2 version');
			console.log('exit\t\tstop SAGE2');
			break;

		case 'version':
			console.log(sageutils.header("Version") + 'base:', SAGE2_version.base, ' branch:', SAGE2_version.branch, ' commit:', SAGE2_version.commit, SAGE2_version.date);
			break;

		case 'update':
			if (SAGE2_version.branch.length>0) {
				sageutils.updateWithGIT(SAGE2_version.branch, function(error, success) {
					if (error)
						console.log(sageutils.header('GIT') + 'Update: error', error);
					else
						console.log(sageutils.header('GIT') + 'Update: success', success);
				});
			} else {
				console.log(sageutils.header("Update") + "failed: not linked to any repository");
			}
			break;

		case 'save':
			if (command[1] !== undefined)
				saveSession(command[1]);
			else
				saveSession();
			break;
		case 'load':
			if (command[1] !== undefined)
				loadSession(command[1]);
			else
				loadSession();
			break;
		case 'sessions':
			printListSessions();
			break;
		case 'hideui':
			// if argument provided, used as auto_hide delay in second
			//   otherwise, it flips a switch
			if (command[1] !== undefined)
				broadcast('hideui', {delay:parseInt(command[1], 10)}, 'requiresFullApps');
			else
				broadcast('hideui', null, 'requiresFullApps');
			break;

		case 'close':
		case 'delete':
		case 'kill':
			if (command.length > 1 && typeof command[1] === "string") {
				deleteApplication(command[1]);
			}
			break;

		case 'clear':
			clearDisplay();
			break;

		case 'assets':
			assets.listAssets();
			break;

		case 'regenerate':
			assets.regenerateAssets();
			break;

		case 'tile':
			tileApplications();
			break;

		case 'clients':
			listClients();
			break;
		case 'apps':
			listApplications();
			break;
		case 'streams':
			listMediaStreams();
			break;
        case 'blockStreams':
			listMediaBlockStreams();
			break;

		case 'exit':
		case 'quit':
		case 'bye':
			quitSAGE2();
			break;
		default:
			console.log('Say what? I might have heard `' + line.trim() + '`');
			break;
	}
}

// Command loop: reading input commands - SHOULD MOVE LATER: INSIDE CALLBACK AFTER SERVER IS LISTENING
if (program.interactive) {
	// Create line reader for stdin and stdout
	var shell = readline.createInterface({
		input:  process.stdin, output: process.stdout
	});

	// Set the prompt
	shell.setPrompt("> ");

	// Callback for each line
	shell.on('line', function(line) {
		processInputCommand(line);
		shell.prompt();
	}).on('close', function() {
		// Saving stuff
		quitSAGE2();
	});
}


// ***************************************************************************************

function formatDateToYYYYMMDD_HHMMSS(date) {
	var year   = date.getFullYear();
	var month  = date.getMonth() + 1;
	var day    = date.getDate();
	var hour   = date.getHours();
	var minute = date.getMinutes();
	var second = date.getSeconds();

	year   = year.toString();
	month  = month >= 10 ? month.toString() : "0"+month.toString();
	day    = day >= 10 ? day.toString() : "0"+day.toString();
	hour   = hour >= 10 ? hour.toString() : "0"+hour.toString();
	minute = minute >= 10 ? minute.toString() : "0"+minute.toString();
	second = second >= 10 ? second.toString() : "0"+second.toString();

	return year + "-" + month + "-" + day + "_" + hour + "-" + minute + "-" + second;
}

function quitSAGE2() {
	if (config.register_site) {
		// de-register with EVL's server
		sageutils.deregisterSAGE2(config, function() {
			saveUserLog();
			saveSession();
			assets.saveAssets();
			if( omicronRunning )
				omicronManager.disconnect();
			process.exit(0);
		});
	}
	else {
		saveUserLog();
		saveSession();
		assets.saveAssets();
		if( omicronRunning )
			omicronManager.disconnect();
		process.exit(0);
	}
}

function findRemoteSiteByConnection(wsio) {
	var remoteIdx = -1;
	for (var i=0; i<config.remote_sites.length; i++) {
		if (wsio.remoteAddress.address === config.remote_sites[i].host &&
			wsio.remoteAddress.port === config.remote_sites[i].port)
			remoteIdx = i;
	}
	if (remoteIdx >= 0) return remoteSites[remoteIdx];
	else                return null;
}

function hideControl(ctrl){
	if (ctrl.show === true) {
		ctrl.show = false;
		broadcast('hideControl', {id:ctrl.id, appId:ctrl.appId});
		interactMgr.editVisibility(ctrl.id+"_radial", "widgets", false);
		if(ctrl.hasSideBar === true) {
			interactMgr.editVisibility(ctrl.id+"_sidebar", "widgets", false);
		}
	}
}

function removeControlsForUser(uniqueID){
	var widgets = SAGE2Items.widgets.list;
	for (var w in widgets){
		if (widgets.hasOwnProperty(w) && widgets[w].id.indexOf(uniqueID) > -1){
			interactMgr.removeGeometry(widgets[w].id + "_radial", "widgets");
			if (widgets[w].hasSideBar === true){
				interactMgr.removeGeometry(widgets[w].id + "_sidebar", "widgets");
			}
			SAGE2Items.widgets.removeItem(widgets[w].id);
		}
	}
	broadcast('removeControlsForUser', {user_id:uniqueID});
}

function showControl(ctrl, uniqueID, pointerX, pointerY){
	if (ctrl.show === false) {
		ctrl.show = true;
		interactMgr.editVisibility(ctrl.id+"_radial", "widgets", true);
		if(ctrl.hasSideBar === true) {
			interactMgr.editVisibility(ctrl.id+"_sidebar", "widgets", true);
		}
		moveControlToPointer(ctrl, uniqueID, pointerX, pointerY);
		broadcast('showControl', {id: ctrl.id, appId: ctrl.appId, user_color: sagePointers[uniqueID]? sagePointers[uniqueID].color: null});
	}
}

function moveControlToPointer(ctrl, uniqueID, pointerX, pointerY){
	var dt = new Date();
	var rightMargin = config.totalWidth - ctrl.width;
	var bottomMargin = config.totalHeight - ctrl.height;
	ctrl.left = (pointerX > rightMargin)? rightMargin: pointerX-ctrl.height/2;
	ctrl.top = (pointerY > bottomMargin)? bottomMargin: pointerY-ctrl.height/2;
	interactMgr.editGeometry(ctrl.id+"_radial", "widgets", "circle", {x: ctrl.left+(ctrl.height/2), y: ctrl.top+(ctrl.height/2), r: ctrl.height/2});
	if(ctrl.hasSideBar === true) {
		interactMgr.editGeometry(ctrl.id+"_sidebar", "widgets", "rectangle", {x: ctrl.left+ctrl.height, y: ctrl.top+(ctrl.height/2)-(ctrl.barHeight/2), w: ctrl.width-ctrl.height, h: ctrl.barHeight});
	}

	var app = SAGE2Items.applications.list[ctrl.appId];
	var appPos = (app===null)? null : getAppPositionSize(app);
	broadcast('setControlPosition', {date: dt, elemId: ctrl.id, elemLeft:ctrl.left, elemTop: ctrl.top, elemHeight: ctrl.height, appData: appPos});
}

function initializeArray(size, val) {
	var arr = new Array(size);
	for(var i=0; i<size; i++){
		arr[i] = val;
	}
	return arr;
}

function allNonBlank(arr) {
	for(var i=0; i<arr.length; i++){
		if(arr[i] === "") return false;
	}
	return true;
}

function allTrueDict(dict, property) {
	var key;
	for (key in dict) {
		if (property === undefined && dict[key] !== true) return false;
		else if (property !== undefined && dict[key][property] !== true) return false;
	}
	return true;
}

function removeElement(list, elem) {
	if(list.indexOf(elem) >= 0){
		moveElementToEnd(list, elem);
		list.pop();
	}
}

function moveElementToEnd(list, elem) {
	var i;
	var pos = list.indexOf(elem);
	if(pos < 0) return;
	for(i=pos; i<list.length-1; i++){
		list[i] = list[i+1];
	}
	list[list.length-1] = elem;
}

function intToByteBuffer(aInt, bytes) {
	var buf = new Buffer(bytes);
	var byteVal;
	var num = aInt;
	for(var i=0; i<bytes; i++){
		byteVal = num & 0xff;
		buf[i] = byteVal;
		num = (num - byteVal) / 256;
	}

	return buf;
}

function byteBufferToString(buf) {
	var str = "";
	var i = 0;

	while(buf[i] !== 0 && i < buf.length) {
		str += String.fromCharCode(buf[i]);
		i++;
	}

	return str;
}

function mergeObjects(a, b, ignore) {
	var ig = ignore || [];
	var modified = false;
	for(var key in b) {
		if(a[key] !== undefined && ig.indexOf(key) < 0) {
			var aRecurse = (a[key] === null || a[key] instanceof Array || typeof a[key] !== "object") ? false : true;
			var bRecurse = (b[key] === null || b[key] instanceof Array || typeof b[key] !== "object") ? false : true;
			if (aRecurse && bRecurse) {
				modified = mergeObjects(a[key], b[key]) || modified;
			}
			else if (!aRecurse && !bRecurse && a[key] !== b[key]) {
				b[key] = a[key];
				modified = true;
			}
		}
	}
	return modified;
}

function addEventToUserLog(id, data) {
	var key;
	for(key in users) {
		if(users[key].ip && users[key].ip === id) {
			users[key].actions.push(data);
		}
	}
}

function getAppPositionSize(appInstance) {
	return {
		id:          appInstance.id,
		application: appInstance.application,
		left:        appInstance.left,
		top:         appInstance.top,
		width:       appInstance.width,
		height:      appInstance.height,
		icon:        appInstance.icon || null,
		title:       appInstance.title,
		color:       appInstance.color || null
	};
}

// **************  Pointer Functions *****************

function createSagePointer (uniqueID, portal) {
	// From addClient type == sageUI
	sagePointers[uniqueID] = new Sagepointer(uniqueID+"_pointer");
	sagePointers[uniqueID].portal = portal;
	remoteInteraction[uniqueID] = new Interaction(config);
	remoteInteraction[uniqueID].local = portal ? false : true;

	broadcast('createSagePointer', sagePointers[uniqueID]);
}

function showPointer(uniqueID, data) {
	if(sagePointers[uniqueID] === undefined) return;

	// From startSagePointer
	console.log(sageutils.header("Pointer") + "starting: " + uniqueID);

	if( data.sourceType === undefined )
		data.sourceType = "Pointer";

	sagePointers[uniqueID].start(data.label, data.color, data.sourceType);
	broadcast('showSagePointer', sagePointers[uniqueID]);
}

function hidePointer(uniqueID) {
	if(sagePointers[uniqueID] === undefined) return;

	// From stopSagePointer
	console.log(sageutils.header("Pointer") + "stopping: " + uniqueID);

	sagePointers[uniqueID].stop();
	var prevInteractionItem = remoteInteraction[uniqueID].getPreviousInteractionItem();
	if (prevInteractionItem !== null){
		showOrHideWidgetLinks({uniqueID:uniqueID, show:false, item:prevInteractionItem});
		remoteInteraction[uniqueID].setPreviousInteractionItem(null);
	}
	broadcast('hideSagePointer', sagePointers[uniqueID]);
}


function globalToLocal(globalX, globalY, type, geometry) {
	var local = {};
	if(type === "circle") {
		local.x = globalX - (geometry.x - geometry.r);
		local.y = globalY - (geometry.y - geometry.r);
	}
	else {
		local.x = globalX - geometry.x;
		local.y = globalY - geometry.y;
	}

	return local;
}

function pointerPress(uniqueID, pointerX, pointerY, data) {
	if (sagePointers[uniqueID] === undefined) return;

	var obj = interactMgr.searchGeometry({x: pointerX, y: pointerY});

	if (obj === null) {
		pointerPressOnOpenSpace(uniqueID, pointerX, pointerY, data);
		return;
	}
	var prevInteractionItem = remoteInteraction[uniqueID].getPreviousInteractionItem();
	var color = sagePointers[uniqueID]? sagePointers[uniqueID].color : null;
	var localPt = globalToLocal(pointerX, pointerY, obj.type, obj.geometry);

	switch (obj.layerId) {
		case "staticUI":
			pointerPressOnStaticUI(uniqueID, pointerX, pointerY, data, obj, localPt);
			break;
		case "radialMenus":
			pointerPressOnRadialMenu(uniqueID, pointerX, pointerY, data, obj, localPt);
			break;
		case "widgets":
			if (prevInteractionItem===null){
				remoteInteraction[uniqueID].pressOnItem(obj);
				showOrHideWidgetLinks({uniqueID:uniqueID, item:obj, user_color:color, show:true});
			}
			pointerPressOrReleaseOnWidget(uniqueID, pointerX, pointerY, data, obj, localPt, "press");
			break;
		case "applications":
			if (prevInteractionItem===null){
				remoteInteraction[uniqueID].pressOnItem(obj);
				showOrHideWidgetLinks({uniqueID:uniqueID, item:obj, user_color:color, show:true});
			}
			pointerPressOnApplication(uniqueID, pointerX, pointerY, data, obj, localPt, null);
			break;
		case "portals":
			pointerPressOnDataSharingPortal(uniqueID, pointerX, pointerY, data, obj, localPt);
			break;
	}
}

function pointerPressOnOpenSpace(uniqueID, pointerX, pointerY, data) {
	//console.log("pointer press on open space");

	if (data.button === "right") {
		createRadialMenu(uniqueID, pointerX, pointerY);
	}
}

function pointerPressOnStaticUI(uniqueID, pointerX, pointerY, data, obj, localPt) {
	switch (obj.id) {
		case "dataSharingRequestDialog":
			break;
		case "dataSharingWaitDialog":
			break;
		case "acceptDataSharingRequest":
			console.log("Accepting Data-Sharing Request");
			broadcast('closeRequestDataSharingDialog', null);
			var sharingMin = Math.min(remoteSharingRequestDialog.config.totalWidth, remoteSharingRequestDialog.config.totalHeight-remoteSharingRequestDialog.config.ui.titleBarHeight);
			var myMin = Math.min(config.totalWidth, config.totalHeight-config.ui.titleBarHeight);
			var sharingSize = parseInt(0.45 * (sharingMin + myMin), 10);
			var sharingScale = (0.9*myMin) / sharingSize;
			var sharingTitleBarHeight = (remoteSharingRequestDialog.config.ui.titleBarHeight + config.ui.titleBarHeight) / 2;
			remoteSharingRequestDialog.wsio.emit('acceptDataSharingSession', {width: sharingSize, height: sharingSize, titleBarHeight: sharingTitleBarHeight, date: Date.now()});
			createNewDataSharingSession(remoteSharingRequestDialog.config.name, remoteSharingRequestDialog.config.host, remoteSharingRequestDialog.config.port, remoteSharingRequestDialog.wsio, null, sharingSize, sharingSize, sharingScale, sharingTitleBarHeight, false);
			remoteSharingRequestDialog = null;
			showRequestDialog(false);
			break;
		case "rejectDataSharingRequest":
			console.log("Rejecting Data-Sharing Request");
			broadcast('closeRequestDataSharingDialog', null);
			remoteSharingRequestDialog.wsio.emit('rejectDataSharingSession', null);
			remoteSharingRequestDialog = null;
			showRequestDialog(false);
			break;
		case "cancelDataSharingRequest":
			console.log("Canceling Data-Sharing Request");
			broadcast('closeDataSharingWaitDialog', null);
			remoteSharingWaitDialog.wsio.emit('cancelDataSharingSession', null);
			remoteSharingWaitDialog = null;
			showWaitDialog(false);
			break;
		default:
			// remote site icon
			requestNewDataSharingSession(obj.data);
	}
}

function createNewDataSharingSession(remoteName, remoteHost, remotePort, remoteWSIO, remoteTime, sharingWidth, sharingHeight, sharingScale, sharingTitleBarHeight, caller) {
	var zIndex = SAGE2Items.applications.numItems + SAGE2Items.portals.numItems;
	var dataSession = {
		id: getUniqueDataSharingId(remoteHost, remotePort, caller),
		name: remoteName,
		host: remoteHost,
		port: remotePort,
		left: config.ui.titleBarHeight,
		top: 1.5*config.ui.titleBarHeight,
		width: sharingWidth*sharingScale,
		height: sharingHeight*sharingScale,
		previous_left: config.ui.titleBarHeight,
		previous_top: 1.5*config.ui.titleBarHeight,
		previous_width: sharingWidth*sharingScale,
		previous_height: sharingHeight*sharingScale,
		natural_width: sharingWidth,
		natural_height: sharingHeight,
		aspect: sharingWidth / sharingHeight,
		scale: sharingScale,
		titleBarHeight: sharingTitleBarHeight,
		zIndex: zIndex
	};

	console.log("New Data Sharing Session: " + dataSession.id);

	var geometry = {
		x: dataSession.left,
		y: dataSession.top,
		w: dataSession.width,
		h: dataSession.height+config.ui.titleBarHeight
	};

	var cornerSize = 0.2 * Math.min(geometry.w, geometry.h);
	var buttonsWidth = (config.ui.titleBarHeight-4) * (324.0/111.0);
	var buttonsPad   = (config.ui.titleBarHeight-4) * ( 10.0/111.0);
	var oneButton    = buttonsWidth / 2; // two buttons
	var startButtons = geometry.w - buttonsWidth;

	interactMgr.addGeometry(dataSession.id, "portals", "rectangle", geometry, true, zIndex, dataSession);

	SAGE2Items.portals.addItem(dataSession);
	SAGE2Items.portals.addButtonToItem(dataSession.id, "titleBar", "rectangle", {x: 0, y: 0, w: geometry.w, h: config.ui.titleBarHeight}, 0);
	SAGE2Items.portals.addButtonToItem(dataSession.id, "fullscreenButton", "rectangle", {x: startButtons+buttonsPad, y: 0, w: oneButton, h: config.ui.titleBarHeight}, 1);
	SAGE2Items.portals.addButtonToItem(dataSession.id, "closeButton", "rectangle", {x: startButtons+buttonsPad+oneButton, y: 0, w: oneButton, h: config.ui.titleBarHeight}, 1);
	SAGE2Items.portals.addButtonToItem(dataSession.id, "dragCorner", "rectangle", {x: geometry.w-cornerSize, y: geometry.h+config.ui.titleBarHeight-cornerSize, w: cornerSize, h: cornerSize}, 2);

	SAGE2Items.portals.interactMgr[dataSession.id] = new InteractableManager();
	SAGE2Items.portals.interactMgr[dataSession.id].addLayer("radialMenus",  2);
	SAGE2Items.portals.interactMgr[dataSession.id].addLayer("widgets",      1);
	SAGE2Items.portals.interactMgr[dataSession.id].addLayer("applications", 0);

	broadcast('initializeDataSharingSession', dataSession);
	var key;
	for (key in sagePointers) {
		remoteWSIO.emit('createRemoteSagePointer', {id: key, portal: {host: config.host, port: config.port}});
	}
	var to = caller ? remoteTime.getTime() - Date.now() : 0;
	remoteSharingSessions[dataSession.id] = {portal: dataSession, wsio: remoteWSIO, appCount: 0, timeOffset: to};

}

function requestNewDataSharingSession(remote) {
	if (remote.connected) {
		console.log("Requesting data-sharing session with " + remote.name);

		remoteSharingWaitDialog = remote;
		broadcast('dataSharingConnectionWait', {name: remote.name, host: remote.wsio.remoteAddress.address, port: remote.wsio.remoteAddress.port});
		remote.wsio.emit('requestDataSharingSession', {config: config, secure: false});

		showWaitDialog(true);
	}
	else {
		console.log("Remote site " + remote.name + " is not currently connected");
	}
}

function showWaitDialog(flag) {
	interactMgr.editVisibility("dataSharingWaitDialog", "staticUI", flag);
	interactMgr.editVisibility("cancelDataSharingRequest", "staticUI", flag);
}

function showRequestDialog(flag) {
	interactMgr.editVisibility("dataSharingRequestDialog", "staticUI", flag);
	interactMgr.editVisibility("acceptDataSharingRequest", "staticUI", flag);
	interactMgr.editVisibility("rejectDataSharingRequest", "staticUI", flag);
}

function pointerPressOnRadialMenu(uniqueID, pointerX, pointerY, data, obj, localPt) {
	//console.log("pointer press on radial menu");

	if ( obj.id.indexOf("menu_radial_button") != -1 ) {
		// Pressing on radial menu button
		//console.log("Pressed radial button: " + obj.id);
		data = { buttonID: obj.id, button: data.button, color: sagePointers[uniqueID].color };
		radialMenuEvent({type: "pointerPress", id: uniqueID, x: pointerX, y: pointerY, data: data});
	} else {
		// Not on a button
		// Drag Content Browser only from radial menu
		if (data.button === "left" && obj.type !== 'rectangle' ) {
			obj.data.onStartDrag(uniqueID, {x: pointerX, y: pointerY} );
		}
	}
}

function pointerPressOrReleaseOnWidget(uniqueID, pointerX, pointerY, data, obj, localPt, pressRelease) {
	var id = obj.id.substr(0, obj.id.lastIndexOf("_"));
	if (data.button === "left") {
		var sidebarPoint ={x: obj.geometry.x - obj.data.left + localPt.x, y:obj.geometry.y - obj.data.top + localPt.y};
		var btn = SAGE2Items.widgets.findButtonByPoint(id, localPt) || SAGE2Items.widgets.findButtonByPoint(id, sidebarPoint);
		var ctrlData = {ctrlId:btn?btn.id:null, appId:obj.data.appId, instanceID:id};
		var regTI = /textInput/;
		var regSl = /slider/;
		var regButton = /button/;
		var lockedControl = null;
		var eUser = {id: sagePointers[uniqueID].id, label: sagePointers[uniqueID].label, color: sagePointers[uniqueID].color};

		if (pressRelease === "press"){
			//var textInputOrSlider = SAGE2Items.widgets.findButtonByPoint(id, sidebarPoint);
			if (btn===null) {// && textInputOrSlider===null){
				remoteInteraction[uniqueID].selectMoveControl(obj.data, pointerX, pointerY);
			}
			else {
				remoteInteraction[uniqueID].releaseControl();
				lockedControl = remoteInteraction[uniqueID].lockedControl();
				if (lockedControl) {
					//If a text input widget was locked, drop it
					broadcast('deactivateTextInputControl', lockedControl);
					remoteInteraction[uniqueID].dropControl();
				}

				remoteInteraction[uniqueID].lockControl(ctrlData);
				if (regSl.test(btn.id)){
					broadcast('sliderKnobLockAction', {ctrl:ctrlData, x:pointerX, user: eUser, date:Date.now()});
				}
				else if (regTI.test(btn.id)) {
					broadcast('activateTextInputControl', {prevTextInput:lockedControl, curTextInput:ctrlData, date:Date.now()});
				}
			}
		}
		else {
			lockedControl = remoteInteraction[uniqueID].lockedControl();
			if (lockedControl !== null && btn!==null && regButton.test(btn.id) && lockedControl.ctrlId === btn.id) {
				remoteInteraction[uniqueID].dropControl();
				broadcast('executeControlFunction', {ctrl:ctrlData, user:eUser, date:Date.now()}, 'receivesWidgetEvents');

				var app = SAGE2Items.applications.list[ctrlData.appId];
				if (app) {
					if (btn.id.indexOf("buttonCloseApp") >= 0) {
						addEventToUserLog(data.addr, {type: "delete", data: {application: {id: app.id, type: app.application}}, time: Date.now()});
					}
					else if (btn.id.indexOf("buttonCloseWidget") >= 0) {
						addEventToUserLog(data.addr, {type: "widgetMenu", data: {action: "close", application: {id: app.id, type: app.application}}, time: Date.now()});
					}
					else {
						addEventToUserLog(data.addr, {type: "widgetAction", data: {application: data.appId, widget: data.ctrlId}, time: Date.now()});
					}
				}
			}
			remoteInteraction[uniqueID].releaseControl();
		}
	}
	else {
		if (obj.data.show === true && pressRelease === "press") {
			hideControl(obj.data);
			var app2 = SAGE2Items.applications.list[obj.data.appId];
			if (app2 !== null) {
				addEventToUserLog(uniqueID, {type: "widgetMenu", data: {action: "close", application: {id: app2.id, type: app2.application}}, time: Date.now()});
			}
		}
	}
}

function releaseSlider(uniqueID){
	var ctrlData = remoteInteraction[uniqueID].lockedControl();
	if (/slider/.test(ctrlData.ctrlId) === true){
		remoteInteraction[uniqueID].dropControl();
		var eUser = {id: sagePointers[uniqueID].id, label: sagePointers[uniqueID].label, color: sagePointers[uniqueID].color};
		broadcast('executeControlFunction', {ctrl:ctrlData, user:eUser}, 'receivesWidgetEvents');
	}
}


function pointerPressOnApplication(uniqueID, pointerX, pointerY, data, obj, localPt, portalId) {
	var im = findInteractableManager(obj.data.id);
	im.moveObjectToFront(obj.id, "applications", ["portals"]);
	var stickyList = stickyAppHandler.getStickingItems(obj.id);
	for (var idx in stickyList){
		im.moveObjectToFront(stickyList[idx].id, obj.layerId);
	}
	var newOrder = im.getObjectZIndexList("applications", ["portals"]);
	broadcast('updateItemOrder', newOrder);

	if (portalId !== undefined && portalId !== null) {
		var ts = Date.now() + remoteSharingSessions[portalId].timeOffset;
		remoteSharingSessions[portalId].wsio.emit('updateApplicationOrder', {order: newOrder, date: ts});
	}

	var btn = SAGE2Items.applications.findButtonByPoint(obj.id, localPt);

	// pointer press on app window
	if (btn === null) {
		if (remoteInteraction[uniqueID].windowManagementMode()) {
			if (data.button === "left") {
				selectApplicationForMove(uniqueID, obj.data, pointerX, pointerY, portalId);
			}
			else{
				var elemCtrl = SAGE2Items.widgets.list[obj.id+uniqueID+"_controls"];
				if (!elemCtrl) {
					broadcast('requestNewControl', {elemId: obj.id, user_id: uniqueID, user_label: sagePointers[uniqueID]? sagePointers[uniqueID].label : "", x: pointerX, y: pointerY, date: Date.now() });
				}
				else if (elemCtrl.show === false) {
					showControl(elemCtrl, uniqueID, pointerX, pointerY);
					addEventToUserLog(uniqueID, {type: "widgetMenu", data: {action: "open", application: {id: obj.id, type: obj.data.application}}, time: Date.now()});
				}
				else {
					moveControlToPointer(elemCtrl, uniqueID, pointerX, pointerY);
				}
			}
		}
		else if (remoteInteraction[uniqueID].appInteractionMode()) {
			sendPointerPressToApplication(uniqueID, obj.data, pointerX, pointerY, data);
		}
		return;
	}

	switch (btn.id) {
		case "titleBar":
			selectApplicationForMove(uniqueID, obj.data, pointerX, pointerY, portalId);
			break;
		case "dragCorner":
			if (remoteInteraction[uniqueID].windowManagementMode()) {
				selectApplicationForResize(uniqueID, obj.data, pointerX, pointerY, portalId);
			}
			else if (remoteInteraction[uniqueID].appInteractionMode()) {
				sendPointerPressToApplication(uniqueID, obj.data, pointerX, pointerY, data);
			}
			break;
		case "fullscreenButton":
			toggleApplicationFullscreen(uniqueID, obj.data, portalId);
			break;
		case "closeButton":
			deleteApplication(obj.data.id, portalId);
			break;
	}
}

function pointerPressOnDataSharingPortal(uniqueID, pointerX, pointerY, data, obj, localPt) {
	interactMgr.moveObjectToFront(obj.id, "portals", ["applications"]);
	var newOrder = interactMgr.getObjectZIndexList("portals", ["applications"]);
	broadcast('updateItemOrder', newOrder);

	var btn = SAGE2Items.portals.findButtonByPoint(obj.id, localPt);

	// pointer press inside portal window
	if (btn === null) {
		var scaledPt = {x: localPt.x / obj.data.scale, y: (localPt.y-config.ui.titleBarHeight) / obj.data.scale};
		pointerPressInDataSharingArea(uniqueID, obj.data.id, scaledPt, data);
		return;
	}

	switch (btn.id) {
		case "titleBar":
			selectPortalForMove(uniqueID, obj.data, pointerX, pointerY);
			break;
		case "dragCorner":
			if (remoteInteraction[uniqueID].windowManagementMode()) {
				selectPortalForResize(uniqueID, obj.data, pointerX, pointerY);
			}
			//else if (remoteInteraction[uniqueID].appInteractionMode()) {
			//	sendPointerPressToApplication(uniqueID, obj.data, pointerX, pointerY, data);
			//}
			break;
		case "fullscreenButton":
			//toggleApplicationFullscreen(uniqueID, obj.data);
			break;
		case "closeButton":
			//deleteApplication(obj.data.id);
			break;
	}
}

function pointerPressInDataSharingArea(uniqueID, portalId, scaledPt, data) {
	var pObj = SAGE2Items.portals.interactMgr[portalId].searchGeometry(scaledPt);
	if (pObj === null) {
		//pointerPressOnOpenSpace(uniqueID, pointerX, pointerY, data);
		return;
	}

	var pLocalPt = globalToLocal(scaledPt.x, scaledPt.y, pObj.type, pObj.geometry);
	switch (pObj.layerId) {
		case "radialMenus":
			//pointerPressOnRadialMenu(uniqueID, pointerX, pointerY, data, pObj, pLocalPt);
			break;
		case "widgets":
			//pointerPressOnWidget(uniqueID, pointerX, pointerY, data, pObj, pLocalPt);
			break;
		case "applications":
			pointerPressOnApplication(uniqueID, scaledPt.x, scaledPt.y, data, pObj, pLocalPt, portalId);
			break;
	}
	return;
}

function selectApplicationForMove(uniqueID, app, pointerX, pointerY, portalId) {
	remoteInteraction[uniqueID].selectMoveItem(app, pointerX, pointerY);
	broadcast('startMove', {id: app.id, date: Date.now()});

	if (portalId !== undefined && portalId !== null) {
		var ts = Date.now() + remoteSharingSessions[portalId].timeOffset;
		remoteSharingSessions[portalId].wsio.emit('startApplicationMove', {id: uniqueID, appId: app.id, date: ts});
	}

	var eLogData = {
		type: "move",
		action: "start",
		application: {
			id: app.id,
			type: app.application
		},
		location: {
			x: parseInt(app.left, 10),
			y: parseInt(app.top, 10),
			width: parseInt(app.width, 10),
			height: parseInt(app.height, 10)
		}
	};
	addEventToUserLog(uniqueID, {type: "windowManagement", data: eLogData, time: Date.now()});
}

function selectApplicationForResize(uniqueID, app, pointerX, pointerY, portalId) {
	remoteInteraction[uniqueID].selectResizeItem(app, pointerX, pointerY);
	broadcast('startResize', {id: app.id, date: Date.now()});

	if (portalId !== undefined && portalId !== null) {
		var ts = Date.now() + remoteSharingSessions[portalId].timeOffset;
		remoteSharingSessions[portalId].wsio.emit('startApplicationResize', {id: uniqueID, appId: app.id, date: ts});
	}

	var eLogData = {
		type: "resize",
		action: "start",
		application: {
			id: app.id,
			type: app.application
		},
		location: {
			x: parseInt(app.left, 10),
			y: parseInt(app.top, 10),
			width: parseInt(app.width, 10),
			height: parseInt(app.height, 10)
		}
	};
	addEventToUserLog(uniqueID, {type: "windowManagement", data: eLogData, time: Date.now()});
}

function sendPointerPressToApplication(uniqueID, app, pointerX, pointerY, data) {
	var ePosition = {x: pointerX - app.left, y: pointerY - (app.top + config.ui.titleBarHeight)};
	var eUser = {id: sagePointers[uniqueID].id, label: sagePointers[uniqueID].label, color: sagePointers[uniqueID].color};

	var event = {
		id: app.id,
		type: "pointerPress",
		position: ePosition,
		user: eUser,
		data: data,
		date: Date.now()
	};

	broadcast('eventInItem', event);

	var eLogData = {
		type: "pointerPress",
		application: {
			id: app.id,
			type: app.application
		},
		position: {
			x: parseInt(ePosition.x, 10),
			y: parseInt(ePosition.y, 10)
		}
	};
	addEventToUserLog(uniqueID, {type: "applicationInteraction", data: eLogData, time: Date.now()});
}

function selectPortalForMove(uniqueID, portal, pointerX, pointerY) {
	remoteInteraction[uniqueID].selectMoveItem(portal, pointerX, pointerY);

	var eLogData = {
		type: "move",
		action: "start",
		portal: {
			id: portal.id,
			name: portal.name,
			host: portal.host,
			port: portal.port
		},
		location: {
			x: parseInt(portal.left, 10),
			y: parseInt(portal.top, 10),
			width: parseInt(portal.width, 10),
			height: parseInt(portal.height, 10)
		}
	};
	addEventToUserLog(uniqueID, {type: "windowManagement", data: eLogData, time: Date.now()});
}

function selectPortalForResize(uniqueID, portal, pointerX, pointerY) {
	remoteInteraction[uniqueID].selectResizeItem(portal, pointerX, pointerY);

	var eLogData = {
		type: "resize",
		action: "start",
		portal: {
			id: portal.id,
			name: portal.name,
			host: portal.host,
			port: portal.port
		},
		location: {
			x: parseInt(portal.left, 10),
			y: parseInt(portal.top, 10),
			width: parseInt(portal.width, 10),
			height: parseInt(portal.height, 10)
		}
	};
	addEventToUserLog(uniqueID, {type: "windowManagement", data: eLogData, time: Date.now()});
}

function pointerMove(uniqueID, pointerX, pointerY, data) {
	if (sagePointers[uniqueID] === undefined) return;

	sagePointers[uniqueID].updatePointerPosition(data, config.totalWidth, config.totalHeight);
	pointerX = sagePointers[uniqueID].left;
	pointerY = sagePointers[uniqueID].top;

	updatePointerPosition(uniqueID, pointerX, pointerY, data);
}

function pointerPosition(uniqueID, data) {
	if (sagePointers[uniqueID] === undefined) return;

	sagePointers[uniqueID].updatePointerPosition(data, config.totalWidth, config.totalHeight);
	var pointerX = sagePointers[uniqueID].left;
	var pointerY = sagePointers[uniqueID].top;

	updatePointerPosition(uniqueID, pointerX, pointerY, data);
}

function updatePointerPosition(uniqueID, pointerX, pointerY, data) {
	broadcast('updateSagePointerPosition', sagePointers[uniqueID]);

	var localPt;
	var scaledPt;
	var moveAppPortal = findApplicationPortal(remoteInteraction[uniqueID].selectedMoveItem);
	var resizeAppPortal = findApplicationPortal(remoteInteraction[uniqueID].selectedResizeItem);
	var updatedMoveItem;
	var updatedResizeItem;
	var updatedControl;

	if(moveAppPortal !== null) {
		localPt = globalToLocal(pointerX, pointerY, moveAppPortal.type, moveAppPortal.geometry);
		scaledPt = {x: localPt.x / moveAppPortal.data.scale, y: (localPt.y-config.ui.titleBarHeight) / moveAppPortal.data.scale};
		remoteSharingSessions[moveAppPortal.id].wsio.emit('remoteSagePointerPosition', {id: uniqueID, left: scaledPt.x, top: scaledPt.y});
		updatedMoveItem = remoteInteraction[uniqueID].moveSelectedItem(scaledPt.x, scaledPt.y);
		moveApplicationWindow(uniqueID, updatedMoveItem, moveAppPortal.id);
		return;
	}
	else if(resizeAppPortal !== null) {
		localPt = globalToLocal(pointerX, pointerY, resizeAppPortal.type, resizeAppPortal.geometry);
		scaledPt = {x: localPt.x / resizeAppPortal.data.scale, y: (localPt.y-config.ui.titleBarHeight) / resizeAppPortal.data.scale};
		remoteSharingSessions[resizeAppPortal.id].wsio.emit('remoteSagePointerPosition', {id: uniqueID, left: scaledPt.x, top: scaledPt.y});
		updatedResizeItem = remoteInteraction[uniqueID].resizeSelectedItem(scaledPt.x, scaledPt.y);
		moveAndResizeApplicationWindow(updatedResizeItem, resizeAppPortal.id);
		return;
	}

	// update radial menu position if dragged outside radial menu
	updateRadialMenuPointerPosition(uniqueID, pointerX, pointerY);

	// update app position and size if currently modifying a window
	updatedMoveItem = remoteInteraction[uniqueID].moveSelectedItem(pointerX, pointerY);
	updatedResizeItem = remoteInteraction[uniqueID].resizeSelectedItem(pointerX, pointerY);
	updatedControl = remoteInteraction[uniqueID].moveSelectedControl(pointerX, pointerY);
	if (updatedMoveItem !== null) {
		if (SAGE2Items.portals.list.hasOwnProperty(updatedMoveItem.elemId))
			moveDataSharingPortalWindow(updatedMoveItem);
		else
			moveApplicationWindow(uniqueID, updatedMoveItem, null);
		return;
	}
	else if(updatedResizeItem !== null) {
		if (SAGE2Items.portals.list.hasOwnProperty(updatedResizeItem.elemId))
			moveAndResizeDataSharingPortalWindow(updatedResizeItem);
		else
			moveAndResizeApplicationWindow(updatedResizeItem, null);
		return;
    }
    else if (updatedControl !== null) {
		moveWidgetControls(uniqueID, updatedControl);
		return;
	}

	var prevInteractionItem = remoteInteraction[uniqueID].getPreviousInteractionItem();

	var obj = interactMgr.searchGeometry({x: pointerX, y: pointerY});
    if (obj === null) {
		removeExistingHoverCorner(uniqueID);
		if (remoteInteraction[uniqueID].portal !== null) {
			remoteSharingSessions[remoteInteraction[uniqueID].portal.id].wsio.emit('stopRemoteSagePointer', {id: uniqueID});
			remoteInteraction[uniqueID].portal = null;
		}
		if (prevInteractionItem !== null){
			showOrHideWidgetLinks({uniqueID:uniqueID, item:prevInteractionItem, show:false});
		}
    }
    else {
		var color = sagePointers[uniqueID]? sagePointers[uniqueID].color : null;
		if (prevInteractionItem !== obj){
			if (prevInteractionItem!==null){
				showOrHideWidgetLinks({uniqueID:uniqueID, item:prevInteractionItem, show:false});
			}
			showOrHideWidgetLinks({uniqueID:uniqueID, item:obj, user_color:color, show:true});
		}
		else {
<<<<<<< HEAD
			var appId = obj.id || obj.data.appId
=======
			var appId = obj.id;
			if (obj.data !== undefined && obj.data !== null && obj.data.appId !== undefined)
				appId = obj.data.appId;
>>>>>>> 491c332b
			if(appUserColors[appId] !== color){
				showOrHideWidgetLinks({uniqueID:uniqueID, item:prevInteractionItem, show:false});
				showOrHideWidgetLinks({uniqueID:uniqueID, item:obj, user_color:color, show:true});
			}
		}
		localPt = globalToLocal(pointerX, pointerY, obj.type, obj.geometry);
		switch (obj.layerId) {
			case "staticUI":
				removeExistingHoverCorner(uniqueID);
				if (remoteInteraction[uniqueID].portal !== null) {
					remoteSharingSessions[remoteInteraction[uniqueID].portal.id].wsio.emit('stopRemoteSagePointer', {id: uniqueID});
					remoteInteraction[uniqueID].portal = null;
				}
				break;
			case "radialMenus":
				pointerMoveOnRadialMenu(uniqueID, pointerX, pointerY, data, obj, localPt);
				removeExistingHoverCorner(uniqueID);
				if (remoteInteraction[uniqueID].portal !== null) {
					remoteSharingSessions[remoteInteraction[uniqueID].portal.id].wsio.emit('stopRemoteSagePointer', {id: uniqueID});
					remoteInteraction[uniqueID].portal = null;
				}
				break;
			case "widgets":
				pointerMoveOnWidgets(uniqueID, pointerX, pointerY, data, obj, localPt);
				removeExistingHoverCorner(uniqueID);
				if (remoteInteraction[uniqueID].portal !== null) {
					remoteSharingSessions[remoteInteraction[uniqueID].portal.id].wsio.emit('stopRemoteSagePointer', {id: uniqueID});
					remoteInteraction[uniqueID].portal = null;
				}
				break;
			case "applications":
				pointerMoveOnApplication(uniqueID, pointerX, pointerY, data, obj, localPt, null);
				if (remoteInteraction[uniqueID].portal !== null) {
					remoteSharingSessions[remoteInteraction[uniqueID].portal.id].wsio.emit('stopRemoteSagePointer', {id: uniqueID});
					remoteInteraction[uniqueID].portal = null;
				}
				break;
			case "portals":
				pointerMoveOnDataSharingPortal(uniqueID, pointerX, pointerY, data, obj, localPt);
				break;
		}
	}

	remoteInteraction[uniqueID].setPreviousInteractionItem(obj);
}

function pointerMoveOnRadialMenu(uniqueID, pointerX, pointerY, data, obj, localPt) {
	// Check if on button
	radialMenuEvent( { type: "pointerMove", id: uniqueID, x: pointerX, y: pointerY, data: data } );

	var existingRadialMenu = obj.data;
	
	if ( obj.id.indexOf("menu_radial_button") != -1 ) {
		// Pressing on radial menu button
		//console.log("over radial button: " + obj.id);
		//data = { buttonID: obj.id, button: data.button, color: sagePointers[uniqueID].color };
		//radialMenuEvent({type: "pointerMove", id: uniqueID, x: pointerX, y: pointerY, data: data});
		var buttonStateChange = existingRadialMenu.onButtonEvent(obj.id, uniqueID);
		if( buttonStateChange != -1 ) {
			radialMenuEvent({type: "stateChange", menuID: existingRadialMenu.id, id: existingRadialMenu.getShortButtonName(obj.id), newState: buttonStateChange });
		}
	} else {
		// Not on a button
		var buttonStates = existingRadialMenu.onMenuEvent(uniqueID);
		if( buttonStates != undefined ) {
			radialMenuEvent({type: "stateChange", menuID: existingRadialMenu.id, buttonStates: buttonStates });
		}
		// Drag Content Browser only from radial menu
		if (existingRadialMenu.dragState === true && obj.type !== 'rectangle' ) {
			var offset = existingRadialMenu.getDragOffset(uniqueID, {x: pointerX, y: pointerY});
			moveRadialMenu( existingRadialMenu.id, offset.x, offset.y );
			radialMenuEvent({type: "pointerMove", id: uniqueID, x: pointerX, y: pointerY, data: data});
		}
	}
}

function pointerMoveOnWidgets(uniqueID, pointerX, pointerY, data, obj, localPt){
	// widgets
	var lockedControl = remoteInteraction[uniqueID].lockedControl();
	var eUser = {id: sagePointers[uniqueID].id, label: sagePointers[uniqueID].label, color: sagePointers[uniqueID].color};

	if (lockedControl && /slider/.test(lockedControl.ctrlId)){
		broadcast('moveSliderKnob', {ctrl:lockedControl, x:pointerX, user: eUser, date:Date.now()});
		return;
	}
	//showOrHideWidgetConnectors(uniqueID, obj.data, "move");
	// Widget connector show logic ends

}

function pointerMoveOnApplication(uniqueID, pointerX, pointerY, data, obj, localPt, portalId) {
	var btn = SAGE2Items.applications.findButtonByPoint(obj.id, localPt);

	// pointer move on app window
	if (btn === null) {
		removeExistingHoverCorner(uniqueID, portalId);
		if (remoteInteraction[uniqueID].appInteractionMode()) {
			sendPointerMoveToApplication(uniqueID, obj.data, pointerX, pointerY, data);
		}
		return;
	}

	var ts;
	switch (btn.id) {
		case "titleBar":
			removeExistingHoverCorner(uniqueID, portalId);
			break;
		case "dragCorner":
			if (remoteInteraction[uniqueID].windowManagementMode()) {
				if(remoteInteraction[uniqueID].hoverCornerItem === null) {
					remoteInteraction[uniqueID].setHoverCornerItem(obj.data);
					broadcast('hoverOverItemCorner', {elemId: obj.data.id, flag: true});
					if (portalId !== undefined && portalId !== null) {
						ts = Date.now() + remoteSharingSessions[portalId].timeOffset;
						remoteSharingSessions[portalId].wsio.emit('remoteSagePointerHoverCorner', {appHoverCorner: {elemId: obj.data.id, flag: true}, date: ts});
					}
				}
				else if (remoteInteraction[uniqueID].hoverCornerItem.id !== obj.data.id) {
					broadcast('hoverOverItemCorner', {elemId: remoteInteraction[uniqueID].hoverCornerItem.id, flag: false});
					if (portalId !== undefined && portalId !== null) {
						ts = Date.now() + remoteSharingSessions[portalId].timeOffset;
						remoteSharingSessions[portalId].wsio.emit('remoteSagePointerHoverCorner', {appHoverCorner: {elemId: remoteInteraction[uniqueID].hoverCornerItem.id, flag: false}, date: ts});
					}
					remoteInteraction[uniqueID].setHoverCornerItem(obj.data);
					broadcast('hoverOverItemCorner', {elemId: obj.data.id, flag: true});
					if (portalId !== undefined && portalId !== null) {
						ts = Date.now() + remoteSharingSessions[portalId].timeOffset;
						remoteSharingSessions[portalId].wsio.emit('remoteSagePointerHoverCorner', {appHoverCorner: {elemId: obj.data.id, flag: true}, date: ts});
					}
				}
			}
			else if (remoteInteraction[uniqueID].appInteractionMode()) {
				sendPointerMoveToApplication(uniqueID, obj.data, pointerX, pointerY, data);
			}
			break;
		case "fullscreenButton":
			removeExistingHoverCorner(uniqueID, portalId);
			break;
		case "closeButton":
			removeExistingHoverCorner(uniqueID, portalId);
			break;
	}
}

function pointerMoveOnDataSharingPortal(uniqueID, pointerX, pointerY, data, obj, localPt) {
	var scaledPt = {x: localPt.x / obj.data.scale, y: (localPt.y-config.ui.titleBarHeight) / obj.data.scale};

	if (remoteInteraction[uniqueID].portal === null || remoteInteraction[uniqueID].portal.id !== obj.data.id) {
		remoteInteraction[uniqueID].portal = obj.data;
		var rPointer = {
			id: uniqueID,
			left: scaledPt.x,
			top: scaledPt.y,
			label: sagePointers[uniqueID].label,
			color: sagePointers[uniqueID].color
		};
		remoteSharingSessions[remoteInteraction[uniqueID].portal.id].wsio.emit('startRemoteSagePointer', rPointer);
	}
	remoteSharingSessions[obj.data.id].wsio.emit('remoteSagePointerPosition', {id: uniqueID, left: scaledPt.x, top: scaledPt.y});

	var btn = SAGE2Items.portals.findButtonByPoint(obj.id, localPt);

	// pointer move on portal window
	if (btn === null) {
		var pObj = SAGE2Items.portals.interactMgr[obj.data.id].searchGeometry(scaledPt);
		if (pObj === null) {
			removeExistingHoverCorner(uniqueID, obj.data.id);
			return;
		}

		var pLocalPt = globalToLocal(scaledPt.x, scaledPt.y, pObj.type, pObj.geometry);
		switch (pObj.layerId) {
			case "radialMenus":
				removeExistingHoverCorner(uniqueID, obj.data.id);
				break;
			case "widgets":
				removeExistingHoverCorner(uniqueID, obj.data.id);
				break;
			case "applications":
				pointerMoveOnApplication(uniqueID, scaledPt.x, scaledPt.y, data, pObj, pLocalPt, obj.data.id);
				break;
		}
		return;
	}

	switch (btn.id) {
		case "titleBar":
			removeExistingHoverCorner(uniqueID, obj.data.id);
			break;
		case "dragCorner":
			if (remoteInteraction[uniqueID].windowManagementMode()) {
				if(remoteInteraction[uniqueID].hoverCornerItem === null) {
					remoteInteraction[uniqueID].setHoverCornerItem(obj.data);
					broadcast('hoverOverItemCorner', {elemId: obj.data.id, flag: true});
				}
				else if (remoteInteraction[uniqueID].hoverCornerItem.id !== obj.data.id) {
					broadcast('hoverOverItemCorner', {elemId: remoteInteraction[uniqueID].hoverCornerItem.id, flag: false});
					var ts = Date.now() + remoteSharingSessions[obj.data.id].timeOffset;
					remoteSharingSessions[obj.data.id].wsio.emit('remoteSagePointerHoverCorner', {appHoverCorner: {elemId: remoteInteraction[uniqueID].hoverCornerItem.id, flag: false}, date: ts});
					remoteInteraction[uniqueID].setHoverCornerItem(obj.data);
					broadcast('hoverOverItemCorner', {elemId: obj.data.id, flag: true});
				}
			}
			else if (remoteInteraction[uniqueID].appInteractionMode()) {
				//sendPointerMoveToApplication(uniqueID, obj.data, pointerX, pointerY, data);
			}
			break;
		case "fullscreenButton":
			removeExistingHoverCorner(uniqueID, obj.data.id);
			break;
		case "closeButton":
			removeExistingHoverCorner(uniqueID, obj.data.id);
			break;
	}
}

function removeExistingHoverCorner(uniqueID, portalId) {
	// remove hover corner if exists
	if(remoteInteraction[uniqueID].hoverCornerItem !== null){
		broadcast('hoverOverItemCorner', {elemId: remoteInteraction[uniqueID].hoverCornerItem.id, flag: false});
		if (portalId !== undefined && portalId !== null) {
			var ts = Date.now() + remoteSharingSessions[portalId].timeOffset;
			remoteSharingSessions[portalId].wsio.emit('remoteSagePointerHoverCorner', {appHoverCorner: {elemId: remoteInteraction[uniqueID].hoverCornerItem.id, flag: false}, date: ts});
		}
		remoteInteraction[uniqueID].setHoverCornerItem(null);
	}
}

function moveApplicationWindow(uniqueID, moveApp, portalId) {
	var app = SAGE2Items.applications.list[moveApp.elemId];

	var titleBarHeight = config.ui.titleBarHeight;
	if (portalId !== undefined && portalId !== null) {
		titleBarHeight = remoteSharingSessions[portalId].portal.titleBarHeight;
	}
	var im = findInteractableManager(moveApp.elemId);
	var backgroundObj = im.searchGeometry({x: moveApp.elemLeft-1, y: moveApp.elemTop-1});
	if (backgroundObj!== null) {
		if (SAGE2Items.applications.list.hasOwnProperty(backgroundObj.data.id)) {
			attachAppIfSticky(backgroundObj.data, moveApp.elemId);
		}
	}
	im.editGeometry(moveApp.elemId, "applications", "rectangle", {x: moveApp.elemLeft, y: moveApp.elemTop, w: moveApp.elemWidth, h: moveApp.elemHeight+titleBarHeight});
	broadcast('setItemPosition', moveApp);
	if (SAGE2Items.renderSync.hasOwnProperty(moveApp.elemId)) {
		calculateValidBlocks(app, mediaBlockSize, SAGE2Items.renderSync[app.id]);
		if(app.id in SAGE2Items.renderSync && SAGE2Items.renderSync[app.id].newFrameGenerated === false) {
			handleNewVideoFrame(app.id);
		}
	}

	if (portalId !== undefined && portalId !== null) {
		var ts = Date.now() + remoteSharingSessions[portalId].timeOffset;
		remoteSharingSessions[portalId].wsio.emit('updateApplicationPosition', {appPositionAndSize: moveApp, portalId: portalId, date: ts});
	}

	var updatedStickyItems = stickyAppHandler.moveItemsStickingToUpdatedItem(moveApp);

	for (var idx=0; idx<updatedStickyItems.length; idx++) {
		var stickyItem = updatedStickyItems[idx];
		im.editGeometry(stickyItem.elemId, "applications", "rectangle", {x: stickyItem.elemLeft, y: stickyItem.elemTop, w: stickyItem.elemWidth, h: stickyItem.elemHeight+config.ui.titleBarHeight});
		broadcast('setItemPosition', updatedStickyItems[idx]);
	}
}

function moveAndResizeApplicationWindow(resizeApp, portalId) {
	var app = SAGE2Items.applications.list[resizeApp.elemId];

	var titleBarHeight = config.ui.titleBarHeight;
	if (portalId !== undefined && portalId !== null) {
		titleBarHeight = remoteSharingSessions[portalId].portal.titleBarHeight;
	}
	var im = findInteractableManager(resizeApp.elemId);
	im.editGeometry(resizeApp.elemId, "applications", "rectangle", {x: resizeApp.elemLeft, y: resizeApp.elemTop, w: resizeApp.elemWidth, h: resizeApp.elemHeight+titleBarHeight});
	handleApplicationResize(resizeApp.elemId);
	broadcast('setItemPositionAndSize', resizeApp);
	if (SAGE2Items.renderSync.hasOwnProperty(resizeApp.elemId)) {
		calculateValidBlocks(app, mediaBlockSize, SAGE2Items.renderSync[app.id]);
		if(app.id in SAGE2Items.renderSync && SAGE2Items.renderSync[app.id].newFrameGenerated === false) {
			handleNewVideoFrame(app.id);
		}
	}

	if (portalId !== undefined && portalId !== null) {
		var ts = Date.now() + remoteSharingSessions[portalId].timeOffset;
		remoteSharingSessions[portalId].wsio.emit('updateApplicationPositionAndSize', {appPositionAndSize: resizeApp, portalId: portalId, date: ts});
	}
}

function moveDataSharingPortalWindow(movePortal) {
	interactMgr.editGeometry(movePortal.elemId, "portals", "rectangle", {x: movePortal.elemLeft, y: movePortal.elemTop, w: movePortal.elemWidth, h: movePortal.elemHeight+config.ui.titleBarHeight});
	broadcast('setItemPosition', movePortal);
}

function moveAndResizeDataSharingPortalWindow(resizePortal) {
	interactMgr.editGeometry(resizePortal.elemId, "portals", "rectangle", {x: resizePortal.elemLeft, y: resizePortal.elemTop, w: resizePortal.elemWidth, h: resizePortal.elemHeight+config.ui.titleBarHeight});
	handleDataSharingPortalResize(resizePortal.elemId);
	broadcast('setItemPositionAndSize', resizePortal);
}

function moveWidgetControls (uniqueID, moveControl){
	var app = SAGE2Items.applications.list[moveControl.appId];
	if (app){
		moveControl.appData = getAppPositionSize(app);
		broadcast('setControlPosition', moveControl);
		var circle =  {x: moveControl.elemLeft+(moveControl.elemHeight/2), y: moveControl.elemTop+(moveControl.elemHeight/2), r: moveControl.elemHeight/2};
		var bar = {x: moveControl.elemLeft+moveControl.elemHeight, y: moveControl.elemTop+(moveControl.elemHeight/2)-(moveControl.elemBarHeight/2), w: moveControl.elemWidth-moveControl.elemHeight, h: moveControl.elemBarHeight};
		interactMgr.editGeometry(moveControl.elemId+"_radial", "widgets", "circle", circle);
		if(moveControl.hasSideBar === true) {
			interactMgr.editGeometry(moveControl.elemId+"_sidebar", "widgets", "rectangle", bar );
		}
	}
}

function sendPointerMoveToApplication(uniqueID, app, pointerX, pointerY, data) {
	var ePosition = {x: pointerX - app.left, y: pointerY - (app.top + config.ui.titleBarHeight)};
	var eUser = {id: sagePointers[uniqueID].id, label: sagePointers[uniqueID].label, color: sagePointers[uniqueID].color};

	var event = {
		id: app.id,
		type: "pointerMove",
		position: ePosition,
		user: eUser,
		data: data,
		date: Date.now()
	};

	broadcast('eventInItem', event);
}

function pointerRelease(uniqueID, pointerX, pointerY, data) {
	if (sagePointers[uniqueID] === undefined) return;

	// If obj is undefined (as in this case, will search for radial menu using uniqueID
	pointerReleaseOnRadialMenu(uniqueID, pointerX, pointerY, data);

	if (remoteInteraction[uniqueID].lockedControl() !== null) {
		releaseSlider(uniqueID);
	}

	var prevInteractionItem = remoteInteraction[uniqueID].releaseOnItem();
	if (prevInteractionItem){
		showOrHideWidgetLinks({uniqueID:uniqueID, item:prevInteractionItem, show:false});
	}
	var obj;
	var selectedApp = remoteInteraction[uniqueID].selectedMoveItem || remoteInteraction[uniqueID].selectedResizeItem;
	var portal = {id: null};

    if (selectedApp !== undefined && selectedApp !== null) {
		obj = interactMgr.searchGeometry({x: pointerX, y: pointerY}, null, [selectedApp.id]);
		portal = findApplicationPortal(selectedApp) || {id: null};
    }
    else {
		obj = interactMgr.searchGeometry({x: pointerX, y: pointerY});
    }
    if (obj === null) {
		dropSelectedItem(uniqueID, true, portal.id);
		return;
    }

    var localPt = globalToLocal(pointerX, pointerY, obj.type, obj.geometry);
	switch (obj.layerId) {
		case "staticUI":
			if (portal.id !== null) dropSelectedItem(uniqueID, true, portal.id);
			pointerReleaseOnStaticUI(uniqueID, pointerX, pointerY, obj, portal.id);
			break;
		case "radialMenus":
			pointerReleaseOnRadialMenu(uniqueID, pointerX, pointerY, data, obj);
			dropSelectedItem(uniqueID, true, portal.id);
			break;
		case "applications":
			if (dropSelectedItem(uniqueID, true, portal.id) === null) {
				if (remoteInteraction[uniqueID].appInteractionMode()) {
					sendPointerReleaseToApplication(uniqueID, obj.data, pointerX, pointerY, data);
				}
			}
			break;
		case "portals":
			pointerReleaseOnPortal(uniqueID, obj.data.id, localPt, data);
			break;
		case "widgets":
			pointerPressOrReleaseOnWidget(uniqueID, pointerX, pointerY, data, obj, localPt, "release");
			dropSelectedItem(uniqueID, true, portal.id);
			break;
		default:
			dropSelectedItem(uniqueID, true, portal.id);
	}
}

function pointerReleaseOnStaticUI(uniqueID, pointerX, pointerY, obj) {
	// don't allow data-pushing
	//dropSelectedItem(uniqueID, true);

	var remote = obj.data;
	var app = dropSelectedItem(uniqueID, false, null);
	if (app !== null && SAGE2Items.applications.list.hasOwnProperty(app.application.id) && remote.connected) {
		remote.wsio.emit('addNewElementFromRemoteServer', app.application);

		var eLogData = {
			host: remote.wsio.remoteAddress.address,
			port: remote.wsio.remoteAddress.port,
			application: {
				id: app.application.id,
				type: app.application.application
			}
		};
		addEventToUserLog(uniqueID, {type: "shareApplication", data: eLogData, time: Date.now()});
	}
}

function pointerReleaseOnPortal(uniqueID, portalId, localPt, data) {
	var obj = interactMgr.getObject(portalId, "portals");

	var selectedApp = remoteInteraction[uniqueID].selectedMoveItem || remoteInteraction[uniqueID].selectedResizeItem;
	if (selectedApp) {
		var portal = findApplicationPortal(selectedApp);
		if(portal !== undefined && portal !== null && portal.id === portalId) {
			dropSelectedItem(uniqueID, true, portalId);
			return;
		}
		else {
			var app = dropSelectedItem(uniqueID, false, null);
			localPt = globalToLocal(app.previousPosition.left, app.previousPosition.top, obj.type, obj.geometry);
			var remote = remoteSharingSessions[obj.id];
			createAppFromDescription(app.application, function(appInstance, videohandle) {
				if (appInstance.application === "media_stream" || appInstance.application === "media_block_stream")
					appInstance.id = app.application.id + "_" + obj.data.id;
				else
					appInstance.id = getUniqueSharedAppId(obj.data.id);

				appInstance.left = localPt.x / obj.data.scale;
				appInstance.top = (localPt.y-config.ui.titleBarHeight) / obj.data.scale;
				appInstance.width = app.previousPosition.width / obj.data.scale;
				appInstance.height = app.previousPosition.height / obj.data.scale;

				remoteSharingSessions[obj.data.id].appCount++;

				// if (SAGE2Items.renderSync.hasOwnProperty(app.id) {
				var i;
				SAGE2Items.renderSync[appInstance.id] = {clients: {}, date: Date.now()};
				for (i=0; i<clients.length; i++) {
					if (clients[i].clientType === "display") {
						SAGE2Items.renderSync[appInstance.id].clients[clients[i].id] = {wsio: clients[i], readyForNextFrame: false, blocklist: []};
					}
				}
				handleNewApplicationInDataSharingPortal(appInstance, videohandle, obj.data.id);

				remote.wsio.emit('addNewRemoteElementInDataSharingPortal', appInstance);

				var eLogData = {
					host: remote.portal.host,
					port: remote.portal.port,
					application: {
						id: appInstance.id,
						type: appInstance.application
					}
				};
				addEventToUserLog(uniqueID, {type: "shareApplication", data: eLogData, time: Date.now()});
			});
		}
	}
	else {
		console.log("pointer release on portal (no app selected):", remoteInteraction[uniqueID].windowManagementMode(), remoteInteraction[uniqueID].appInteractionMode());
		if (remoteInteraction[uniqueID].appInteractionMode()) {
			var scaledPt = {x: localPt.x / obj.data.scale, y: (localPt.y-config.ui.titleBarHeight) / obj.data.scale};
			var pObj = SAGE2Items.portals.interactMgr[portalId].searchGeometry(scaledPt);
			if (pObj === null) {
				return;
			}

			//var pLocalPt = globalToLocal(scaledPt.x, scaledPt.y, pObj.type, pObj.geometry);
			switch (pObj.layerId) {
				case "radialMenus":
					break;
				case "widgets":
					break;
				case "applications":
					sendPointerReleaseToApplication(uniqueID, pObj.data, scaledPt.x, scaledPt.y, data);
					break;
			}
		}
	}
}

function pointerReleaseOnRadialMenu(uniqueID, pointerX, pointerY, data, obj) {
	var radialMenu;

	if( obj === undefined )
	{
		for (var key in SAGE2Items.radialMenus.list)
		{
			radialMenu = SAGE2Items.radialMenus.list[key];
			//console.log(data.id+"_menu: " + radialMenu);
			if( radialMenu !== undefined )
			{
				radialMenu.onRelease(uniqueID);
			}
		}
	}
	else
	{
		if ( obj.id.indexOf("menu_radial_button") != -1 ) {
			// Pressing on radial menu button
			//console.log("pointer release on radial button: " + obj.id);
			radialMenu = obj.data.onRelease( uniqueID );
			data = { buttonID: obj.id, button: data.button, color: sagePointers[uniqueID].color };
			radialMenuEvent( { type: "pointerRelease", id: uniqueID, x: pointerX, y: pointerY, data: data } );
		} else {
			// Not on a button
			radialMenu = obj.data.onRelease( uniqueID );
			//radialMenuEvent( { type: "pointerRelease", id: uniqueID, x: pointerX, y: pointerY, data: data } );
		}
	}
}

function dropSelectedItem(uniqueID, valid, portalId) {
	var item;
	var list;
	var position;
	if (remoteInteraction[uniqueID].selectedMoveItem !== null) {
		list = (SAGE2Items.portals.list.hasOwnProperty(remoteInteraction[uniqueID].selectedMoveItem.id)) ? "portals" : "applications";
		item = SAGE2Items[list].list[remoteInteraction[uniqueID].selectedMoveItem.id];
		position = {left: item.left, top: item.top, width: item.width, height: item.height};
		dropMoveItem(uniqueID, item, valid, portalId);
		return {application: item, previousPosition: position};
	}
	else if(remoteInteraction[uniqueID].selectedResizeItem !== null) {
		list = (SAGE2Items.portals.list.hasOwnProperty(remoteInteraction[uniqueID].selectedResizeItem.id)) ? "portals" : "applications";
		item = SAGE2Items[list].list[remoteInteraction[uniqueID].selectedResizeItem.id];
		position = {left: item.left, top: item.top, width: item.width, height: item.height};
		dropResizeItem(uniqueID, item, portalId);
		return {application: item, previousPosition: position};
    }
    return null;
}

function dropMoveItem(uniqueID, app, valid, portalId) {
	if (valid !== false) valid = true;
	var updatedItem = remoteInteraction[uniqueID].releaseItem(valid);
	if (updatedItem !== null) moveApplicationWindow(uniqueID, updatedItem, portalId);

	broadcast('finishedMove', {id: app.id, date: Date.now()});

	if (portalId !== undefined && portalId !== null) {
		var ts = Date.now() + remoteSharingSessions[portalId].timeOffset;
		remoteSharingSessions[portalId].wsio.emit('finishApplicationMove', {id: uniqueID, appId: app.id, date: ts});
	}

	var eLogData = {
		type: "move",
		action: "end",
		application: {
			id: app.id,
			type: app.application
		},
		location: {
			x: parseInt(app.left, 10),
			y: parseInt(app.top, 10),
			width: parseInt(app.width, 10),
			height: parseInt(app.height, 10)
		}
	};
	addEventToUserLog(uniqueID, {type: "windowManagement", data: eLogData, time: Date.now()});
}

function dropResizeItem(uniqueID, app, portalId) {
	remoteInteraction[uniqueID].releaseItem(true);

	broadcast('finishedResize', {id: app.id, date: Date.now()});

	if (portalId !== undefined && portalId !== null) {
		var ts = Date.now() + remoteSharingSessions[portalId].timeOffset;
		remoteSharingSessions[portalId].wsio.emit('finishApplicationResize', {id: uniqueID, appId: app.id, date: ts});
	}

	var eLogData = {
		type: "resize",
		action: "end",
		application: {
			id: app.id,
			type: app.application
		},
		location: {
			x: parseInt(app.left, 10),
			y: parseInt(app.top, 10),
			width: parseInt(app.width, 10),
			height: parseInt(app.height, 10)
		}
	};
	addEventToUserLog(uniqueID, {type: "windowManagement", data: eLogData, time: Date.now()});
}

function sendPointerReleaseToApplication(uniqueID, app, pointerX, pointerY, data) {
	var ePosition = {x: pointerX - app.left, y: pointerY - (app.top + config.ui.titleBarHeight)};
	var eUser = {id: sagePointers[uniqueID].id, label: sagePointers[uniqueID].label, color: sagePointers[uniqueID].color};

	var event = {
		id: app.id,
		type: "pointerRelease",
		position: ePosition,
		user: eUser,
		data: data,
		date: Date.now()
	};

	broadcast('eventInItem', event);
}

function pointerDblClick(uniqueID, pointerX, pointerY) {
	if (sagePointers[uniqueID] === undefined) return;

	var obj = interactMgr.searchGeometry({x: pointerX, y: pointerY});
    if (obj === null) return;

    var localPt = globalToLocal(pointerX, pointerY, obj.type, obj.geometry);
	switch (obj.layerId) {
		case "applications":
			pointerDblClickOnApplication(uniqueID, pointerX, pointerY, obj, localPt);
			break;
		case "portals":
			break;
	}
}

function pointerDblClickOnApplication(uniqueID, pointerX, pointerY, obj, localPt) {
	var btn = SAGE2Items.applications.findButtonByPoint(obj.id, localPt);

	// pointer press on app window
	if (btn === null) {
		if (remoteInteraction[uniqueID].windowManagementMode()) {
			toggleApplicationFullscreen(uniqueID, obj.data);
		}
		return;
	}

	switch (btn.id) {
		case "titleBar":
			toggleApplicationFullscreen(uniqueID, obj.data);
			break;
		case "dragCorner":
			break;
		case "fullscreenButton":
			break;
		case "closeButton":
			break;
	}
}

function pointerScrollStart(uniqueID, pointerX, pointerY) {
	if(sagePointers[uniqueID] === undefined) return;

	var obj = interactMgr.searchGeometry({x: pointerX, y: pointerY});

	if (obj === null) {
		return;
	}

	var localPt = globalToLocal(pointerX, pointerY, obj.type, obj.geometry);
	switch (obj.layerId) {
		case "staticUI":
			break;
		case "radialMenus":
			break;
		case "widgets":
			break;
		case "applications":
			pointerScrollStartOnApplication(uniqueID, pointerX, pointerY, obj, localPt);
			break;
		case "portals":
			break;
	}
}

function pointerScrollStartOnApplication(uniqueID, pointerX, pointerY, obj, localPt) {
	var btn = SAGE2Items.applications.findButtonByPoint(obj.id, localPt);

	interactMgr.moveObjectToFront(obj.id, obj.layerId);
	var newOrder = interactMgr.getObjectZIndexList("applications", ["portals"]);
	broadcast('updateItemOrder', newOrder);

	// pointer scroll on app window
	if (btn === null) {
		if (remoteInteraction[uniqueID].windowManagementMode()) {
			selectApplicationForScrollResize(uniqueID, obj.data, pointerX, pointerY);
		}
		else if (remoteInteraction[uniqueID].appInteractionMode()) {
			remoteInteraction[uniqueID].selectWheelItem = obj.data;
			remoteInteraction[uniqueID].selectWheelDelta = 0;
		}
		return;
	}

	switch (btn.id) {
		case "titleBar":
			selectApplicationForScrollResize(uniqueID, obj.data, pointerX, pointerY);
			break;
		case "dragCorner":
			if (remoteInteraction[uniqueID].windowManagementMode()) {
				selectApplicationForScrollResize(uniqueID, obj.data, pointerX, pointerY);
			}
			else if (remoteInteraction[uniqueID].appInteractionMode()) {
				remoteInteraction[uniqueID].selectWheelItem = obj.data;
				remoteInteraction[uniqueID].selectWheelDelta = 0;
			}
			break;
		case "fullscreenButton":
			selectApplicationForScrollResize(uniqueID, obj.data, pointerX, pointerY);
			break;
		case "closeButton":
			selectApplicationForScrollResize(uniqueID, obj.data, pointerX, pointerY);
			break;
	}
}

function selectApplicationForScrollResize(uniqueID, app, pointerX, pointerY) {
	remoteInteraction[uniqueID].selectScrollItem(app);

	broadcast('startMove', {id: app.id, date: Date.now()});
	broadcast('startResize', {id: app.id, date: Date.now()});

	var a = {
		id: app.id,
		type: app.application
	};
	var l = {
		x: parseInt(app.left, 10),
		y: parseInt(app.top, 10),
		width: parseInt(app.width, 10),
		height: parseInt(app.height, 10)
	};

	addEventToUserLog(uniqueID, {type: "windowManagement", data: {type: "move", action: "start", application: a, location: l}, time: Date.now()});
	addEventToUserLog(uniqueID, {type: "windowManagement", data: {type: "resize", action: "start", application: a, location: l}, time: Date.now()});
}

function pointerScroll(uniqueID, data) {
	if (sagePointers[uniqueID] === undefined) return;

	var pointerX = sagePointers[uniqueID].left;
	var pointerY = sagePointers[uniqueID].top;

	var scale = 1.0 + Math.abs(data.wheelDelta)/512;
	if (data.wheelDelta > 0) {
		scale = 1.0 / scale;
	}

	var updatedResizeItem = remoteInteraction[uniqueID].scrollSelectedItem(scale);
	if (updatedResizeItem !== null) {
		moveAndResizeApplicationWindow(updatedResizeItem);
	}
	else {
		if (remoteInteraction[uniqueID].appInteractionMode()) {
			var obj = interactMgr.searchGeometry({x: pointerX, y: pointerY});

			if (obj === null) {
				return;
			}

			//var localPt = globalToLocal(pointerX, pointerY, obj.type, obj.geometry);
			switch (obj.layerId) {
				case "staticUI":
					break;
				case "radialMenus":
					break;
				case "widgets":
					break;
				case "applications":
					sendPointerScrollToApplication(uniqueID, obj.data, pointerX, pointerY, data);
					break;
			}
		}
	}
}

function sendPointerScrollToApplication(uniqueID, app, pointerX, pointerY, data) {
	var ePosition = {x: pointerX - app.left, y: pointerY - (app.top + config.ui.titleBarHeight)};
	var eUser = {id: sagePointers[uniqueID].id, label: sagePointers[uniqueID].label, color: sagePointers[uniqueID].color};

	var event = {id: app.id, type: "pointerScroll", position: ePosition, user: eUser, data: data, date: Date.now()};

	broadcast('eventInItem', event);

	remoteInteraction[uniqueID].selectWheelDelta += data.wheelDelta;
}

function pointerScrollEnd(uniqueID) {
	if (sagePointers[uniqueID] === undefined) return;

	var updatedResizeItem = remoteInteraction[uniqueID].selectedScrollItem;
	if (updatedResizeItem !== null) {
		broadcast('finishedMove', {id: updatedResizeItem.id, date: Date()});
		broadcast('finishedResize', {id: updatedResizeItem.id, date: Date.now()});

		var a = {
			id: updatedResizeItem.id,
			type: updatedResizeItem.application
		};
		var l = {
			x: parseInt(updatedResizeItem.left, 10),
			y: parseInt(updatedResizeItem.top, 10),
			width: parseInt(updatedResizeItem.width, 10),
			height: parseInt(updatedResizeItem.height, 10)
		};

		addEventToUserLog(uniqueID, {type: "windowManagement", data: {type: "move", action: "end", application: a, location: l}, time: Date.now()});
		addEventToUserLog(uniqueID, {type: "windowManagement", data: {type: "resize", action: "end", application: a, location: l}, time: Date.now()});

		remoteInteraction[uniqueID].selectedScrollItem = null;
	}
	else {
		if (remoteInteraction[uniqueID].appInteractionMode()) {
			var app = remoteInteraction[uniqueID].selectWheelItem;
			if (app !== undefined && app !== null) {
				var eLogData = {
					type: "pointerScroll",
					application: {
						id: app.id,
						type: app.application
					},
					wheelDelta: remoteInteraction[uniqueID].selectWheelDelta
				};
				addEventToUserLog(uniqueID, {type: "applicationInteraction", data: eLogData, time: Date.now()});
			}
		}
	}
}

function checkForSpecialKeys(uniqueID, code, flag) {
	switch (code) {
		case 16:
			remoteInteraction[uniqueID].SHIFT = flag;
			break;
		case 17:
			remoteInteraction[uniqueID].CTRL = flag;
			break;
		case 18:
			remoteInteraction[uniqueID].ALT = flag;
			break;
		case 20:
			remoteInteraction[uniqueID].CAPS = flag;
			break;
		case 91:
		case 92:
		case 93:
			remoteInteraction[uniqueID].CMD = flag;
			break;
	}
}

function keyDown( uniqueID, pointerX, pointerY, data) {
	if (sagePointers[uniqueID] === undefined) return;

	checkForSpecialKeys(uniqueID, data.code, true);

	if (remoteInteraction[uniqueID].appInteractionMode()) {
		var obj = interactMgr.searchGeometry({x: pointerX, y: pointerY});

		if (obj === null) {
			return;
		}

		var localPt = globalToLocal(pointerX, pointerY, obj.type, obj.geometry);
		switch (obj.layerId) {
			case "staticUI":
				break;
			case "radialMenus":
				break;
			case "widgets":
				break;
			case "applications":
				sendKeyDownToApplication(uniqueID, obj.data, localPt, data);
				break;
			case "portals":
				keyDownOnPortal(uniqueID, obj.data.id, localPt, data);
				break;
		}
	}
}

function sendKeyDownToApplication(uniqueID, app, localPt, data) {
	var portal = findApplicationPortal(app);
	var titleBarHeight = config.ui.titleBarHeight;
	if (portal !== undefined && portal !== null) {
		titleBarHeight = portal.data.titleBarHeight;
	}

	var ePosition = {x: localPt.x, y: localPt.y - titleBarHeight};
	var eUser = {id: sagePointers[uniqueID].id, label: sagePointers[uniqueID].label, color: sagePointers[uniqueID].color};
	var eData =  {code: data.code, state: "down"};

	var event = {id: app.id, type: "specialKey", position: ePosition, user: eUser, data: eData, date: Date.now()};
	broadcast('eventInItem', event);

	var eLogData = {
		type: "specialKey",
		application: {
			id: app.id,
			type: app.application
		},
		code: eData.code,
		state: eData.state
	};
	addEventToUserLog(uniqueID, {type: "applicationInteraction", data: eLogData, time: Date.now()});
}

function keyDownOnPortal(uniqueID, portalId, localPt, data) {
	checkForSpecialKeys(uniqueID, data.code, true);

	var portal = SAGE2Items.portals.list[portalId];
	var scaledPt = {x: localPt.x / portal.scale, y: (localPt.y-config.ui.titleBarHeight) / portal.scale};
	if (remoteInteraction[uniqueID].local && remoteInteraction[uniqueID].portal !== null) {
		var rData = {
			id: uniqueID,
			left: scaledPt.x,
			top: scaledPt.y,
			code: data.code
		};
		remoteSharingSessions[portalId].wsio.emit('remoteSageKeyDown', rData);
	}

	var pObj = SAGE2Items.portals.interactMgr[portalId].searchGeometry(scaledPt);

	if (pObj === null) {
		return;
	}

	//var pLocalPt = globalToLocal(scaledPt.x, scaledPt.y, pObj.type, pObj.geometry);
	switch (pObj.layerId) {
		case "radialMenus":
			break;
		case "widgets":
			break;
		case "applications":
			sendKeyDownToApplication(uniqueID, pObj.data, scaledPt, data);
			break;
	}
}

function keyUp( uniqueID, pointerX, pointerY, data) {
	if (sagePointers[uniqueID] === undefined) return;

	checkForSpecialKeys(uniqueID, data.code, false);

	if (remoteInteraction[uniqueID].modeChange !== undefined && (data.code === 9 || data.code === 16)) return;

	var lockedControl = remoteInteraction[uniqueID].lockedControl();

	if (lockedControl !== null) {
		var eUser = {id: sagePointers[uniqueID].id, label: sagePointers[uniqueID].label, color: sagePointers[uniqueID].color};
		var event = {code: data.code, printable:false, state: "up", ctrlId:lockedControl.ctrlId, appId:lockedControl.appId, instanceID:lockedControl.instanceID, user: eUser};
		broadcast('keyInTextInputWidget', event);
		if (data.code === 13) { //Enter key
			remoteInteraction[uniqueID].dropControl();
		}
		return;
	}

	var obj = interactMgr.searchGeometry({x: pointerX, y: pointerY});

	if (obj === null) {
		return;
	}

	var localPt = globalToLocal(pointerX, pointerY, obj.type, obj.geometry);
	switch (obj.layerId) {
		case "staticUI":
			break;
		case "radialMenus":
			break;
		case "widgets":
			break;
		case "applications":
			if (remoteInteraction[uniqueID].windowManagementMode()) {
				if (data.code === 8 || data.code === 46) { // backspace or delete
					deleteApplication(obj.data.id);

					var eLogData = {
						application: {
							id: obj.data.id,
							type: obj.data.application
						}
					};
					addEventToUserLog(uniqueID, {type: "delete", data: eLogData, time: Date.now()});
				}
			}
			else if (remoteInteraction[uniqueID].appInteractionMode()) {
				sendKeyUpToApplication(uniqueID, obj.data, localPt, data);
			}
			break;
		case "portals":
			keyUpOnPortal(uniqueID, obj.data.id, localPt, data);
			break;
	}
}

function sendKeyUpToApplication(uniqueID, app, localPt, data) {
	var portal = findApplicationPortal(app);
	var titleBarHeight = config.ui.titleBarHeight;
	if (portal !== undefined && portal !== null) {
		titleBarHeight = portal.data.titleBarHeight;
	}

	var ePosition = {x: localPt.x, y: localPt.y - titleBarHeight};
	var eUser = {id: sagePointers[uniqueID].id, label: sagePointers[uniqueID].label, color: sagePointers[uniqueID].color};
	var eData =  {code: data.code, state: "up"};

	var event = {id: app.id, type: "specialKey", position: ePosition, user: eUser, data: eData, date: Date.now()};
	broadcast('eventInItem', event);

	var eLogData = {
		type: "specialKey",
		application: {
			id: app.id,
			type: app.application
		},
		code: eData.code,
		state: eData.state
	};
	addEventToUserLog(uniqueID, {type: "applicationInteraction", data: eLogData, time: Date.now()});
}

function keyUpOnPortal(uniqueID, portalId, localPt, data) {
	checkForSpecialKeys(uniqueID, data.code, false);

	var portal = SAGE2Items.portals.list[portalId];
	var scaledPt = {x: localPt.x / portal.scale, y: (localPt.y-config.ui.titleBarHeight) / portal.scale};
	if (remoteInteraction[uniqueID].local && remoteInteraction[uniqueID].portal !== null) {
		var rData = {
			id: uniqueID,
			left: scaledPt.x,
			top: scaledPt.y,
			code: data.code
		};
		remoteSharingSessions[portalId].wsio.emit('remoteSageKeyUp', rData);
	}

	var pObj = SAGE2Items.portals.interactMgr[portalId].searchGeometry(scaledPt);

	if (pObj === null) {
		return;
	}

	//var pLocalPt = globalToLocal(scaledPt.x, scaledPt.y, pObj.type, pObj.geometry);
	switch (pObj.layerId) {
		case "radialMenus":
			break;
		case "widgets":
			break;
		case "applications":
			sendKeyUpToApplication(uniqueID, pObj.data, scaledPt, data);
			break;
	}
}

function keyPress(uniqueID, pointerX, pointerY, data) {
	if (sagePointers[uniqueID] === undefined) return;


	var modeSwitch = false;
	if (data.code === 9 && remoteInteraction[uniqueID].SHIFT && sagePointers[uniqueID].visible) {
		// shift + tab
		remoteInteraction[uniqueID].toggleModes();
		broadcast('changeSagePointerMode', {id: sagePointers[uniqueID].id, mode: remoteInteraction[uniqueID].interactionMode});

		//if (remoteInteraction[uniqueID].interactionMode === 0)
		//	addEventToUserLog(uniqueID, {type: "SAGE2PointerMode", data: {mode: "windowManagement"}, time: Date.now()});
		//else
		//	addEventToUserLog(uniqueID, {type: "SAGE2PointerMode", data: {mode: "applicationInteraction"}, time: Date.now()});

		if (remoteInteraction[uniqueID].modeChange !== undefined) {
			clearTimeout(remoteInteraction[uniqueID].modeChange);
		}
		remoteInteraction[uniqueID].modeChange = setTimeout(function() {
			delete remoteInteraction[uniqueID].modeChange;
		}, 500);

		modeSwitch = true;
	}
	var lockedControl = remoteInteraction[uniqueID].lockedControl();

	if (lockedControl !== null) {
		var eUser = {id: sagePointers[uniqueID].id, label: sagePointers[uniqueID].label, color: sagePointers[uniqueID].color};
		var event = {code: data.code, printable:true, state: "press", ctrlId:lockedControl.ctrlId, appId:lockedControl.appId, instanceID:lockedControl.instanceID, user: eUser};
		broadcast('keyInTextInputWidget', event);
		if (data.code === 13) { //Enter key
			remoteInteraction[uniqueID].dropControl();
		}
		return;
	}

	var obj = interactMgr.searchGeometry({x: pointerX, y: pointerY});

	if (obj === null) {
		return;
	}

	var localPt = globalToLocal(pointerX, pointerY, obj.type, obj.geometry);
	switch (obj.layerId) {
		case "staticUI":
			break;
		case "radialMenus":
			break;
		case "widgets":
			break;
		case "applications":
			if (modeSwitch === false && remoteInteraction[uniqueID].appInteractionMode()) sendKeyPressToApplication(uniqueID, obj.data, localPt, data);
			break;
		case "portals":
			if (modeSwitch === true)                                   remoteSharingSessions[obj.data.id].wsio.emit('remoteSagePointerToggleModes', {id: uniqueID, mode: remoteInteraction[uniqueID].interactionMode});
			else if (remoteInteraction[uniqueID].appInteractionMode()) keyPressOnPortal(uniqueID, obj.data.id, localPt, data);
			break;
	}
}

function sendKeyPressToApplication(uniqueID, app, localPt, data) {
	var portal = findApplicationPortal(app);
	var titleBarHeight = config.ui.titleBarHeight;
	if (portal !== undefined && portal !== null) {
		titleBarHeight = portal.data.titleBarHeight;
	}

	var ePosition = {x: localPt.x, y: localPt.y - titleBarHeight};
	var eUser = {id: sagePointers[uniqueID].id, label: sagePointers[uniqueID].label, color: sagePointers[uniqueID].color};

	var event = {id: app.id, type: "keyboard", position: ePosition, user: eUser, data: data, date: Date.now()};
	broadcast('eventInItem', event);

	var eLogData = {
		type: "keyboard",
		application: {
			id: app.id,
			type: app.application
		},
		code: data.code,
		character: data.character
	};
	addEventToUserLog(uniqueID, {type: "applicationInteraction", data: eLogData, time: Date.now()});
}

function keyPressOnPortal(uniqueID, portalId, localPt, data) {
	var portal = SAGE2Items.portals.list[portalId];
	var scaledPt = {x: localPt.x / portal.scale, y: (localPt.y-config.ui.titleBarHeight) / portal.scale};
	if (remoteInteraction[uniqueID].local && remoteInteraction[uniqueID].portal !== null) {
		var rData = {
			id: uniqueID,
			left: scaledPt.x,
			top: scaledPt.y,
			code: data.code,
			character: data.character
		};
		remoteSharingSessions[portalId].wsio.emit('remoteSageKeyPress', rData);
	}

	var pObj = SAGE2Items.portals.interactMgr[portalId].searchGeometry(scaledPt);

	if (pObj === null) {
		return;
	}

	//var pLocalPt = globalToLocal(scaledPt.x, scaledPt.y, pObj.type, pObj.geometry);
	switch (pObj.layerId) {
		case "radialMenus":
			break;
		case "widgets":
			break;
		case "applications":
			sendKeyPressToApplication(uniqueID, pObj.data, scaledPt, data);
			break;
	}
}


function toggleApplicationFullscreen(uniqueID, app) {
	var resizeApp;
	if (app.maximized !== true) { // maximize
		resizeApp = remoteInteraction[uniqueID].maximizeSelectedItem(app);
	}
	else { // restore to previous
		resizeApp = remoteInteraction[uniqueID].restoreSelectedItem(app);
	}
	if (resizeApp !== null) {
		broadcast('startMove', {id: resizeApp.elemId, date: Date.now()});
		broadcast('startResize', {id: resizeApp.elemId, date: Date.now()});

		var a = {
			id: app.id,
			type: app.application
		};
		var l = {
			x: parseInt(app.left, 10),
			y: parseInt(app.top, 10),
			width: parseInt(app.width, 10),
			height: parseInt(app.height, 10)
		};

		addEventToUserLog(uniqueID, {type: "windowManagement", data: {type: "move", action: "start", application: a, location: l}, time: Date.now()});
		addEventToUserLog(uniqueID, {type: "windowManagement", data: {type: "resize", action: "start", application: a, location: l}, time: Date.now()});

		moveAndResizeApplicationWindow(resizeApp);

		broadcast('finishedMove', {id: resizeApp.elemId, date: Date.now()});
		broadcast('finishedResize', {id: resizeApp.elemId, date: Date.now()});

		addEventToUserLog(uniqueID, {type: "windowManagement", data: {type: "move", action: "end", application: a, location: l}, time: Date.now()});
		addEventToUserLog(uniqueID, {type: "windowManagement", data: {type: "resize", action: "end", application: a, location: l}, time: Date.now()});
	}
}

function deleteApplication(appId, portalId) {
	if (!SAGE2Items.applications.list.hasOwnProperty(appId)) return;
	var app = SAGE2Items.applications.list[appId];
	var application = app.application;
	if (application === "media_stream" || application === "media_block_stream") {
		var i;
		var mediaStreamData = appId.split("|");
		var sender = {wsio: null, clientId: mediaStreamData[0], streamId: parseInt(mediaStreamData[1], 10)};
		for (i=0; i<clients.length; i++) {
			if (clients[i].id === sender.clientId) sender.wsio = clients[i];
		}
		if (sender.wsio !== null) sender.wsio.emit('stopMediaCapture', {streamId: sender.streamId});
	}

	SAGE2Items.applications.removeItem(appId);
	var im = findInteractableManager(appId);
	im.removeGeometry(appId, "applications");
	var widgets = SAGE2Items.widgets.list;
	for (var w in widgets){
		if (widgets.hasOwnProperty(w) && widgets[w].appId === appId){
			im.removeGeometry(widgets[w].id + "_radial", "widgets");
			if (widgets[w].hasSideBar === true){
				im.removeGeometry(widgets[w].id + "_sidebar", "widgets");
			}
			SAGE2Items.widgets.removeItem(widgets[w].id);
		}
	}

	stickyAppHandler.removeElement(app);
	broadcast('deleteElement', {elemId: appId});

	if (portalId !== undefined && portalId !== null) {
		var ts = Date.now() + remoteSharingSessions[portalId].timeOffset;
		remoteSharingSessions[portalId].wsio.emit('deleteApplication', {appId: appId, date: ts});
	}
}


function pointerDraw(uniqueID, data) {
	if(sagePointers[uniqueID] === undefined) return;

	var ePos  = {x: 0, y: 0};
	var eUser = {id: sagePointers[uniqueID].id, label: 'drawing', color: [220, 10, 10]};
	var now   = Date.now();

	var key;
	var app;
	var event;
	for (key in SAGE2Items.applications.list) {
		app = SAGE2Items.applications.list[key];
		// Send the drawing events only to whiteboard apps
		if (app.application === 'whiteboard') {
			event = {id: app.id, type: "pointerDraw", position: ePos, user: eUser, data: data, date: now};
			broadcast('eventInItem', event);
		}
	}
}


function pointerCloseGesture(uniqueID, pointerX, pointerY, time, gesture) {
	if( sagePointers[uniqueID] === undefined )
		return;

	//var pX   = sagePointers[uniqueID].left;
	//var pY   = sagePointers[uniqueID].top;
	//var elem = findAppUnderPointer(pX, pY);
	var elem = null;
	if (elem !== null) {
		if( elem.closeGestureID === undefined && gesture === 0 ) { // gesture: 0 = down, 1 = hold/move, 2 = up
			elem.closeGestureID = uniqueID;
			elem.closeGestureTime = time + closeGestureDelay; // Delay in ms
		}
		else if( elem.closeGestureTime <= time && gesture === 1 ) { // Held long enough, remove
			deleteApplication(elem);
		}
		else if( gesture === 2 ) { // Released, reset timer
			elem.closeGestureID = undefined;
		}
	}
}

function handleNewApplication(appInstance, videohandle) {
	broadcast('createAppWindow', appInstance);
	broadcast('createAppWindowPositionSizeOnly', getAppPositionSize(appInstance));

	var zIndex = SAGE2Items.applications.numItems + SAGE2Items.portals.numItems;
	interactMgr.addGeometry(appInstance.id, "applications", "rectangle", {x: appInstance.left, y: appInstance.top, w: appInstance.width, h: appInstance.height+config.ui.titleBarHeight}, true, zIndex, appInstance);

	var cornerSize = 0.2 * Math.min(appInstance.width, appInstance.height);
	var buttonsWidth = config.ui.titleBarHeight * (324.0/111.0);
	var buttonsPad   = config.ui.titleBarHeight * ( 10.0/111.0);
	var oneButton    = buttonsWidth / 2; // two buttons
	var startButtons = appInstance.width - buttonsWidth;

	SAGE2Items.applications.addItem(appInstance);
	SAGE2Items.applications.addButtonToItem(appInstance.id, "titleBar", "rectangle", {x: 0, y: 0, w: appInstance.width, h: config.ui.titleBarHeight}, 0);
	SAGE2Items.applications.addButtonToItem(appInstance.id, "fullscreenButton", "rectangle", {x: startButtons+buttonsPad, y: 0, w: oneButton, h: config.ui.titleBarHeight}, 1);
	SAGE2Items.applications.addButtonToItem(appInstance.id, "closeButton", "rectangle", {x: startButtons+buttonsPad+oneButton, y: 0, w: oneButton, h: config.ui.titleBarHeight}, 1);
	SAGE2Items.applications.addButtonToItem(appInstance.id, "dragCorner", "rectangle", {x: appInstance.width-cornerSize, y: appInstance.height+config.ui.titleBarHeight-cornerSize, w: cornerSize, h: cornerSize}, 2);

	initializeLoadedVideo(appInstance, videohandle);
}

function handleNewApplicationInDataSharingPortal(appInstance, videohandle, portalId) {
	broadcast('createAppWindowInDataSharingPortal', {portal: portalId, application: appInstance});

	var zIndex = remoteSharingSessions[portalId].appCount;
	var titleBarHeight = SAGE2Items.portals.list[portalId].titleBarHeight;
	SAGE2Items.portals.interactMgr[portalId].addGeometry(appInstance.id, "applications", "rectangle", {x: appInstance.left, y: appInstance.top, w: appInstance.width, h: appInstance.height+titleBarHeight}, true, zIndex, appInstance);

	var cornerSize = 0.2 * Math.min(appInstance.width, appInstance.height);
	var buttonsWidth = titleBarHeight * (324.0/111.0);
	var buttonsPad   = titleBarHeight * ( 10.0/111.0);
	var oneButton    = buttonsWidth / 2; // two buttons
	var startButtons = appInstance.width - buttonsWidth;

	SAGE2Items.applications.addItem(appInstance);
	SAGE2Items.applications.addButtonToItem(appInstance.id, "titleBar", "rectangle", {x: 0, y: 0, w: appInstance.width, h: titleBarHeight}, 0);
	SAGE2Items.applications.addButtonToItem(appInstance.id, "fullscreenButton", "rectangle", {x: startButtons+buttonsPad, y: 0, w: oneButton, h: titleBarHeight}, 1);
	SAGE2Items.applications.addButtonToItem(appInstance.id, "closeButton", "rectangle", {x: startButtons+buttonsPad+oneButton, y: 0, w: oneButton, h: titleBarHeight}, 1);
	SAGE2Items.applications.addButtonToItem(appInstance.id, "dragCorner", "rectangle", {x: appInstance.width-cornerSize, y: appInstance.height+titleBarHeight-cornerSize, w: cornerSize, h: cornerSize}, 2);

	initializeLoadedVideo(appInstance, videohandle);
}

function handleApplicationResize(appId) {
	if (SAGE2Items.applications.list[appId] === undefined) return;

	var app = SAGE2Items.applications.list[appId];
	var portal = findApplicationPortal(app);
	var titleBarHeight = config.ui.titleBarHeight;
	if(portal !== undefined && portal !== null) {
		titleBarHeight = portal.data.titleBarHeight;
	}

	var cornerSize = 0.2 * Math.min(app.width, app.height);
	var buttonsWidth = titleBarHeight * (324.0/111.0);
	var buttonsPad   = titleBarHeight * ( 10.0/111.0);
	var oneButton    = buttonsWidth / 2; // two buttons
	var startButtons = app.width - buttonsWidth;

	SAGE2Items.applications.editButtonOnItem(appId, "titleBar", "rectangle", {x: 0, y: 0, w: app.width, h: titleBarHeight});
	SAGE2Items.applications.editButtonOnItem(appId, "fullscreenButton", "rectangle", {x: startButtons+buttonsPad, y: 0, w: oneButton, h: titleBarHeight});
	SAGE2Items.applications.editButtonOnItem(appId, "closeButton", "rectangle", {x: startButtons+buttonsPad+oneButton, y: 0, w: oneButton, h: titleBarHeight});
	SAGE2Items.applications.editButtonOnItem(appId, "dragCorner", "rectangle", {x: app.width-cornerSize, y: app.height+titleBarHeight-cornerSize, w: cornerSize, h: cornerSize});
}

function handleDataSharingPortalResize(portalId) {
	if (SAGE2Items.portals.list[portalId] === undefined) return;

	SAGE2Items.portals.list[portalId].scale = SAGE2Items.portals.list[portalId].width / SAGE2Items.portals.list[portalId].natural_width;
	var portalWidth = SAGE2Items.portals.list[portalId].width;
	var portalHeight = SAGE2Items.portals.list[portalId].height;

	var cornerSize = 0.2 * Math.min(portalWidth, portalHeight);
	var buttonsWidth = (config.ui.titleBarHeight-4) * (324.0/111.0);
	var buttonsPad   = (config.ui.titleBarHeight-4) * ( 10.0/111.0);
	var oneButton    = buttonsWidth / 2; // two buttons
	var startButtons = portalWidth - buttonsWidth;

	SAGE2Items.portals.editButtonOnItem(portalId, "titleBar", "rectangle", {x: 0, y: 0, w: portalWidth, h: config.ui.titleBarHeight});
	SAGE2Items.portals.editButtonOnItem(portalId, "fullscreenButton", "rectangle", {x: startButtons+buttonsPad, y: 0, w: oneButton, h: config.ui.titleBarHeight});
	SAGE2Items.portals.editButtonOnItem(portalId, "closeButton", "rectangle", {x: startButtons+buttonsPad+oneButton, y: 0, w: oneButton, h: config.ui.titleBarHeight});
	SAGE2Items.portals.editButtonOnItem(portalId, "dragCorner", "rectangle", {x: portalWidth-cornerSize, y: portalHeight+config.ui.titleBarHeight-cornerSize, w: cornerSize, h: cornerSize});
}

function findInteractableManager(appId) {
	if (interactMgr.hasObjectWithId(appId) === true)
		return interactMgr;

	var key;
	for(key in SAGE2Items.portals.interactMgr) {
		if (SAGE2Items.portals.interactMgr[key].hasObjectWithId(appId) === true)
			return SAGE2Items.portals.interactMgr[key];
	}

	return null;
}

function findApplicationPortal(app) {
	if (app === undefined || app === null) return null;

	var portalIdx = app.id.indexOf("_portal");
	if (portalIdx < 0) return null;

	var portalId = app.id.substring(portalIdx+1, app.id.length);
	return interactMgr.getObject(portalId, "portals");
}


// **************  Omicron section *****************
var omicronRunning = false;
if ( config.experimental && config.experimental.omicron && config.experimental.omicron.enable === true ) {
	var omicronManager = new Omicron( config );

	var closeGestureDelay = 1500;

	if( config.experimental.omicron.closeGestureDelay !== undefined )
	{
		closeGestureDelay = config.experimental.omicron.closeGestureDelay;
	}

	omicronManager.setCallbacks(
		sagePointers,
		createSagePointer,
		showPointer,
		pointerPress,
		pointerMove,
		pointerPosition,
		hidePointer,
		pointerRelease,
		pointerScrollStart,
		pointerScroll,
		pointerDblClick,
		pointerCloseGesture,
		keyDown,
		keyUp,
		keyPress,
		createRadialMenu
	);
	omicronManager.runTracker();
	omicronRunning = true;
}

/* ****** Radial Menu section ************************************************************** */
//createMediabrowser();

function createRadialMenu(uniqueID, pointerX, pointerY) {
	var validLocation = true;
	var newMenuPos = {x: pointerX, y: pointerY};
	var existingRadialMenu = null;
	// Make sure there's enough distance from other menus
	for (var key in SAGE2Items.radialMenus.list) {
		existingRadialMenu = SAGE2Items.radialMenus.list[key];
		var prevMenuPos = {x: existingRadialMenu.left, y: existingRadialMenu.top };
		var distance    = Math.sqrt( Math.pow( Math.abs(newMenuPos.x - prevMenuPos.x), 2 ) + Math.pow( Math.abs(newMenuPos.y - prevMenuPos.y), 2 ) );
		if (existingRadialMenu.visible && distance < existingRadialMenu.radialMenuSize.x) {
			//validLocation = false;
			//console.log("Menu is too close to existing menu");
		}
	}

	if (validLocation && SAGE2Items.radialMenus.list[uniqueID+"_menu"] === undefined) {
		var newRadialMenu = new Radialmenu(uniqueID, uniqueID, config.ui);
		newRadialMenu.generateGeometry(interactMgr, SAGE2Items.radialMenus);
		newRadialMenu.setPosition(newMenuPos);
		
		SAGE2Items.radialMenus.list[uniqueID+"_menu"] = newRadialMenu;

		// Open a 'media' radial menu
		broadcast('createRadialMenu', newRadialMenu.getInfo());
	}
	else if (validLocation && SAGE2Items.radialMenus.list[uniqueID+"_menu"] !== undefined) {
		setRadialMenuPosition(uniqueID, pointerX, pointerY);
		broadcast('updateRadialMenu', existingRadialMenu.getInfo());
	}
	updateRadialMenu(uniqueID);
}

/**
* Translates position of a radial menu by an offset
*
* @method moveRadialMenu
* @param uniqueID {Integer} radial menu ID
* @param pointerX {Float} offset x position
* @param pointerY {Float} offset y position
*/
function moveRadialMenu(uniqueID, pointerX, pointerY ) {
	var existingRadialMenu = SAGE2Items.radialMenus.list[uniqueID+"_menu"];

	if( existingRadialMenu ) {
		
		existingRadialMenu.setPosition({x: existingRadialMenu.left + pointerX, y: existingRadialMenu.top + pointerY});
		existingRadialMenu.visible = true;

		broadcast('updateRadialMenu', existingRadialMenu.getInfo());
	}
}

/**
* Sets the absolute position of a radial menu
*
* @method setRadialMenuPosition
* @param uniqueID {Integer} radial menu ID
* @param pointerX {Float} x position
* @param pointerY {Float} y position
*/
function setRadialMenuPosition(uniqueID, pointerX, pointerY ) {
	var existingRadialMenu = SAGE2Items.radialMenus.list[uniqueID+"_menu"];

	// Sets the position and visibility
	existingRadialMenu.setPosition({x: pointerX, y: pointerY});

	// Update the interactable geometry
	interactMgr.editGeometry(uniqueID+"_menu_radial", "radialMenus", "circle", {x: existingRadialMenu.left, y: existingRadialMenu.top, r: existingRadialMenu.radialMenuSize.y/2});
	showRadialMenu(uniqueID);
	// Send the updated radial menu state to the display clients (and set menu visible)
	broadcast('updateRadialMenu', existingRadialMenu.getInfo());
}

/**
* Shows radial menu and enables interactivity
*
* @method showRadialMenu
* @param uniqueID {Integer} radial menu ID
*/
function showRadialMenu(uniqueID) {
	var radialMenu = SAGE2Items.radialMenus.list[uniqueID+"_menu"];

	if (radialMenu !== undefined) {
		radialMenu.visible = true;
		interactMgr.editVisibility(uniqueID+"_menu_radial", "radialMenus", true);
		interactMgr.editVisibility(uniqueID+"_menu_thumbnail", "radialMenus", false);
	}
}

/**
* Hides radial menu and enables interactivity
*
* @method hideRadialMenu
* @param uniqueID {Integer} radial menu ID
*/
function hideRadialMenu(uniqueID) {
var radialMenu = SAGE2Items.radialMenus.list[uniqueID+"_menu"];
	if (radialMenu !== undefined) {
		radialMenu.visible = false;
		interactMgr.editVisibility(uniqueID+"_menu_radial", "radialMenus", false);
		interactMgr.editVisibility(uniqueID+"_menu_thumbnail", "radialMenus", false);
	}
}

function updateRadialMenu(uniqueID) {
	// Build lists of assets
	var uploadedImages = assets.listImages();
	var uploadedVideos = assets.listVideos();
	var uploadedPdfs   = assets.listPDFs();
	var uploadedApps   = getApplications();
	var savedSessions  = listSessions();

	// Sort independently of case
	uploadedImages.sort( sageutils.compareFilename );
	uploadedVideos.sort( sageutils.compareFilename );
	uploadedPdfs.sort(   sageutils.compareFilename );
	savedSessions.sort(  sageutils.compareFilename );

	var list = {images: uploadedImages, videos: uploadedVideos, pdfs: uploadedPdfs, sessions: savedSessions, apps: uploadedApps};

	broadcast('updateRadialMenuDocs', {id: uniqueID, fileList: list});
}

// Sends button state update messages to display
function radialMenuEvent( data )
{
	if( data.type == "stateChange" ) {
		broadcast('radialMenuEvent', data);
	}
	//broadcast('radialMenuEvent', data);
}

// Check for pointer move events that are dragging a radial menu (but outside the menu)
function updateRadialMenuPointerPosition(uniqueID, pointerX, pointerY) {
	for (var key in SAGE2Items.radialMenus.list)
	{
		var radialMenu = SAGE2Items.radialMenus.list[key];
		//console.log(data.id+"_menu: " + radialMenu);
		if( radialMenu !== undefined && radialMenu.dragState === true )
		{
			var offset = radialMenu.getDragOffset(uniqueID, {x: pointerX, y: pointerY});
			moveRadialMenu( radialMenu.id, offset.x, offset.y );
		}
	}
}

function wsRemoveRadialMenu( wsio, data ) {
	hideRadialMenu(data.id);
}

function wsRadialMenuThumbnailWindow( wsio, data ) {
	var radialMenu = SAGE2Items.radialMenus.list[data.id+"_menu"];

	if (radialMenu !== undefined) {
		radialMenu.openThumbnailWindow(data);

		var thumbnailWindowPos = radialMenu.getThumbnailWindowPosition();
		interactMgr.editGeometry(data.id+"_menu_thumbnail", "radialMenus", "rectangle", {x: thumbnailWindowPos.x, y: thumbnailWindowPos.y, w: radialMenu.thumbnailWindowSize.x, h: radialMenu.thumbnailWindowSize.y});
		interactMgr.editVisibility(data.id+"_menu_thumbnail", "radialMenus", data.thumbnailWindowOpen);
	}
}

function wsRadialMenuMoved( wsio, data ) {
	var radialMenu = SAGE2Items.radialMenus.list[data.uniqueID+"_menu"];
	if (radialMenu !== undefined) {
		radialMenu.setPosition(data);
	}
}


function attachAppIfSticky(backgroundItem, appId){
	var app = SAGE2Items.applications.list[appId];
	if (app === null || app.sticky !== true) return;
	stickyAppHandler.detachStickyItem(app);
	if (backgroundItem !== null)
		stickyAppHandler.attachStickyItem(backgroundItem, app);
}


function showOrHideWidgetLinks(data){
	var obj = data.item;
<<<<<<< HEAD
        var appId = obj.id || obj.data.appId
=======
	var appId = obj.id;
	if (obj.data !== undefined && obj.data !== null && obj.data.appId !== undefined)
		appId = obj.data.appId;
>>>>>>> 491c332b
	var app = SAGE2Items.applications.list[appId];
	if (app!==null && app!==undefined){
		app = getAppPositionSize(app);
		app.user_id = data.uniqueID;
		if (data.show===true){
			app.user_color = data.user_color;
			if (app.user_color!==null){
				appUserColors[appId] = app.user_color;
			}
			broadcast('showWidgetToAppConnector', app);
		}
		else{
			broadcast('hideWidgetToAppConnector', app);
		}
	}
}<|MERGE_RESOLUTION|>--- conflicted
+++ resolved
@@ -887,15 +887,9 @@
 
 	// Iterate over all the clients of this app
 	for (key in SAGE2Items.renderSync[data.id].clients) {
-<<<<<<< HEAD
-		var did     = SAGE2Items.renderSync[data.id].clients[key].wsio.clientID;
-		if (!(did in config.displays)) {
-			console.log("Config for display not found");
-=======
 		var did = SAGE2Items.renderSync[data.id].clients[key].wsio.clientID;
 		// Overview display
 		if (did === -1) {
->>>>>>> 491c332b
 			// send the full frame to be displayed
 			SAGE2Items.renderSync[data.id].clients[key].wsio.emit('updateMediaStreamFrame', data);
 			continue;
@@ -4276,13 +4270,9 @@
 			showOrHideWidgetLinks({uniqueID:uniqueID, item:obj, user_color:color, show:true});
 		}
 		else {
-<<<<<<< HEAD
-			var appId = obj.id || obj.data.appId
-=======
 			var appId = obj.id;
 			if (obj.data !== undefined && obj.data !== null && obj.data.appId !== undefined)
 				appId = obj.data.appId;
->>>>>>> 491c332b
 			if(appUserColors[appId] !== color){
 				showOrHideWidgetLinks({uniqueID:uniqueID, item:prevInteractionItem, show:false});
 				showOrHideWidgetLinks({uniqueID:uniqueID, item:obj, user_color:color, show:true});
@@ -5899,13 +5889,9 @@
 
 function showOrHideWidgetLinks(data){
 	var obj = data.item;
-<<<<<<< HEAD
-        var appId = obj.id || obj.data.appId
-=======
 	var appId = obj.id;
 	if (obj.data !== undefined && obj.data !== null && obj.data.appId !== undefined)
 		appId = obj.data.appId;
->>>>>>> 491c332b
 	var app = SAGE2Items.applications.list[appId];
 	if (app!==null && app!==undefined){
 		app = getAppPositionSize(app);
