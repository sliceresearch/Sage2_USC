--- conflicted
+++ resolved
@@ -611,22 +611,7 @@
 	var pointerX = sagePointers[uniqueID].left;
 	var pointerY = sagePointers[uniqueID].top;
 
-<<<<<<< HEAD
 	pointerScrollStart( uniqueID, pointerX, pointerY );
-=======
-	var elem = findAppUnderPointer(pointerX, pointerY);
-
-	if (elem !== null) {
-		remoteInteraction[uniqueID].selectScrollItem(elem);
-		//Retain the order to items sticking on this element
-		var stickyList = stickyAppHandler.getStickingItems(elem.id);
-		var newOrder = moveAppToFront(elem.id);
-		for (var idx in stickyList){
-			newOrder = moveAppToFront(stickyList[idx].id);
-		}
-		broadcast('updateItemOrder', {idList: newOrder}, 'receivesWindowModification');
-	}
->>>>>>> 1cbe3f08
 }
 
 function wsPointerScroll(wsio, data) {
@@ -3127,15 +3112,15 @@
 		
 	var elem = findAppUnderPointer(pointerX, pointerY);
 
-	if(elem !== null){
-		remoteInteraction[uniqueID].selectScrollItem(elem, pointerX, pointerY);
+	if (elem !== null) {
+		remoteInteraction[uniqueID].selectScrollItem(elem);
 		//Retain the order to items sticking on this element
 		var stickyList = stickyAppHandler.getStickingItems(elem.id);
 		var newOrder = moveAppToFront(elem.id);
 		for (var idx in stickyList){
 			newOrder = moveAppToFront(stickyList[idx].id);
 		}
-		broadcast('updateItemOrder', newOrder, 'receivesWindowModification');
+		broadcast('updateItemOrder', {idList: newOrder}, 'receivesWindowModification');
 	}
 }
 
