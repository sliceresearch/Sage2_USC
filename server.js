// SAGE2 is available for use under the SAGE2 Software License
//
// University of Illinois at Chicago's Electronic Visualization Laboratory (EVL)
// and University of Hawai'i at Manoa's Laboratory for Advanced Visualization and
// Applications (LAVA)
//
// See full text, terms and conditions in the LICENSE.txt included file
//
// Copyright (c) 2014

/**
 * @module server
 */


// node mode
/* jshint node: true */

// how to deal with spaces and tabs
/* jshint smarttabs: false */

// Don't make functions within a loop
/* jshint -W083 */


// require variables to be declared
"use strict";

// Importing modules (from node_modules directory)

// npm registry: built-in or defined in package.json
var colors      = require('colors');              // pretty colors in the terminal
var crypto      = require('crypto');              // https encryption
var exec        = require('child_process').exec;  // execute child process
var formidable  = require('formidable');          // upload processor
var fs          = require('fs');                  // filesystem access
var gm          = require('gm');                  // graphicsmagick
var http        = require('http');                // http server
var https       = require('https');               // https server
var json5       = require('json5');               // JSON format that allows comments
var os          = require('os');                  // operating system access
var path        = require('path');                // file path extraction and creation
var program     = require('commander');           // parsing command-line arguments
var qrimage     = require('qr-image');            // qr-code generation
var readline    = require('readline');            // to build an evaluation loop (builtin module)
var request     = require('request');             // external http requests
var sprint      = require('sprint');              // pretty formating (sprintf)
var twit        = require('twit');                // twitter api
var util        = require('util');                // node util

// custom node modules
var assets      = require('./src/node-assets');         // manages the list of files
var exiftool    = require('./src/node-exiftool');       // gets exif tags for images
var httpserver  = require('./src/node-httpserver');     // creates web server
var interaction = require('./src/node-interaction');    // handles sage interaction (move, resize, etc.)
var loader      = require('./src/node-itemloader');     // handles sage item creation
var omicron     = require('./src/node-omicron');        // handles Omicron input events
var radialmenu  = require('./src/node-radialmenu');     // radial menu
var sagepointer = require('./src/node-sagepointer');    // handles sage pointers (creation, location, etc.)
var sageutils   = require('./src/node-utils');          // provides the current version number
var websocketIO = require('./src/node-websocket.io');   // creates WebSocket server and clients

// Version calculation
var SAGE2_version = sageutils.getShortVersion();

// Command line arguments
program
  .version(SAGE2_version)
  .option('-i, --no-interactive',       'Non interactive prompt')
  .option('-f, --configuration <file>', 'Specify a configuration file')
  .option('-l, --logfile [file]',       'Specify a log file')
  .option('-q, --no-output',            'Quiet, no output')
  .option('-s, --session [name]',       'Load a session file (last session if omitted)')
  .parse(process.argv);

// Logging mechanism
if (program.logfile) {
	var logname    = (program.logfile === true) ? 'sage2.log' : program.logfile;
	var log_file   = fs.createWriteStream(path.resolve(logname), {flags : 'w+'});
	var log_stdout = process.stdout;

	// Redirect console.log to a file and still produces an output or not
	if (program.output === false) {
		console.log = function(d) {
			log_file.write(util.format(d) + '\n');
			program.interactive = undefined;
		};
	} else {
		console.log = function() {
			if ((Array.prototype.slice.call(arguments)).length == 1 && 
				typeof Array.prototype.slice.call(arguments)[0] == 'string') {
				log_stdout.write( (Array.prototype.slice.call(arguments)).toString() + '\n' );
			}
			else {
				var i = 0;
				var s = "";
				var args = [util.format.apply(util.format, Array.prototype.slice.call(arguments))];
				while (i < args.length) {
					if (i===0)
						s = args[i];
					else
						s += " " + args[i];
					i++;
				}
				log_stdout.write(s + '\n');
				log_file.write(s + '\n');
			}

		};
	}
}
else if (program.output === false) {
	console.log = function(d) { //
		program.interactive = undefined;
	};
}

// Platform detection
var platform = os.platform() === "win32" ? "Windows" : os.platform() === "darwin" ? "Mac OS X" : "Linux";
console.log("Detected Server OS as:", platform);
console.log("SAGE2 Short Version:", SAGE2_version);


// load config file - looks for user defined file, then file that matches hostname, then uses default
var config = loadConfiguration();

var twitter = null;
if(config.apis !== undefined && config.apis.twitter !== undefined){
	twitter = new twit({
		consumer_key:         config.apis.twitter.consumerKey,
		consumer_secret:      config.apis.twitter.consumerSecret,
		access_token:         config.apis.twitter.accessToken,
		access_token_secret:  config.apis.twitter.accessSecret
	});
}

// remove API keys from being investigated further
if(config.apis !== undefined) delete config.apis;


console.log(config);

// find git commit version and date
sageutils.getFullVersion(function(version) {
	// fields: base commit branch date
	console.log("SAGE2 Full Version:", version);
	SAGE2_version = version;
	broadcast('setupSAGE2Version', SAGE2_version, 'receivesDisplayConfiguration');
});


// Setup up ImageMagick (load path from configuration file)
var imConstraints = {imageMagick: true};
var ffmpegOptions = {};
if(config.dependencies !== undefined){
	if(config.dependencies.ImageMagick !== undefined) imConstraints.appPath = config.dependencies.ImageMagick;
	if(config.dependencies.FFMpeg !== undefined)      ffmpegOptions.appPath = config.dependencies.FFMpeg;
}
var imageMagick = gm.subClass(imConstraints);
assets.setupBinaries(imConstraints, ffmpegOptions);


// global variables for various paths
var public_https = "public_HTTPS"; // directory where HTTPS content is stored
var hostOrigin = (typeof config.rproxy_port != "undefined") ? ""
		: "https://"+config.host+":"+config.port.toString()+"/"; // base URL for this server
var uploadsFolder = path.join(public_https, "uploads"); // directory where files are uploaded

// global variables to manage items
var itemCount = 0;

// global variables to manage clients
var clients = [];
var masterDisplay = null;
var webBrowserClient = null;
var sagePointers = {};
var remoteInteraction = {};
var mediaStreams = {};
var radialMenus = {};

// Generating QR-code of URL for UI page
var qr_png = qrimage.image(hostOrigin, { ec_level:'M', size: 15, margin:3, type: 'png' });
var qr_out = path.join(uploadsFolder, "images", "QR.png");
// qr_png.on('readable', function() { process.stdout.write('.'); });
qr_png.on('end',      function() { console.log('QR> image generated', qr_out); });
qr_png.pipe(fs.createWriteStream(qr_out));


// Make sure tmp directory is local
process.env.TMPDIR = path.join(__dirname, "tmp");
console.log("Temp folder: ".green, process.env.TMPDIR);
if(!fs.existsSync(process.env.TMPDIR)){
     fs.mkdirSync(process.env.TMPDIR);
}

// Make sure session folder exists
var sessionFolder = path.join(__dirname, "sessions");
if (!fs.existsSync(sessionFolder)) {
     fs.mkdirSync(sessionFolder);
}

// Build the list of existing assets
assets.initialize(uploadsFolder, 'uploads');

var appLoader = new loader(public_https, hostOrigin, config.totalWidth, config.totalHeight,
						(config.ui.auto_hide_ui===true) ? 0 : config.ui.titleBarHeight,
						imConstraints);
var applications = [];
var controls = []; // Each element represents a control widget bar
var appAnimations = {};


// sets up the background for the display clients (image or color)
setupDisplayBackground();


// create HTTP server for index page (Table of Contents)
var httpServerIndex = new httpserver("public_HTTP");
httpServerIndex.httpGET('/config', sendConfig); // send config object to client using http request


// create HTTPS server for all SAGE content
var httpsServerApp = new httpserver("public_HTTPS");
httpsServerApp.httpPOST('/upload', uploadForm); // receive newly uploaded files from SAGE Pointer / SAGE UI
httpsServerApp.httpGET('/config',  sendConfig); // send config object to client using http request


// create HTTPS options - sets up security keys
var options = setupHttpsOptions();


// initializes HTTP and HTTPS servers
var index = http.createServer(httpServerIndex.onrequest);
var server = https.createServer(options, httpsServerApp.onrequest);

var startTime = new Date();


// creates a WebSocket server - 2 way communication between server and all browser clients
var wsioServer = new websocketIO.Server({server: server});

wsioServer.onconnection(function(wsio) {
	wsio.onclose(closeWebSocketClient);
	wsio.on('addClient', wsAddClient);
});

function closeWebSocketClient(wsio) {
	var uniqueID = wsio.remoteAddress.address + ":" + wsio.remoteAddress.port;
	console.log("Closed Connection: " + uniqueID + " (" + wsio.clientType + ")");

	var remote = findRemoteSiteByConnection(wsio);
	if(remote !== null){
		console.log("Remote site \"" + remote.name + "\" now offline");
		remote.connected = false;
		var site = {name: remote.name, connected: remote.connected};
		broadcast('connectedToRemoteSite', site, 'receivesRemoteServerInfo');
	}
	if(wsio.messages.sendsPointerData){
		hidePointer(uniqueID);
		delete sagePointers[uniqueID];
		delete remoteInteraction[uniqueID];
	}
	if(wsio.messages.requiresFullApps){
		var key;
		for(key in mediaStreams) {
			if (mediaStreams.hasOwnProperty(key)) {
				delete mediaStreams[key].clients[uniqueID];
			}
		}
		for(key in appAnimations) {
			if (appAnimations.hasOwnProperty(key)) {
				delete appAnimations[key].clients[uniqueID];
			}
		}
	}

	if(wsio.clientType == "webBrowser") webBrowserClient = null;
	
	if(wsio === masterDisplay){
		var i;
		masterDisplay = null;
		for(i=0; i<clients.length; i++){
			if(clients[i].clientType === "display" && clients[i] !== wsio){
				masterDisplay = clients[i];
				clients[i].emit('setAsMasterDisplay');
				break;
			}
		}
	}
	
	removeElement(clients, wsio);
}

function wsAddClient(wsio, data) {
	// overwrite host and port if defined
	if(data.host !== undefined) {
		wsio.remoteAddress.address = data.host;
	}
	if(data.port !== undefined) {
		wsio.remoteAddress.port = data.port;
	}

	var uniqueID = wsio.remoteAddress.address + ":" + wsio.remoteAddress.port;
	wsio.clientType = data.clientType;
	wsio.messages = {};

	// Remember the display ID
	if (wsio.clientType === "display" || wsio.clientType === 'radialMenu' ) {
		wsio.clientID = data.clientID;
	} else {
		wsio.clientID = -1;
	}

	// types of data sent/received to server from client through WebSockets
	wsio.messages.sendsPointerData                  = data.sendsPointerData                 || false;
	wsio.messages.sendsMediaStreamFrames            = data.sendsMediaStreamFrames           || false;
	wsio.messages.requestsServerFiles               = data.requestsServerFiles              || false;
	wsio.messages.sendsWebContentToLoad             = data.sendsWebContentToLoad            || false;
	wsio.messages.launchesWebBrowser                = data.launchesWebBrowser               || false;
	wsio.messages.sendsVideoSynchonization          = data.sendsVideoSynchonization         || false;
	wsio.messages.sharesContentWithRemoteServer     = data.sharesContentWithRemoteServer    || false;
	wsio.messages.receivesDisplayConfiguration      = data.receivesDisplayConfiguration     || false;
	wsio.messages.receivesClockTime                 = data.receivesClockTime                || false;
	wsio.messages.requiresFullApps                  = data.requiresFullApps                 || false;
	wsio.messages.requiresAppPositionSizeTypeOnly   = data.requiresAppPositionSizeTypeOnly  || false;
	wsio.messages.receivesMediaStreamFrames         = data.receivesMediaStreamFrames        || false;
	wsio.messages.receivesWindowModification        = data.receivesWindowModification       || false;
	wsio.messages.receivesPointerData               = data.receivesPointerData              || false;
	wsio.messages.receivesInputEvents               = data.receivesInputEvents              || false;
	wsio.messages.receivesRemoteServerInfo          = data.receivesRemoteServerInfo         || false;
	wsio.messages.requestsWidgetControl             = data.requestsWidgetControl            || false;
	wsio.messages.receivesWidgetEvents              = data.receivesWidgetEvents             || false;
	wsio.messages.requestsAppClone					= data.requestsAppClone					|| false;
<<<<<<< HEAD

	initializeWSClient(wsio);

	clients.push(wsio);
	if (wsio.clientType==="display")
=======
	
	if (wsio.clientType==="display") {
		if(masterDisplay === null) masterDisplay = wsio;
>>>>>>> 34b9d8dc
		console.log("New Connection: " + uniqueID + " (" + wsio.clientType + " " + wsio.clientID+ ")");
	}
	else {
		console.log("New Connection: " + uniqueID + " (" + wsio.clientType + ")");
	}
	
	initializeWSClient(wsio);
	clients.push(wsio);
}

function initializeWSClient(wsio) {
	var uniqueID = wsio.remoteAddress.address + ":" + wsio.remoteAddress.port;

	wsio.emit('initialize', {UID: uniqueID, time: new Date(), start: startTime});
<<<<<<< HEAD

=======
	
	if(wsio === masterDisplay) wsio.emit('setAsMasterDisplay');
	
>>>>>>> 34b9d8dc
	// set up listeners based on what the client sends
	if(wsio.messages.sendsPointerData){
		wsio.on('startSagePointer',          wsStartSagePointer);
		wsio.on('stopSagePointer',           wsStopSagePointer);
		wsio.on('pointerPress',              wsPointerPress);
		wsio.on('pointerRelease',            wsPointerRelease);
		wsio.on('pointerDblClick',           wsPointerDblClick);
		wsio.on('pointerPosition',           wsPointerPosition);
		wsio.on('pointerMove',               wsPointerMove);
		wsio.on('pointerScrollStart',        wsPointerScrollStart);
		wsio.on('pointerScroll',             wsPointerScroll);
		wsio.on('pointerDraw',               wsPointerDraw);
		wsio.on('keyDown',                   wsKeyDown);
		wsio.on('keyUp',                     wsKeyUp);
		wsio.on('keyPress',                  wsKeyPress);
	}
	if(wsio.messages.sendsMediaStreamFrames){
		wsio.on('startNewMediaStream',       wsStartNewMediaStream);
		wsio.on('updateMediaStreamFrame',    wsUpdateMediaStreamFrame);
		wsio.on('updateMediaStreamChunk',    wsUpdateMediaStreamChunk);
		wsio.on('stopMediaStream',           wsStopMediaStream);
	}
	if(wsio.messages.receivesMediaStreamFrames){
		wsio.on('receivedMediaStreamFrame',  wsReceivedMediaStreamFrame);
		wsio.on('receivedRemoteMediaStreamFrame',  wsReceivedRemoteMediaStreamFrame);
	}
	if(wsio.messages.requiresFullApps){
		wsio.on('finishedRenderingAppFrame', wsFinishedRenderingAppFrame);
		wsio.on('updateAppState', wsUpdateAppState);
		wsio.on('appResize', wsAppResize);
		wsio.on('broadcast', wsBroadcast);
		wsio.on('searchTweets', wsSearchTweets);
	}
	if(wsio.messages.requestsServerFiles){
		wsio.on('requestAvailableApplications', wsRequestAvailableApplications);
		wsio.on('requestStoredFiles', wsRequestStoredFiles);
		//wsio.on('addNewElementFromStoredFiles', wsAddNewElementFromStoredFiles);
		wsio.on('loadApplication', wsLoadApplication);
		wsio.on('loadFileFromServer', wsLoadFileFromServer);
		wsio.on('deleteElementFromStoredFiles', wsDeleteElementFromStoredFiles);
		wsio.on('saveSesion',       wsSaveSesion);
		wsio.on('clearDisplay',     wsClearDisplay);
		wsio.on('tileApplications', wsTileApplications);
	}
	if(wsio.messages.sendsWebContentToLoad){
		wsio.on('addNewWebElement', wsAddNewWebElement);
	}
	if(wsio.messages.launchesWebBrowser){
		wsio.on('openNewWebpage', wsOpenNewWebpage);
	}
	if(wsio.messages.sendsVideoSynchonization){
		wsio.on('updateVideoTime', wsUpdateVideoTime);
	}
	if(wsio.messages.sharesContentWithRemoteServer){
		wsio.on('addNewElementFromRemoteServer', wsAddNewElementFromRemoteServer);
		wsio.on('requestNextRemoteFrame', wsRequestNextRemoteFrame);
		wsio.on('updateRemoteMediaStreamFrame', wsUpdateRemoteMediaStreamFrame);
		wsio.on('stopMediaStream', wsStopMediaStream);
	}
	if(wsio.messages.requestsWidgetControl){
		wsio.on('addNewControl', wsAddNewControl);
		wsio.on('selectedControlId', wsSelectedControlId);
		wsio.on('releasedControlId', wsReleasedControlId);
	}
	if(wsio.messages.receivesDisplayConfiguration){
		wsio.emit('setupDisplayConfiguration', config);
		wsio.emit('setupSAGE2Version', SAGE2_version);
	}
	if (wsio.messages.requestsAppClone){
		wsio.on('createAppClone', wsCreateAppClone);
	}

	if(wsio.messages.sendsPointerData)                 createSagePointer(uniqueID);
	if(wsio.messages.receivesClockTime)                wsio.emit('setSystemTime', {date: new Date()});
	if(wsio.messages.receivesPointerData)              initializeExistingSagePointers(wsio);
	if(wsio.messages.requiresFullApps)                 initializeExistingApps(wsio);
	if(wsio.messages.requiresAppPositionSizeTypeOnly)  initializeExistingAppsPositionSizeTypeOnly(wsio);
	if(wsio.messages.receivesRemoteServerInfo)         initializeRemoteServerInfo(wsio);
	if(wsio.messages.receivesMediaStreamFrames)        initializeMediaStreams(uniqueID);

	var remote = findRemoteSiteByConnection(wsio);
	if(remote !== null){
		remote.wsio = wsio;
		remote.connected = true;
		var site = {name: remote.name, connected: remote.connected};
		broadcast('connectedToRemoteSite', site, 'receivesRemoteServerInfo');
	}

	if (wsio.clientType === "webBrowser") webBrowserClient = wsio;

	if ( wsio.clientType === "radialMenu" )
	{
		wsio.on('radialMenuMoved', wsRadialMenuMoved);
		wsio.on('removeRadialMenu', wsRemoveRadialMenu);
<<<<<<< HEAD

=======
		wsio.on('radialMenuWindowToggle', wsRadialMenuThumbnailWindow);
		
>>>>>>> 34b9d8dc
		// Allows only one instance of each radial menu to send 'open file' command
		if ( radialMenus[wsio.clientID].wsio === undefined )
		{
			console.log("New Radial Menu Connection: " + uniqueID + " (" + wsio.clientType + " " + wsio.clientID+ ")");
			radialMenus[wsio.clientID].wsio = wsio;
		} else {
			//console.log("Existing Radial Menu Connection: " + uniqueID + " (" + wsio.clientType + " " + wsio.clientID + ")");
			wsio.emit("disableSendToServer", uniqueID);
		}
	}

	// Debug messages from applications
	wsio.on('sage2Log', wsPrintDebugInfo);
}

function initializeExistingSagePointers(wsio) {
	for(var key in sagePointers){
		if (sagePointers.hasOwnProperty(key)) {
			wsio.emit('createSagePointer', sagePointers[key]);
		}
	}
}

function initializeExistingApps(wsio) {
	var i;
	var key;

	var uniqueID = wsio.remoteAddress.address + ":" + wsio.remoteAddress.port;

	for(i=0; i<applications.length; i++){
		wsio.emit('createAppWindow', applications[i]);
	}
	for(key in appAnimations){
		if (appAnimations.hasOwnProperty(key)) {
			appAnimations[key].clients[uniqueID] = false;
		}
	}
}

function initializeExistingAppsPositionSizeTypeOnly(wsio) {
	var i;
	for(i=0; i<applications.length; i++){
		wsio.emit('createAppWindowPositionSizeOnly', getAppPositionSize(applications[i]));
	}
}

function initializeRemoteServerInfo(wsio) {
	for(var i=0; i<remoteSites.length; i++){
		var site = {name: remoteSites[i].name, connected: remoteSites[i].connected, width: remoteSites[i].width, height: remoteSites[i].height, pos: remoteSites[i].pos};
		wsio.emit('addRemoteSite', site);
	}
}

function initializeMediaStreams(uniqueID) {
	var key;

	for(key in mediaStreams){
		if (mediaStreams.hasOwnProperty(key)) {
			mediaStreams[key].clients[uniqueID] = false;
		}
	}
}

// **************  Sage Pointer Functions *****************

function wsStartSagePointer(wsio, data) {
	var uniqueID = wsio.remoteAddress.address + ":" + wsio.remoteAddress.port;

	showPointer(uniqueID, data);
}

function wsStopSagePointer(wsio, data) {
	var uniqueID = wsio.remoteAddress.address + ":" + wsio.remoteAddress.port;

	hidePointer(uniqueID);

	//return to window interaction mode after stopping pointer
	if(remoteInteraction[uniqueID].appInteractionMode()){
		remoteInteraction[uniqueID].toggleModes();
		broadcast('changeSagePointerMode', {id: sagePointers[uniqueID].id, mode: remoteInteraction[uniqueID].interactionMode } , 'receivesPointerData');
	}
}

function wsPointerPress(wsio, data) {
	var uniqueID = wsio.remoteAddress.address + ":" + wsio.remoteAddress.port;
	var pointerX = sagePointers[uniqueID].left;
	var pointerY = sagePointers[uniqueID].top;

	/*
	if (data.button === 'left')
		pointerPress(uniqueID, pointerX, pointerY); // combine right and left - add param for button
	else
		pointerPressRight(uniqueID,pointerX, pointerY);
	*/
	pointerPress(uniqueID, pointerX, pointerY, data);
}

function wsPointerRelease(wsio, data) {
	var uniqueID = wsio.remoteAddress.address + ":" + wsio.remoteAddress.port;

	var pointerX = sagePointers[uniqueID].left;
	var pointerY = sagePointers[uniqueID].top;

	/*
	if (data.button === 'left')
		pointerRelease(uniqueID, pointerX, pointerY);
	else
		pointerReleaseRight(uniqueID, pointerX, pointerY);
	*/
	pointerRelease(uniqueID, pointerX, pointerY ,data);
}

function wsPointerDblClick(wsio, data) {
	var uniqueID = wsio.remoteAddress.address + ":" + wsio.remoteAddress.port;

	var pointerX = sagePointers[uniqueID].left;
	var pointerY = sagePointers[uniqueID].top;

	pointerDblClick(uniqueID, pointerX, pointerY);
}

function wsPointerPosition(wsio, data) {
	var uniqueID = wsio.remoteAddress.address + ":" + wsio.remoteAddress.port;

	pointerPosition(uniqueID, data);
}

function wsPointerMove(wsio, data) {
	var uniqueID = wsio.remoteAddress.address + ":" + wsio.remoteAddress.port;
	
	// Casting the parameters to correct type
	data.deltaX = parseInt(data.deltaX, 10);
	data.deltaY = parseInt(data.deltaY, 10);
	
	var pointerX = sagePointers[uniqueID].left;
	var pointerY = sagePointers[uniqueID].top;
	
	pointerMove(uniqueID, pointerX, pointerY, data);
}

function wsPointerScrollStart(wsio, data) {
	var uniqueID = wsio.remoteAddress.address + ":" + wsio.remoteAddress.port;

	var pointerX = sagePointers[uniqueID].left;
	var pointerY = sagePointers[uniqueID].top;

	var elem = findAppUnderPointer(pointerX, pointerY);

	if (elem !== null) {
		remoteInteraction[uniqueID].selectScrollItem(elem);
		var newOrder = moveAppToFront(elem.id);
		broadcast('updateItemOrder', {idList: newOrder}, 'receivesWindowModification');
	}
}

function wsPointerScroll(wsio, data) {
	var uniqueID = wsio.remoteAddress.address + ":" + wsio.remoteAddress.port;

	// Casting the parameters to correct type
	data.wheelDelta = parseInt(data.wheelDelta, 10);

	pointerScroll(uniqueID, data);
}

function wsPointerDraw(wsio, data) {
	var uniqueID = wsio.remoteAddress.address + ":" + wsio.remoteAddress.port;
	pointerDraw(uniqueID, data);
}

function wsKeyDown(wsio, data) {
	var uniqueID = wsio.remoteAddress.address + ":" + wsio.remoteAddress.port;
	
	if(data.code == 16){ // shift
		remoteInteraction[uniqueID].SHIFT = true;
	}
	else if(data.code == 17){ // ctrl
		remoteInteraction[uniqueID].CTRL = true;
	}
	else if(data.code == 18) { // alt
		remoteInteraction[uniqueID].ALT = true;
	}
	else if(data.code == 20) { // caps lock
		remoteInteraction[uniqueID].CAPS = true;
	}
	else if(data.code == 91 || data.code == 92 || data.code == 93){ // command
		remoteInteraction[uniqueID].CMD = true;
	}


<<<<<<< HEAD
	var lockedControl = remoteInteraction[uniqueID].lockedControl();
	if (lockedControl !== null) {
		var event = {code: data.code, printable:false, state: "down", ctrlId:lockedControl.ctrlId, appId:lockedControl.appId};
		broadcast('keyInControl', event ,'receivesWidgetEvents');
		if (data.code == 13) { //Enter key
			remoteInteraction[uniqueID].dropControl();
		}
		return;
	}

=======
	
>>>>>>> 34b9d8dc

	//SEND SPECIAL KEY EVENT only will come here
	var pointerX = sagePointers[uniqueID].left;
	var pointerY = sagePointers[uniqueID].top;

<<<<<<< HEAD
	if(remoteInteraction[uniqueID].appInteractionMode()){
=======
	var control = findControlsUnderPointer(pointerX,pointerY);
	if (control!==null){
		return;
	}

	
	if(remoteInteraction[uniqueID].appInteractionMode()){		
>>>>>>> 34b9d8dc
		keyDown(uniqueID, pointerX, pointerY, data);
	}
}

function wsKeyUp(wsio, data) {
	var uniqueID = wsio.remoteAddress.address + ":" + wsio.remoteAddress.port;
	
	if(data.code == 16){ // shift
		remoteInteraction[uniqueID].SHIFT = false;
	}
	else if(data.code == 17){ // ctrl
		remoteInteraction[uniqueID].CTRL = false;
	}
	else if(data.code == 18) { // alt
		remoteInteraction[uniqueID].ALT = false;
	}
	else if(data.code == 20) { // caps lock
		remoteInteraction[uniqueID].CAPS = false;
	}
	else if(data.code == 91 || data.code == 92 || data.code == 93){ // command
		remoteInteraction[uniqueID].CMD = false;
	}

	var pointerX = sagePointers[uniqueID].left;
	var pointerY = sagePointers[uniqueID].top;
<<<<<<< HEAD

	var elem = findAppUnderPointer(pointerX, pointerY);
=======
	
	var control = findControlsUnderPointer(pointerX,pointerY);
	
	var lockedControl = remoteInteraction[uniqueID].lockedControl();
>>>>>>> 34b9d8dc

	if (lockedControl !== null) {
		var event = {code: data.code, printable:false, state: "up", ctrlId:lockedControl.ctrlId, appId:lockedControl.appId};
		broadcast('keyInTextInputWidget', event ,'receivesWidgetEvents');
		if (data.code == 13) { //Enter key
			remoteInteraction[uniqueID].dropControl();
		} 
		return;
	}
	else if (control!==null){
		return;
	}
	
	

	var elem = findAppUnderPointer(pointerX, pointerY);
	
	if(elem !== null){
		if(remoteInteraction[uniqueID].windowManagementMode()){
			if(data.code === 8 || data.code === 46){ // backspace or delete
				deleteApplication(elem);
			}
		}
		else if(remoteInteraction[uniqueID].appInteractionMode()) {	//only send special keys
			keyUp(uniqueID, pointerX, pointerY, data);
		}
	}
}

function wsKeyPress(wsio, data) {
	var uniqueID = wsio.remoteAddress.address + ":" + wsio.remoteAddress.port;

	var lockedControl = remoteInteraction[uniqueID].lockedControl();
	var pointerX = sagePointers[uniqueID].left;
	var pointerY = sagePointers[uniqueID].top;
	var control = findControlsUnderPointer(pointerX,pointerY);

	if(data.code == 9 && remoteInteraction[uniqueID].SHIFT && sagePointers[uniqueID].visible){ // shift + tab
		remoteInteraction[uniqueID].toggleModes();
		broadcast('changeSagePointerMode', {id: sagePointers[uniqueID].id, mode: remoteInteraction[uniqueID].interactionMode}, 'receivesPointerData');
	}
	else if (lockedControl !== null){
		var event = {code: data.code, printable:true, state: "down", ctrlId:lockedControl.ctrlId, appId:lockedControl.appId};
		broadcast('keyInTextInputWidget', event ,'receivesWidgetEvents');
		if (data.code === 13){ //Enter key
			remoteInteraction[uniqueID].dropControl();
		}
	}
	else if(control!==null){
		return;
	}
	else if ( remoteInteraction[uniqueID].appInteractionMode() ) {
<<<<<<< HEAD
		var pointerX = sagePointers[uniqueID].left;
		var pointerY = sagePointers[uniqueID].top;

=======
>>>>>>> 34b9d8dc
		keyPress(uniqueID, pointerX, pointerY, data);
	}

}

// **************  Media Stream Functions *****************

function wsStartNewMediaStream(wsio, data) {
	console.log("received new stream: ", data.id);
	mediaStreams[data.id] = {chunks: [], clients: {}, ready: true, timeout: null};
	for(var i=0; i<clients.length; i++){
		if(clients[i].messages.receivesMediaStreamFrames){
			var clientAddress = clients[i].remoteAddress.address + ":" + clients[i].remoteAddress.port;
			mediaStreams[data.id].clients[clientAddress] = false;
		}
	}

	// Forcing 'int' type for width and height
	//     for some reasons, messages from websocket lib from Linux send strings for ints
	data.width  = parseInt(data.width,  10);
	data.height = parseInt(data.height, 10);

	appLoader.createMediaStream(data.src, data.type, data.encoding, data.title, data.color, data.width, data.height, function(appInstance) {
		appInstance.id = data.id;
		broadcast('createAppWindow', appInstance, 'requiresFullApps');
		broadcast('createAppWindowPositionSizeOnly', getAppPositionSize(appInstance), 'requiresAppPositionSizeTypeOnly');

		applications.push(appInstance);
	});

	// Debug media stream freezing
	mediaStreams[data.id].timeout = setTimeout(function() {
		console.log("Start: 5 sec with no updates from: " + data.id);
		console.log(mediaStreams[data.id].clients);
		console.log("ready: " + mediaStreams[data.id].ready);
	}, 5000);
}

function wsUpdateMediaStreamFrame(wsio, data) {
	mediaStreams[data.id].ready = true;
	for(var key in mediaStreams[data.id].clients){
		mediaStreams[data.id].clients[key] = false;
	}

	var stream = findAppById(data.id);
	if(stream !== null) stream.data = data.state;

	broadcast('updateMediaStreamFrame', data, 'receivesMediaStreamFrames');

	// Debug media stream freezing
	clearTimeout(mediaStreams[data.id].timeout);
	mediaStreams[data.id].timeout = setTimeout(function() {
		console.log("Update: 5 sec with no updates from: " + data.id);
		console.log(mediaStreams[data.id].clients);
		console.log("ready: " + mediaStreams[data.id].ready);
		if(mediaStreams[data.id].chunks.length === 0)
			console.log("chunks received: " + allNonBlank(mediaStreams[data.id].chunks));
	}, 5000);
}

function wsUpdateMediaStreamChunk(wsio, data) {
	if(mediaStreams[data.id].chunks.length === 0) mediaStreams[data.id].chunks = initializeArray(data.total, "");
	mediaStreams[data.id].chunks[data.piece] = data.state.src;
	if(allNonBlank(mediaStreams[data.id].chunks)){
		wsUpdateMediaStreamFrame(wsio, {id: data.id, state: {src: mediaStreams[data.id].chunks.join(""), type: data.state.type, encoding: data.state.encoding}});
		mediaStreams[data.id].chunks = [];
	}
}

function wsStopMediaStream(wsio, data) {
	var elem = findAppById(data.id);

	if(elem !== null) deleteApplication( elem );
}

// Print message from remote applications
function wsPrintDebugInfo(wsio, data) {
	// sprint for padding and pretty colors
	console.log(
		sprint("Node %2d> ", data.node).blue + sprint("[%s] ",data.app).green,
		data.message);
}

function wsReceivedMediaStreamFrame(wsio, data) {
	var uniqueID = wsio.remoteAddress.address + ":" + wsio.remoteAddress.port;
	var i;
	var broadcastAddress, broadcastID;
	var serverAddress, clientAddress;

	mediaStreams[data.id].clients[uniqueID] = true;
	if(allTrueDict(mediaStreams[data.id].clients) && mediaStreams[data.id].ready){
		mediaStreams[data.id].ready = false;
		var broadcastWS = null;
		var mediaStreamData = data.id.split("|");
		if(mediaStreamData.length === 2){ // local stream --> client | stream_id
			broadcastAddress = mediaStreamData[0];
			broadcastID = parseInt(mediaStreamData[1]);
			for(i=0; i<clients.length; i++){
				clientAddress = clients[i].remoteAddress.address + ":" + clients[i].remoteAddress.port;
				if(clientAddress == broadcastAddress) broadcastWS = clients[i];
			}
			if(broadcastWS !== null) broadcastWS.emit('requestNextFrame', {streamId: broadcastID});
		}
		else if(mediaStreamData.length === 3){ // remote stream --> remote_server | client | stream_id
			serverAddress = mediaStreamData[0];
			broadcastAddress = mediaStreamData[1];
			broadcastID = mediaStreamData[2];

			for(i=0; i<clients.length; i++){
				clientAddress = clients[i].remoteAddress.address + ":" + clients[i].remoteAddress.port;
				if(clientAddress == serverAddress) { broadcastWS = clients[i]; break; }
			}

			if(broadcastWS !== null) broadcastWS.emit('requestNextRemoteFrame', {id: broadcastAddress + "|" + broadcastID});
		}
	}
}

// **************  Application Animation Functions *****************

function wsFinishedRenderingAppFrame(wsio, data) {
	var uniqueID = wsio.remoteAddress.address + ":" + wsio.remoteAddress.port;

	appAnimations[data.id].clients[uniqueID] = true;
	if(allTrueDict(appAnimations[data.id].clients)){
		var key;
		for(key in appAnimations[data.id].clients){
			appAnimations[data.id].clients[key] = false;
		}
		// animate max 60 fps
		var now = new Date();
		var elapsed = now.getTime() - appAnimations[data.id].date.getTime();
		if(elapsed > 16){
			appAnimations[data.id].date = new Date();
			broadcast('animateCanvas', {id: data.id, date: new Date()}, 'requiresFullApps');
		}
		else{
			setTimeout(function() {
				appAnimations[data.id].date = new Date();
				broadcast('animateCanvas', {id: data.id, date: new Date()}, 'requiresFullApps');
			}, 16-elapsed);
		}
	}
}

function wsUpdateAppState(wsio, data) {
	// Using updates only from display client 0
	if (wsio.clientID === 0) {
		var app = findAppById(data.id);
		app.data = data.state;
	}
}

//
// Got a resize call for an application itself
//
function wsAppResize(wsio, data) {
    if (wsio.clientID === 0) {
		// Update the object with the new dimensions
		var app    = findAppById(data.id);
		if (app) {
			// Update the width height and aspect ratio
			app.width  = data.width;
			app.height = data.height;
			app.aspect = app.width/app.height;
			app.native_width  = data.width;
			app.native_height = data.height;
			// build the object to be sent
			var updateItem = {elemId: app.id,
								elemLeft: app.left, elemTop: app.top,
								elemWidth: app.width, elemHeight: app.height,
								force: true, date: new Date()};
			// send the order
			broadcast('setItemPositionAndSize', updateItem, 'receivesWindowModification');
		}
	}
}

//
// Broadcast data to all clients who need apps
//
function wsBroadcast(wsio, data) {
	broadcast('broadcast', data, 'requiresFullApps');
}

//
// Search tweets using Twitter API
//
function wsSearchTweets(wsio, data) {
	if(twitter === null) {
		if(data.broadcast === true)
			broadcast('broadcast', {app: data.app, func: data.func, data: {query: data.query, result: null, err: {message: "Twitter API not enabled in SAGE2 configuration"}}}, 'requiresFullApps');
		else
			wsio.emit('broadcast', {app: data.app, func: data.func, data: {query: data.query, result: null, err: {message: "Twitter API not enabled in SAGE2 configuration"}}});
		return;
	}
	
	twitter.get('search/tweets', data.query, function(err, info, response) {
		if(data.broadcast === true)
			broadcast('broadcast', {app: data.app, func: data.func, data: {query: data.query, result: info, err: err}}, 'requiresFullApps');
		else
			wsio.emit('broadcast', {app: data.app, func: data.func, data: {query: data.query, result: info, err: err}});
	});
}


// **************  Session Functions *****************

function wsSaveSesion(wsio, data) {
	var sname = "";
	if (data) {
		sname = data;
	} else {
		var ad    = new Date();
		sname = sprint("session-%4d_%02d_%02d-%02d:%02d:%02s",
							ad.getFullYear(), ad.getMonth()+1, ad.getDate(),
							ad.getHours(), ad.getMinutes(), ad.getSeconds() );
	}
	saveSession(sname);
}

function printListSessions() {
	var thelist = listSessions();
	console.log("Sessions\n---------");
	for (var i = 0; i < thelist.length; i++) {
		console.log(sprint("%2d: Name: %s\tSize: %.0fKB\tDate: %s",
			i, thelist[i].name, thelist[i].size/1024.0, thelist[i].date
		));
	}
}

function listSessions() {
	var thelist = [];
	// Walk through the session files: sync I/Os to build the array
	var files = fs.readdirSync(sessionFolder);
	for (var i = 0; i < files.length; i++) {
		var file = files[i];
		var filename = path.join(sessionFolder, file);
		var stat = fs.statSync(filename);
		// is it a file
		if (stat.isFile()) {
			// doest it ends in .json
			if (filename.indexOf(".json", filename.length - 5) >= 0) {
				// use its change time (creation, update, ...)
				var ad = new Date(stat.ctime);
				var strdate = sprint("%4d/%02d/%02d %02d:%02d:%02s",
										ad.getFullYear(), ad.getMonth()+1, ad.getDate(),
										ad.getHours(), ad.getMinutes(), ad.getSeconds() );
				// Make it look like an exif data structure
				thelist.push( { exif: { FileName: file.slice(0,-5),  FileSize:stat.size, FileDate: strdate} } );
			}
		}
	}
	return thelist;
}

function deleteSession (filename) {
	if (filename) {
		var fullpath = path.join(sessionFolder, filename);
		// if it doesn't end in .json, add it
		if (fullpath.indexOf(".json", fullpath.length - 5) === -1) {
			fullpath += '.json';
		}
		fs.unlink(fullpath, function (err) {
			if (err) {
				console.log("Sessions> coudlnt delete session ", filename, err);
				return;
			}
			console.log("Sessions> successfully deleted session", filename);
		});
	}
}

function saveSession (filename) {
	filename = filename || 'default.json';

	var fullpath = path.join(sessionFolder, filename);
	// if it doesn't end in .json, add it
	if (fullpath.indexOf(".json", fullpath.length - 5) === -1) {
		fullpath += '.json';
	}

	var states     = {};
	states.apps    = [];
	states.numapps = 0;
	states.date    = Date.now();
	for (var i=0;i<applications.length;i++) {
		var a = applications[i];
		// Ignore media streaming applications for now (desktop sharing)
		if (a.application !== 'media_stream') {
			states.apps.push(a);
			states.numapps++;
		}
	}

	try {
		fs.writeFileSync(fullpath, JSON.stringify(states, null, 4));
	 	console.log("Session> saved to " + fullpath);
	}
	catch (err) {
		console.log("Session> error saving", err);
	}
}

function loadSession (filename) {
	filename = filename || 'default.json';

	var fullpath = path.join(sessionFolder, filename);
	// if it doesn't end in .json, add it
	if (fullpath.indexOf(".json", fullpath.length - 5) === -1) {
		fullpath += '.json';
	}
	fs.readFile(fullpath, function(err, data) {
		if (err) {
			console.log("Server> reading error", err);
		} else {
			console.log("Server> read sessions from " + fullpath);

			var session = JSON.parse(data);
			console.log("Session> number of applications", session.numapps);

			for (var i=0;i<session.apps.length;i++) {
				var a = session.apps[i];
				console.log("Session> App",  a.id);

				// Get the application a new ID
				a.id = getUniqueAppId();
				// Reset the time
				a.date = new Date();
				if (a.animation) {
					var j;
					appAnimations[a.id] = {clients: {}, date: new Date()};
					for(j=0; j<clients.length; j++){
						if(clients[j].messages.requiresFullApps){
							var clientAddress = clients[j].remoteAddress.address + ":" + clients[j].remoteAddress.port;
							appAnimations[a.id].clients[clientAddress] = false;
						}
					}
				}

				broadcast('createAppWindow', a, 'requiresFullApps');
				broadcast('createAppWindowPositionSizeOnly', getAppPositionSize(a), 'requiresAppPositionSizeTypeOnly');

				applications.push(a);
			}
		}
	});
}

// **************  Information Functions *****************

function listClients() {
	var i;
	console.log("Clients (%d)\n------------", clients.length);
	for(i=0; i<clients.length; i++){
		var ws = clients[i];
		var uniqueID = ws.remoteAddress.address + ":" + ws.remoteAddress.port;
		if (ws.clientType === "display")
			console.log(sprint("%2d: %s (%s %s)", i, uniqueID, ws.clientType, ws.clientID));
		else
			console.log(sprint("%2d: %s (%s)", i, uniqueID, ws.clientType));
	}
}

function listMediaStreams() {
	var i, c, key;
	console.log("Streams (%d)\n------------", Object.keys(mediaStreams).length);
	i = 0;
	for (key in mediaStreams) {
		var numclients = Object.keys(mediaStreams[key].clients).length;
		console.log(sprint("%2d: %s ready:%s clients:%d", i, key, mediaStreams[key].ready, numclients));
		var cstr = " ";
		for (c in mediaStreams[key].clients) {
			cstr += c + "(" + mediaStreams[key].clients[c] + ") ";
		}
		console.log("\t", cstr);
		i++;
	}
}

function listApplications() {
	var i;
	console.log("Applications\n------------");
	for(i=0; i<applications.length; i++){
		console.log(sprint("%2d: %s %s [%dx%d +%d+%d] %s (v%s) by %s",
			i, applications[i].id, applications[i].application.red,
			 applications[i].width,  applications[i].height,
			 applications[i].left,  applications[i].top,
			 applications[i].title.green,
			 applications[i].metadata.version, applications[i].metadata.author.grey
		));
	}
}


// **************  Tiling Functions *****************

//
//
// From Ratko's DIM in SAGE
//

function averageWindowAspectRatio() {
	var num = applications.length;

	if (num === 0) return 1.0;

	var totAr = 0.0;
	var i;
	for (i=0; i<num; i++) {
		var app =  applications[i];
		totAr += (app.width / app.height);
	}
	return (totAr / num);
}

function fitWithin(app, x, y, width, height, margin) {
	var titleBar = config.ui.titleBarHeight;
	if (config.ui.auto_hide_ui===true) titleBar = 0;

	// take buffer into account
	x += margin;
	y += margin;
	width  = width  - 2*margin;
	height = height - 2*margin;

	var widthRatio  = (width-titleBar)  / app.width;
	var heightRatio = (height-titleBar) / app.height;
	var maximizeRatio;
	if (widthRatio > heightRatio)
		maximizeRatio = heightRatio;
	else
		maximizeRatio = widthRatio;

    // figure out the maximized app size (w/o the widgets)
    var newAppWidth  = Math.round( maximizeRatio*app.width );
    var newAppHeight = Math.round( maximizeRatio*app.height );

    // figure out the maximized app position (with the widgets)
    var postMaxX = Math.round( width/2.0 - newAppWidth/2.0 );
    var postMaxY = Math.round( height/2.0 - newAppHeight/2.0 );

    // the new position of the app considering the maximized state and
    // all the widgets around it
    var newAppX = x + postMaxX;
    var newAppY = y + postMaxY;

	return [newAppX, newAppY, newAppWidth, newAppHeight];
}

// Create a 2D array
function Create2DArray(rows) {
  var arr = [];
  for (var i=0;i<rows;i++) {
     arr[i] = [];
  }
  return arr;
}
// Calculate the euclidian distance between two objects with .x and .y fields
function distance2D(p1, p2) {
	var d = 0.0;
	d = Math.sqrt( Math.pow((p1.x-p2.x),2) + Math.pow((p1.y-p2.y),2) );
	return d;
}
function findMinimum(arr) {
	var val = Number.MAX_VALUE;
	var idx = 0;
	for (var i=0;i<arr.length;i++) {
		if (arr[i]<val) {
			val = arr[i];
			idx = i;
		}
	}
	return idx;
}
function printMatrix(dist) {
	var i, j;
	for (i=0; i<applications.length; i++) {
		process.stdout.write(i.toString());
		for (j=0; j<applications.length; j++) {
			process.stdout.write(" " + dist[i][j].toFixed(2));
		}
		process.stdout.write('\n');
	}
}

function tileApplications2() {
	var app;
	var i, j, c, r;
	var numCols, numRows;

	var displayAr  = config.totalWidth / config.totalHeight;
	var arDiff     = displayAr / averageWindowAspectRatio();
	var numWindows = applications.length;

	// 3 scenarios... windows are on average the same aspect ratio as the display
	if (arDiff >= 0.7 && arDiff <= 1.3) {
		numCols = Math.ceil(Math.sqrt( numWindows ));
		numRows = Math.ceil(numWindows / numCols);
	}
    else if (arDiff < 0.7) {
		// windows are much wider than display
		c = Math.round(1 / (arDiff/2.0));
		if (numWindows <= c) {
			numRows = numWindows;
			numCols = 1;
		}
		else {
			numCols = Math.max(2, Math.round(numWindows / c));
			numRows = Math.round(Math.ceil(numWindows / numCols));
		}
	}
	else {
		// windows are much taller than display
		c = Math.round(arDiff*2);
		if (numWindows <= c) {
			numCols = numWindows;
			numRows = 1;
		}
		else {
			numRows = Math.max(2, Math.round(numWindows / c));
			numCols = Math.round(Math.ceil(numWindows / numRows));
		}
	}

    // determine the bounds of the tiling area
	var titleBar = config.ui.titleBarHeight;
	if (config.ui.auto_hide_ui===true) titleBar = 0;
	var areaX = 0;
	var areaY = Math.round(1.5 * titleBar); // keep 0.5 height as margin
	if (config.ui.auto_hide_ui===true) areaY = - config.ui.titleBarHeight;

	var areaW = config.totalWidth;
	var areaH = config.totalHeight-(1.0*titleBar);

	var tileW = Math.floor(areaW / numCols);
	var tileH = Math.floor(areaH / numRows);

	var padding = 4;
	// if only one application, no padding, i.e maximize
	if (applications.length===1) padding = 0;

    var centroidsApps  = [];
    var centroidsTiles = [];
    r = numRows-1;
    c = 0;
    // Caculate apps and tiles centers
    for (i=0; i<applications.length; i++) {
		app =  applications[i];
		centroidsApps[i] = {x: app.left+app.width/2.0, y: app.top+app.height/2.0};
		console.log('centroid appl:', i, app.title, centroidsApps[i]);

		centroidsTiles[i] = {x: (c*tileW+areaX)+tileW/2.0, y: (r*tileH+areaY)+tileH/2.0};
		console.log('centroid tile:', i, centroidsTiles[i]);

        c += 1;
        if (c === numCols) {
            c  = 0;
            r -= 1;
        }
	}
	// Calculate distances
	var distances = Create2DArray(applications.length);
	for (i=0; i<applications.length; i++) {
		for (j=0; j<applications.length; j++) {
			var d = distance2D(centroidsApps[i], centroidsTiles[j]);
			distances[i][j] = d;
		}
	}
	// dump the matrix
	printMatrix(distances);
	for (i=0; i<applications.length; i++) {
		var idx = findMinimum(distances[i]);
		console.log('Min:', i, idx, distances[i][idx].toFixed(2));
	}

    r = numRows-1;
    c = 0;
	for (i=0; i<applications.length; i++) {
		// pick an app
		var appid = findMinimum(distances[i]);
		// get the application
		app =  applications[ appid ];

		console.log('Round:', i, appid, distances[i][appid].toFixed(2), app.title);
		for (j=0; j<applications.length; j++) distances[j][appid] = Number.MAX_VALUE;

		// calculate new dimensions
		console.log('tiling:', i, c, r, app.title);
        var newdims = fitWithin(app, c*tileW+areaX, r*tileH+areaY, tileW, tileH, padding);

		printMatrix(distances);

        // update the data structure
        app.left   = newdims[0];
        app.top    = newdims[1] - titleBar;
		app.width  = newdims[2];
		app.height = newdims[3];
		// build the object to be sent
		var updateItem = {elemId: app.id,
							elemLeft: app.left, elemTop: app.top,
							elemWidth: app.width, elemHeight: app.height,
							force: true, date: new Date()};
		// send the order
		broadcast('setItemPositionAndSize', updateItem, 'receivesWindowModification');

        c += 1;
        if (c === numCols) {
            c  = 0;
            r -= 1;
        }
    }
}

function tileApplications() {
	var app;
	var i, c, r;
	var numCols, numRows;

	var displayAr  = config.totalWidth / config.totalHeight;
	var arDiff     = displayAr / averageWindowAspectRatio();
	var numWindows = applications.length;

	// 3 scenarios... windows are on average the same aspect ratio as the display
	if (arDiff >= 0.7 && arDiff <= 1.3) {
		numCols = Math.ceil(Math.sqrt( numWindows ));
		numRows = Math.ceil(numWindows / numCols);
	}
    else if (arDiff < 0.7) {
		// windows are much wider than display
		c = Math.round(1 / (arDiff/2.0));
		if (numWindows <= c) {
			numRows = numWindows;
			numCols = 1;
		}
		else {
			numCols = Math.max(2, Math.round(numWindows / c));
			numRows = Math.round(Math.ceil(numWindows / numCols));
		}
	}
	else {
		// windows are much taller than display
		c = Math.round(arDiff*2);
		if (numWindows <= c) {
			numCols = numWindows;
			numRows = 1;
		}
		else {
			numRows = Math.max(2, Math.round(numWindows / c));
			numCols = Math.round(Math.ceil(numWindows / numRows));
		}
	}

    // determine the bounds of the tiling area
	var titleBar = config.ui.titleBarHeight;
	if (config.ui.auto_hide_ui===true) titleBar = 0;
	var areaX = 0;
	var areaY = Math.round(1.5 * titleBar); // keep 0.5 height as margin
	if (config.ui.auto_hide_ui===true) areaY = - config.ui.titleBarHeight;

	var areaW = config.totalWidth;
	var areaH = config.totalHeight-(1.0*titleBar);

	var tileW = Math.floor(areaW / numCols);
	var tileH = Math.floor(areaH / numRows);

	// go through them in sorted order
	// applications.sort()

	var padding = 4;
	// if only one application, no padding, i.e maximize
	if (applications.length===1) padding = 0;
    r = numRows-1;
    c = 0;
	for (i=0; i<applications.length; i++) {
		// get the application
		app =  applications[i];
		// calculate new dimensions
        var newdims = fitWithin(app, c*tileW+areaX, r*tileH+areaY, tileW, tileH, padding);
        // update the data structure
        app.left   = newdims[0];
        app.top    = newdims[1] - titleBar;
		app.width  = newdims[2];
		app.height = newdims[3];
		// build the object to be sent
		var updateItem = {elemId: app.id,
							elemLeft: app.left, elemTop: app.top,
							elemWidth: app.width, elemHeight: app.height,
							force: true, date: new Date()};
		// send the order
		broadcast('setItemPositionAndSize', updateItem, 'receivesWindowModification');

        c += 1;
        if (c === numCols) {
            c  = 0;
            r -= 1;
        }
    }
}

// Remove all applications
function clearDisplay() {
	var all = applications.length;
	while (all) {
		deleteApplication( applications[0] );
		// deleteApplication changes the array, so check again
		all = applications.length;
	}
}


// handlers for messages from UI

function wsClearDisplay(wsio, data) {
	clearDisplay();
}

function wsTileApplications(wsio, data) {
	tileApplications();
}


// **************  Server File Functions *****************

function wsRequestAvailableApplications(wsio, data) {
	var applications = getApplications();
	wsio.emit('availableApplications', applications);
}

function wsRequestStoredFiles(wsio, data) {
	var savedFiles = getSavedFilesList();
	wsio.emit('storedFileList', savedFiles);
}

function wsLoadApplication(wsio, data) {
	var appData = {application: "custom_app", filename: data.application};
	appLoader.loadFileFromLocalStorage(appData, function(appInstance) {
		appInstance.id = getUniqueAppId();

		if(appInstance.animation){
			var i;
			appAnimations[appInstance.id] = {clients: {}, date: new Date()};
			for(i=0; i<clients.length; i++){
				if(clients[i].messages.requiresFullApps){
					var clientAddress = clients[i].remoteAddress.address + ":" + clients[i].remoteAddress.port;
					appAnimations[appInstance.id].clients[clientAddress] = false;
				}
			}
		}
		
		broadcast('createAppWindow', appInstance, 'requiresFullApps');
		broadcast('createAppWindowPositionSizeOnly', getAppPositionSize(appInstance), 'requiresAppPositionSizeTypeOnly');

		applications.push(appInstance);
	});
}

function wsLoadFileFromServer(wsio, data) {
	if (data.application === "load_session") {
		// if it's a session, then load it
		loadSession(data.filename);
	}
	else {
		appLoader.loadFileFromLocalStorage(data, function(appInstance) {
			appInstance.id = getUniqueAppId();
			
			broadcast('createAppWindow', appInstance, 'requiresFullApps');
			broadcast('createAppWindowPositionSizeOnly', getAppPositionSize(appInstance), 'requiresAppPositionSizeTypeOnly');

			applications.push(appInstance);
		});
	}
}

function wsDeleteElementFromStoredFiles(wsio, data) {
	if (data.application === "load_session") {
		// if it's a session
		deleteSession (data.filename);
	} else if (data.application === 'custom_app') {
		// an app
		// NYI
	} else if (data.application === 'image_viewer') {
		// an image
		assets.deleteImage(data.filename);
	} else if (data.application === 'movie_player') {
		// a movie
		assets.deleteVideo(data.filename);
	} else if (data.application === 'pdf_viewer') {
		// an pdf
		assets.deletePDF(data.filename);
	}
	else {
		// I dont know
	}
}



// **************  Adding Web Content (URL) *****************

function wsAddNewWebElement(wsio, data) {
	appLoader.loadFileFromWebURL(data, function(appInstance) {

		// Get the drop position and convert it to wall coordinates
		var position = data.position || [0,0];
		position[0] = parseInt(position[0] * config.totalWidth,  10);
		position[1] = parseInt(position[1] * config.totalHeight, 10);

		// Use the position from the drop location
		if (position[0] !== 0 || position[1] !== 0) {
			appInstance.left = position[0] - appInstance.width/2;
			if (appInstance.left < 0 ) appInstance.left = 0;
			appInstance.top  = position[1] - appInstance.height/2;
			if (appInstance.top < 0) appInstance.top = 0;
		}

		appInstance.id = getUniqueAppId();
		broadcast('createAppWindow', appInstance, 'requiresFullApps');
		broadcast('createAppWindowPositionSizeOnly', getAppPositionSize(appInstance), 'requiresAppPositionSizeTypeOnly');

		applications.push(appInstance);

		if(appInstance.animation){
			var i;
			appAnimations[appInstance.id] = {clients: {}, date: new Date()};
			for(i=0; i<clients.length; i++){
				if(clients[i].messages.requiresFullApps){
					var clientAddress = clients[i].remoteAddress.address + ":" + clients[i].remoteAddress.port;
					appAnimations[appInstance.id].clients[clientAddress] = false;
				}
			}
		}
	});
}

// **************  Launching Web Browser *****************

function wsOpenNewWebpage(wsio, data) {
	// Check if the web-browser is connected
	if (webBrowserClient !== null) {
		// then emit the command
		console.log("Browser> new page", data.url);
		webBrowserClient.emit('openWebBrowser', {url: data.url});
	}
}


// **************  Video / Audio Synchonization *****************

function wsUpdateVideoTime(wsio, data) {
	broadcast('updateVideoItemTime', data, 'requiresFullApps');
}

// **************  Remote Server Content *****************

function wsAddNewElementFromRemoteServer(wsio, data) {
	console.log("add element from remote server");
	var clientAddress, i;

	appLoader.loadApplicationFromRemoteServer(data, function(appInstance) {
		console.log("Remote App: " + appInstance.application);
		if(appInstance.application === "media_stream"){
			appInstance.id = wsio.remoteAddress.address + ":" + wsio.remoteAddress.port + "|" + appInstance.id;
			mediaStreams[appInstance.id] = {ready: true, chunks: [], clients: {}};
			for(i=0; i<clients.length; i++){
				if(clients[i].messages.receivesMediaStreamFrames){
					clientAddress = clients[i].remoteAddress.address + ":" + clients[i].remoteAddress.port;
					mediaStreams[appInstance.id].clients[clientAddress] = false;
				}
			}
		}
		else {
			appInstance.id = getUniqueAppId();
		}

		broadcast('createAppWindow', appInstance, 'requiresFullApps');
		broadcast('createAppWindowPositionSizeOnly', getAppPositionSize(appInstance), 'requiresAppPositionSizeTypeOnly');

		applications.push(appInstance);

		if(appInstance.animation){
			appAnimations[appInstance.id] = {clients: {}, date: new Date()};
			for(i=0; i<clients.length; i++){
				if(clients[i].messages.requiresFullApps){
					clientAddress = clients[i].remoteAddress.address + ":" + clients[i].remoteAddress.port;
					appAnimations[appInstance.id].clients[clientAddress] = false;
				}
			}
		}
	});
}

function wsRequestNextRemoteFrame(wsio, data) {
	var stream = findAppById(data.id);
	var remote_id = config.host + ":" + config.port + "|" + data.id;

	if(stream !== null) wsio.emit('updateRemoteMediaStreamFrame', {id: remote_id, state: stream.data});
	else wsio.emit('stopMediaStream', {id: remote_id});
}

function wsUpdateRemoteMediaStreamFrame(wsio, data) {
	var key;
	mediaStreams[data.id].ready = true;
	for(key in mediaStreams[data.id].clients){
		mediaStreams[data.id].clients[key] = false;
	}
	var stream = findAppById(data.id);
	if(stream !== null) stream.data = data.data;

	//broadcast('updateRemoteMediaStreamFrame', data, 'receivesMediaStreamFrames');
	broadcast('updateMediaStreamFrame', data, 'receivesMediaStreamFrames');
}

function wsReceivedRemoteMediaStreamFrame(wsio, data) {
	var uniqueID = wsio.remoteAddress.address + ":" + wsio.remoteAddress.port;

	mediaStreams[data.id].clients[uniqueID] = true;
	if(allTrueDict(mediaStreams[data.id].clients) && mediaStreams[data.id].ready){
		mediaStreams[data.id].ready = false;

		var broadcastWS = null;
		var serverAddress = data.id.substring(6).split("|")[0];
		var broadcastAddress = data.id.substring(6).split("|")[1];

		for(var i=0; i<clients.length; i++){
			var clientAddress = clients[i].remoteAddress.address + ":" + clients[i].remoteAddress.port;
			if(clientAddress == serverAddress) { broadcastWS = clients[i]; break; }
		}

		if(broadcastWS !== null) broadcastWS.emit('requestNextRemoteFrame', {id: broadcastAddress});
	}
}

// **************  Widget Control Messages *****************

function wsAddNewControl(wsio, data){
	for (var i= controls.length-1;i>=0;i--){
		if (controls[i].id === data.id)
			return;
	}
	broadcast('createControl',data,'requestsWidgetControl');
	controls.push (data);
}

function wsSelectedControlId(wsio, data){ // Get the id of a ctrl widgetbar or ctrl element(button and so on)
	var regTI = /textInput/;
	var regSl = /slider/;
	var regButton = /button/;
	if (data.ctrlId !== null) { // If a button or a slider is pressed, release the widget itself so that it is not picked up for moving
		remoteInteraction[data.addr].releaseControl();
	}
	//console.log("lock:", remoteInteraction[data.addr].lockedControl() );
	var lockedControl = remoteInteraction[data.addr].lockedControl(); 
	if (lockedControl){
		//If a text input widget was locked, drop it
		var appdata = {ctrlId:lockedControl.ctrlId, appId:lockedControl.appId};
		broadcast('dropTextInputControl', appdata ,'receivesWidgetEvents');
		remoteInteraction[data.addr].dropControl();
	}
	if (regButton.test(data.ctrlId) || regTI.test(data.ctrlId) || regSl.test(data.ctrlId)) {
		remoteInteraction[data.addr].lockControl({ctrlId:data.ctrlId,appId:data.appId});
	}
}

function wsReleasedControlId(wsio, data){
	var regSl = /slider/;
	var regButton = /button/
	if (data.ctrlId !==null && remoteInteraction[data.addr].lockedControl() !== null &&(regSl.test(data.ctrlId) || regButton.test(data.ctrlId))) {
		remoteInteraction[data.addr].dropControl();
		broadcast('executeControlFunction', {ctrlId: data.ctrlId, appId: data.appId}, 'receivesWidgetEvents');
	}
}
/******************** Clone Request Methods ****************************/

function wsCreateAppClone(wsio, data){

	var app = findAppById(data.id);
	if (app !== null){
		var clone = {
			id:getUniqueAppId(),
			left: app.left + 5, // modify such that if the new position is off the screen, then reset the position to 0,0
			top: app.top + 5,
			width: app.width,
			height:app.height,
			data:app.data,
			resrc: app.resrc,
			animation: app.animation,
			date: new Date(),
			title: app.title,
			url: app.url,
			metadata: app.metadata,
			application: app.application
		};

		broadcast('createAppWindow', clone, 'requiresFullApps');
		broadcast('createAppWindowPositionSizeOnly', getAppPositionSize(clone), 'requiresAppPositionSizeTypeOnly');
		applications.push(clone);
	}

}

/******************** Clone Request Methods ****************************/


function loadConfiguration() {
	var configFile = null;

	if (program.configuration) {
		configFile = program.configuration;
	}
	else {
	// Read config.txt - if exists and specifies a user defined config, then use it
	if(fs.existsSync("config.txt")){
		var lines = fs.readFileSync("config.txt", 'utf8').split("\n");
		for(var i =0; i<lines.length; i++){
			var text = "";
			var comment = lines[i].indexOf("//");
			if(comment >= 0) text = lines[i].substring(0,comment).trim();
			else text = lines[i].trim();

			if(text !== ""){
				configFile = text;
				console.log("Found configuration file: " + configFile);
				break;
			}
		}
	}
	}

	// If config.txt does not exist or does not specify any files, look for a config with the hostname
	if(configFile === null){
		var hn = os.hostname();
		var dot = hn.indexOf(".");
		if(dot >= 0) hn = hn.substring(0, dot);
		configFile = path.join("config", hn + "-cfg.json");
		if(fs.existsSync(configFile)){
			console.log("Found configuration file: " + configFile);
		}
		else{
			if(platform === "Windows")
				configFile = path.join("config", "defaultWin-cfg.json");
			else
				configFile = path.join("config", "default-cfg.json");
			console.log("Using default configuration file: " + configFile);
		}
	}

	if (! fs.existsSync(configFile)) {
		console.log("\n----------");
		console.log("Cannot find configuration file:", configFile);
		console.log("----------\n\n");
		process.exit(1);
	}

	var json_str = fs.readFileSync(configFile, 'utf8');
	var userConfig = json5.parse(json_str);
	// compute extra dependent parameters
	userConfig.totalWidth     = userConfig.resolution.width  * userConfig.layout.columns;
	userConfig.totalHeight    = userConfig.resolution.height * userConfig.layout.rows;

	var minDim = Math.min(userConfig.totalWidth, userConfig.totalHeight);
<<<<<<< HEAD

	if (userConfig.ui.titleBarHeight) userConfig.ui.titleBarHeight = parseInt(userConfig.ui.titleBarHeight, 10);
	else userConfig.ui.titleBarHeight = Math.round(0.025 * minDim);

=======
	var maxDim = Math.max(userConfig.totalWidth, userConfig.totalHeight);
	
	if (userConfig.ui.titleBarHeight) userConfig.ui.titleBarHeight = parseInt(userConfig.ui.titleBarHeight, 10);
	else userConfig.ui.titleBarHeight = Math.round(0.025 * minDim);

	if (userConfig.ui.widgetControlSize) userConfig.ui.widgetControlSize = parseInt(userConfig.ui.widgetControlSize, 10);
	else userConfig.ui.widgetControlSize = Math.round(0.020 * minDim);
	
>>>>>>> 34b9d8dc
	if (userConfig.ui.titleTextSize) userConfig.ui.titleTextSize = parseInt(userConfig.ui.titleTextSize, 10);
	else userConfig.ui.titleTextSize  = Math.round(0.015 * minDim);

	if (userConfig.ui.pointerSize) userConfig.ui.pointerSize = parseInt(userConfig.ui.pointerSize, 10);
	else userConfig.ui.pointerSize = Math.round(0.08 * minDim);

	if (userConfig.ui.minWindowWidth) userConfig.ui.minWindowWidth = parseInt(userConfig.ui.minWindowWidth, 10);
	else userConfig.ui.minWindowWidth  = Math.round(0.08 * minDim);  // 8%
	if (userConfig.ui.minWindowHeight) userConfig.ui.minWindowHeight = parseInt(userConfig.ui.minWindowHeight, 10);
	else userConfig.ui.minWindowHeight = Math.round(0.08 * minDim); // 8%

	if (userConfig.ui.maxWindowWidth) userConfig.ui.maxWindowWidth = parseInt(userConfig.ui.maxWindowWidth, 10);
	else userConfig.ui.maxWindowWidth  = Math.round( 1.2 * maxDim);  // 120%
	if (userConfig.ui.maxWindowHeight) userConfig.ui.maxWindowHeight = parseInt(userConfig.ui.maxWindowHeight, 10);
	else userConfig.ui.maxWindowHeight = Math.round( 1.2 * maxDim); // 120%

	// Set default values if missing
	if (userConfig.port === undefined) userConfig.port = 443;
	if (userConfig.index_port === undefined) userConfig.index_port = 80;

	return userConfig;
}

function getUniqueAppId() {
	var id = "application_"+itemCount.toString();
	itemCount++;

	return id;
}

function getApplications() {
	var uploadedApps = assets.listApps();
	uploadedApps.sort(sageutils.compareFilename);
	
	return uploadedApps;
}

function getSavedFilesList() {
	// Build lists of assets
	var uploadedImages = assets.listImages();
	var uploadedVideos = assets.listVideos();
	var uploadedPdfs   = assets.listPDFs();
	var savedSessions  = listSessions();
<<<<<<< HEAD

	var i;
=======
>>>>>>> 34b9d8dc

	// Sort independently of case
	uploadedImages.sort( sageutils.compareFilename );
	uploadedVideos.sort( sageutils.compareFilename );
	uploadedPdfs.sort(   sageutils.compareFilename );
	savedSessions.sort(  sageutils.compareFilename );
<<<<<<< HEAD
	uploadedApps.sort(   sageutils.compareString   );

	for (i=0; i<uploadedImages.length; i++)  list.image.push(uploadedImages[i]);
	for (i=0; i<uploadedVideos.length; i++)  list.video.push(uploadedVideos[i]);
	for (i=0; i<uploadedPdfs.length;   i++)  list.pdf.push(uploadedPdfs[i]);
	for (i=0; i<savedSessions.length;   i++) list.session.push(savedSessions[i]);

	// From the list of apps in the upload folder, build a list of objects
	//   containing the name of the app and the icon (mimicing an exif structure)
	for (i=0; i<uploadedApps.length; i++) {
		var applicationDir = path.join(uploadsFolder, "apps", uploadedApps[i]);
		if (fs.lstatSync(applicationDir).isDirectory()) {
			var instuctionsFile   = path.join(applicationDir, "instructions.json");
			var jsonString        = fs.readFileSync(instuctionsFile, 'utf8');
			var instructions      = json5.parse(jsonString);
			var thumbnailHostPath = null;
			if (instructions.icon)
				thumbnailHostPath = path.join("uploads", "apps", uploadedApps[i], instructions.icon);

			var metadata = {};
			if (instructions.title !== undefined && instructions.title !== null && instructions.title !== "")
				metadata.title = instructions.title;
			else metadata.title = uploadedApps[i];
			if (instructions.version !== undefined && instructions.version !== null && instructions.version !== "")
				metadata.version = instructions.version;
			else metadata.version = "1.0.0";
			if (instructions.description !== undefined && instructions.description !== null && instructions.description !== "")
				metadata.description = instructions.description;
			else metadata.description = "-";
			if (instructions.author !== undefined && instructions.author !== null && instructions.author !== "")
				metadata.author = instructions.author;
			else metadata.author = "SAGE2";
			if (instructions.license !== undefined && instructions.license !== null && instructions.license !== "")
				metadata.license = instructions.license;
			else metadata.license = "-";
			if (instructions.keywords !== undefined && instructions.keywords !== null && Array.isArray(instructions.keywords) )
				metadata.keywords = instructions.keywords;
			else metadata.keywords = [];
            if (instructions.fileTypes !== undefined && instructions.fileTypes !== null && Array.isArray(instructions.fileTypes) ) {
                var directory = ""
                if (instructions.directory !== undefined && instructions.directory !== null && instructions.directory !== "")
                    directory = instructions.directory;
                appLoader.registryManager.register(uploadedApps[i], instructions.fileTypes, directory);
                appLoader.registryManager.writeRegistry();
            }

			list.app.push( { exif: { FileName: uploadedApps[i], SAGE2thumbnail: thumbnailHostPath }, metadata: metadata } );

        }
	}
=======
	
	var list = {images: uploadedImages, videos: uploadedVideos, pdfs: uploadedPdfs, sessions: savedSessions};
>>>>>>> 34b9d8dc

	return list;
}

function setupDisplayBackground() {
	var tmpImg, imgExt;

	// background image
	if(config.background.image !== undefined && config.background.image.url !== undefined){
		var bg_file = path.join(public_https, config.background.image.url);

		if (config.background.image.style === "tile") {
			// do nothing
		}
		else if (config.background.image.style === "fit") {
			var result = exiftool.file(bg_file, function(err, data) {
				if (err) {
					console.log("Error processing background image:", bg_file, err);
					console.log(" ");
					process.exit(1);
				}
				var bg_info = data;

				if (bg_info.ImageWidth == config.totalWidth && bg_info.ImageHeight == config.totalHeight) {
					sliceBackgroundImage(bg_file, bg_file);
				}
				else {
					tmpImg = path.join(public_https, "images", "background", "tmp_background.png");
					var out_res  = config.totalWidth.toString() + "x" + config.totalHeight.toString();

					imageMagick(bg_file).noProfile().command("convert").in("-gravity", "center").in("-background", "rgba(0,0,0,0)").in("-extent", out_res).write(tmpImg, function(err) {
						if(err) throw err;
						sliceBackgroundImage(tmpImg, bg_file);
					});
				}
			} );
		}
		else {
			config.background.image.style === "stretch"
			imgExt = path.extname(bg_file);
			tmpImg = path.join(public_https, "images", "background", "tmp_background" + imgExt);

			imageMagick(bg_file).resize(config.totalWidth, config.totalHeight, "!").write(tmpImg, function(err) {
				if(err) throw err;

				sliceBackgroundImage(tmpImg, bg_file);
			});
		}
	}
}

function sliceBackgroundImage(fileName, outputBaseName) {
	for(var i=0; i<config.displays.length; i++){
		var x = config.displays[i].column * config.resolution.width;
		var y = config.displays[i].row * config.resolution.height;
		var output_dir = path.dirname(outputBaseName);
		var input_ext = path.extname(outputBaseName);
		var output_ext = path.extname(fileName);
		var output_base = path.basename(outputBaseName, input_ext);
		var output = path.join(output_dir, output_base + "_"+i.toString() + output_ext);
		console.log(output);
		imageMagick(fileName).crop(config.resolution.width, config.resolution.height, x, y).write(output, function(err) {
			if(err) console.log("error slicing image", err); //throw err;
		});
	}
}

function setupHttpsOptions() {
	// build a list of certs to support multi-homed computers
	var certs = {};

	// file caching for the main key of the server
	var server_key = null;
	var server_crt = null;
	var server_ca  = null;

	// add the default cert from the hostname specified in the config file
	try {
		// first try the filename based on the hostname-server.key
		if (fs.existsSync(path.join("keys", config.host + "-server.key"))) {
			// Load the certificate files
			server_key = fs.readFileSync(path.join("keys", config.host + "-server.key"));
			server_crt = fs.readFileSync(path.join("keys", config.host + "-server.crt"));
			if(fs.existsSync(path.join("keys", config.host + "-ca.crt")))
				server_ca  = fs.readFileSync(path.join("keys", config.host + "-ca.crt"));
			// Build the crypto
			certs[config.host] = crypto.createCredentials({
					key:  server_key,
					cert: server_crt,
					ca:   server_ca
			}).context;
		} else {
			// remove the hostname from the FQDN and search for wildcard certificate
			//    syntax: _.rest.com.key or _.rest.bigger.com.key
			var domain = '_.' + config.host.split('.').slice(1).join('.');
			console.log("Domain:", domain);
			server_key = fs.readFileSync( path.join("keys", domain + ".key") );
			server_crt = fs.readFileSync( path.join("keys", domain + ".crt") );
			certs[config.host] = crypto.createCredentials({
				key: server_key, cert: server_crt,
				// no need for CA
			}).context;
	}
	}
	catch (e) {
		console.log("\n----------");
		console.log("Cannot open certificate for default host:");
		console.log(" \"" + config.host + "\" needs file: " + e.path);
		console.log(" --> Please generate the appropriate certificate in the 'keys' folder");
		console.log("----------\n\n");
		process.exit(1);
	}

	for(var h in config.alternate_hosts){
		try {
			var alth = config.alternate_hosts[h];
			certs[ alth ] = crypto.createCredentials({
				key:  fs.readFileSync(path.join("keys", alth + "-server.key")),
				cert: fs.readFileSync(path.join("keys", alth + "-server.crt")),
				// CA is only needed for self-signed certs
				ca:   fs.readFileSync(path.join("keys", alth + "-ca.crt"))
			}).context;
		}
		catch (e) {
			console.log("\n----------");
			console.log("Cannot open certificate for the alternate host: ", config.alternate_hosts[h]);
			console.log(" needs file: \"" + e.path + "\"");
			console.log(" --> Please generate the appropriate certificates in the 'keys' folder");
			console.log(" Ignoring alternate host: ", config.alternate_hosts[h]);
			console.log("----------\n");
		}
	}

	console.log(certs);

	var httpsOptions = {
		// server default keys
		key:  server_key,
		cert: server_crt,
		ca:   server_ca,
		requestCert: false, // If true the server will request a certificate from clients that connect and attempt to verify that certificate
		rejectUnauthorized: false,
		// callback to handle multi-homed machines
		SNICallback: function(servername){
			if(certs.hasOwnProperty(servername)){
				return certs[servername];
			}
			else{
				console.log("SNI> Unknown host, cannot find a certificate for ", servername);
				return null;
			}
		}
	};

	return httpsOptions;
}

function sendConfig(req, res) {
	res.writeHead(200, {"Content-Type": "text/plain"});
	// Adding the calculated version into the data structure
	config.version = SAGE2_version;
	res.write(JSON.stringify(config));
	res.end();
}

function uploadForm(req, res) {
	var form     = new formidable.IncomingForm();
	var position = [ 0, 0 ];
	form.maxFieldsSize = 4 * 1024 * 1024;
	form.type          = 'multipart';
	form.multiples     = true;

	// var lastper = -1;
	// form.on('progress', function(bytesReceived, bytesExpected) {
	// 	var per = parseInt(100.0 * bytesReceived/ bytesExpected);
	// 	if ((per % 10)===0 && lastper!==per) {
	// 		console.log('Form> %d%', per);
	// 		lastper = per;
	// 	}
	// });

	form.on('fileBegin', function(name, file) {
		console.log('Form> ', name, file.name, file.type);
	});

	form.on('field', function (field, value) {
		// convert value [0 to 1] to wall coordinate from drop location
		if (field === 'dropX') position[0] = parseInt(parseFloat(value) * config.totalWidth,  10);
		if (field === 'dropY') position[1] = parseInt(parseFloat(value) * config.totalHeight, 10);
	});

	form.parse(req, function(err, fields, files) {
		if(err){
			res.writeHead(500, {"Content-Type": "text/plain"});
			res.write(err + "\n\n");
			res.end();
		}
		res.writeHead(200, {'content-type': 'text/plain'});
		res.write('received upload:\n\n');
		res.end(util.inspect({fields: fields, files: files}));
	});

	form.on('end', function() {
		// saves files in appropriate directory and broadcasts the items to the displays
		manageUploadedFiles(this.openedFiles, position);
	});

}

function manageUploadedFiles(files, position) {
	var url, external_url, localPath, ext;

    var fileKeys = Object.keys(files);
	fileKeys.forEach(function(key) {
		var file = files[key];
		appLoader.manageAndLoadUploadedFile(file, function(appInstance) {

			if(appInstance === null){
				console.log("Form> unrecognized file type: ", file.name, file.type);
				return;
			}

<<<<<<< HEAD
            console.log("=====");
            console.log(appInstance);
=======
			// Use the position from the drop location
			if (position[0] !== 0 || position[1] !== 0) {
				appInstance.left = position[0] - appInstance.width/2;
				if (appInstance.left < 0 ) appInstance.left = 0;
				appInstance.top  = position[1] - appInstance.height/2;
				if (appInstance.top < 0) appInstance.top = 0;
			}
>>>>>>> 34b9d8dc

			appInstance.id = getUniqueAppId();
			broadcast('createAppWindow', appInstance, 'requiresFullApps');
			broadcast('createAppWindowPositionSizeOnly', getAppPositionSize(appInstance), 'requiresAppPositionSizeTypeOnly');

			applications.push(appInstance);

			if(appInstance.animation){
				var i;
				appAnimations[appInstance.id] = {clients: {}, date: new Date()};
				for(i=0; i<clients.length; i++){
					if(clients[i].messages.requiresFullApps){
						var clientAddress = clients[i].remoteAddress.address + ":" + clients[i].remoteAddress.port;
						appAnimations[appInstance.id].clients[clientAddress] = false;
					}
				}
			}
		});
	});
}


// **************  Remote Site Collaboration *****************

var remoteSites = [];
if (config.remote_sites) {
	remoteSites = new Array(config.remote_sites.length);
	config.remote_sites.forEach(function(element, index, array) {
		var wsURL = "wss://" + element.host + ":" + element.port.toString();

		var remote = createRemoteConnection(wsURL, element, index);

		var rWidth = Math.min((0.5*config.totalWidth)/remoteSites.length, config.ui.titleBarHeight*6) - 2;
		var rHeight = config.ui.titleBarHeight - 4;
		var rPos = (0.5*config.totalWidth) + ((rWidth+2)*(index-(remoteSites.length/2))) + 1;
		remoteSites[index] = {name: element.name, wsio: remote, connected: false, width: rWidth, height: rHeight, pos: rPos};

		// attempt to connect every 15 seconds, if connection failed
		setInterval(function() {
			if(!remoteSites[index].connected){
				var remote = createRemoteConnection(wsURL, element, index);
				remoteSites[index].wsio = remote;
			}
		}, 15000);
	});
}

function createRemoteConnection(wsURL, element, index) {
	var remote = new websocketIO(wsURL, false, function() {
		console.log("connected to " + element.name);
		remote.remoteAddress.address = element.host;
		remote.remoteAddress.port = element.port;
		var clientDescription = {
			clientType: "remoteServer",
			host: config.host,
			port: config.port,
			sendsPointerData: false,
			sendsMediaStreamFrames: false,
			requestsServerFiles: false,
			sendsWebContentToLoad: false,
			sendsVideoSynchonization: false,
			sharesContentWithRemoteServer: true,
			receivesDisplayConfiguration: false,
			receivesClockTime: false,
			requiresFullApps: false,
			requiresAppPositionSizeTypeOnly: false,
			receivesMediaStreamFrames: false,
			receivesWindowModification: false,
			receivesPointerData: false,
			receivesInputEvents: false,
			receivesRemoteServerInfo: false
		};
		remote.emit('addClient', clientDescription);
		remoteSites[index].connected = true;
		var site = {name: remoteSites[index].name, connected: remoteSites[index].connected};
		broadcast('connectedToRemoteSite', site, 'receivesRemoteServerInfo');
		clients.push(remote);
	});

	remote.clientType = "remoteServer";

	remote.onclose(function() {
		console.log("Remote site \"" + config.remote_sites[index].name + "\" now offline");
		remoteSites[index].connected = false;
		var site = {name: remoteSites[index].name, connected: remoteSites[index].connected};
		broadcast('connectedToRemoteSite', site, 'receivesRemoteServerInfo');
		removeElement(clients, remote);
	});

	remote.on('addNewElementFromRemoteServer', wsAddNewElementFromRemoteServer);
	remote.on('requestNextRemoteFrame', wsRequestNextRemoteFrame);
	remote.on('updateRemoteMediaStreamFrame', wsUpdateRemoteMediaStreamFrame);
	remote.on('stopMediaStream', wsStopMediaStream);

	return remote;
}

// **************  System Time - Updated Every Minute *****************
var cDate = new Date();
setTimeout(function() {
	setInterval(function() {
		broadcast('setSystemTime', {date: new Date()}, 'receivesClockTime');
	}, 60000);

	broadcast('setSystemTime', {date: new Date()}, 'receivesClockTime');
}, (61-cDate.getSeconds())*1000);


// ***************************************************************************************

// Place callback for success in the 'listen' call for HTTPS

server.on('listening', function (e) {
	// Success
	console.log('Now serving SAGE2 at https://' + config.host + ':' + config.port + '/sageUI.html');
});

// Place callback for errors in the 'listen' call for HTTP
index.on('error', function (e) {
	if (e.code == 'EACCES') {
		console.log("HTTP_server> You are not allowed to use the port: ", config.index_port);
		console.log("HTTP_server>   use a different port or get authorization (sudo, setcap, ...)");
		console.log(" ");
		process.exit(1);
	}
	else if (e.code == 'EADDRINUSE') {
		console.log('HTTP_server> The port is already in use by another process:', config.index_port);
		console.log("HTTP_server>   use a different port or stop the offending process");
		console.log(" ");
		process.exit(1);
	}
	else {
		console.log("HTTP_server> Error in the listen call: ", e.code);
		console.log(" ");
		process.exit(1);
	}
});

// Place callback for success in the 'listen' call for HTTP
index.on('listening', function (e) {
	// Success
	console.log('Now serving SAGE2 index at http://' + config.host + ':' + config.index_port);
});


// Odly the HTTPS modules doesnt throw the same exceptions than HTTP
//  catching errors at the process level
/*process.on('uncaughtException', function (e) {
	if (e.code == 'EACCES') {
		console.log("HTTPS_server> You are not allowed to use the port: ", config.port);
		console.log("HTTPS_server>   use a different port or get authorization (sudo, setcap, ...)");
		console.log(" ")
		process.exit(1);
	}
	else if (e.code == 'EADDRINUSE') {
		console.log('HTTPS_server> The port is already in use by another process:', config.port);
		console.log("HTTPS_server>   use a different port or stop the offending process");
		console.log(" ")
		process.exit(1);
	}
	else {
		console.log("Process> uncaught exception: ", e);
		console.log(" ")
		console.trace();
		process.exit(1);
	}
});*/

// CTRL-C intercept
process.on('SIGINT', function() {
	saveSession();
	assets.saveAssets();
	if( omicronRunning )
		omicronManager.disconnect();
	console.log('');
	console.log('SAGE2 done');
	console.log('');
	process.exit(0);
});


// Start the HTTP server
index.listen(config.index_port);
// Start the HTTPS server
server.listen(config.port);


// ***************************************************************************************

// Load session file if specified on the command line (-s)
if (program.session) {
	// if -s specified without argument
	if (program.session === true) loadSession();
	// if argument specified
	else loadSession(program.session);
}

// Command loop: reading input commands
if (program.interactive)
{
	// Create line reader for stdin and stdout
	var shell = readline.createInterface({
		input:  process.stdin, output: process.stdout
	});

	// Set the prompt
	shell.setPrompt('> ');

	// Start the loop
	shell.prompt();

	// Callback for each line
	shell.on('line', function(line) {
		var command = line.trim().split(' ');
		switch(command[0]) {
			case '': // ignore
				break;
			case 'help':
				console.log('help\t\tlist commands');
				console.log('kill\t\tclose application: arg0: index - kill 0');
				console.log('apps\t\tlist running applications');
				console.log('clients\t\tlist connected clients');
				console.log('streams\t\tlist media streams');
				console.log('clear\t\tclose all running applications');
				console.log('tile\t\tlayout all running applications');
				console.log('save\t\tsave state of running applications into a session');
				console.log('load\t\tload a session and restore applications');
				console.log('assets\t\tlist the assets in the file library');
				console.log('regenerate\tregenerates the assets');
				console.log('sessions\tlist the available sessions');
				console.log('exit\t\tstop SAGE2');
				break;

			case 'save':
				if (command[1] !== undefined)
					saveSession(command[1]);
				else
					saveSession();
				break;
			case 'load':
				if (command[1] !== undefined)
					loadSession(command[1]);
				else
					loadSession();
				break;
			case 'sessions':
				printListSessions();
				break;

			case 'close':
			case 'delete':
			case 'kill':
				if (command[1] !== undefined) {
					var kid = parseInt(command[1], 10); // convert arg1 to base 10
					if (! isNaN(kid) && (kid >= 0) && (kid < applications.length) ) {
						console.log('deleting application', kid);
						deleteApplication( applications[kid] );
					}
				}
				break;

			case 'clear':
				clearDisplay();
				break;

			case 'assets':
				assets.listAssets();
				break;

			case 'regenerate':
				assets.regenerateAssets();
				break;

			case 'tile':
				tileApplications();
				break;

			case 'clients':
				listClients();
				break;
			case 'apps':
				listApplications();
				break;
			case 'streams':
				listMediaStreams();
				break;

			case 'exit':
			case 'quit':
			case 'bye':
				saveSession();
				assets.saveAssets();
				if( omicronRunning )
					omicronManager.disconnect();
				console.log('');
				console.log('SAGE2 done');
				console.log('');
				process.exit(0);
				break;
			default:
				console.log('Say what? I might have heard `' + line.trim() + '`');
				break;
		}
		// loop through
		shell.prompt();
	}).on('close', function() {
		// Close with CTRL-D or CTRL-C
		// Only synchronous code!
		// Saving stuff
		saveSession();
		assets.saveAssets();
		if( omicronRunning )
			omicronManager.disconnect();
		console.log('');
		console.log('SAGE2 done');
		console.log('');
		process.exit(0);
	});
}


// ***************************************************************************************

function broadcast(func, data, type) {
	for(var i=0; i<clients.length; i++){
		if(clients[i].messages[type]) clients[i].emit(func, data);
	}
}

function findRemoteSiteByConnection(wsio) {
	var remoteIdx = -1;
	for(var i=0; i<config.remote_sites.length; i++){
		if(wsio.remoteAddress.address == config.remote_sites[i].host && wsio.remoteAddress.port == config.remote_sites[i].port)
			remoteIdx = i;
	}
	if(remoteIdx >= 0) return remoteSites[remoteIdx];
	else               return null;
}

function findAppUnderPointer(pointerX, pointerY) {
	var i;
	for(i=applications.length-1; i>=0; i--) {
		if(pointerX >= applications[i].left && pointerX <= (applications[i].left+applications[i].width) && pointerY >= applications[i].top && pointerY <= (applications[i].top+applications[i].height+config.ui.titleBarHeight)){
			return applications[i];
		}
	}
	return null;
}

function findControlsUnderPointer(pointerX, pointerY) {
	for(var i=controls.length-1; i>=0; i--){
		if (controls[i]!== null && pointerX >= controls[i].left && pointerX <= (controls[i].left+controls[i].width) && pointerY >= controls[i].top && pointerY <= (controls[i].top+controls[i].height)){
			if (controls[i].show === true)
				return controls[i];
			else
				return null;
		}
	}
	return null;
}

function findControlByAppId(id) {
	for (var i=controls.length-1; i>=0; i--) {
		if (controls[i].id === id+'_controls') {
			return controls[i];
		}
	}
	return null;
}

function hideControl(ctrl){
	if (ctrl.show === true) {
		ctrl.show = false;
		broadcast('hideControl',{id:ctrl.id},'receivesWidgetEvents');
	}
}

function showControl(ctrl, pointerX, pointerY){
	if (ctrl.show === false) {
		ctrl.show = true;
		var dt = new Date();
		var rightMargin = config.totalWidth - ctrl.width;
		var bottomMargin = config.totalHeight - ctrl.height;
		ctrl.left = (pointerX > rightMargin)? rightMargin: pointerX-ctrl.height/2;
		ctrl.top = (pointerY > bottomMargin)? bottomMargin: pointerY-ctrl.height/2 ;
		broadcast('setControlPosition',{date:dt, elemId: ctrl.id, elemLeft:ctrl.left, elemTop: ctrl.top},'receivesWidgetEvents');
		broadcast('showControl',{id:ctrl.id},'receivesWidgetEvents');
	}
}

function moveControlToPointer(ctrl, pointerX, pointerY){
	var dt = new Date();
	var rightMargin = config.totalWidth - ctrl.width;
	var bottomMargin = config.totalHeight - ctrl.height;
	ctrl.left = (pointerX > rightMargin)? rightMargin: pointerX;
	ctrl.top = (pointerY > bottomMargin)? bottomMargin:pointerY ;
	broadcast('setControlPosition',{date:dt, elemId: ctrl.id, elemLeft:ctrl.left-ctrl.height/2, elemTop: ctrl.top-ctrl.height/2},'receivesWidgetEvents');
}


function findAppById(id) {
	var i;
	for(i=0; i<applications.length; i++){
		if(applications[i].id === id) return applications[i];
	}
	return null;
}

function moveAppToFront(id) {
	var selectedIndex;
	var selectedApp;
	var appIds = [];
	var i;

	for(i=0; i<applications.length; i++){
		if(applications[i].id === id){
			selectedIndex = i;
			selectedApp = applications[selectedIndex];
			break;
		}
		appIds.push(applications[i].id);
	}
	for(i=selectedIndex; i<applications.length-1; i++){
		applications[i] = applications[i+1];
		appIds.push(applications[i].id);
	}
	applications[applications.length-1] = selectedApp;
	appIds.push(id);

	return appIds;
}

function initializeArray(size, val) {
	var arr = new Array(size);
	for(var i=0; i<size; i++){
		arr[i] = val;
	}
	return arr;
}

function allNonBlank(arr) {
	for(var i=0; i<arr.length; i++){
		if(arr[i] === "") return false;
	}
	return true;
}

function allTrueDict(dict) {
	var key;
	for(key in dict){
		if(dict[key] !== true) return false;
	}
	return true;
}

function removeElement(list, elem) {
	if(list.indexOf(elem) >= 0){
		moveElementToEnd(list, elem);
		list.pop();
	}
}

function moveElementToEnd(list, elem) {
	var i;
	var pos = list.indexOf(elem);
	if(pos < 0) return;
	for(i=pos; i<list.length-1; i++){
		list[i] = list[i+1];
	}
	list[list.length-1] = elem;
}

function getItemPositionSizeType(item) {
	return {type: item.type, id: item.id, left: item.left, top: item.top,
			width: item.width, height: item.height, aspect: item.aspect};
}

function getAppPositionSize(appInstance) {
	return {
		id:          appInstance.id,
		application: appInstance.application,
		left:        appInstance.left,
		top:         appInstance.top,
		width:       appInstance.width,
		height:      appInstance.height,
		icon:        appInstance.icon || null,
		title:       appInstance.title,
		color:       appInstance.color || null
	};
}

// **************  Pointer Functions *****************

function createSagePointer ( uniqueID ) {
	// From addClient type == sageUI
	sagePointers[uniqueID] = new sagepointer(uniqueID+"_pointer");
	remoteInteraction[uniqueID] = new interaction(config);

	broadcast('createSagePointer', sagePointers[uniqueID], 'receivesPointerData');
}

function showPointer( uniqueID, data ) {
	if( sagePointers[uniqueID] === undefined )
		return;
	// From startSagePointer
	console.log("starting pointer: " + uniqueID);

	sagePointers[uniqueID].start(data.label, data.color);
	broadcast('showSagePointer', sagePointers[uniqueID], 'receivesPointerData');
}

function hidePointer( uniqueID ) {
	if( sagePointers[uniqueID] === undefined )
		return;

	// From stopSagePointer
	sagePointers[uniqueID].stop();
	broadcast('hideSagePointer', sagePointers[uniqueID], 'receivesPointerData');
}

// Copied from pointerPress. Eventually a touch gesture will use this to toggle modes
function togglePointerMode(uniqueID) {
	if( sagePointers[uniqueID] === undefined )
		return;

	remoteInteraction[uniqueID].toggleModes();
	broadcast('changeSagePointerMode', {id: sagePointers[uniqueID].id, mode: remoteInteraction[uniqueID].interactionMode } , 'receivesPointerData' );
}


function pointerPress( uniqueID, pointerX, pointerY, data ) {
	if ( sagePointers[uniqueID] === undefined ) return;
<<<<<<< HEAD
	remoteInteraction[uniqueID].dropControl();

=======
	
>>>>>>> 34b9d8dc
	// widgets
	var ct = findControlsUnderPointer(pointerX, pointerY);
	if (ct !== null) {
		if(data.button === "left"){
			remoteInteraction[uniqueID].selectMoveControl(ct, pointerX, pointerY);
			broadcast('requestControlId', {addr:uniqueID, ptrId:sagePointers[uniqueID].id, x:pointerX, y:pointerY}, 'receivesWidgetEvents');
		}
		else if(data.button === "right"){
			if(ct.show === true) hideControl(ct);
		}
		return ;
	}else{
		var lockedControl = remoteInteraction[uniqueID].lockedControl(); //If a text input widget was locked, drop it
		if (lockedControl !== null) {
			var data = {ctrlId:lockedControl.ctrlId, appId:lockedControl.appId};
			broadcast('dropTextInputControl', data ,'receivesWidgetEvents');
			remoteInteraction[uniqueID].dropControl();
		}
	}
	
	
	
	// Middle click switches interaction mode too
	if (data.button === "middle") {
		togglePointerMode(uniqueID);
		return;
	}
	
	// Radial Menu
	if( radialMenuEvent( { type: "pointerPress", id: uniqueID, x: pointerX, y: pointerY, data: data }  ) === true )
		return; // Radial menu is using the event

	if(data.button === "right")
	{
		createRadialMenu( uniqueID, pointerX, pointerY );
	}
	
	// apps
	var elemCtrl;
	var elem = findAppUnderPointer(pointerX, pointerY);
	if(elem !== null){
		if( remoteInteraction[uniqueID].windowManagementMode() ){
			if (data.button === "left") {
				var localX = pointerX - elem.left;
				var localY = pointerY - (elem.top+config.ui.titleBarHeight);
				var cornerSize = Math.min(elem.width, elem.height) / 5;

				// if localY in negative, inside titlebar
				if (localY < 0) {
					// titlebar image: 807x138  (10 pixels front paddding)
					var buttonsWidth = config.ui.titleBarHeight * (324.0/111.0);
					var buttonsPad   = config.ui.titleBarHeight * ( 10.0/111.0);
					var oneButton    = buttonsWidth / 2; // two buttons
					var startButtons = elem.width - buttonsWidth;
					if (localX > (startButtons+buttonsPad+oneButton)) {
						// last button: close app
						deleteApplication(elem);
						// need to quit the function and stop processing
						return;
					} else if (localX > (startButtons+buttonsPad)) {
						if (elem.resizeMode !== undefined && elem.resizeMode === "free")
							// full wall resize
							pointerFullZone(uniqueID, pointerX, pointerY);
						else
							// proportional resize
							pointerDblClick(uniqueID, pointerX, pointerY);
					}
				}

				// bottom right corner - select for drag resize
				if(localX >= elem.width-cornerSize && localY >= elem.height-cornerSize){
					remoteInteraction[uniqueID].selectResizeItem(elem, pointerX, pointerY);
				}
				// otherwise - select for move
				else{
					remoteInteraction[uniqueID].selectMoveItem(elem, pointerX, pointerY); //will only go through if window management mode
				}
			}
			else if(data.button === "right"){
				elemCtrl = findControlByAppId(elem.id);
				if (elemCtrl === null) {
					broadcast('requestNewControl',{elemId: elem.id, user_id: sagePointers[uniqueID].id, user_label: sagePointers[uniqueID].label, x: pointerX, y: pointerY, date: now }, 'receivesPointerData');
				}
				else if (elemCtrl.show === false) {
					showControl(elemCtrl, pointerX, pointerY) ;
				}
				else {
					moveControlToPointer(elemCtrl, pointerX, pointerY) ;
				}
			}
		}
		if ( remoteInteraction[uniqueID].appInteractionMode() || elem.application === 'thumbnailBrowser' ) {
			if (pointerY >=elem.top && pointerY <= elem.top+config.ui.titleBarHeight){
				if(data.button === "right"){
					elemCtrl = findControlByAppId(elem.id);
					if (elemCtrl === null) {
						broadcast('requestNewControl',{elemId: elem.id, user_id: sagePointers[uniqueID].id, user_label: sagePointers[uniqueID].label, x: pointerX, y: pointerY, date: now }, 'receivesPointerData');
					}
					else if (elemCtrl.show === false) {
						showControl(elemCtrl, pointerX, pointerY) ;
					}
					else {
						moveControlToPointer(elemCtrl, pointerX, pointerY) ;
					}
				}
			}
			else{
				var elemX = pointerX - elem.left;
				var elemY = pointerY - elem.top - config.ui.titleBarHeight;

				var ePosition = {x: elemX, y: elemY};
				var eUser = {id: sagePointers[uniqueID].id, label: sagePointers[uniqueID].label, color: sagePointers[uniqueID].color};
				var now = new Date();

				var event = {id: elem.id, type: "pointerPress", position: ePosition, user: eUser, data: data, date: now};

				broadcast('eventInItem', event, 'receivesInputEvents');
			}
		}

		var newOrder = moveAppToFront(elem.id);
		broadcast('updateItemOrder', {idList: newOrder}, 'receivesWindowModification');
	}
<<<<<<< HEAD

	// menu
	if(data.button === "right")
	{
		createRadialMenu( pointerX, pointerY );
	}
}
=======
>>>>>>> 34b9d8dc

}
/*
function pointerPressRight( address, pointerX, pointerY ) {
	if ( sagePointers[address] === undefined ) return;

	var elem = findAppUnderPointer(pointerX, pointerY);
	var ctrl = findControlsUnderPointer(pointerX, pointerY);
	var now  = new Date();
	if (ctrl !== null && ctrl.show === true) {
		hideControl(ctrl);
	}
	else if (elem !== null) {
		var elemCtrl = findControlByAppId(elem.id);
		if ( remoteInteraction[address].windowManagementMode() ) {
			if (elemCtrl === null) {
				broadcast('requestNewControl',{elemId: elem.id, user_id: sagePointers[address].id, user_label: sagePointers[address].label, x: pointerX, y: pointerY, date: now }, 'receivesPointerData');
			}
			else if (elemCtrl.show === false) {
				showControl(elemCtrl, pointerX, pointerY) ;
			}
			else {
				moveControlToPointer(elemCtrl, pointerX, pointerY) ;
			}
		}
		else if ( remoteInteraction[address].appInteractionMode() ) {

			if (pointerY >=elem.top && pointerY <= elem.top+config.ui.titleBarHeight){
				if (elemCtrl === null) {
					broadcast('requestNewControl',{elemId: elem.id, user_id: sagePointers[address].id, user_label: sagePointers[address].label, x: pointerX, y: pointerY, date: now }, 'receivesPointerData');
				}
				else if (elemCtrl.show === false) {
					showControl(elemCtrl, pointerX, pointerY) ;
				}
				else {
					moveControlToPointer(elemCtrl, pointerX, pointerY) ;
				}
			}
			else{
				var itemRelX = pointerX - elem.left;
				var itemRelY = pointerY - elem.top - config.ui.titleBarHeight;
				broadcast( 'eventInItem', { eventType: "pointerPress", elemId: elem.id, user_id: sagePointers[address].id, user_label: sagePointers[address].label, itemRelativeX: itemRelX, itemRelativeY: itemRelY, data: {button: "right", user_color: sagePointers[address].color}, date: now }, 'receivesPointerData');
			}
		}

		var newOrder = moveAppToFront(elem.id);
		broadcast('updateItemOrder', {idList: newOrder}, 'receivesWindowModification');
	}
	else{
		broadcast('requestNewControl',{elemId: null, user_id: sagePointers[address].id, user_label: sagePointers[address].label, x: pointerX, y: pointerY, date: now }, 'receivesPointerData');
	}

}
*/
/*
function pointerReleaseRight( address, pointerX, pointerY ) {
	if( sagePointers[address] === undefined ) return;

	var now = new Date();
	var elem = findAppUnderPointer(pointerX, pointerY);

	if (elem !== null) {
		if( remoteInteraction[address].windowManagementMode() ){
			broadcast('pointerReleaseRight',{elemId: elem.id, user_id: sagePointers[address].id, user_label: sagePointers[address].label, x: pointerX, y: pointerY, date: now }, 'receivesPointerData');
		}
		else if ( remoteInteraction[address].appInteractionMode() ) {
			if (pointerY >=elem.top && pointerY <= elem.top+config.ui.titleBarHeight){
				broadcast('pointerReleaseRight',{elemId: elem.id, user_id: sagePointers[address].id, user_label: sagePointers[address].label, x: pointerX, y: pointerY, date: now }, 'receivesPointerData');
			}
			else{
				var itemRelX = pointerX - elem.left;
				var itemRelY = pointerY - elem.top - config.ui.titleBarHeight;
				broadcast( 'eventInItem', { eventType: "pointerRelease", elemId: elem.id, user_id: sagePointers[address].id, user_label: sagePointers[address].label, itemRelativeX: itemRelX, itemRelativeY: itemRelY, data: {button: "right", user_color: sagePointers[address].color}, date: now }, 'receivesPointerData');
			}
		}
	}
	else {
		broadcast('pointerReleaseRight',{elemId: null, user_id: sagePointers[address].id, user_label: sagePointers[address].label, x: pointerX, y: pointerY, date: now }, 'receivesPointerData');
	}

}
*/

function pointerRelease(uniqueID, pointerX, pointerY, data) {
	if( sagePointers[uniqueID] === undefined )
		return;

	// Attempting to complete a click action on a button or a drag on a slider
	broadcast('releaseControlId', {addr:uniqueID, ptrId:sagePointers[uniqueID].id, x:pointerX, y:pointerY}, 'receivesWidgetEvents');
	remoteInteraction[uniqueID].releaseControl();
<<<<<<< HEAD

=======
	
	// Radial Menu
	if( radialMenuEvent( { type: "pointerRelease", id: uniqueID, x: pointerX, y: pointerY, data: data }  ) === true )
		return; // Radial menu is using the event
	
>>>>>>> 34b9d8dc
	// From pointerRelease
	var elem = findAppUnderPointer(pointerX, pointerY);

	if( remoteInteraction[uniqueID].windowManagementMode() ){
		if(data.button === "left"){
			if(remoteInteraction[uniqueID].selectedResizeItem !== null){
				broadcast('finishedResize', {id: remoteInteraction[uniqueID].selectedResizeItem.id, elemWidth: remoteInteraction[uniqueID].selectedResizeItem.width, elemHeight: remoteInteraction[uniqueID].selectedResizeItem.height, date: new Date()}, 'receivesWindowModification');
				remoteInteraction[uniqueID].releaseItem(true);
			}
			if(remoteInteraction[uniqueID].selectedMoveItem !== null){
				var remoteIdx = -1;
				for(var i=0; i<remoteSites.length; i++){
					if(sagePointers[uniqueID].left >= remoteSites[i].pos && sagePointers[uniqueID].left <= remoteSites[i].pos+remoteSites[i].width &&
						sagePointers[uniqueID].top >= 2 && sagePointers[uniqueID].top <= remoteSites[i].height) {
						remoteIdx = i;
						break;
					}
				}
				if(remoteIdx < 0){
					remoteInteraction[uniqueID].releaseItem(true);
				}
				else{
					var app = findAppById(remoteInteraction[uniqueID].selectedMoveItem.id);
					remoteSites[remoteIdx].wsio.emit('addNewElementFromRemoteServer', app);
					var updatedItem = remoteInteraction[uniqueID].releaseItem(false);
					if(updatedItem !== null) broadcast('setItemPosition', updatedItem, 'receivesWindowModification');
				}
			}
		}
		else if(data.button === "right"){
			if( elem !== null ){
				// index.hmtl has no 'pointerReleaseRight' message.
				// I renamed 'pointerPressRight' to 'requestNewControl'
				// since this function could come from any device (not just a right mouse click)
				broadcast('pointerReleaseRight',{elemId: elem.id, user_id: sagePointers[uniqueID].id, user_label: sagePointers[uniqueID].label, x: pointerX, y: pointerY, date: new Date() }, 'receivesPointerData');
			}
		}
	}
	if ( remoteInteraction[uniqueID].appInteractionMode() || (elem !== null && elem.application === 'thumbnailBrowser') ) {
		if( elem !== null ){
			if (pointerY >=elem.top && pointerY <= elem.top+config.ui.titleBarHeight){
				if(data.button === "right"){
					// index.hmtl has no 'pointerReleaseRight' message.
					// I renamed 'pointerPressRight' to 'requestNewControl'
					// since this function could come from any device (not just a right mouse click)
					broadcast('pointerReleaseRight',{elemId: elem.id, user_id: sagePointers[uniqueID].id, user_label: sagePointers[uniqueID].label, x: pointerX, y: pointerY, date: new Date() }, 'receivesPointerData');
				}
			}
			else {
				var elemX = pointerX - elem.left;
				var elemY = pointerY - elem.top - config.ui.titleBarHeight;

				var ePosition = {x: elemX, y: elemY};
				var eUser = {id: sagePointers[uniqueID].id, label: sagePointers[uniqueID].label, color: sagePointers[uniqueID].color};
				var now = new Date();

				var event = {id: elem.id, type: "pointerRelease", position: ePosition, user: eUser, data: data, date: now};

				broadcast('eventInItem', event, 'receivesInputEvents');
			}
		}
	}

}

function pointerMove(uniqueID, pointerX, pointerY, data) {
	if( sagePointers[uniqueID] === undefined )
		return;
		
	sagePointers[uniqueID].left += data.deltaX;
	sagePointers[uniqueID].top += data.deltaY;
	if(sagePointers[uniqueID].left < 0)                 sagePointers[uniqueID].left = 0;
	if(sagePointers[uniqueID].left > config.totalWidth) sagePointers[uniqueID].left = config.totalWidth;
	if(sagePointers[uniqueID].top < 0)                  sagePointers[uniqueID].top = 0;
	if(sagePointers[uniqueID].top > config.totalHeight) sagePointers[uniqueID].top = config.totalHeight;

	broadcast('updateSagePointerPosition', sagePointers[uniqueID], 'receivesPointerData');
<<<<<<< HEAD

	var pointerX = sagePointers[uniqueID].left;
	var pointerY = sagePointers[uniqueID].top;
=======
	
	// Radial Menu
	if( radialMenuEvent( { type: "pointerMove", id: uniqueID, x: pointerX, y: pointerY, data: data }  ) === true )
		return; // Radial menu is using the event
		
>>>>>>> 34b9d8dc
	var elem = findAppUnderPointer(pointerX, pointerY);

	// widgets
	var updatedControl = remoteInteraction[uniqueID].moveSelectedControl(sagePointers[uniqueID].left, sagePointers[uniqueID].top);
	if (updatedControl !== null) {
		broadcast('setControlPosition', updatedControl, 'receivesPointerData');
		return;
	}
	var lockedControl = remoteInteraction[uniqueID].lockedControl();
	if (lockedControl && /slider/.test(lockedControl.ctrlId)){
		broadcast('moveSliderKnob', {ctrl:lockedControl, x:sagePointers[uniqueID].left}, 'receivesPointerData');
		return;
	}

	// move / resize window
	if(remoteInteraction[uniqueID].windowManagementMode()){
		var updatedMoveItem = remoteInteraction[uniqueID].moveSelectedItem(pointerX, pointerY);
		var updatedResizeItem = remoteInteraction[uniqueID].resizeSelectedItem(pointerX, pointerY);
		if(updatedMoveItem !== null){
			broadcast('setItemPosition', updatedMoveItem, 'receivesWindowModification');
		}
		else if(updatedResizeItem !== null){
			broadcast('setItemPositionAndSize', updatedResizeItem, 'receivesWindowModification');
		}
		// update hover corner (for resize)
		else{
			if(elem !== null){
				var localX = pointerX - elem.left;
				var localY = pointerY - (elem.top+config.ui.titleBarHeight);
				var cornerSize = Math.min(elem.width, elem.height) / 5;
				// bottom right corner - select for drag resize
				if(localX >= elem.width-cornerSize && localY >= elem.height-cornerSize){
					if(remoteInteraction[uniqueID].hoverCornerItem !== null){
						broadcast('hoverOverItemCorner', {elemId: remoteInteraction[uniqueID].hoverCornerItem.id, flag: false}, 'requiresFullApps');
					}
					remoteInteraction[uniqueID].setHoverCornerItem(elem);
					broadcast('hoverOverItemCorner', {elemId: elem.id, flag: true}, 'requiresFullApps');
				}
				else if(remoteInteraction[uniqueID].hoverCornerItem !== null){
					broadcast('hoverOverItemCorner', {elemId: remoteInteraction[uniqueID].hoverCornerItem.id, flag: false}, 'requiresFullApps');
					remoteInteraction[uniqueID].setHoverCornerItem(null);
				}
			}
			else if(remoteInteraction[uniqueID].hoverCornerItem !== null){
				broadcast('hoverOverItemCorner', {elemId: remoteInteraction[uniqueID].hoverCornerItem.id, flag: false}, 'requiresFullApps');
				remoteInteraction[uniqueID].setHoverCornerItem(null);
			}
		}
	}
	//
	if(remoteInteraction[uniqueID].appInteractionMode() || (elem !== null && elem.application === 'thumbnailBrowser') ) {
		if(elem !== null){
			var elemX = pointerX - elem.left;
			var elemY = pointerY - elem.top - config.ui.titleBarHeight;

			var ePosition = {x: elemX, y: elemY};
			var eUser = {id: sagePointers[uniqueID].id, label: sagePointers[uniqueID].label, color: sagePointers[uniqueID].color};
			var eData = {};
			var now = new Date();

			var event = {id: elem.id, type: "pointerMove", position: ePosition, user: eUser, data: eData, date: now};

			broadcast('eventInItem', event, 'receivesInputEvents');
		}
	}
}

function pointerPosition( uniqueID, data ) {
	if( sagePointers[uniqueID] === undefined )
		return;

	sagePointers[uniqueID].left = data.pointerX;
	sagePointers[uniqueID].top = data.pointerY;
	if(sagePointers[uniqueID].left < 0) sagePointers[uniqueID].left = 0;
	if(sagePointers[uniqueID].left > config.totalWidth) sagePointers[uniqueID].left = config.totalWidth;
	if(sagePointers[uniqueID].top < 0) sagePointers[uniqueID].top = 0;
	if(sagePointers[uniqueID].top > config.totalHeight) sagePointers[uniqueID].top = config.totalHeight;

	broadcast('updateSagePointerPosition', sagePointers[uniqueID], 'receivesPointerData');
	var updatedItem = remoteInteraction[uniqueID].moveSelectedItem(sagePointers[uniqueID].left, sagePointers[uniqueID].top);
	if(updatedItem !== null) broadcast('setItemPosition', updatedItem, 'receivesWindowModification');
}

function pointerScrollStart( uniqueID, pointerX, pointerY ) {
	if( sagePointers[uniqueID] === undefined )
		return;
	var control = findControlsUnderPointer(pointerX,pointerY);
	if (control!==null)
		return;
	// Radial Menu
	if( radialMenuEvent( { type: "pointerScrollStart", id: uniqueID, x: pointerX, y: pointerY }  ) === true )
		return; // Radial menu is using the event
		
	var elem = findAppUnderPointer(pointerX, pointerY);

	if(elem !== null){
		remoteInteraction[uniqueID].selectScrollItem(elem, pointerX, pointerY);
		var newOrder = moveAppToFront(elem.id);
		broadcast('updateItemOrder', newOrder, 'receivesWindowModification');
	}
}

function pointerScroll( uniqueID, data ) {
	if( sagePointers[uniqueID] === undefined )
		return;
<<<<<<< HEAD

=======
		
	var pointerX = sagePointers[uniqueID].left;
	var pointerY = sagePointers[uniqueID].top;
	
	var control = findControlsUnderPointer(pointerX,pointerY);
	if (control!==null)
		return;

	// Radial Menu
	if( radialMenuEvent( { type: "pointerScroll", id: uniqueID, x: pointerX, y: pointerY, data: data }  ) === true )
		return; // Radial menu is using the event
		
>>>>>>> 34b9d8dc
	if( remoteInteraction[uniqueID].windowManagementMode() ){
		var scale = 1.0 + Math.abs(data.wheelDelta)/512;
		if(data.wheelDelta > 0) scale = 1.0 / scale;

		var updatedItem = remoteInteraction[uniqueID].scrollSelectedItem(scale);
		if(updatedItem !== null){
			broadcast('setItemPositionAndSize', updatedItem, 'receivesWindowModification');

			if(remoteInteraction[uniqueID].selectTimeId[updatedItem.elemId] !== undefined){
				clearTimeout(remoteInteraction[uniqueID].selectTimeId[updatedItem.elemId]);
			}

			remoteInteraction[uniqueID].selectTimeId[updatedItem.elemId] = setTimeout(function() {
				broadcast('finishedResize', {id: updatedItem.elemId, elemWidth: updatedItem.elemWidth, elemHeight: updatedItem.elemHeight, date: new Date()}, 'receivesWindowModification');
				remoteInteraction[uniqueID].selectedScrollItem = null;
			}, 500);
		}
	}
	else if ( remoteInteraction[uniqueID].appInteractionMode() ) {
		
		var elem = findAppUnderPointer(pointerX, pointerY);

		if( elem !== null ){
			var elemX = pointerX - elem.left;
			var elemY = pointerY - elem.top - config.ui.titleBarHeight;

			var ePosition = {x: elemX, y: elemY};
			var eUser = {id: sagePointers[uniqueID].id, label: sagePointers[uniqueID].label, color: sagePointers[uniqueID].color};
			var now = new Date();

			var event = {id: elem.id, type: "pointerScroll", position: ePosition, user: eUser, data: data, date: now};

			broadcast('eventInItem', event, 'receivesInputEvents');
		}
	}
}

function pointerDraw(uniqueID, data) {
	if( sagePointers[uniqueID] === undefined )
		return;

	var ePos  = {x: 0, y: 0};
	var eUser = {id: sagePointers[uniqueID].id, label: 'drawing', color: [220,10,10]};
	var now   = new Date();
	var appId = null;

	for (var i=0;i<applications.length;i++) {
		var a = applications[i];
		// Send the drawing events only to whiteboard apps
		if (a.application === 'whiteboard') {
			var event = {id: a.id, type: "pointerDraw", position: ePos, user: eUser, data: data, date: now};
			broadcast('eventInItem', event, 'receivesInputEvents');
		}
	}
}

function pointerDblClick(uniqueID, pointerX, pointerY) {
	if( sagePointers[uniqueID] === undefined )
		return;

<<<<<<< HEAD
=======
	var control = findControlsUnderPointer(pointerX,pointerY);
	if (control!==null){
		console.log("finding control!");
		return;
	}
		
	// Radial Menu
	if( radialMenuEvent( { type: "pointerScroll", id: uniqueID, x: pointerX, y: pointerY }  ) === true )
		return; // Radial menu is using the event
		
>>>>>>> 34b9d8dc
	var elem = findAppUnderPointer(pointerX, pointerY);
	if (elem !== null) {
		if( elem.application === 'thumbnailBrowser' )
			return;

		if( remoteInteraction[uniqueID].windowManagementMode() ){
			var updatedItem;
			if (elem.maximized !== true) {
				// need to maximize the item
				updatedItem = remoteInteraction[uniqueID].maximizeSelectedItem(elem);
				if (updatedItem !== null) {
					broadcast('setItemPositionAndSize', updatedItem, 'receivesWindowModification');
					// the PDF files need an extra redraw
					broadcast('finishedResize', {id: updatedItem.elemId, elemWidth: updatedItem.elemWidth, elemHeight: updatedItem.elemHeight, date: new Date()}, 'receivesWindowModification');
				}
			} else {
				// already maximized, need to restore the item size
				updatedItem = remoteInteraction[uniqueID].restoreSelectedItem(elem);
				if (updatedItem !== null) {
					broadcast('setItemPositionAndSize', updatedItem, 'receivesWindowModification');
					// the PDF files need an extra redraw
					broadcast('finishedResize', {id: updatedItem.elemId, elemWidth: updatedItem.elemWidth, elemHeight: updatedItem.elemHeight, date: new Date()}, 'receivesWindowModification');
				}
			}
		}
	}
}

function pointerLeftZone(uniqueID, pointerX, pointerY) {
	if( sagePointers[uniqueID] === undefined )
		return;

	var elem = findAppUnderPointer(pointerX, pointerY);
	if (elem !== null) {
		if( remoteInteraction[uniqueID].windowManagementMode() ){
			var updatedItem;
			if (elem.maximized !== true) {
				// need to maximize the item
				updatedItem = remoteInteraction[uniqueID].maximizeLeftSelectedItem(elem);
				if (updatedItem !== null) {
					broadcast('setItemPositionAndSize', updatedItem, 'receivesWindowModification');
					// the PDF files need an extra redraw
					broadcast('finishedResize', {id: updatedItem.elemId, elemWidth: updatedItem.elemWidth, elemHeight: updatedItem.elemHeight, date: new Date()}, 'receivesWindowModification');
				}
			} else {
				// already maximized, need to restore the item size
				updatedItem = remoteInteraction[uniqueID].restoreSelectedItem(elem);
				if (updatedItem !== null) {
					broadcast('setItemPositionAndSize', updatedItem, 'receivesWindowModification');
					// the PDF files need an extra redraw
					broadcast('finishedResize', {id: updatedItem.elemId, elemWidth: updatedItem.elemWidth, elemHeight: updatedItem.elemHeight, date: new Date()}, 'receivesWindowModification');
				}
			}
		}
	}
}

function pointerRightZone(uniqueID, pointerX, pointerY) {
	if( sagePointers[uniqueID] === undefined )
		return;

	var elem = findAppUnderPointer(pointerX, pointerY);
	if (elem !== null) {
		if( remoteInteraction[uniqueID].windowManagementMode() ){
			var updatedItem;
			if (elem.maximized !== true) {
				// need to maximize the item
				updatedItem = remoteInteraction[uniqueID].maximizeRightSelectedItem(elem);
				if (updatedItem !== null) {
					broadcast('setItemPositionAndSize', updatedItem, 'receivesWindowModification');
					// the PDF files need an extra redraw
					broadcast('finishedResize', {id: updatedItem.elemId, elemWidth: updatedItem.elemWidth, elemHeight: updatedItem.elemHeight, date: new Date()}, 'receivesWindowModification');
				}
			} else {
				// already maximized, need to restore the item size
				updatedItem = remoteInteraction[uniqueID].restoreSelectedItem(elem);
				if (updatedItem !== null) {
					broadcast('setItemPositionAndSize', updatedItem, 'receivesWindowModification');
					// the PDF files need an extra redraw
					broadcast('finishedResize', {id: updatedItem.elemId, elemWidth: updatedItem.elemWidth, elemHeight: updatedItem.elemHeight, date: new Date()}, 'receivesWindowModification');
				}
			}
		}
	}
}

function pointerTopZone(uniqueID, pointerX, pointerY) {
	if( sagePointers[uniqueID] === undefined )
		return;

	var elem = findAppUnderPointer(pointerX, pointerY);
	if (elem !== null) {
		if( remoteInteraction[uniqueID].windowManagementMode() ){
			var updatedItem;
			if (elem.maximized !== true) {
				// need to maximize the item
				updatedItem = remoteInteraction[uniqueID].maximizeTopSelectedItem(elem);
				if (updatedItem !== null) {
					broadcast('setItemPositionAndSize', updatedItem, 'receivesWindowModification');
					// the PDF files need an extra redraw
					broadcast('finishedResize', {id: updatedItem.elemId, elemWidth: updatedItem.elemWidth, elemHeight: updatedItem.elemHeight, date: new Date()}, 'receivesWindowModification');
				}
			} else {
				// already maximized, need to restore the item size
				updatedItem = remoteInteraction[uniqueID].restoreSelectedItem(elem);
				if (updatedItem !== null) {
					broadcast('setItemPositionAndSize', updatedItem, 'receivesWindowModification');
					// the PDF files need an extra redraw
					broadcast('finishedResize', {id: updatedItem.elemId, elemWidth: updatedItem.elemWidth, elemHeight: updatedItem.elemHeight, date: new Date()}, 'receivesWindowModification');
				}
			}
		}
	}
}

// Fullscreen to wall ratio
function pointerFullZone(uniqueID, pointerX, pointerY) {
	if( sagePointers[uniqueID] === undefined )
		return;

	var elem = findAppUnderPointer(pointerX, pointerY);
	if (elem !== null) {
		if( remoteInteraction[uniqueID].windowManagementMode() ){
			var updatedItem;
			if (elem.maximized !== true) {
				// need to maximize the item
				updatedItem = remoteInteraction[uniqueID].maximizeFullSelectedItem(elem);
				if (updatedItem !== null) {
					broadcast('setItemPositionAndSize', updatedItem, 'receivesWindowModification');
					// the PDF files need an extra redraw
					broadcast('finishedResize', {id: updatedItem.elemId, elemWidth: updatedItem.elemWidth, elemHeight: updatedItem.elemHeight, date: new Date()}, 'receivesWindowModification');
				}
			} else {
				// already maximized, need to restore the item size
				updatedItem = remoteInteraction[uniqueID].restoreSelectedItem(elem);
				if (updatedItem !== null) {
					broadcast('setItemPositionAndSize', updatedItem, 'receivesWindowModification');
					// the PDF files need an extra redraw
					broadcast('finishedResize', {id: updatedItem.elemId, elemWidth: updatedItem.elemWidth, elemHeight: updatedItem.elemHeight, date: new Date()}, 'receivesWindowModification');
				}
			}
		}
	}
}

function pointerBottomZone(uniqueID, pointerX, pointerY) {
	if( sagePointers[uniqueID] === undefined )
		return;

	var elem = findAppUnderPointer(pointerX, pointerY);
	if (elem !== null) {
		if( remoteInteraction[uniqueID].windowManagementMode() ){
			var updatedItem;
			if (elem.maximized !== true) {
				// need to maximize the item
				updatedItem = remoteInteraction[uniqueID].maximizeBottomSelectedItem(elem);
				if (updatedItem !== null) {
					broadcast('setItemPositionAndSize', updatedItem, 'receivesWindowModification');
					// the PDF files need an extra redraw
					broadcast('finishedResize', {id: updatedItem.elemId, elemWidth: updatedItem.elemWidth, elemHeight: updatedItem.elemHeight, date: new Date()}, 'receivesWindowModification');
				}
			} else {
				// already maximized, need to restore the item size
				updatedItem = remoteInteraction[uniqueID].restoreSelectedItem(elem);
				if (updatedItem !== null) {
					broadcast('setItemPositionAndSize', updatedItem, 'receivesWindowModification');
					// the PDF files need an extra redraw
					broadcast('finishedResize', {id: updatedItem.elemId, elemWidth: updatedItem.elemWidth, elemHeight: updatedItem.elemHeight, date: new Date()}, 'receivesWindowModification');
				}
			}
		}
	}
}

function pointerCloseGesture(uniqueID, pointerX, pointerY, time, gesture) {
	if( sagePointers[uniqueID] === undefined )
		return;

	var pX   = sagePointers[uniqueID].left;
	var pY   = sagePointers[uniqueID].top;
	var elem = findAppUnderPointer(pX, pY);

	if (elem !== null) {
		if( elem.closeGestureID === undefined && gesture === 0 ) { // gesture: 0 = down, 1 = hold/move, 2 = up
			elem.closeGestureID = uniqueID;
			elem.closeGestureTime = time + closeGestureDelay; // Delay in ms
		}
		else if( elem.closeGestureTime <= time && gesture === 1 ) { // Held long enough, remove
			deleteApplication(elem);
		}
		else if( gesture === 2 ) { // Released, reset timer
			elem.closeGestureID = undefined;
		}
	}
}

function keyDown( uniqueID, pointerX, pointerY, data) {
	if( sagePointers[uniqueID] === undefined )
		return;

	if ( remoteInteraction[uniqueID].appInteractionMode() ) {
		var elem = findAppUnderPointer(pointerX, pointerY);
		if(elem !== null){
			var elemX = pointerX - elem.left;
			var elemY = pointerY - elem.top - config.ui.titleBarHeight;

			var ePosition = {x: elemX, y: elemY};
			var eUser = {id: sagePointers[uniqueID].id, label: sagePointers[uniqueID].label, color: sagePointers[uniqueID].color};
			var eData =  {code: data.code, state: "down"};
			var now = new Date();

			var event = {id: elem.id, type: "specialKey", position: ePosition, user: eUser, data: eData, date: now};

			broadcast('eventInItem', event, 'receivesInputEvents');
		}
	}
}

function keyUp( uniqueID, pointerX, pointerY, data) {
	if( sagePointers[uniqueID] === undefined )
		return;

	if ( remoteInteraction[uniqueID].appInteractionMode() ) {
		var elem = findAppUnderPointer(pointerX, pointerY);
		if( elem !== null ){
			var elemX = pointerX - elem.left;
			var elemY = pointerY - elem.top - config.ui.titleBarHeight;

			var ePosition = {x: elemX, y: elemY};
			var eUser = {id: sagePointers[uniqueID].id, label: sagePointers[uniqueID].label, color: sagePointers[uniqueID].color};
			var eData =  {code: data.code, state: "up"};
			var now = new Date();

			var event = {id: elem.id, type: "specialKey", position: ePosition, user: eUser, data: eData, date: now};

			broadcast('eventInItem', event, 'receivesInputEvents');
		}
	}
}

function keyPress( uniqueID, pointerX, pointerY, data ) {
	if( sagePointers[uniqueID] === undefined )
		return;

	if ( remoteInteraction[uniqueID].appInteractionMode() ) {
		var elem = findAppUnderPointer(pointerX, pointerY);
		if( elem !== null ){
			var elemX = pointerX - elem.left;
			var elemY = pointerY - elem.top - config.ui.titleBarHeight;

			var ePosition = {x: elemX, y: elemY};
			var eUser = {id: sagePointers[uniqueID].id, label: sagePointers[uniqueID].label, color: sagePointers[uniqueID].color};
			var now = new Date();

			var event = {id: elem.id, type: "keyboard", position: ePosition, user: eUser, data: data, date: now};

			broadcast('eventInItem', event, 'receivesInputEvents');
		}
	}
}

function deleteApplication( elem ) {
	broadcast('deleteElement', {elemId: elem.id}, 'requiresFullApps');
	broadcast('deleteElement', {elemId: elem.id}, 'requiresAppPositionSizeTypeOnly');
	if(elem.application === "media_stream"){
		var broadcastWS = null;
		var mediaStreamData = elem.id.split("|");
		var broadcastAddress = mediaStreamData[0];
		var broadcastID = parseInt(mediaStreamData[1]);
		for(var i=0; i<clients.length; i++){
			var clientAddress = clients[i].remoteAddress.address + ":" + clients[i].remoteAddress.port;
			if(clientAddress == broadcastAddress) broadcastWS = clients[i];
		}

		if(broadcastWS !== null) broadcastWS.emit('stopMediaCapture', {streamId: broadcastID});
	}
	removeElement(applications, elem);
}

// **************  Omicron section *****************
var omicronRunning = false;
if ( config.experimental && config.experimental.omicron && config.experimental.omicron.enable === true ) {
	var omicronManager = new omicron( config );

	var closeGestureDelay = 1500;

	if( config.experimental.omicron.closeGestureDelay !== undefined )
	{
		closeGestureDelay = config.experimental.omicron.closeGestureDelay;
	}

	omicronManager.setCallbacks(
		sagePointers,
		createSagePointer,
		showPointer,
		pointerPress,
		pointerMove,
		pointerPosition,
		hidePointer,
		pointerRelease,
		pointerScrollStart,
		pointerScroll,
		pointerDblClick,
		pointerCloseGesture,
		keyDown,
		keyUp,
		keyPress,
		createRadialMenu
	);
	omicronManager.runTracker();
	omicronRunning = true;
}

/******** Radial Menu section ****************************************************************/
//createMediabrowser();
function createRadialMenu( uniqueID, pointerX, pointerY ) {
		
	var ct = findControlsUnderPointer(pointerX, pointerY);
	var elem = findAppUnderPointer(pointerX, pointerY);
<<<<<<< HEAD

=======
	var now  = new Date();
	
>>>>>>> 34b9d8dc
	if( ct === null ) // Do not open menu over widget
	{
		if( elem === null )
		{
			radialMenus[uniqueID+"_menu"] = new radialmenu(uniqueID+"_menu", uniqueID);
			radialMenus[uniqueID+"_menu"].top = pointerY;
			radialMenus[uniqueID+"_menu"].left = pointerX;
	
			// Open a 'media' radial menu
			broadcast('createRadialMenu', { id: uniqueID, x: pointerX, y: pointerY }, 'receivesPointerData');
		}
		else
		{
			// Open a 'app' radial menu (or in this case application widget)
			var elemCtrl = findControlByAppId(elem.id);
			if (elemCtrl === null) {
				broadcast('requestNewControl',{elemId: elem.id, user_id: uniqueID, user_label: "Touch"+uniqueID, x: pointerX, y: pointerY, date: now }, 'receivesPointerData');
			}
			else if (elemCtrl.show === false) {
				showControl(elemCtrl, pointerX, pointerY) ;
			}
			else {
				moveControlToPointer(elemCtrl, pointerX, pointerY) ;
			}
		}
<<<<<<< HEAD

		// Set the menu position

=======
	}
	updateRadialMenu(uniqueID);
}

function updateRadialMenu( uniqueID )
{
	// Build lists of assets
	var uploadedImages = assets.listImages();
	var uploadedVideos = assets.listVideos();
	var uploadedPdfs   = assets.listPDFs();
	var uploadedApps = assets.listApps();
	var savedSessions  = listSessions();

	// Sort independently of case
	uploadedImages.sort( sageutils.compareFilename );
	uploadedVideos.sort( sageutils.compareFilename );
	uploadedPdfs.sort(   sageutils.compareFilename );
	uploadedApps.sort(   sageutils.compareFilename );
	savedSessions.sort(  sageutils.compareFilename );
	
	var list = {images: uploadedImages, videos: uploadedVideos, pdfs: uploadedPdfs, sessions: savedSessions, apps: uploadedApps};

	broadcast('updateRadialMenu', {id: uniqueID, fileList: list}, 'receivesPointerData');
}

function radialMenuEvent( data )
{
	broadcast('radialMenuEvent', data, 'receivesPointerData');
	
	//{ type: "pointerPress", id: uniqueID, x: pointerX, y: pointerY, data: data }
	
	var radialMenu = radialMenus[data.id+"_menu"];
	if( radialMenu !== undefined )
	{
		radialMenu.onEvent( data )
		
		if( radialMenu.hasEventID(data.id) )
		{
			return true;
		}
		else
			return false;
>>>>>>> 34b9d8dc
	}
}

function wsRemoveRadialMenu( wsio, data ) {
	var radialMenu = radialMenus[data.id];
	if( radialMenu !== undefined )
	{
		radialMenu.visible = false;
	}
}

function wsRadialMenuThumbnailWindow( wsio, data ) {
	var radialMenu = radialMenus[data.id];
	if( radialMenu !== undefined )
	{
		radialMenu.openThumbnailWindow( data );
	}
}

function wsRadialMenuMoved( wsio, data ) {
	var radialMenu = radialMenus[data.id];
	if( radialMenu !== undefined )
	{
		radialMenu.setPosition( data );
	}
}<|MERGE_RESOLUTION|>--- conflicted
+++ resolved
@@ -87,7 +87,7 @@
 		};
 	} else {
 		console.log = function() {
-			if ((Array.prototype.slice.call(arguments)).length == 1 && 
+			if ((Array.prototype.slice.call(arguments)).length == 1 &&
 				typeof Array.prototype.slice.call(arguments)[0] == 'string') {
 				log_stdout.write( (Array.prototype.slice.call(arguments)).toString() + '\n' );
 			}
@@ -275,7 +275,7 @@
 	}
 
 	if(wsio.clientType == "webBrowser") webBrowserClient = null;
-	
+
 	if(wsio === masterDisplay){
 		var i;
 		masterDisplay = null;
@@ -287,7 +287,7 @@
 			}
 		}
 	}
-	
+
 	removeElement(clients, wsio);
 }
 
@@ -331,23 +331,15 @@
 	wsio.messages.requestsWidgetControl             = data.requestsWidgetControl            || false;
 	wsio.messages.receivesWidgetEvents              = data.receivesWidgetEvents             || false;
 	wsio.messages.requestsAppClone					= data.requestsAppClone					|| false;
-<<<<<<< HEAD
-
-	initializeWSClient(wsio);
-
-	clients.push(wsio);
-	if (wsio.clientType==="display")
-=======
-	
+
 	if (wsio.clientType==="display") {
 		if(masterDisplay === null) masterDisplay = wsio;
->>>>>>> 34b9d8dc
 		console.log("New Connection: " + uniqueID + " (" + wsio.clientType + " " + wsio.clientID+ ")");
 	}
 	else {
 		console.log("New Connection: " + uniqueID + " (" + wsio.clientType + ")");
 	}
-	
+
 	initializeWSClient(wsio);
 	clients.push(wsio);
 }
@@ -356,13 +348,9 @@
 	var uniqueID = wsio.remoteAddress.address + ":" + wsio.remoteAddress.port;
 
 	wsio.emit('initialize', {UID: uniqueID, time: new Date(), start: startTime});
-<<<<<<< HEAD
-
-=======
-	
+
 	if(wsio === masterDisplay) wsio.emit('setAsMasterDisplay');
-	
->>>>>>> 34b9d8dc
+
 	// set up listeners based on what the client sends
 	if(wsio.messages.sendsPointerData){
 		wsio.on('startSagePointer',          wsStartSagePointer);
@@ -457,12 +445,8 @@
 	{
 		wsio.on('radialMenuMoved', wsRadialMenuMoved);
 		wsio.on('removeRadialMenu', wsRemoveRadialMenu);
-<<<<<<< HEAD
-
-=======
 		wsio.on('radialMenuWindowToggle', wsRadialMenuThumbnailWindow);
-		
->>>>>>> 34b9d8dc
+
 		// Allows only one instance of each radial menu to send 'open file' command
 		if ( radialMenus[wsio.clientID].wsio === undefined )
 		{
@@ -592,14 +576,14 @@
 
 function wsPointerMove(wsio, data) {
 	var uniqueID = wsio.remoteAddress.address + ":" + wsio.remoteAddress.port;
-	
+
 	// Casting the parameters to correct type
 	data.deltaX = parseInt(data.deltaX, 10);
 	data.deltaY = parseInt(data.deltaY, 10);
-	
+
 	var pointerX = sagePointers[uniqueID].left;
 	var pointerY = sagePointers[uniqueID].top;
-	
+
 	pointerMove(uniqueID, pointerX, pointerY, data);
 }
 
@@ -634,7 +618,7 @@
 
 function wsKeyDown(wsio, data) {
 	var uniqueID = wsio.remoteAddress.address + ":" + wsio.remoteAddress.port;
-	
+
 	if(data.code == 16){ // shift
 		remoteInteraction[uniqueID].SHIFT = true;
 	}
@@ -650,45 +634,25 @@
 	else if(data.code == 91 || data.code == 92 || data.code == 93){ // command
 		remoteInteraction[uniqueID].CMD = true;
 	}
-
-
-<<<<<<< HEAD
-	var lockedControl = remoteInteraction[uniqueID].lockedControl();
-	if (lockedControl !== null) {
-		var event = {code: data.code, printable:false, state: "down", ctrlId:lockedControl.ctrlId, appId:lockedControl.appId};
-		broadcast('keyInControl', event ,'receivesWidgetEvents');
-		if (data.code == 13) { //Enter key
-			remoteInteraction[uniqueID].dropControl();
-		}
-		return;
-	}
-
-=======
-	
->>>>>>> 34b9d8dc
 
 	//SEND SPECIAL KEY EVENT only will come here
 	var pointerX = sagePointers[uniqueID].left;
 	var pointerY = sagePointers[uniqueID].top;
 
-<<<<<<< HEAD
-	if(remoteInteraction[uniqueID].appInteractionMode()){
-=======
 	var control = findControlsUnderPointer(pointerX,pointerY);
 	if (control!==null){
 		return;
 	}
 
-	
-	if(remoteInteraction[uniqueID].appInteractionMode()){		
->>>>>>> 34b9d8dc
+
+	if(remoteInteraction[uniqueID].appInteractionMode()){
 		keyDown(uniqueID, pointerX, pointerY, data);
 	}
 }
 
 function wsKeyUp(wsio, data) {
 	var uniqueID = wsio.remoteAddress.address + ":" + wsio.remoteAddress.port;
-	
+
 	if(data.code == 16){ // shift
 		remoteInteraction[uniqueID].SHIFT = false;
 	}
@@ -707,32 +671,27 @@
 
 	var pointerX = sagePointers[uniqueID].left;
 	var pointerY = sagePointers[uniqueID].top;
-<<<<<<< HEAD
-
-	var elem = findAppUnderPointer(pointerX, pointerY);
-=======
-	
+
 	var control = findControlsUnderPointer(pointerX,pointerY);
-	
+
 	var lockedControl = remoteInteraction[uniqueID].lockedControl();
->>>>>>> 34b9d8dc
 
 	if (lockedControl !== null) {
 		var event = {code: data.code, printable:false, state: "up", ctrlId:lockedControl.ctrlId, appId:lockedControl.appId};
 		broadcast('keyInTextInputWidget', event ,'receivesWidgetEvents');
 		if (data.code == 13) { //Enter key
 			remoteInteraction[uniqueID].dropControl();
-		} 
+		}
 		return;
 	}
 	else if (control!==null){
 		return;
 	}
-	
-	
+
+
 
 	var elem = findAppUnderPointer(pointerX, pointerY);
-	
+
 	if(elem !== null){
 		if(remoteInteraction[uniqueID].windowManagementMode()){
 			if(data.code === 8 || data.code === 46){ // backspace or delete
@@ -768,12 +727,6 @@
 		return;
 	}
 	else if ( remoteInteraction[uniqueID].appInteractionMode() ) {
-<<<<<<< HEAD
-		var pointerX = sagePointers[uniqueID].left;
-		var pointerY = sagePointers[uniqueID].top;
-
-=======
->>>>>>> 34b9d8dc
 		keyPress(uniqueID, pointerX, pointerY, data);
 	}
 
@@ -970,7 +923,7 @@
 			wsio.emit('broadcast', {app: data.app, func: data.func, data: {query: data.query, result: null, err: {message: "Twitter API not enabled in SAGE2 configuration"}}});
 		return;
 	}
-	
+
 	twitter.get('search/tweets', data.query, function(err, info, response) {
 		if(data.broadcast === true)
 			broadcast('broadcast', {app: data.app, func: data.func, data: {query: data.query, result: info, err: err}}, 'requiresFullApps');
@@ -1523,7 +1476,7 @@
 				}
 			}
 		}
-		
+
 		broadcast('createAppWindow', appInstance, 'requiresFullApps');
 		broadcast('createAppWindowPositionSizeOnly', getAppPositionSize(appInstance), 'requiresAppPositionSizeTypeOnly');
 
@@ -1539,7 +1492,7 @@
 	else {
 		appLoader.loadFileFromLocalStorage(data, function(appInstance) {
 			appInstance.id = getUniqueAppId();
-			
+
 			broadcast('createAppWindow', appInstance, 'requiresFullApps');
 			broadcast('createAppWindowPositionSizeOnly', getAppPositionSize(appInstance), 'requiresAppPositionSizeTypeOnly');
 
@@ -1726,7 +1679,7 @@
 		remoteInteraction[data.addr].releaseControl();
 	}
 	//console.log("lock:", remoteInteraction[data.addr].lockedControl() );
-	var lockedControl = remoteInteraction[data.addr].lockedControl(); 
+	var lockedControl = remoteInteraction[data.addr].lockedControl();
 	if (lockedControl){
 		//If a text input widget was locked, drop it
 		var appdata = {ctrlId:lockedControl.ctrlId, appId:lockedControl.appId};
@@ -1835,21 +1788,14 @@
 	userConfig.totalHeight    = userConfig.resolution.height * userConfig.layout.rows;
 
 	var minDim = Math.min(userConfig.totalWidth, userConfig.totalHeight);
-<<<<<<< HEAD
+	var maxDim = Math.max(userConfig.totalWidth, userConfig.totalHeight);
 
 	if (userConfig.ui.titleBarHeight) userConfig.ui.titleBarHeight = parseInt(userConfig.ui.titleBarHeight, 10);
 	else userConfig.ui.titleBarHeight = Math.round(0.025 * minDim);
 
-=======
-	var maxDim = Math.max(userConfig.totalWidth, userConfig.totalHeight);
-	
-	if (userConfig.ui.titleBarHeight) userConfig.ui.titleBarHeight = parseInt(userConfig.ui.titleBarHeight, 10);
-	else userConfig.ui.titleBarHeight = Math.round(0.025 * minDim);
-
 	if (userConfig.ui.widgetControlSize) userConfig.ui.widgetControlSize = parseInt(userConfig.ui.widgetControlSize, 10);
 	else userConfig.ui.widgetControlSize = Math.round(0.020 * minDim);
-	
->>>>>>> 34b9d8dc
+
 	if (userConfig.ui.titleTextSize) userConfig.ui.titleTextSize = parseInt(userConfig.ui.titleTextSize, 10);
 	else userConfig.ui.titleTextSize  = Math.round(0.015 * minDim);
 
@@ -1883,7 +1829,7 @@
 function getApplications() {
 	var uploadedApps = assets.listApps();
 	uploadedApps.sort(sageutils.compareFilename);
-	
+
 	return uploadedApps;
 }
 
@@ -1893,72 +1839,13 @@
 	var uploadedVideos = assets.listVideos();
 	var uploadedPdfs   = assets.listPDFs();
 	var savedSessions  = listSessions();
-<<<<<<< HEAD
-
-	var i;
-=======
->>>>>>> 34b9d8dc
-
 	// Sort independently of case
 	uploadedImages.sort( sageutils.compareFilename );
 	uploadedVideos.sort( sageutils.compareFilename );
 	uploadedPdfs.sort(   sageutils.compareFilename );
 	savedSessions.sort(  sageutils.compareFilename );
-<<<<<<< HEAD
-	uploadedApps.sort(   sageutils.compareString   );
-
-	for (i=0; i<uploadedImages.length; i++)  list.image.push(uploadedImages[i]);
-	for (i=0; i<uploadedVideos.length; i++)  list.video.push(uploadedVideos[i]);
-	for (i=0; i<uploadedPdfs.length;   i++)  list.pdf.push(uploadedPdfs[i]);
-	for (i=0; i<savedSessions.length;   i++) list.session.push(savedSessions[i]);
-
-	// From the list of apps in the upload folder, build a list of objects
-	//   containing the name of the app and the icon (mimicing an exif structure)
-	for (i=0; i<uploadedApps.length; i++) {
-		var applicationDir = path.join(uploadsFolder, "apps", uploadedApps[i]);
-		if (fs.lstatSync(applicationDir).isDirectory()) {
-			var instuctionsFile   = path.join(applicationDir, "instructions.json");
-			var jsonString        = fs.readFileSync(instuctionsFile, 'utf8');
-			var instructions      = json5.parse(jsonString);
-			var thumbnailHostPath = null;
-			if (instructions.icon)
-				thumbnailHostPath = path.join("uploads", "apps", uploadedApps[i], instructions.icon);
-
-			var metadata = {};
-			if (instructions.title !== undefined && instructions.title !== null && instructions.title !== "")
-				metadata.title = instructions.title;
-			else metadata.title = uploadedApps[i];
-			if (instructions.version !== undefined && instructions.version !== null && instructions.version !== "")
-				metadata.version = instructions.version;
-			else metadata.version = "1.0.0";
-			if (instructions.description !== undefined && instructions.description !== null && instructions.description !== "")
-				metadata.description = instructions.description;
-			else metadata.description = "-";
-			if (instructions.author !== undefined && instructions.author !== null && instructions.author !== "")
-				metadata.author = instructions.author;
-			else metadata.author = "SAGE2";
-			if (instructions.license !== undefined && instructions.license !== null && instructions.license !== "")
-				metadata.license = instructions.license;
-			else metadata.license = "-";
-			if (instructions.keywords !== undefined && instructions.keywords !== null && Array.isArray(instructions.keywords) )
-				metadata.keywords = instructions.keywords;
-			else metadata.keywords = [];
-            if (instructions.fileTypes !== undefined && instructions.fileTypes !== null && Array.isArray(instructions.fileTypes) ) {
-                var directory = ""
-                if (instructions.directory !== undefined && instructions.directory !== null && instructions.directory !== "")
-                    directory = instructions.directory;
-                appLoader.registryManager.register(uploadedApps[i], instructions.fileTypes, directory);
-                appLoader.registryManager.writeRegistry();
-            }
-
-			list.app.push( { exif: { FileName: uploadedApps[i], SAGE2thumbnail: thumbnailHostPath }, metadata: metadata } );
-
-        }
-	}
-=======
-	
+
 	var list = {images: uploadedImages, videos: uploadedVideos, pdfs: uploadedPdfs, sessions: savedSessions};
->>>>>>> 34b9d8dc
 
 	return list;
 }
@@ -2181,10 +2068,6 @@
 				return;
 			}
 
-<<<<<<< HEAD
-            console.log("=====");
-            console.log(appInstance);
-=======
 			// Use the position from the drop location
 			if (position[0] !== 0 || position[1] !== 0) {
 				appInstance.left = position[0] - appInstance.width/2;
@@ -2192,7 +2075,6 @@
 				appInstance.top  = position[1] - appInstance.height/2;
 				if (appInstance.top < 0) appInstance.top = 0;
 			}
->>>>>>> 34b9d8dc
 
 			appInstance.id = getUniqueAppId();
 			broadcast('createAppWindow', appInstance, 'requiresFullApps');
@@ -2725,12 +2607,6 @@
 
 function pointerPress( uniqueID, pointerX, pointerY, data ) {
 	if ( sagePointers[uniqueID] === undefined ) return;
-<<<<<<< HEAD
-	remoteInteraction[uniqueID].dropControl();
-
-=======
-	
->>>>>>> 34b9d8dc
 	// widgets
 	var ct = findControlsUnderPointer(pointerX, pointerY);
 	if (ct !== null) {
@@ -2750,15 +2626,15 @@
 			remoteInteraction[uniqueID].dropControl();
 		}
 	}
-	
-	
-	
+
+
+
 	// Middle click switches interaction mode too
 	if (data.button === "middle") {
 		togglePointerMode(uniqueID);
 		return;
 	}
-	
+
 	// Radial Menu
 	if( radialMenuEvent( { type: "pointerPress", id: uniqueID, x: pointerX, y: pointerY, data: data }  ) === true )
 		return; // Radial menu is using the event
@@ -2767,7 +2643,7 @@
 	{
 		createRadialMenu( uniqueID, pointerX, pointerY );
 	}
-	
+
 	// apps
 	var elemCtrl;
 	var elem = findAppUnderPointer(pointerX, pointerY);
@@ -2854,17 +2730,6 @@
 		var newOrder = moveAppToFront(elem.id);
 		broadcast('updateItemOrder', {idList: newOrder}, 'receivesWindowModification');
 	}
-<<<<<<< HEAD
-
-	// menu
-	if(data.button === "right")
-	{
-		createRadialMenu( pointerX, pointerY );
-	}
-}
-=======
->>>>>>> 34b9d8dc
-
 }
 /*
 function pointerPressRight( address, pointerX, pointerY ) {
@@ -2954,15 +2819,11 @@
 	// Attempting to complete a click action on a button or a drag on a slider
 	broadcast('releaseControlId', {addr:uniqueID, ptrId:sagePointers[uniqueID].id, x:pointerX, y:pointerY}, 'receivesWidgetEvents');
 	remoteInteraction[uniqueID].releaseControl();
-<<<<<<< HEAD
-
-=======
-	
+
 	// Radial Menu
 	if( radialMenuEvent( { type: "pointerRelease", id: uniqueID, x: pointerX, y: pointerY, data: data }  ) === true )
 		return; // Radial menu is using the event
-	
->>>>>>> 34b9d8dc
+
 	// From pointerRelease
 	var elem = findAppUnderPointer(pointerX, pointerY);
 
@@ -3031,7 +2892,7 @@
 function pointerMove(uniqueID, pointerX, pointerY, data) {
 	if( sagePointers[uniqueID] === undefined )
 		return;
-		
+
 	sagePointers[uniqueID].left += data.deltaX;
 	sagePointers[uniqueID].top += data.deltaY;
 	if(sagePointers[uniqueID].left < 0)                 sagePointers[uniqueID].left = 0;
@@ -3040,17 +2901,11 @@
 	if(sagePointers[uniqueID].top > config.totalHeight) sagePointers[uniqueID].top = config.totalHeight;
 
 	broadcast('updateSagePointerPosition', sagePointers[uniqueID], 'receivesPointerData');
-<<<<<<< HEAD
-
-	var pointerX = sagePointers[uniqueID].left;
-	var pointerY = sagePointers[uniqueID].top;
-=======
-	
+
 	// Radial Menu
 	if( radialMenuEvent( { type: "pointerMove", id: uniqueID, x: pointerX, y: pointerY, data: data }  ) === true )
 		return; // Radial menu is using the event
-		
->>>>>>> 34b9d8dc
+
 	var elem = findAppUnderPointer(pointerX, pointerY);
 
 	// widgets
@@ -3143,7 +2998,7 @@
 	// Radial Menu
 	if( radialMenuEvent( { type: "pointerScrollStart", id: uniqueID, x: pointerX, y: pointerY }  ) === true )
 		return; // Radial menu is using the event
-		
+
 	var elem = findAppUnderPointer(pointerX, pointerY);
 
 	if(elem !== null){
@@ -3156,13 +3011,10 @@
 function pointerScroll( uniqueID, data ) {
 	if( sagePointers[uniqueID] === undefined )
 		return;
-<<<<<<< HEAD
-
-=======
-		
+
 	var pointerX = sagePointers[uniqueID].left;
 	var pointerY = sagePointers[uniqueID].top;
-	
+
 	var control = findControlsUnderPointer(pointerX,pointerY);
 	if (control!==null)
 		return;
@@ -3170,8 +3022,7 @@
 	// Radial Menu
 	if( radialMenuEvent( { type: "pointerScroll", id: uniqueID, x: pointerX, y: pointerY, data: data }  ) === true )
 		return; // Radial menu is using the event
-		
->>>>>>> 34b9d8dc
+
 	if( remoteInteraction[uniqueID].windowManagementMode() ){
 		var scale = 1.0 + Math.abs(data.wheelDelta)/512;
 		if(data.wheelDelta > 0) scale = 1.0 / scale;
@@ -3191,7 +3042,7 @@
 		}
 	}
 	else if ( remoteInteraction[uniqueID].appInteractionMode() ) {
-		
+
 		var elem = findAppUnderPointer(pointerX, pointerY);
 
 		if( elem !== null ){
@@ -3232,19 +3083,16 @@
 	if( sagePointers[uniqueID] === undefined )
 		return;
 
-<<<<<<< HEAD
-=======
 	var control = findControlsUnderPointer(pointerX,pointerY);
 	if (control!==null){
 		console.log("finding control!");
 		return;
 	}
-		
+
 	// Radial Menu
 	if( radialMenuEvent( { type: "pointerScroll", id: uniqueID, x: pointerX, y: pointerY }  ) === true )
 		return; // Radial menu is using the event
-		
->>>>>>> 34b9d8dc
+
 	var elem = findAppUnderPointer(pointerX, pointerY);
 	if (elem !== null) {
 		if( elem.application === 'thumbnailBrowser' )
@@ -3561,15 +3409,11 @@
 /******** Radial Menu section ****************************************************************/
 //createMediabrowser();
 function createRadialMenu( uniqueID, pointerX, pointerY ) {
-		
+
 	var ct = findControlsUnderPointer(pointerX, pointerY);
 	var elem = findAppUnderPointer(pointerX, pointerY);
-<<<<<<< HEAD
-
-=======
 	var now  = new Date();
-	
->>>>>>> 34b9d8dc
+
 	if( ct === null ) // Do not open menu over widget
 	{
 		if( elem === null )
@@ -3577,7 +3421,7 @@
 			radialMenus[uniqueID+"_menu"] = new radialmenu(uniqueID+"_menu", uniqueID);
 			radialMenus[uniqueID+"_menu"].top = pointerY;
 			radialMenus[uniqueID+"_menu"].left = pointerX;
-	
+
 			// Open a 'media' radial menu
 			broadcast('createRadialMenu', { id: uniqueID, x: pointerX, y: pointerY }, 'receivesPointerData');
 		}
@@ -3595,11 +3439,6 @@
 				moveControlToPointer(elemCtrl, pointerX, pointerY) ;
 			}
 		}
-<<<<<<< HEAD
-
-		// Set the menu position
-
-=======
 	}
 	updateRadialMenu(uniqueID);
 }
@@ -3619,7 +3458,7 @@
 	uploadedPdfs.sort(   sageutils.compareFilename );
 	uploadedApps.sort(   sageutils.compareFilename );
 	savedSessions.sort(  sageutils.compareFilename );
-	
+
 	var list = {images: uploadedImages, videos: uploadedVideos, pdfs: uploadedPdfs, sessions: savedSessions, apps: uploadedApps};
 
 	broadcast('updateRadialMenu', {id: uniqueID, fileList: list}, 'receivesPointerData');
@@ -3628,21 +3467,20 @@
 function radialMenuEvent( data )
 {
 	broadcast('radialMenuEvent', data, 'receivesPointerData');
-	
+
 	//{ type: "pointerPress", id: uniqueID, x: pointerX, y: pointerY, data: data }
-	
+
 	var radialMenu = radialMenus[data.id+"_menu"];
 	if( radialMenu !== undefined )
 	{
 		radialMenu.onEvent( data )
-		
+
 		if( radialMenu.hasEventID(data.id) )
 		{
 			return true;
 		}
 		else
 			return false;
->>>>>>> 34b9d8dc
 	}
 }
 
