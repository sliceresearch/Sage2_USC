// SAGE2 is available for use under the SAGE2 Software License
//
// University of Illinois at Chicago's Electronic Visualization Laboratory (EVL)
// and University of Hawai'i at Manoa's Laboratory for Advanced Visualization
// and Applications (LAVA)
//
// See full text, terms and conditions in the LICENSE.txt included file
//
// Copyright (c) 2014-2015

/**
 * @module server
 */


// node mode
/* jshint node: true */

// how to deal with spaces and tabs
/* jshint smarttabs: false */

// Don't make functions within a loop
/* jshint -W083 */

/*global mediaFolders */

// require variables to be declared
'use strict';

// node: built-in
var fs            = require('fs');               // filesystem access
var http          = require('http');             // http server
var https         = require('https');            // https server
var os            = require('os');               // operating system access
var path          = require('path');             // file path management
var readline      = require('readline');         // to build an evaluation loop
var url           = require('url');              // parses urls
// var util          = require('util');          // node util

// npm: defined in package.json
var formidable    = require('formidable');       // upload processor
var gm            = require('gm');               // graphicsmagick
var imageMagick;                                 // derived from graphicsmagick
var json5         = require('json5');            // Relaxed JSON format
var qrimage       = require('qr-image');         // qr-code generation
var sprint        = require('sprint');           // pretty formating (sprintf)

var WebsocketIO   = require('websocketio');      // creates WebSocket server and clients

// custom node modules
var assets              = require('./src/node-assets');           // manages the list of files
var commandline         = require('./src/node-sage2commandline'); // handles command line parameters for SAGE2
var exiftool            = require('./src/node-exiftool');         // gets exif tags for images
var pixelblock          = require('./src/node-pixelblock');       // chops pixels buffers into square chunks
var sageutils           = require('./src/node-utils');            // provides the current version number
var md5                 = require('./src/md5');                   // return standard md5 hash of given param

var HttpServer          = require('./src/node-httpserver');       // creates web server
var InteractableManager = require('./src/node-interactable');     // handles geometry and determining which object a point is over
var Interaction         = require('./src/node-interaction');      // handles sage interaction (move, resize, etc.)
var Loader              = require('./src/node-itemloader');       // handles sage item creation
var Omicron             = require('./src/node-omicron');          // handles Omicron input events
var Radialmenu          = require('./src/node-radialmenu');       // radial menu
var Sage2ItemList       = require('./src/node-sage2itemlist');    // list of SAGE2 items
var Sagepointer         = require('./src/node-sagepointer');      // handles sage pointers (creation, location, etc.)
var StickyItems         = require('./src/node-stickyitems');
var registry            = require('./src/node-registry');        // Registry Manager

//
// Globals
//

// Global variable for all media folders
global.mediaFolders = {};
// System folder, defined within SAGE2 installation
mediaFolders.system =	{
	name: "system",
	path: "public/uploads/",
	url:  "/uploads",
	upload: false
};
// Home directory, defined as ~/Documents/SAGE2_Media or equivalent
mediaFolders.user =	{
	name: "user",
	path: path.join(sageutils.getHomeDirectory(), "Documents", "SAGE2_Media", "/"),
	url:  "/user",
	upload: true
};
// Default upload folder
var mainFolder = mediaFolders.user;

// Session hash for security
global.__SESSION_ID    = null;

var sage2Server        = null;
var sage2ServerS       = null;
var wsioServer         = null;
var wsioServerS        = null;
var SAGE2_version      = sageutils.getShortVersion();
var platform           = os.platform() === "win32" ? "Windows" : os.platform() === "darwin" ? "Mac OS X" : "Linux";
var program            = commandline.initializeCommandLineParameters(SAGE2_version, emitLog);
var config             = loadConfiguration();
var imageMagickOptions = {imageMagick: true};
var ffmpegOptions      = {};
var hostOrigin         = "";
var SAGE2Items         = {};
var sharedApps         = {};
var users              = null;
var appLoader          = null;
var interactMgr        = new InteractableManager();
var mediaBlockSize     = 512;
var startTime          = Date.now();
var pressingAlt        = true;

// master SAGE2 server for scalability
var masterServer       = null;
var slaveServers       = {};

// Add extra folders defined in the configuration file
if (config.folders) {
	config.folders.forEach(function(f) {
		// Add a new folder into the collection
		mediaFolders[f.name] = {};
		mediaFolders[f.name].name   = f.name;
		mediaFolders[f.name].path   = f.path;
		mediaFolders[f.name].url    = f.url;
		mediaFolders[f.name].upload = sageutils.isTrue(f.upload);
	});
}

var publicDirectory  = "public";
var uploadsDirectory = path.join(publicDirectory, "uploads");
var sessionDirectory = path.join(publicDirectory, "sessions");

// Validate all the media folders
for (var folder in mediaFolders) {
	var f = mediaFolders[folder];
	console.log(sageutils.header('Folders') + f.name + " " + f.path + " " + f.url);
	if (!sageutils.folderExists(f.path)) {
		sageutils.mkdirParent(f.path);
	}
	if (mediaFolders[f.name].upload) {
		mediaFolders.system.upload = false;
		// Update the main upload folder
		uploadsDirectory = f.path;
		mainFolder = f;
		sessionDirectory = path.join(uploadsDirectory, "sessions");
		if (!sageutils.folderExists(sessionDirectory)) {
			sageutils.mkdirParent(sessionDirectory);
		}
		console.log(sageutils.header('Folders') + 'upload to ' + f.path);
	}
	var newdirs = ["apps", "assets", "images", "pdfs", "tmp", "videos", "config"];
	newdirs.forEach(function(d) {
		var newsubdir = path.join(mediaFolders[f.name].path, d);
		if (!sageutils.folderExists(newsubdir)) {
			sageutils.mkdirParent(newsubdir);
		}
	});
}

// Add back all the media folders to the configuration structure
config.folders = mediaFolders;

console.log(sageutils.header("SAGE2") + "Node Version: " + sageutils.getNodeVersion());
console.log(sageutils.header("SAGE2") + "Detected Server OS as:\t" + platform);
console.log(sageutils.header("SAGE2") + "SAGE2 Short Version:\t" + SAGE2_version);

// Initialize Server
initializeSage2Server();


function initializeSage2Server() {
	// Remove API keys from being investigated further
	// if (config.apis) delete config.apis;

	// Register with evl's server
	if (config.register_site) {
		sageutils.registerSAGE2(config);
	}

	// Check for missing packages
	//     pass parameter `true` for devel packages also
	if (process.arch !== 'arm') {
		// seems very slow to do on ARM processor (Raspberry PI)
		sageutils.checkPackages();
	}

	// Setup binaries path
	if (config.dependencies !== undefined) {
		if (config.dependencies.ImageMagick !== undefined) {
			imageMagickOptions.appPath = config.dependencies.ImageMagick;
		}
		if (config.dependencies.FFMpeg !== undefined) {
			ffmpegOptions.appPath = config.dependencies.FFMpeg;
		}
	}
	imageMagick = gm.subClass(imageMagickOptions);
	assets.initializeConfiguration(config);
	assets.setupBinaries(imageMagickOptions, ffmpegOptions);

	// Set default host origin for this server
	if (config.rproxy_port === undefined) {
		hostOrigin = "http://" + config.host + (config.port === 80 ? "" : ":" + config.port) + "/";
	}

	// Initialize sage2 item lists
	SAGE2Items.applications = new Sage2ItemList();
	SAGE2Items.portals      = new Sage2ItemList();
	SAGE2Items.pointers     = new Sage2ItemList();
	SAGE2Items.radialMenus  = new Sage2ItemList();
	SAGE2Items.widgets      = new Sage2ItemList();
	SAGE2Items.renderSync   = {};

	SAGE2Items.portals.interactMgr = {};

	// Initialize user interaction tracking
	if (program.trackUsers) {
		if (typeof program.trackUsers === "string" && sageutils.fileExists(program.trackUsers)) {
			users = json5.parse(fs.readFileSync(program.trackUsers));
		} else {
			users = {};
		}
		users.session = {};
		users.session.start = Date.now();

		setInterval(saveUserLog, 300000); // every 5 minutes
		if (!sageutils.folderExists("logs")) {
			fs.mkdirSync("logs");
		}
	}

	// Get full version of SAGE2 - git branch, commit, date
	sageutils.getFullVersion(function(version) {
		// fields: base commit branch date
		SAGE2_version = version;
		console.log(sageutils.header("SAGE2") + "Full Version:" + json5.stringify(SAGE2_version));
		broadcast('setupSAGE2Version', SAGE2_version);

		if (users !== null) {
			users.session.verison = SAGE2_version;
		}
	});

	// Generate a qr image that points to sage2 server
	var qr_png = qrimage.image(hostOrigin, { ec_level: 'M', size: 15, margin: 3, type: 'png' });
	var qr_out = path.join(uploadsDirectory, "images", "QR.png");
	qr_png.on('end', function() {
		console.log(sageutils.header("QR") + "image generated", qr_out);
	});
	qr_png.pipe(fs.createWriteStream(qr_out));

	// Setup tmp directory for SAGE2 server
	process.env.TMPDIR = path.join(__dirname, "tmp");
	console.log(sageutils.header("SAGE2") + "Temp folder: " + process.env.TMPDIR);
	if (!sageutils.folderExists(process.env.TMPDIR)) {
		fs.mkdirSync(process.env.TMPDIR);
	}

	// Setup tmp directory in uploads
	var uploadTemp = path.join(__dirname, "public", "uploads", "tmp");
	console.log(sageutils.header("SAGE2") + "Upload temp folder: " + uploadTemp);
	if (!sageutils.folderExists(uploadTemp)) {
		fs.mkdirSync(uploadTemp);
	}

	// Make sure sessions directory exists
	if (!sageutils.folderExists(sessionDirectory)) {
		fs.mkdirSync(sessionDirectory);
	}

	// Add a flag into the configuration to denote password status (used on display side)
	//   not protected by default
	config.passordProtected = false;
	// Check for the session password file
	var userDocPath = path.join(sageutils.getHomeDirectory(), "Documents", "SAGE2_Media", "/");
	var passwordFile = userDocPath + 'passwd.json';
	if (typeof program.password  === "string" && program.password.length > 0) {
		// Creating a new hash from the password
		global.__SESSION_ID = md5.getHash(program.password);
		console.log(sageutils.header("Secure") + "Using " + global.__SESSION_ID + " as the key for this session");
		// Saving the hash
		fs.writeFileSync(passwordFile, JSON.stringify({pwd: global.__SESSION_ID}));
		console.log(sageutils.header("Secure") + "Saved to file name " + passwordFile);
		// the session is protected
		config.passordProtected = true;
	} else if (sageutils.fileExists(passwordFile)) {
		// If a password file exists, load it
		var passwordFileJsonString = fs.readFileSync(passwordFile, 'utf8');
		var passwordFileJson       = JSON.parse(passwordFileJsonString);
		if (passwordFileJson.pwd !== null) {
			global.__SESSION_ID = passwordFileJson.pwd;
			console.log(sageutils.header("Secure") + "A sessionID was found: " + passwordFileJson.pwd);
			// the session is protected
			config.passordProtected = true;
		} else {
			console.log(sageutils.header("Secure") + "Invalid hash file " + passwordFile);
		}
	}

	// Monitoring some folders
	var listOfFolders = [];
	for (var lf in mediaFolders) {
		listOfFolders.push(mediaFolders[lf].path);
	}
	// try to exclude some folders from the monitoring
	var excludes = [ '.DS_Store', 'Thumbs.db', 'passwd.json', 'assets', 'apps', 'tmp', 'config' ];
	sageutils.monitorFolders(listOfFolders, excludes,
		function(change) {
			// console.log(sageutils.header("Monitor") + "Changes detected in", this.root);
			if (change.addedFiles.length > 0) {
				// console.log(sageutils.header("Monitor") + "	Added files:    %j",   change.addedFiles);
				// broadcast the new file list
				// assets.refresh(this.root, function(count) {
				// 	broadcast('storedFileList', getSavedFilesList());
				// });
			}
			if (change.modifiedFiles.length > 0) {
				// console.log(sageutils.header("Monitor") + "	Modified files: %j",   change.modifiedFiles);
			}
			if (change.removedFiles.length > 0) {
				// console.log(sageutils.header("Monitor") + "	Removed files:  %j",   change.removedFiles);
			}
			if (change.addedFolders.length > 0) {
				// console.log(sageutils.header("Monitor") + "	Added folders:    %j", change.addedFolders);
			}
			if (change.modifiedFolders.length > 0) {
				// console.log(sageutils.header("Monitor") + "	Modified folders: %j", change.modifiedFolders);
			}
			if (change.removedFolders.length > 0) {
				// console.log(sageutils.header("Monitor") + "	Removed folders:  %j", change.removedFolders);
			}
		}
	);

	// Initialize assets folders
	assets.initialize(mainFolder, mediaFolders);

	// Initialize app loader
	appLoader = new Loader(mainFolder.path, hostOrigin, config, imageMagickOptions, ffmpegOptions);

	// Initialize interactable manager and layers
	interactMgr.addLayer("staticUI",     3);
	interactMgr.addLayer("radialMenus",  2);
	interactMgr.addLayer("widgets",      1);
	interactMgr.addLayer("applications", 0);
	interactMgr.addLayer("portals",      0);

	// Initialize the background for the display clients (image or color)
	setupDisplayBackground();

	// initialize dialog boxes
	setUpDialogsAsInteractableObjects();

	// Set up http and https servers
	var httpServerApp = new HttpServer(publicDirectory);
	httpServerApp.httpPOST('/upload', uploadForm); // receive newly uploaded files from SAGE Pointer / SAGE UI
	httpServerApp.httpGET('/config',  sendConfig); // send config object to client using http request
	var options  = setupHttpsOptions();            // create HTTPS options - sets up security keys
	sage2Server  = http.createServer(httpServerApp.onrequest);
	sage2ServerS = https.createServer(options, httpServerApp.onrequest);

	// Set up websocket servers - 2 way communication between server and all browser clients
	wsioServer  = new WebsocketIO.Server({server: sage2Server});
	wsioServerS = new WebsocketIO.Server({server: sage2ServerS});
	wsioServer.onconnection(openWebSocketClient);
	wsioServerS.onconnection(openWebSocketClient);

	// if this is a slave server (connected to a master)
        if (config.master_port !== undefined) {
		console.log("Try to connect as slave to master SAGE2 server...");
		// assume master is on the same host (for now...)
		masterServer = new WebsocketIO("wss://"+config.host+":"+config.master_port, false, function() {
			console.log(sageutils.header("Remote") + "Connected to master server as rendering slave");
			var clientDescription = {
				clientType: "remoteServer",
				host: config.host,
				port: config.port,
				requests: {
					config: false,
					version: false,
					time: false,
					console: false
				}
			};
			masterServer.clientType = "remoteServer";

                	masterServer.emit('addClient', clientDescription);

			masterServer.on('initialize', function() {
				masterServer.emit('addSlaveServer', clientDescription);
			});

			masterServer.on('eventInItem', wsEventInItem);
			masterServer.on('setItemPosition', moveResize);
			masterServer.on('setItemPositionAndSize', moveResize);
			masterServer.on('deleteApplication', wsDeleteApplication);

			masterServer.on('deleteApplication', wsDeleteApplication);

			masterServer.onclose(function() {
				console.log("Remote site \"" + config.remote_sites[index].name + "\" now offline");
				remoteSites[index].connected = false;
				var delete_site = {name: remoteSites[index].name, connected: remoteSites[index].connected};
				broadcast('connectedToRemoteSite', delete_site);
				removeElement(clients, remote);
			});
		});
	}
}

function wsAddSlaveServer(wsio, data) {
	console.log("Add slave server: ", wsio.id, data);
	data.id = wsio.id;
	slaveServers[wsio.id]=data;
	broadcast('displayAddSlaveServer',data);
}

/////////////////////
//// Slave services

function moveResize(wsio, data) {
	console.log("Master update pos/size: ", wsio.id, data);
	var newdata = {appPositionAndSize: data};
	wsUpdateApplicationPositionAndSize(wsio, newdata);
	// some clients e.g. vnc require these updates
	broadcast('setItemPositionAndSize', data);
}

// attached to connection to master server only
function wsEventInItem(wsio, data) {
	console.log('wsEventInItem from master server: ', data);
	broadcast('eventInItem', data);
}

/////////////////////

function setUpDialogsAsInteractableObjects() {
	var dialogGeometry = {
		x: config.totalWidth / 2 - 13 * config.ui.titleBarHeight,
		y: 2 * config.ui.titleBarHeight,
		w: 26 * config.ui.titleBarHeight,
		h: 8 * config.ui.titleBarHeight
	};

	var acceptGeometry = {
		x: dialogGeometry.x + 0.25 * config.ui.titleBarHeight,
		y: dialogGeometry.y + 4.75 * config.ui.titleBarHeight,
		w: 9 * config.ui.titleBarHeight,
		h: 3 * config.ui.titleBarHeight
	};

	var rejectCancelGeometry = {
		x: dialogGeometry.x + 16.75 * config.ui.titleBarHeight,
		y: dialogGeometry.y + 4.75 * config.ui.titleBarHeight,
		w: 9 * config.ui.titleBarHeight,
		h: 3 * config.ui.titleBarHeight
	};

	interactMgr.addGeometry("dataSharingWaitDialog",    "staticUI", "rectangle", dialogGeometry, false, 1, null);
	interactMgr.addGeometry("dataSharingRequestDialog", "staticUI", "rectangle", dialogGeometry, false, 1, null);
	interactMgr.addGeometry("acceptDataSharingRequest", "staticUI", "rectangle", acceptGeometry, false, 2, null);
	interactMgr.addGeometry("cancelDataSharingRequest", "staticUI", "rectangle", rejectCancelGeometry, false, 2, null);
	interactMgr.addGeometry("rejectDataSharingRequest", "staticUI", "rectangle", rejectCancelGeometry, false, 2, null);
}

function broadcast(name, data) {
	wsioServer.broadcast(name, data);
	wsioServerS.broadcast(name, data);
}

// Export the function to sub modules
exports.broadcast = broadcast;
exports.dirname   = path.join(__dirname, "node_modules");

function emitLog(data) {
	if (wsioServer === null || wsioServerS === null) {
		return;
	}
	broadcast('console', data);
}


// global variables to manage clients
var clients           = [];
var masterDisplay     = null;
var webBrowserClient  = null;
var sagePointers      = {};
var remoteInteraction = {};
var mediaBlockStreams = {};
var appUserColors     = {}; // a dict to keep track of app instance colors(for widget connectors)

// var remoteSharingRequestDialog = null;
var remoteSharingWaitDialog    = null;
var remoteSharingSessions      = {};

// Sticky items and window position for new clones
var stickyAppHandler     = new StickyItems();


function openWebSocketClient(wsio) {
	wsio.onclose(closeWebSocketClient);
	wsio.on('addClient', wsAddClient);
}

function closeWebSocketClient(wsio) {
	var i;
	var key;
	if (wsio.clientType === "display") {
		console.log(sageutils.header("Disconnect") + wsio.id + " (" + wsio.clientType + " " + wsio.clientID + ")");
	} else {
		console.log(sageutils.header("Disconnect") + wsio.id + " (" + wsio.clientType + ")");
	}

	addEventToUserLog(wsio.id, {type: "disconnect", data: null, time: Date.now()});

	// if client is a remote site, send disconnect message
	var remote = findRemoteSiteByConnection(wsio);
	if (remote !== null) {
		console.log("Remote site \"" + remote.name + "\" now offline");
		remote.connected = false;
		var site = {name: remote.name, connected: remote.connected};
		broadcast('connectedToRemoteSite', site);
	}

	if (wsio.clientType === "sageUI") {
		hidePointer(wsio.id);
		removeControlsForUser(wsio.id);
		delete sagePointers[wsio.id];
		delete remoteInteraction[wsio.id];
		for (key in remoteSharingSessions) {
			remoteSharingSessions[key].wsio.emit('stopRemoteSagePointer', {id: wsio.id});
		}
	} else if (wsio.clientType === "display") {
		for (key in SAGE2Items.renderSync) {
			if (SAGE2Items.renderSync.hasOwnProperty(key)) {
				// If the application had an animation timer, clear it
				if (SAGE2Items.renderSync[key].clients[wsio.id] &&
					SAGE2Items.renderSync[key].clients[wsio.id].animateTimer) {
					clearTimeout(SAGE2Items.renderSync[key].clients[wsio.id].animateTimer);
				}
				// Remove the object from the list
				delete SAGE2Items.renderSync[key].clients[wsio.id];
			}
		}
	} else if (wsio.clientType === "webBrowser") {
		webBrowserClient = null;
	} else {
		// if it's an application, assume it's a stream and try
		deleteApplication(wsio.id + '|0');
	}

	if (wsio === masterDisplay) {
		masterDisplay = null;
		for (i = 0; i < clients.length; i++) {
			if (clients[i].clientType === "display" && clients[i] !== wsio) {
				masterDisplay = clients[i];
				clients[i].emit('setAsMasterDisplay');
				break;
			}
		}
	}

	removeElement(clients, wsio);
}

function wsAddClient(wsio, data) {
	console.log("wsAddClient ", wsio.id);

	// Just making sure the data is valid JSON (one gets strings from C++)
	if (sageutils.isTrue(data.requests.config)) {
		data.requests.config = true;
	} else {
		data.requests.config = false;
	}
	if (sageutils.isTrue(data.requests.version)) {
		data.requests.version = true;
	} else {
		data.requests.version = false;
	}
	if (sageutils.isTrue(data.requests.time)) {
		data.requests.time = true;
	} else {
		data.requests.time = false;
	}
	if (sageutils.isTrue(data.requests.console)) {
		data.requests.console = true;
	} else {
		data.requests.console = false;
	}

	wsio.updateRemoteAddress(data.host, data.port); // overwrite host and port if defined
	wsio.clientType = data.clientType;

	if (wsio.clientType === "display") {
		wsio.clientID = data.clientID;
		if (masterDisplay === null) {
			masterDisplay = wsio;
		}
		console.log(sageutils.header("Connect") + wsio.id + " (" + wsio.clientType + " " + wsio.clientID + ")");
	} else {
		wsio.clientID = -1;
		console.log(sageutils.header("Connect") + wsio.id + " (" + wsio.clientType + ")");
		if (masterServer!==undefined && masterServer!=null) {
			console.log("register new client with master");
			masterServer.emit('addClient', data);
			console.log("- registered new client with master");
		}
	}

	clients.push(wsio);
	initializeWSClient(wsio, data.requests.config, data.requests.version, data.requests.time, data.requests.console);

	// Check if there's a new pointer for a mobile client
	if (data.browser && data.browser.isMobile && remoteInteraction[wsio.id]) {
		// for mobile clients, default to window interaction mode
		remoteInteraction[wsio.id].previousMode = 0;
	}

}

function initializeWSClient(wsio, reqConfig, reqVersion, reqTime, reqConsole) {
	console.log("initializeWSClient ", wsio.id);
	setupListeners(wsio);

	wsio.emit('initialize', {UID: wsio.id, time: Date.now(), start: startTime});
	if (wsio === masterDisplay) {
		wsio.emit('setAsMasterDisplay');
	}

	if (reqConfig) {
		wsio.emit('setupDisplayConfiguration', config);
	}
	if (reqVersion) {
		wsio.emit('setupSAGE2Version', SAGE2_version);
	}
	if (reqTime) {
		wsio.emit('setSystemTime', {date: Date.now()});
	}
	if (reqConsole) {
		wsio.emit('console', json5.stringify(config, null, 4));
	}

	if (wsio.clientType === "display") {
		initializeExistingSagePointers(wsio);
		initializeExistingApps(wsio);
		initializeRemoteServerInfo(wsio);
		initializeExistingWallUI(wsio);
		setTimeout(initializeExistingControls, 6000, wsio); // why can't this be done immediately with the rest?
		console.log("Send slave servers...", slaveServers);
		for (var ss in slaveServers) {
			console.log("- send slave server details: ", slaveServers[ss]);
			wsio.emit('displayAddSlaveServer', slaveServers[ss]);
		}
	} else if (wsio.clientType === "sageUI") {
		createSagePointer(wsio.id);
		var key;
		for (key in remoteSharingSessions) {
			remoteSharingSessions[key].wsio.emit('createRemoteSagePointer', {id: wsio.id, portal: {host: config.host, port: config.port}});
		}
		initializeExistingAppsPositionSizeTypeOnly(wsio);
	}

	var remote = findRemoteSiteByConnection(wsio);
	if (remote !== null) {
		console.log("Connected to remote site");
		remote.wsio = wsio;
		remote.connected = true;
		var site = {name: remote.name, connected: remote.connected};
		broadcast('connectedToRemoteSite', site);
	}

	if (wsio.clientType === "webBrowser") {
		webBrowserClient = wsio;
	}
}

function setupListeners(wsio) {
	console.log("setupListeners ",wsio.id);
	wsio.on('registerInteractionClient',            wsRegisterInteractionClient);

	wsio.on('addSlaveServer',            		wsAddSlaveServer);

	wsio.on('startSagePointer',                     wsStartSagePointer);
	wsio.on('stopSagePointer',                      wsStopSagePointer);

	wsio.on('pointerPress',                         wsPointerPress);
	wsio.on('pointerRelease',                       wsPointerRelease);
	wsio.on('pointerDblClick',                      wsPointerDblClick);
	wsio.on('pointerPosition',                      wsPointerPosition);
	wsio.on('pointerMove',                          wsPointerMove);
	wsio.on('pointerScrollStart',                   wsPointerScrollStart);
	wsio.on('pointerScroll',                        wsPointerScroll);
	wsio.on('pointerScrollEnd',                     wsPointerScrollEnd);
	wsio.on('pointerDraw',                          wsPointerDraw);
	wsio.on('keyDown',                              wsKeyDown);
	wsio.on('keyUp',                                wsKeyUp);
	wsio.on('keyPress',                             wsKeyPress);

	wsio.on('uploadedFile',                         wsUploadedFile);

	wsio.on('startNewMediaStream',                  wsStartNewMediaStream);
	wsio.on('updateMediaStreamFrame',               wsUpdateMediaStreamFrame);
	wsio.on('updateMediaStreamChunk',               wsUpdateMediaStreamChunk);
	wsio.on('stopMediaStream',                      wsStopMediaStream);
	wsio.on('startNewMediaBlockStream',             wsStartNewMediaBlockStream);
	wsio.on('updateMediaBlockStreamFrame',          wsUpdateMediaBlockStreamFrame);
	wsio.on('stopMediaBlockStream',                 wsStopMediaBlockStream);

	wsio.on('requestVideoFrame',                    wsRequestVideoFrame);
	wsio.on('receivedMediaStreamFrame',             wsReceivedMediaStreamFrame);
	wsio.on('receivedRemoteMediaStreamFrame',       wsReceivedRemoteMediaStreamFrame);
	wsio.on('receivedMediaBlockStreamFrame',        wsReceivedMediaBlockStreamFrame);
	wsio.on('receivedRemoteMediaBlockStreamFrame',  wsReceivedRemoteMediaBlockStreamFrame);

	wsio.on('finishedRenderingAppFrame',            wsFinishedRenderingAppFrame);
	wsio.on('updateAppState',                       wsUpdateAppState);
	wsio.on('updateStateOptions',                   wsUpdateStateOptions);
	wsio.on('appResize',                            wsAppResize);
	wsio.on('appFullscreen',                        wsFullscreen);
	wsio.on('broadcast',                            wsBroadcast);
	wsio.on('applicationRPC',                       wsApplicationRPC);

	wsio.on('requestAvailableApplications',         wsRequestAvailableApplications);
	wsio.on('requestStoredFiles',                   wsRequestStoredFiles);
	wsio.on('loadApplication',                      wsLoadApplication);
	wsio.on('loadFileFromServer',                   wsLoadFileFromServer);
	wsio.on('deleteElementFromStoredFiles',         wsDeleteElementFromStoredFiles);
	wsio.on('moveElementFromStoredFiles',           wsMoveElementFromStoredFiles);
	wsio.on('saveSesion',                           wsSaveSesion);
	wsio.on('clearDisplay',                         wsClearDisplay);
	wsio.on('tileApplications',                     wsTileApplications);

	// Radial menu should have its own message section? Just appended here for now.
	wsio.on('radialMenuClick',                      wsRadialMenuClick);
	wsio.on('radialMenuMoved',                      wsRadialMenuMoved);
	wsio.on('removeRadialMenu',                     wsRemoveRadialMenu);
	wsio.on('radialMenuWindowToggle',               wsRadialMenuThumbnailWindow);

	wsio.on('addNewWebElement',                     wsAddNewWebElement);

	wsio.on('openNewWebpage',                       wsOpenNewWebpage);

	wsio.on('setVolume',				wsSetVolume);

	wsio.on('playVideo',                            wsPlayVideo);
	wsio.on('pauseVideo',                           wsPauseVideo);
	wsio.on('stopVideo',                            wsStopVideo);
	wsio.on('updateVideoTime',                      wsUpdateVideoTime);
	wsio.on('muteVideo',                            wsMuteVideo);
	wsio.on('unmuteVideo',                          wsUnmuteVideo);
	wsio.on('loopVideo',                            wsLoopVideo);

	wsio.on('addNewElementFromRemoteServer',          wsAddNewElementFromRemoteServer);
	wsio.on('addNewSharedElementFromRemoteServer',    wsAddNewSharedElementFromRemoteServer);
	wsio.on('requestNextRemoteFrame',                 wsRequestNextRemoteFrame);
	wsio.on('updateRemoteMediaStreamFrame',           wsUpdateRemoteMediaStreamFrame);
	wsio.on('stopMediaStream',                        wsStopMediaStream);
	wsio.on('updateRemoteMediaBlockStreamFrame',      wsUpdateRemoteMediaBlockStreamFrame);
	wsio.on('stopMediaBlockStream',                   wsStopMediaBlockStream);
	wsio.on('requestDataSharingSession',              wsRequestDataSharingSession);
	wsio.on('cancelDataSharingSession',               wsCancelDataSharingSession);
	wsio.on('acceptDataSharingSession',               wsAcceptDataSharingSession);
	wsio.on('rejectDataSharingSession',               wsRejectDataSharingSession);
	wsio.on('createRemoteSagePointer',                wsCreateRemoteSagePointer);
	wsio.on('startRemoteSagePointer',                 wsStartRemoteSagePointer);
	wsio.on('stopRemoteSagePointer',                  wsStopRemoteSagePointer);
	wsio.on('remoteSagePointerPosition',              wsRemoteSagePointerPosition);
	wsio.on('remoteSagePointerToggleModes',           wsRemoteSagePointerToggleModes);
	wsio.on('remoteSagePointerHoverCorner',           wsRemoteSagePointerHoverCorner);
	wsio.on('addNewRemoteElementInDataSharingPortal', wsAddNewRemoteElementInDataSharingPortal);

	wsio.on('updateApplicationOrder',                 wsUpdateApplicationOrder);
	wsio.on('startApplicationMove',                   wsStartApplicationMove);
	wsio.on('startApplicationResize',                 wsStartApplicationResize);
	wsio.on('updateApplicationPosition',              wsUpdateApplicationPosition);
	wsio.on('updateApplicationPositionAndSize',       wsUpdateApplicationPositionAndSize);
	wsio.on('finishApplicationMove',                  wsFinishApplicationMove);
	wsio.on('finishApplicationResize',                wsFinishApplicationResize);
	wsio.on('deleteApplication',                      wsDeleteApplication);
	wsio.on('updateApplicationState',                 wsUpdateApplicationState);
	wsio.on('updateApplicationStateOptions',          wsUpdateApplicationStateOptions);

	wsio.on('addNewControl',                        wsAddNewControl);
	wsio.on('closeAppFromControl',                  wsCloseAppFromControl);
	wsio.on('hideWidgetFromControl',                wsHideWidgetFromControl);
	wsio.on('openRadialMenuFromControl',            wsOpenRadialMenuFromControl);
	wsio.on('recordInnerGeometryForWidget',			wsRecordInnerGeometryForWidget);

	wsio.on('createAppClone',                       wsCreateAppClone);

	wsio.on('sage2Log',                             wsPrintDebugInfo);
	wsio.on('command',                              wsCommand);

	wsio.on('createFolder',                         wsCreateFolder);
}

function initializeExistingControls(wsio) {
	var i;
	var uniqueID;
	var app;
	var zIndex;
	var data;
	var controlList = SAGE2Items.widgets.list;
	for (i in controlList) {
		if (controlList.hasOwnProperty(i) && SAGE2Items.applications.list.hasOwnProperty(controlList[i].appId)) {
			data = controlList[i];
			wsio.emit('createControl', data);
			zIndex = SAGE2Items.widgets.numItems;
			var radialGeometry = {
				x: data.left + (data.height / 2),
				y: data.top + (data.height / 2),
				r: data.height / 2
			};
			if (data.hasSideBar === true) {
				var shapeData = {
					radial: {
						type: "circle",
						visible: true,
						geometry: radialGeometry
					},
					sidebar: {
						type: "rectangle",
						visible: true,
						geometry: {
							x: data.left + data.height,
							y: data.top + (data.height / 2) - (data.barHeight / 2),
							w: data.width - data.height, h: data.barHeight
						}
					}
				};
				interactMgr.addComplexGeometry(data.id, "widgets", shapeData, zIndex, data);
			} else {
				interactMgr.addGeometry(data.id, "widgets", "circle", radialGeometry, true, zIndex, data);
			}
			SAGE2Items.widgets.addItem(data);
			uniqueID = data.id.substring(data.appId.length, data.id.lastIndexOf("_"));
			app = SAGE2Items.applications.list[data.appId];
			addEventToUserLog(uniqueID, {type: "widgetMenu",
					data: {action: "open", application: {id: app.id, type: app.application}},
					time: Date.now()});
		}
	}
}

function initializeExistingSagePointers(wsio) {
	for (var key in sagePointers) {
		if (sagePointers.hasOwnProperty(key)) {
			wsio.emit('createSagePointer', sagePointers[key]);
			wsio.emit('changeSagePointerMode', {id: sagePointers[key].id, mode: remoteInteraction[key].interactionMode});
		}
	}
}

function initializeExistingWallUI(wsio) {
	if (config.ui.reload_wallui_on_refresh === false) {
		// console.log("WallUI reload on display client refresh: Disabled");
		for (key in SAGE2Items.radialMenus.list) {
			var menuInfo = SAGE2Items.radialMenus.list[key].getInfo();
			hideRadialMenu(menuInfo.id);
		}
		return;
	}
	// console.log("WallUI reload on display client refresh: Enabled (default)");
	var key;
	for (key in SAGE2Items.radialMenus.list) {
		var menuInfo = SAGE2Items.radialMenus.list[key].getInfo();
		broadcast('createRadialMenu', menuInfo);
		broadcast('updateRadialMenu', menuInfo);
		updateWallUIMediaBrowser(menuInfo.id);
	}
}

function initializeExistingApps(wsio) {
	var key;

	for (key in SAGE2Items.applications.list) {
		wsio.emit('createAppWindow', SAGE2Items.applications.list[key]);
		if (SAGE2Items.renderSync.hasOwnProperty(key)) {
			SAGE2Items.renderSync[key].clients[wsio.id] = {wsio: wsio, readyForNextFrame: false, blocklist: []};
			calculateValidBlocks(SAGE2Items.applications.list[key], mediaBlockSize, SAGE2Items.renderSync[key]);
		}
	}
	for (key in SAGE2Items.portals.list) {
		broadcast('initializeDataSharingSession', SAGE2Items.portals.list[key]);
	}

	var newOrder = interactMgr.getObjectZIndexList("applications", ["portals"]);
	wsio.emit('updateItemOrder', newOrder);
}

function initializeExistingAppsPositionSizeTypeOnly(wsio) {
	var key;
	for (key in SAGE2Items.applications.list) {
		wsio.emit('createAppWindowPositionSizeOnly', getAppPositionSize(SAGE2Items.applications.list[key]));
	}

	var newOrder = interactMgr.getObjectZIndexList("applications", ["portals"]);
	wsio.emit('updateItemOrder', newOrder);
}

function initializeRemoteServerInfo(wsio) {
	for (var i = 0; i < remoteSites.length; i++) {
		var site = {name: remoteSites[i].name, connected: remoteSites[i].connected, geometry: remoteSites[i].geometry};
		wsio.emit('addRemoteSite', site);
	}
}

// **************  Sage Pointer Functions *****************

function wsRegisterInteractionClient(wsio, data) {
	var key;
	if (program.trackUsers === true) {
		var newUser = true;
		for (key in users) {
			if (users[key].name === data.name && users[key].color.toLowerCase() === data.color.toLowerCase()) {
				users[key].ip = wsio.id;
				if (users[key].actions === undefined) {
					users[key].actions = [];
				}
				users[key].actions.push({type: "connect", data: null, time: Date.now()});
				newUser = false;
			}
		}
		if (newUser === true) {
			var id = getNewUserId();
			users[id] = {};
			users[id].name = data.name;
			users[id].color = data.color;
			users[id].ip = wsio.id;
			if (users[id].actions === undefined) {
				users[id].actions = [];
			}
			users[id].actions.push({type: "connect", data: null, time: Date.now()});
		}
	} else {
		for (key in users) {
			if (users[key].name === data.name && users[key].color.toLowerCase() === data.color.toLowerCase()) {
				users[key].ip = wsio.id;
				if (users[key].actions === undefined) {
					users[key].actions = [];
				}
				users[key].actions.push({type: "connect", data: null, time: Date.now()});
			}
		}
	}
}

function wsStartSagePointer(wsio, data) {
	// Switch interaction from window mode (on web) to app mode (wall)
	remoteInteraction[wsio.id].interactionMode = remoteInteraction[wsio.id].getPreviousMode();
	broadcast('changeSagePointerMode', {id: sagePointers[wsio.id].id, mode: remoteInteraction[wsio.id].getPreviousMode()});

	showPointer(wsio.id, data);

	addEventToUserLog(wsio.id, {type: "SAGE2PointerStart", data: null, time: Date.now()});
}

function wsStopSagePointer(wsio, data) {
	hidePointer(wsio.id);

	// return to window interaction mode after stopping pointer
	remoteInteraction[wsio.id].saveMode();
	if (remoteInteraction[wsio.id].appInteractionMode()) {
		remoteInteraction[wsio.id].toggleModes();
		broadcast('changeSagePointerMode', {id: sagePointers[wsio.id].id, mode: remoteInteraction[wsio.id].interactionMode});
	}

	var key;
	for (key in remoteSharingSessions) {
		remoteSharingSessions[key].wsio.emit('stopRemoteSagePointer', {id: wsio.id});
	}

	addEventToUserLog(wsio.id, {type: "SAGE2PointerEnd", data: null, time: Date.now()});
}

function wsPointerPress(wsio, data) {
	var pointerX = sagePointers[wsio.id].left;
	var pointerY = sagePointers[wsio.id].top;

	pointerPress(wsio.id, pointerX, pointerY, data);
}

function wsPointerRelease(wsio, data) {
	var pointerX = sagePointers[wsio.id].left;
	var pointerY = sagePointers[wsio.id].top;

	/*
	if (data.button === 'left')
		pointerRelease(wsio.id, pointerX, pointerY);
	else
		pointerReleaseRight(wsio.id, pointerX, pointerY);
	*/
	pointerRelease(wsio.id, pointerX, pointerY, data);
}

function wsPointerDblClick(wsio, data) {
	var pointerX = sagePointers[wsio.id].left;
	var pointerY = sagePointers[wsio.id].top;

	pointerDblClick(wsio.id, pointerX, pointerY);
}

function wsPointerPosition(wsio, data) {
	pointerPosition(wsio.id, data);
}

function wsPointerMove(wsio, data) {
	var pointerX = sagePointers[wsio.id].left;
	var pointerY = sagePointers[wsio.id].top;

	pointerMove(wsio.id, pointerX, pointerY, data);
}

function wsPointerScrollStart(wsio, data) {
	var pointerX = sagePointers[wsio.id].left;
	var pointerY = sagePointers[wsio.id].top;

	pointerScrollStart(wsio.id, pointerX, pointerY);
}

function wsPointerScroll(wsio, data) {
	// Casting the parameters to correct type
	data.wheelDelta = parseInt(data.wheelDelta, 10);

	pointerScroll(wsio.id, data);
}

function wsPointerScrollEnd(wsio, data) {
	pointerScrollEnd(wsio.id);
}

function wsPointerDraw(wsio, data) {
	pointerDraw(wsio.id, data);
}

function wsKeyDown(wsio, data) {
	var pointerX = sagePointers[wsio.id].left;
	var pointerY = sagePointers[wsio.id].top;

	keyDown(wsio.id, pointerX, pointerY, data);
}

function wsKeyUp(wsio, data) {
	var pointerX = sagePointers[wsio.id].left;
	var pointerY = sagePointers[wsio.id].top;

	keyUp(wsio.id, pointerX, pointerY, data);
}

function wsKeyPress(wsio, data) {
	var pointerX = sagePointers[wsio.id].left;
	var pointerY = sagePointers[wsio.id].top;

	keyPress(wsio.id, pointerX, pointerY, data);
}

// **************  File Upload Functions *****************
function wsUploadedFile(wsio, data) {
	addEventToUserLog(wsio.id, {type: "fileUpload", data: data, time: Date.now()});
}

function wsRadialMenuClick(wsio, data) {
	if (data.button === "closeButton") {
		addEventToUserLog(data.user, {type: "radialMenu", data: {action: "close"}, time: Date.now()});
	} else if (data.button === "settingsButton" || data.button.indexOf("Window") >= 0) {
		var action = data.data.state === "opened" ? "open" : "close";
		addEventToUserLog(data.user, {type: "radialMenuAction", data: {button: data.button, action: action}, time: Date.now()});
	} else {
		addEventToUserLog(data.user, {type: "radialMenuAction", data: {button: data.button}, time: Date.now()});
	}
}

// **************  Media Stream Functions *****************

function wsStartNewMediaStream(wsio, data) {
	console.log("wsStartNewMediaStream ", data.id);

	var i;
	SAGE2Items.renderSync[data.id] = {clients: {}, chunks: []};
	for (i = 0; i < clients.length; i++) {
		if (clients[i].clientType === "display") {
			SAGE2Items.renderSync[data.id].clients[clients[i].id] = {wsio: clients[i], readyForNextFrame: false, blocklist: []};
		}
	}

	// forcing 'int' type for width and height
	data.width  = parseInt(data.width,  10);
	data.height = parseInt(data.height, 10);

	appLoader.createMediaStream(data.src, data.type, data.encoding, data.title, data.color, data.width, data.height,
		function(appInstance) {
			appInstance.id = data.id;
			handleNewApplication(appInstance, null);

			var eLogData = {
				application: {
					id: appInstance.id,
					type: appInstance.application
				}
			};
			addEventToUserLog(wsio.id, {type: "mediaStreamStart", data: eLogData, time: Date.now()});
		});

	if (masterServer!==undefined && masterServer!=null) {
		console.log("master - start new media stream");
		masterServer.emit('startNewMediaStream', data);
		// HACK! fake the first frame response which goes only to the master server
<<<<<<< HEAD
	 	wsio.emit('requestNextFrame', {});
=======
	 	wsio.emit('requestNextFrame');
>>>>>>> 4bf44ce1
	}
	
}

/**
 * Test if two rectangles overlap (axis-aligned)
 *
 * @method doOverlap
 * @param x_1 {Integer} x coordinate first rectangle
 * @param y_1 {Integer} y coordinate first rectangle
 * @param width_1 {Integer} width first rectangle
 * @param height_1 {Integer} height first rectangle
 * @param x_2 {Integer} x coordinate second rectangle
 * @param y_2 {Integer} y coordinate second rectangle
 * @param width_2 {Integer} width second rectangle
 * @param height_2 {Integer} height second rectangle
 * @return {Boolean} true if rectangles overlap
 */
function doOverlap(x_1, y_1, width_1, height_1, x_2, y_2, width_2, height_2) {
	return !(x_1 > x_2 + width_2 || x_1 + width_1 < x_2 || y_1 > y_2 + height_2 || y_1 + height_1 < y_2);
}

function wsUpdateMediaStreamFrame(wsio, dataOrBuffer) {
	var key;

        // NB: Cloned code
        var data;
        if (dataOrBuffer.id !== undefined) {
          //console.log("UpdateMediaStreamFrame: parameter is record");
          data = dataOrBuffer;
        } else {
          //console.log("UpdateMediaStreamFrame: parameter is Buffer");
          data = {}
          // buffer: id, state-type, state-encoding, state-src
          data.id = byteBufferToString(dataOrBuffer);
        }
	//console.log("wsUpdateMediaStreamFrame ", data.id);

	// Reset the 'ready' flag for every display client
	for (key in SAGE2Items.renderSync[data.id].clients) {
		SAGE2Items.renderSync[data.id].clients[key].readyForNextFrame = false;
	}
	// Get the application from the message
	var stream = SAGE2Items.applications.list[data.id];
	if (stream !== undefined && stream !== null) {
		stream.data = data.state;
	} else {
		// if can't find the application, it's being destroyed...
		return;
	}

	// Send the image to all display nodes
	// broadcast('updateMediaStreamFrame', data);

	// Create a copy of the frame object with dummy data (white 1x1 gif)
	var data_copy = {};
	data_copy.id             = data.id;
	data_copy.state          = {};
	data_copy.state.src      = "R0lGODlhAQABAIABAP///wAAACwAAAAAAQABAAACAkQBADs=";
	data_copy.state.type     = "image/gif";
	data_copy.state.encoding = "base64";

	// Iterate over all the clients of this app
	for (key in SAGE2Items.renderSync[data.id].clients) {
		var did = SAGE2Items.renderSync[data.id].clients[key].wsio.clientID;
		// Overview display
		if (did === -1) {
			// send the full frame to be displayed
			SAGE2Items.renderSync[data.id].clients[key].wsio.emit('updateMediaStreamFrame', data);
			continue;
		}
		var display = config.displays[did];
		// app coordinates
		var left    = stream.left;
		var top     = stream.top + config.ui.titleBarHeight;
		// tile coordinates
		var offsetX = config.resolution.width  * display.column;
		var offsetY = config.resolution.height * display.row;

		// If the app window and the display overlap
		if (doOverlap(left, top, stream.width, stream.height,
			offsetX, offsetY, config.resolution.width, config.resolution.height)) {
			// send the full frame to be displayed
			SAGE2Items.renderSync[data.id].clients[key].wsio.emit('updateMediaStreamFrame', dataOrBuffer);
		} else {
			// otherwise send a dummy small image
			SAGE2Items.renderSync[data.id].clients[key].wsio.emit('updateMediaStreamFrame', data_copy);
		}
	}
}

function wsUpdateMediaStreamChunk(wsio, data) {
	//console.log("wsUpdateMediaStreamChunk ",data.id);
	if (SAGE2Items.renderSync[data.id].chunks.length === 0) {
		SAGE2Items.renderSync[data.id].chunks = initializeArray(data.total, "");
	}
	SAGE2Items.renderSync[data.id].chunks[data.piece] = data.state.src;
	if (allNonBlank(SAGE2Items.renderSync[data.id].chunks)) {
		wsUpdateMediaStreamFrame(wsio, {id: data.id, state: {
			src: SAGE2Items.renderSync[data.id].chunks.join(""),
			type: data.state.type,
			encoding: data.state.encoding}});
		SAGE2Items.renderSync[data.id].chunks = [];
	}
}

function wsStopMediaStream(wsio, data) {
	var stream = SAGE2Items.applications.list[data.id];
	if (stream !== undefined && stream !== null) {
		deleteApplication(stream.id);

		var eLogData = {
			application: {
				id: stream.id,
				type: stream.application
			}
		};
		addEventToUserLog(wsio.id, {type: "delete", data: eLogData, time: Date.now()});
	}

	// stop all clones in shared portals
	var key;
	for (key in SAGE2Items.portals.list) {
		stream = SAGE2Items.applications.list[data.id + "_" + key];
		if (stream !== undefined && stream !== null) {
			deleteApplication(stream.id);
		}
	}
}

function wsReceivedMediaStreamFrame(wsio, data) {
        //console.log("ReceivedMediaStreamFrame ", data);
	SAGE2Items.renderSync[data.id].clients[wsio.id].readyForNextFrame = true;
	if (allTrueDict(SAGE2Items.renderSync[data.id].clients, "readyForNextFrame")) {
		var i;
		var key;
		for (key in SAGE2Items.renderSync[data.id].clients) {
			SAGE2Items.renderSync[data.id].clients[key].readyForNextFrame = false;
		}
		var sender = {wsio: null, serverId: null, clientId: null, streamId: null};
		var mediaStreamData = data.id.split("|");
		if (mediaStreamData.length === 2) { // local stream --> client | stream_id
			sender.clientId = mediaStreamData[0];
			sender.streamId = parseInt(mediaStreamData[1]);
			for (i = 0; i < clients.length; i++) {
				if (clients[i].id === sender.clientId) {
					sender.wsio = clients[i];
					break;
				}
			}
			if (sender.wsio !== null) {
				sender.wsio.emit('requestNextFrame', {streamId: sender.streamId});
			}
		} else if (mediaStreamData.length === 3) { // remote stream --> remote_server | client | stream_id
			sender.serverId = mediaStreamData[0];
			sender.clientId = mediaStreamData[1];
			sender.streamId = mediaStreamData[2];
			for (i = 0; i < clients.length; i++) {
				if (clients[i].id === sender.serverId) {
					sender.wsio = clients[i];
					break;
				}
			}
			if (sender.wsio !== null) {
				sender.wsio.emit('requestNextRemoteFrame', {id: sender.clientId + "|" + sender.streamId});
			}
		}
	}
}

// **************  Media Block Stream Functions *****************
function wsStartNewMediaBlockStream(wsio, data) {
	console.log("Starting media stream: ", data);
	// Forcing 'int' type for width and height
	//     for some reasons, messages from websocket lib from Linux send strings for ints
	data.width  = parseInt(data.width,  10);
	data.height = parseInt(data.height, 10);


	SAGE2Items.renderSync[data.id] = {chunks: [], clients: {}, width: data.width, height: data.height};
	for (var i = 0; i < clients.length; i++) {
		if (clients[i].clientType === "display") {
			SAGE2Items.renderSync[data.id].clients[clients[i].id] = {wsio: clients[i], readyForNextFrame: true, blocklist: []};
		}
	}
	SAGE2Items.renderSync[data.id].sendNextFrame = true;

	appLoader.createMediaBlockStream(data.title, data.color, data.colorspace, data.width, data.height, function(appInstance) {
		appInstance.id = data.id;
		handleNewApplication(appInstance, null);
		calculateValidBlocks(appInstance, mediaBlockSize, SAGE2Items.renderSync[appInstance.id]);
	});

	if (masterServer!==undefined && masterServer!=null) {
		console.log("master - start new media block stream");
		masterServer.emit('startNewMediaBlockStream', data);
		// HACK! fake the first frame response which goes only to the master server
<<<<<<< HEAD
	 	wsio.emit('requestNextFrame', {});
=======
	 	wsio.emit('requestNextFrame');
>>>>>>> 4bf44ce1
	}
}

function wsUpdateMediaBlockStreamFrame(wsio, buffer) {
	var i;
	var key;
	var id = byteBufferToString(buffer);

	if (!SAGE2Items.renderSync[id].sendNextFrame) {
		//console.log("drop frame");
		return; 
	} else {
		//console.log("relay frame");
	}
	SAGE2Items.renderSync[id].sendNextFrame = false;

	if (!SAGE2Items.applications.list.hasOwnProperty(id)) {
		return;
	}

	for (key in SAGE2Items.renderSync[id].clients) {
		SAGE2Items.renderSync[id].clients[key].readyForNextFrame = false;
	}

	var imgBuffer = buffer.slice(id.length + 1);

	var colorspace = SAGE2Items.applications.list[id].data.colorspace;
	var blockBuffers;
	if (colorspace === "RGBA") {
		blockBuffers = pixelblock.rgbaToPixelBlocks(imgBuffer, SAGE2Items.renderSync[id].width,
			SAGE2Items.renderSync[id].height, mediaBlockSize);
	} else if (colorspace === "YUV420p") {
		blockBuffers = pixelblock.yuv420ToPixelBlocks(imgBuffer, SAGE2Items.renderSync[id].width,
			SAGE2Items.renderSync[id].height, mediaBlockSize);
	}

	var pixelbuffer = [];
	var idBuffer = Buffer.concat([new Buffer(id), new Buffer([0])]);
	var dateBuffer = intToByteBuffer(Date.now(), 8);
	var blockIdxBuffer;
	for (i = 0; i < blockBuffers.length; i++) {
		blockIdxBuffer = intToByteBuffer(i, 2);
		pixelbuffer[i] = Buffer.concat([idBuffer, blockIdxBuffer, dateBuffer, blockBuffers[i]]);
	}

	for (key in SAGE2Items.renderSync[id].clients) {
		for (i = 0; i < pixelbuffer.length; i++) {
			if (SAGE2Items.renderSync[id].clients[key].blocklist.indexOf(i) >= 0) {
				SAGE2Items.renderSync[id].clients[key].wsio.emit('updateMediaBlockStreamFrame', pixelbuffer[i]);
			} else {
				// this client has no blocks, so it is ready for next frame!
				SAGE2Items.renderSync[id].clients[key].readyForNextFrame = true;
			}
		}
	}
}

function wsStopMediaBlockStream(wsio, data) {
	deleteApplication(data.id);
}

function wsReceivedMediaBlockStreamFrame(wsio, data) {
	SAGE2Items.renderSync[data.id].clients[wsio.id].readyForNextFrame = true;

	if (allTrueDict(SAGE2Items.renderSync[data.id].clients, "readyForNextFrame")) {
		SAGE2Items.renderSync[data.id].sendNextFrame = true;
		var i;
		var key;
		for (key in SAGE2Items.renderSync[data.id].clients) {
			SAGE2Items.renderSync[data.id].clients[key].readyForNextFrame = false;
		}
		var sender = {wsio: null, serverId: null, clientId: null, streamId: null};
		var mediaBlockStreamData = data.id.split("|");
		if (mediaBlockStreamData.length === 2) { // local stream --> client | stream_id
			sender.clientId = mediaBlockStreamData[0];
			sender.streamId = parseInt(mediaBlockStreamData[1]);
			for (i = 0; i < clients.length; i++) {
				if (clients[i].id === sender.clientId) {
					sender.wsio = clients[i];
					break;
				}
			}
			if (sender.wsio !== null) {
				sender.wsio.emit('requestNextFrame', {streamId: sender.streamId});
			}
		} else if (mediaBlockStreamData.length === 3) { // remote stream --> remote_server | client | stream_id
			sender.serverId = mediaBlockStreamData[0];
			sender.clientId = mediaBlockStreamData[1];
			sender.streamId = mediaBlockStreamData[2];
			for (i = 0; i < clients.length; i++) {
				if (clients[i].id === sender.serverId) {
					sender.wsio = clients[i];
					break;
				}
			}
			if (sender.wsio !== null) {
				sender.wsio.emit('requestNextRemoteFrame', {id: sender.clientId + "|" + sender.streamId});
			}
		}
	}
}

// Print message from remote applications
function wsPrintDebugInfo(wsio, data) {
	// sprint for padding and pretty colors
	// console.log( sprint("Node %2d> ", data.node) + sprint("[%s] ", data.app), data.message);
	console.log(sageutils.header("Client") + "Node " + data.node + " [" + data.app + "] " + data.message);
}

function wsRequestVideoFrame(wsio, data) {
	SAGE2Items.renderSync[data.id].clients[wsio.id].readyForNextFrame = true;
	handleNewClientReady(data.id);
}

// **************  Application Animation Functions *****************

function wsFinishedRenderingAppFrame(wsio, data) {
	if (wsio === masterDisplay) {
		SAGE2Items.renderSync[data.id].fps = data.fps;
	}

	SAGE2Items.renderSync[data.id].clients[wsio.id].readyForNextFrame = true;
	if (allTrueDict(SAGE2Items.renderSync[data.id].clients, "readyForNextFrame")) {
		var key;
		for (key in SAGE2Items.renderSync[data.id].clients) {
			SAGE2Items.renderSync[data.id].clients[key].readyForNextFrame = false;
		}
		var now = Date.now();
		var elapsed = now - SAGE2Items.renderSync[data.id].date;
		var fps = SAGE2Items.renderSync[data.id].fps || 30;
		var ticks = 1000 / fps;
		if (elapsed > ticks) {
			SAGE2Items.renderSync[data.id].date = now;
			broadcast('animateCanvas', {id: data.id, date: now});
		} else {
			var aTimer = setTimeout(function() {
				now = Date.now();
				SAGE2Items.renderSync[data.id].date = now;
				broadcast('animateCanvas', {id: data.id, date: now});
			}, ticks - elapsed);
			SAGE2Items.renderSync[data.id].clients[wsio.id].animateTimer = aTimer;
		}
	}
}

function wsUpdateAppState(wsio, data) {
	// Using updates only from master
	if (wsio === masterDisplay && SAGE2Items.applications.list.hasOwnProperty(data.id)) {
		var app = SAGE2Items.applications.list[data.id];

		mergeObjects(data.localState, app.data, ['doc_url', 'video_url', 'video_type', 'audio_url', 'audio_type']);

		if (data.updateRemote === true) {
			var ts;
			var portal = findApplicationPortal(app);
			if (portal !== undefined && portal !== null) {
				ts = Date.now() + remoteSharingSessions[portal.id].timeOffset;
				remoteSharingSessions[portal.id].wsio.emit('updateApplicationState', {id: data.id, state: data.remoteState, date: ts});
			} else if (sharedApps[data.id] !== undefined) {
				var i;
				for (i = 0; i < sharedApps[data.id].length; i++) {
					// var ts = Date.now() + remoteSharingSessions[portal.id].timeOffset;
					ts = Date.now();
					sharedApps[data.id][i].wsio.emit('updateApplicationState',
						{id: sharedApps[data.id][i].sharedId, state: data.remoteState, date: ts});
				}
			}
		}
	}
}

function wsUpdateStateOptions(wsio, data) {
	if (wsio === masterDisplay && SAGE2Items.applications.list.hasOwnProperty(data.id)) {
		if (sharedApps[data.id] !== undefined) {
			var i;
			for (i = 0; i < sharedApps[data.id].length; i++) {
				// var ts = Date.now() + remoteSharingSessions[portal.id].timeOffset;
				var ts = Date.now();
				sharedApps[data.id][i].wsio.emit('updateApplicationStateOptions',
					{id: sharedApps[data.id][i].sharedId, options: data.options, date: ts});
			}
		}
	}
}

//
// Got a resize call for an application itself
//
function wsAppResize(wsio, data) {
	if (SAGE2Items.applications.list.hasOwnProperty(data.id)) {
		var app = SAGE2Items.applications.list[data.id];

		// Values in percent if smaller than 1
		if (data.width > 0 && data.width <= 1) {
			data.width = Math.round(data.width * config.totalWidth);
		}
		if (data.height > 0 && data.height <= 1) {
			data.height = Math.round(data.height * config.totalHeight);
		}

		// Update the width height and aspect ratio
		if (sageutils.isTrue(data.keepRatio)) {
			// we use the width as leading the calculation
			app.width  = data.width;
			app.height = data.width / app.aspect;
		} else {
			app.width  = data.width;
			app.height = data.height;
			app.aspect = app.width / app.height;
			app.native_width  = data.width;
			app.native_height = data.height;
		}
		// build the object to be sent
		var updateItem = {
			elemId: app.id,
			elemLeft: app.left,
			elemTop: app.top,
			elemWidth: app.width,
			elemHeight: app.height,
			force: true,
			date: Date.now()
		};
		moveAndResizeApplicationWindow(updateItem);
	}
}

//
// Move the application relative to its position
//
function wsAppMoveBy(wsio, data) {
	if (SAGE2Items.applications.list.hasOwnProperty(data.id)) {
		var app = SAGE2Items.applications.list[data.id];
		// Values in percent if smaller than 1
		if (data.dx > 0 && data.dx < 1) {
			data.dx = Math.round(data.dx * config.totalWidth);
		}
		if (data.dy > 0 && data.dy < 1) {
			data.dy = Math.round(data.dy * config.totalHeight);
		}
		app.left += data.dx;
		app.top  += data.dy;
		// build the object to be sent
		var updateItem = {
			elemId: app.id,
			elemLeft: app.left,
			elemTop: app.top,
			elemWidth: app.width,
			elemHeight: app.height,
			force: true,
			date: Date.now()
		};
		moveAndResizeApplicationWindow(updateItem);
	}
}

//
// Move the application relative to its position
//
function wsAppMoveTo(wsio, data) {
	if (SAGE2Items.applications.list.hasOwnProperty(data.id)) {
		var app = SAGE2Items.applications.list[data.id];
		// Values in percent if smaller than 1
		if (data.x > 0 && data.x <= 1) {
			data.x = Math.round(data.x * config.totalWidth);
		}
		if (data.y > 0 && data.y <= 1) {
			data.y = Math.round(data.y * config.totalHeight);
		}
		app.left = data.x;
		app.top  = data.y;
		// build the object to be sent
		var updateItem = {
			elemId: app.id,
			elemLeft: app.left,
			elemTop: app.top,
			elemWidth: app.width,
			elemHeight: app.height,
			force: true,
			date: Date.now()
		};
		moveAndResizeApplicationWindow(updateItem);
	}
}

//
// Application request fullscreen
//
function wsFullscreen(wsio, data) {
	var id = data.id;
	if (SAGE2Items.applications.list.hasOwnProperty(id)) {
		var item = SAGE2Items.applications.list[id];

		var wallRatio = config.totalWidth  / config.totalHeight;
		var iCenterX  = config.totalWidth  / 2.0;
		var iCenterY  = config.totalHeight / 2.0;
		var iWidth    = 1;
		var iHeight   = 1;
		var titleBar = config.ui.titleBarHeight;
		if (config.ui.auto_hide_ui === true) {
			titleBar = 0;
		}

		if (item.aspect > wallRatio) {
			// Image wider than wall
			iWidth  = config.totalWidth;
			iHeight = iWidth / item.aspect;
		} else {
			// Wall wider than image
			iHeight = config.totalHeight - (2 * titleBar);
			iWidth  = iHeight * item.aspect;
		}
		// back up values for restore
		item.previous_left   = item.left;
		item.previous_top    = item.top;
		item.previous_width  = item.width;
		item.previous_height = item.width / item.aspect;

		// calculate new values
		item.left   = iCenterX - (iWidth / 2);
		item.top    = iCenterY - (iHeight / 2);
		item.width  = iWidth;
		item.height = iHeight;

		// Shift by 'titleBarHeight' if no auto-hide
		if (config.ui.auto_hide_ui === true) {
			item.top = item.top - config.ui.titleBarHeight;
		}

		item.maximized = true;

		// build the object to be sent
		var updateItem = {elemId: item.id, elemLeft: item.left, elemTop: item.top,
				elemWidth: item.width, elemHeight: item.height, force: true,
				date: new Date()};

		moveAndResizeApplicationWindow(updateItem);
	}
}


//
// Broadcast data to all clients who need apps
//
function wsBroadcast(wsio, data) {
	broadcast('broadcast', data);
}

//
// RPC call from apps
//
function wsApplicationRPC(wsio, data) {
	var app = SAGE2Items.applications.list[data.app];
	if (app && app.plugin) {
		// Find the path to the app plugin
		var pluginFile = path.resolve(app.file, app.plugin);

		try {
			// Loading the plugin using builtin require function
			var rpcFunction = require(pluginFile);
			// Start the function inside the plugin
			rpcFunction(wsio, data, config);
		}
		catch (e) {
			// If something fails
			console.log("----------------------------");
			console.log(sageutils.header('RPC') + 'error in plugin ' + pluginFile);
			console.log(e);
			console.log("----------------------------");
		}
	} else {
		console.log(sageutils.header('RPC') + 'error no plugin found for ' + app.file);
	}

}


// **************  Session Functions *****************

function wsSaveSesion(wsio, data) {
	var sname = "";
	if (data) {
		// If a name is passed, use it
		sname = data;
	} else {
		// Otherwise use the date in the name
		var ad    = new Date();
		sname = sprint("session_%4d_%02d_%02d_%02d_%02d_%02s",
							ad.getFullYear(), ad.getMonth() + 1, ad.getDate(),
							ad.getHours(), ad.getMinutes(), ad.getSeconds());
	}
	saveSession(sname);
}

function printListSessions() {
	var thelist = listSessions();
	console.log("Sessions\n---------");
	for (var i = 0; i < thelist.length; i++) {
		console.log(sprint("%2d: Name: %s\tSize: %.0fKB\tDate: %s",
			i, thelist[i].exif.FileName, thelist[i].exif.FileSize / 1024.0, thelist[i].exif.FileDate
		));
	}
}

function listSessions() {
	var thelist = [];
	// Walk through the session files: sync I/Os to build the array
	var files = fs.readdirSync(sessionDirectory);
	for (var i = 0; i < files.length; i++) {
		var file = files[i];
		var filename = path.join(sessionDirectory, file);
		var stat = fs.statSync(filename);
		// is it a file
		if (stat.isFile()) {
			// doest it ends in .json
			if (filename.indexOf(".json", filename.length - 5) >= 0) {
				// use its change time (creation, update, ...)
				var ad = new Date(stat.mtime);
				var strdate = sprint("%4d/%02d/%02d %02d:%02d:%02s",
										ad.getFullYear(), ad.getMonth() + 1, ad.getDate(),
										ad.getHours(), ad.getMinutes(), ad.getSeconds());
				// Make it look like an exif data structure
				thelist.push({id: filename,
					sage2URL: '/uploads/' + file,
					exif: { FileName: file.slice(0, -5),
							FileSize: stat.size,
							FileDate: strdate,
							MIMEType: 'sage2/session'
						}
				});
			}
		}
	}
	return thelist;
}

function deleteSession(filename) {
	if (filename) {
		var fullpath = path.join(sessionDirectory, filename);
		// if it doesn't end in .json, add it
		if (fullpath.indexOf(".json", fullpath.length - 5) === -1) {
			fullpath += '.json';
		}
		fs.unlink(fullpath, function(err) {
			if (err) {
				console.log("Sessions> Could not delete session ", filename, err);
				return;
			}
			console.log("Sessions> Successfully deleted session", filename);
		});
	}
}

function saveSession(filename) {
	filename = filename || 'default.json';

	var key;
	var fullpath = path.join(sessionDirectory, filename);
	// if it doesn't end in .json, add it
	if (fullpath.indexOf(".json", fullpath.length - 5) === -1) {
		fullpath += '.json';
	}

	var states     = {};
	states.apps    = [];
	states.numapps = 0;
	states.date    = Date.now();
	for (key in SAGE2Items.applications.list) {
		var a = SAGE2Items.applications.list[key];
		// Ignore media streaming applications for now (desktop sharing)
		if (a.application !== 'media_stream' && a.application !== 'media_block_stream') {
			states.apps.push(a);
			states.numapps++;
		}
	}

	try {
		fs.writeFileSync(fullpath, JSON.stringify(states, null, 4));
		console.log(sageutils.header("Session") + "saved session file to " + fullpath);
	}
	catch (err) {
		console.log(sageutils.header("Session") + "error saving", err);
	}
}

function saveUserLog(filename) {
	if (users !== null) {
		filename = filename || "user-log_" + formatDateToYYYYMMDD_HHMMSS(new Date(startTime)) + ".json";

		users.session.end = Date.now();
		var userLogName = path.join("logs", filename);
		if (sageutils.fileExists(userLogName)) {
			fs.unlinkSync(userLogName);
		}
		var ignoreIP = function(key, value) {
			if (key === "ip") {
				return undefined;
			}
			return value;
		};

		fs.writeFileSync(userLogName, json5.stringify(users, ignoreIP, 4));
		console.log(sageutils.header("LOG") + "saved log file to " + userLogName);
	}
}

function createAppFromDescription(app, callback) {
	console.log(sageutils.header("Session") + "App", app.id);

	if (app.application === "media_stream" || app.application === "media_block_stream") {
		callback(JSON.parse(JSON.stringify(app)), null);
		return;
	}

	var cloneApp = function(appInstance, videohandle) {
		appInstance.left            = app.left;
		appInstance.top             = app.top;
		appInstance.width           = app.width;
		appInstance.height          = app.height;
		appInstance.previous_left   = app.previous_left;
		appInstance.previous_top    = app.previous_top;
		appInstance.previous_width  = app.previous_width;
		appInstance.previous_height = app.previous_height;
		appInstance.maximized       = app.maximized;
		mergeObjects(app.data, appInstance.data, ['doc_url', 'video_url', 'video_type', 'audio_url', 'audio_type']);

		callback(appInstance, videohandle);
	};

	var appURL = url.parse(app.url);

	if (appURL.hostname === config.host) {
		if (app.application === "image_viewer" || app.application === "pdf_viewer" || app.application === "movie_player") {
			appLoader.loadFileFromLocalStorage({application: app.application, filename: appURL.path}, cloneApp);
		} else {
			appLoader.loadFileFromLocalStorage({application: "custom_app", filename: appURL.path}, cloneApp);
		}
	} else {
		if (app.application === "image_viewer" || app.application === "pdf_viewer" || app.application === "movie_player") {
			appLoader.loadFileFromWebURL({url: app.url, type: app.type}, cloneApp);
		} else {
			appLoader.loadApplicationFromRemoteServer(app, cloneApp);
		}
	}
}

function loadSession(filename) {
	filename = filename || 'default.json';

	var fullpath;
	if (sageutils.fileExists(path.resolve(filename))) {
		fullpath = filename;
	} else {
		fullpath = path.join(sessionDirectory, filename);
	}

	// if it doesn't end in .json, add it
	if (fullpath.indexOf(".json", fullpath.length - 5) === -1) {
		fullpath += '.json';
	}

	fs.readFile(fullpath, function(err, data) {
		if (err) {
			console.log(sageutils.header("SAGE2") + "error reading session", err);
		} else {
			console.log(sageutils.header("SAGE2") + "reading session from " + fullpath);

			var session = JSON.parse(data);
			console.log(sageutils.header("Session") + "number of applications", session.numapps);

			session.apps.forEach(function(element, index, array) {
				createAppFromDescription(element, function(appInstance, videohandle) {
					appInstance.id = getUniqueAppId();
					if (appInstance.animation) {
						var i;
						SAGE2Items.renderSync[appInstance.id] = {clients: {}, date: Date.now()};
						for (i = 0; i < clients.length; i++) {
							if (clients[i].clientType === "display") {
								SAGE2Items.renderSync[appInstance.id].clients[clients[i].id] = {wsio: clients[i],
									readyForNextFrame: false, blocklist: []};
							}
						}
					}

					handleNewApplication(appInstance, videohandle);
				});
			});
		}
	});
}

// **************  Information Functions *****************

function listClients() {
	var i;
	console.log("Clients (%d)\n------------", clients.length);
	for (i = 0; i < clients.length; i++) {
		if (clients[i].clientType === "display") {
			if (clients[i] === masterDisplay) {
				console.log(sprint("%2d: %s (%s %s) master", i, clients[i].id, clients[i].clientType, clients[i].clientID));
			} else {
				console.log(sprint("%2d: %s (%s %s)", i, clients[i].id, clients[i].clientType, clients[i].clientID));
			}
		} else {
			console.log(sprint("%2d: %s (%s)", i, clients[i].id, clients[i].clientType));
		}
	}
}

function listMediaStreams() {
	var i, c, key;
	console.log("Block streams (%d)\n------------", Object.keys(mediaBlockStreams).length);
	i = 0;
	for (key in mediaBlockStreams) {
		var numclients = Object.keys(mediaBlockStreams[key].clients).length;
		console.log(sprint("%2d: %s ready:%s clients:%d", i, key, mediaBlockStreams[key].ready, numclients));
		var cstr = " ";
		for (c in mediaBlockStreams[key].clients) {
			cstr += c + "(" + mediaBlockStreams[key].clients[c] + ") ";
		}
		console.log("\t", cstr);
		i++;
	}

	console.log("Media streams\n------------");
	for (key in SAGE2Items.applications.list) {
		var app = SAGE2Items.applications.list[key];
		if (app.application === "media_stream") {
			console.log(sprint("%2d: %s %s %s",
				i, app.id, app.application, app.title));
			i++;
		}
	}
}

function listMediaBlockStreams() {
	listMediaStreams();
}

function listApplications() {
	var i = 0;
	var key;
	console.log("Applications\n------------");
	for (key in SAGE2Items.applications.list) {
		var app = SAGE2Items.applications.list[key];
		console.log(sprint("%2d: %s %s [%dx%d +%d+%d] %s (v%s) by %s",
			i, app.id, app.application,
			app.width, app.height,
			app.left,  app.top,
			app.title, app.metadata.version,
			app.metadata.author));
		i++;
	}
}


// **************  Tiling Functions *****************

//
//
// From Ratko's DIM in SAGE
//   adapted to use all the tiles
//   and center of gravity

function averageWindowAspectRatio() {
	var num = SAGE2Items.applications.numItems;

	if (num === 0) {
		return 1.0;
	}

	var totAr = 0.0;
	var key;
	for (key in SAGE2Items.applications.list) {
		totAr += (SAGE2Items.applications.list[key].width / SAGE2Items.applications.list[key].height);
	}
	return (totAr / num);
}

function fitWithin(app, x, y, width, height, margin) {
	var titleBar = config.ui.titleBarHeight;
	if (config.ui.auto_hide_ui === true) {
		titleBar = 0;
	}

	// take buffer into account
	x += margin;
	y += margin;
	width  = width  - 2 * margin;
	height = height - 2 * margin;

	var widthRatio  = (width - titleBar)  / app.width;
	var heightRatio = (height - titleBar) / app.height;
	var maximizeRatio;
	if (widthRatio > heightRatio) {
		maximizeRatio = heightRatio;
	} else {
		maximizeRatio = widthRatio;
	}

	// figure out the maximized app size (w/o the widgets)
	var newAppWidth  = Math.round(maximizeRatio * app.width);
	var newAppHeight = Math.round(maximizeRatio * app.height);

	// figure out the maximized app position (with the widgets)
	var postMaxX = Math.round(width / 2.0 - newAppWidth / 2.0);
	var postMaxY = Math.round(height / 2.0 - newAppHeight / 2.0);

	// the new position of the app considering the maximized state and
	// all the widgets around it
	var newAppX = x + postMaxX;
	var newAppY = y + postMaxY;

	return [newAppX, newAppY, newAppWidth, newAppHeight];
}

// Calculate the square of euclidian distance between two objects with .x and .y fields
function distanceSquared2D(p1, p2) {
	var dx = p2.x - p1.x;
	var dy = p2.y - p1.y;
	return (dx * dx + dy * dy);
}

function findMinimum(arr) {
	var val = Number.MAX_VALUE;
	var idx = 0;
	for (var i = 0; i < arr.length; i++) {
		if (arr[i] < val) {
			val = arr[i];
			idx = i;
		}
	}
	return idx;
}

function tileApplications() {
	var app;
	var i, c, r, key;
	var numCols, numRows, numCells;

	var displayAr  = config.totalWidth / config.totalHeight;
	var arDiff     = displayAr / averageWindowAspectRatio();
	var numWindows = SAGE2Items.applications.numItems;

	// 3 scenarios... windows are on average the same aspect ratio as the display
	if (arDiff >= 0.7 && arDiff <= 1.3) {
		numCols = Math.ceil(Math.sqrt(numWindows));
		numRows = Math.ceil(numWindows / numCols);
	} else if (arDiff < 0.7) {
		// windows are much wider than display
		c = Math.round(1 / (arDiff / 2.0));
		if (numWindows <= c) {
			numRows = numWindows;
			numCols = 1;
		} else {
			numCols = Math.max(2, Math.round(numWindows / c));
			numRows = Math.round(Math.ceil(numWindows / numCols));
		}
	} else {
		// windows are much taller than display
		c = Math.round(arDiff * 2);
		if (numWindows <= c) {
			numCols = numWindows;
			numRows = 1;
		} else {
			numRows = Math.max(2, Math.round(numWindows / c));
			numCols = Math.round(Math.ceil(numWindows / numRows));
		}
	}
	numCells = numRows * numCols;

	// determine the bounds of the tiling area
	var titleBar = config.ui.titleBarHeight;
	if (config.ui.auto_hide_ui === true) {
		titleBar = 0;
	}
	var areaX = 0;
	var areaY = Math.round(1.5 * titleBar); // keep 0.5 height as margin
	if (config.ui.auto_hide_ui === true) {
		areaY = -config.ui.titleBarHeight;
	}

	var areaW = config.totalWidth;
	var areaH = config.totalHeight - (1.0 * titleBar);

	var tileW = Math.floor(areaW / numCols);
	var tileH = Math.floor(areaH / numRows);

	var padding = 4;
	// if only one application, no padding, i.e maximize
	if (numWindows === 1) {
		padding = 0;
	}

	var centroidsApps  = {};
	var centroidsTiles = [];

	// Caculate apps centers
	for (key in SAGE2Items.applications.list) {
		app = SAGE2Items.applications.list[key];
		centroidsApps[key] = {x: app.left + app.width / 2.0, y: app.top + app.height / 2.0};
	}
	// Caculate tiles centers
	for (i = 0; i < numCells; i++) {
		c = i % numCols;
		r = Math.floor(i / numCols);
		centroidsTiles.push({x: (c * tileW + areaX) + tileW / 2.0, y: (r * tileH + areaY) + tileH / 2.0});
	}

	// Calculate distances
	var distances = {};
	for (key in centroidsApps) {
		distances[key] = [];
		for (i = 0; i < numCells; i++) {
			var d = distanceSquared2D(centroidsApps[key], centroidsTiles[i]);
			distances[key].push(d);
		}
	}

	for (key in SAGE2Items.applications.list) {
		// get the application
		app = SAGE2Items.applications.list[key];
		// pick a cell
		var cellid = findMinimum(distances[key]);
		// put infinite value to disable the chosen cell
		for (i in SAGE2Items.applications.list) {
			distances[i][cellid] = Number.MAX_VALUE;
		}

		// calculate new dimensions
		c = cellid % numCols;
		r = Math.floor(cellid / numCols);
		var newdims = fitWithin(app, c * tileW + areaX, r * tileH + areaY, tileW, tileH, padding);

		// update the data structure
		app.left = newdims[0];
		app.top = newdims[1] - titleBar;
		app.width = newdims[2];
		app.height = newdims[3];
		var updateItem = {
			elemId: app.id,
			elemLeft: app.left,
			elemTop: app.top,
			elemWidth: app.width,
			elemHeight: app.height,
			force: true,
			date: Date.now()
		};

		broadcast('startMove', {id: updateItem.elemId, date: updateItem.date});
		broadcast('startResize', {id: updateItem.elemId, date: updateItem.date});

		moveAndResizeApplicationWindow(updateItem);

		broadcast('finishedMove', {id: updateItem.elemId, date: updateItem.date});
		broadcast('finishedResize', {id: updateItem.elemId, date: updateItem.date});
	}
}

// Remove all applications
function clearDisplay() {
	var i;
	var all = Object.keys(SAGE2Items.applications.list);
	for (i = 0; i < all.length; i++) {
		deleteApplication(all[i]);
	}
	// Reset the app_id counter to 0
	getUniqueAppId(-1);
}


// handlers for messages from UI
function wsClearDisplay(wsio, data) {
	clearDisplay();

	addEventToUserLog(wsio.id, {type: "clearDisplay", data: null, time: Date.now()});
}

function wsTileApplications(wsio, data) {
	tileApplications();

	addEventToUserLog(wsio.id, {type: "tileApplications", data: null, time: Date.now()});
}


// **************  Server File Functions *****************

function wsRequestAvailableApplications(wsio, data) {
	var apps = getApplications();
	wsio.emit('availableApplications', apps);
}

function wsRequestStoredFiles(wsio, data) {
	var savedFiles = getSavedFilesList();
	wsio.emit('storedFileList', savedFiles);
}

function wsLoadApplication(wsio, data) {
	var appData = {application: "custom_app", filename: data.application};
	appLoader.loadFileFromLocalStorage(appData, function(appInstance) {
		appInstance.id = getUniqueAppId();
		if (appInstance.animation) {
			var i;
			SAGE2Items.renderSync[appInstance.id] = {clients: {}, date: Date.now()};
			for (i = 0; i < clients.length; i++) {
				if (clients[i].clientType === "display") {
					SAGE2Items.renderSync[appInstance.id].clients[clients[i].id] = {wsio: clients[i], readyForNextFrame: false, blocklist: []};
				}
			}
		}

		// Get the drop position and convert it to wall coordinates
		var position = data.position || [0, 0];
		if (position[0] > 1) {
			// value in pixels, used as origin
			appInstance.left = position[0];
		} else {
			// value in percent
			position[0] = Math.round(position[0] * config.totalWidth);
			// Use the position as center of drop location
			appInstance.left = position[0] - appInstance.width / 2;
			if (appInstance.left < 0) {
				appInstance.left = 0;
			}
		}
		if (position[1] > 1) {
			// value in pixels, used as origin
			appInstance.top = position[1];
		} else {
			// value in percent
			position[1] = Math.round(position[1] * config.totalHeight);
			// Use the position as center of drop location
			appInstance.top  = position[1] - appInstance.height / 2;
			if (appInstance.top < 0) {
				appInstance.top = 0;
			}
		}

		handleNewApplication(appInstance, null);

		addEventToUserLog(data.user, {type: "openApplication", data:
			{application: {id: appInstance.id, type: appInstance.application}}, time: Date.now()});
	});
}

function wsLoadFileFromServer(wsio, data) {
	if (data.application === "load_session") {
		// if it's a session, then load it
		loadSession(data.filename);

		addEventToUserLog(wsio.id, {type: "openFile", data: {name: data.filename,
			application: {id: null, type: "session"}}, time: Date.now()});
	} else {
		appLoader.loadFileFromLocalStorage(data, function(appInstance, videohandle) {
			// Get the drop position and convert it to wall coordinates
			var position = data.position || [0, 0];
			if (position[0] > 1) {
				// value in pixels, used as origin
				appInstance.left = position[0];
			} else {
				// value in percent
				position[0] = Math.round(position[0] * config.totalWidth);
				// Use the position as center of drop location
				appInstance.left = position[0] - appInstance.width / 2;
				if (appInstance.left < 0) {
					appInstance.left = 0;
				}
			}
			if (position[1] > 1) {
				// value in pixels, used as origin
				appInstance.top = position[1];
			} else {
				// value in percent
				position[1] = Math.round(position[1] * config.totalHeight);
				// Use the position as center of drop location
				appInstance.top  = position[1] - appInstance.height / 2;
				if (appInstance.top < 0) {
					appInstance.top = 0;
				}
			}

			appInstance.id = getUniqueAppId();

			// Add the application in the list of renderSync if needed
			if (appInstance.animation) {
				var i;
				SAGE2Items.renderSync[appInstance.id] = {clients: {}, date: Date.now()};
				for (i = 0; i < clients.length; i++) {
					if (clients[i].clientType === "display") {
						SAGE2Items.renderSync[appInstance.id].clients[clients[i].id] = {wsio: clients[i], readyForNextFrame: false, blocklist: []};
					}
				}
			}

			handleNewApplication(appInstance, videohandle);

			addEventToUserLog(data.user, {type: "openFile", data:
				{name: data.filename, application: {id: appInstance.id, type: appInstance.application}}, time: Date.now()});
		});
	}
}

function initializeLoadedVideo(appInstance, videohandle) {
	if (appInstance.application !== "movie_player" || videohandle === null) {
		return;
	}

	var i;
	var horizontalBlocks = Math.ceil(appInstance.native_width / mediaBlockSize);
	var verticalBlocks = Math.ceil(appInstance.native_height / mediaBlockSize);
	var videoBuffer = new Array(horizontalBlocks * verticalBlocks);

	videohandle.on('error', function(err) {
		console.log("VIDEO ERROR: " + err);
	});
	videohandle.on('start', function() {
		broadcast('videoPlaying', {id: appInstance.id});
	});
	videohandle.on('end', function() {
		broadcast('videoEnded', {id: appInstance.id});
		if (SAGE2Items.renderSync[appInstance.id].loop === true) {
			SAGE2Items.renderSync[appInstance.id].decoder.seek(0.0, function() {
				SAGE2Items.renderSync[appInstance.id].decoder.play();
			});
			broadcast('updateVideoItemTime', {id: appInstance.id, timestamp: 0.0, play: false});
		}
	});
	videohandle.on('frame', function(frameIdx, buffer) {
		SAGE2Items.renderSync[appInstance.id].frameIdx = frameIdx;
		var blockBuffers = pixelblock.yuv420ToPixelBlocks(buffer, appInstance.data.width, appInstance.data.height, mediaBlockSize);

		var idBuffer = Buffer.concat([new Buffer(appInstance.id), new Buffer([0])]);
		var frameIdxBuffer = intToByteBuffer(frameIdx,   4);
		var dateBuffer = intToByteBuffer(Date.now(), 8);
		for (i = 0; i < blockBuffers.length; i++) {
			var blockIdxBuffer = intToByteBuffer(i, 2);
			SAGE2Items.renderSync[appInstance.id].pixelbuffer[i] = Buffer.concat([idBuffer, blockIdxBuffer,
				frameIdxBuffer, dateBuffer, blockBuffers[i]]);
		}

		handleNewVideoFrame(appInstance.id);
	});

	SAGE2Items.renderSync[appInstance.id] = {decoder: videohandle, frameIdx: null, loop: false,
		pixelbuffer: videoBuffer, newFrameGenerated: false, clients: {}};
	for (i = 0; i < clients.length; i++) {
		if (clients[i].clientType === "display") {
			SAGE2Items.renderSync[appInstance.id].clients[clients[i].id] = {wsio: clients[i], readyForNextFrame: false, blocklist: []};
		}
	}

	calculateValidBlocks(appInstance, mediaBlockSize, SAGE2Items.renderSync[appInstance.id]);

	// initialize based on state
	SAGE2Items.renderSync[appInstance.id].loop = appInstance.data.looped;
	if (appInstance.data.frame !== 0) {
		var ts = appInstance.data.frame / appInstance.data.framerate;
		SAGE2Items.renderSync[appInstance.id].decoder.seek(ts, function() {
			if (appInstance.data.paused === false) {
				SAGE2Items.renderSync[appInstance.id].decoder.play();
			}
		});
		broadcast('updateVideoItemTime', {id: appInstance.id, timestamp: ts, play: false});
	} else {
		if (appInstance.data.paused === false) {
			SAGE2Items.renderSync[appInstance.id].decoder.play();
		}
	}
	if (appInstance.data.muted === true) {
		broadcast('videoMuted', {id: appInstance.id});
	}
}

// move this function elsewhere
function handleNewVideoFrame(id) {
	var videohandle = SAGE2Items.renderSync[id];

	videohandle.newFrameGenerated = true;
	if (!allTrueDict(videohandle.clients, "readyForNextFrame")) {
		return false;
	}

	updateVideoFrame(id);
	return true;
}

// move this function elsewhere
function handleNewClientReady(id) {
	var videohandle = SAGE2Items.renderSync[id];

	// if no new frame is generate or not all display clients have finished rendering previous frame - return
	if (videohandle.newFrameGenerated !== true || !allTrueDict(videohandle.clients, "readyForNextFrame")) {
		return false;
	}

	updateVideoFrame(id);
	return true;
}

function updateVideoFrame(id) {
	var i;
	var key;
	var videohandle = SAGE2Items.renderSync[id];

	videohandle.newFrameGenerated = false;
	for (key in videohandle.clients) {
		videohandle.clients[key].wsio.emit('updateFrameIndex', {id: id, frameIdx: videohandle.frameIdx});
		var hasBlock = false;
		for (i = 0; i < videohandle.pixelbuffer.length; i++) {
			if (videohandle.clients[key].blocklist.indexOf(i) >= 0) {
				hasBlock = true;
				videohandle.clients[key].wsio.emit('updateVideoFrame', videohandle.pixelbuffer[i]);
			}
		}
		if (hasBlock === true) {
			videohandle.clients[key].readyForNextFrame = false;
		}
	}
}

// move this function elsewhere
function calculateValidBlocks(app, blockSize, renderhandle) {
	if (app.application !== "movie_player" && app.application !== "media_block_stream") {
		return;
	}

	var i;
	var j;
	var key;

	var portalX = 0;
	var portalY = 0;
	var portalScale = 1;
	var titleBarHeight = config.ui.titleBarHeight;
	var portal = findApplicationPortal(app);
	if (portal !== undefined && portal !== null) {
		portalX = portal.data.left;
		portalY = portal.data.top;
		portalScale = portal.data.scale;
		titleBarHeight = portal.data.titleBarHeight;
	}

	var horizontalBlocks = Math.ceil(app.data.width / blockSize);
	var verticalBlocks   = Math.ceil(app.data.height / blockSize);

	var renderBlockWidth  = (blockSize * app.width / app.data.width) * portalScale;
	var renderBlockHeight = (blockSize * app.height / app.data.height) * portalScale;

	for (key in renderhandle.clients) {
		renderhandle.clients[key].blocklist = [];
		for (i = 0; i < verticalBlocks; i++) {
			for (j = 0; j < horizontalBlocks; j++) {
				var blockIdx = i * horizontalBlocks + j;

				if (renderhandle.clients[key].wsio.clientID < 0) {
					renderhandle.clients[key].blocklist.push(blockIdx);
				} else {
					var display = config.displays[renderhandle.clients[key].wsio.clientID];
					var left = j * renderBlockWidth  + (app.left * portalScale + portalX);
					var top  = i * renderBlockHeight + ((app.top + titleBarHeight) * portalScale + portalY);
					var offsetX = config.resolution.width  * display.column;
					var offsetY = config.resolution.height * display.row;

					if ((left + renderBlockWidth) >= offsetX && left <= (offsetX + config.resolution.width) &&
						(top + renderBlockHeight) >= offsetY && top  <= (offsetY + config.resolution.height)) {
						renderhandle.clients[key].blocklist.push(blockIdx);
					}
				}
			}
		}
		renderhandle.clients[key].wsio.emit('updateValidStreamBlocks', {id: app.id, blockList: renderhandle.clients[key].blocklist});
	}
}

function wsDeleteElementFromStoredFiles(wsio, data) {
	assets.deleteAsset(data.filename);

	if (data.application === "load_session") {
		// if it's a session
		deleteSession(data.filename);
	}
	// } else if (data.application === 'custom_app') {
	// 	// an app
	// 	// NYI
	// 	return;
	// } else if (data.application === 'image_viewer') {
	// 	// an image
	// 	assets.deleteImage(data.filename);
	// } else if (data.application === 'movie_player') {
	// 	// a movie
	// 	assets.deleteVideo(data.filename);
	// } else if (data.application === 'pdf_viewer') {
	// 	// an pdf
	// 	assets.deletePDF(data.filename);
	// } else {
	// 	// I dont know
	// 	return;
	// }
}

function wsMoveElementFromStoredFiles(wsio, data) {
	var destinationURL = data.url;
	var destinationFile;

	// calculate the new destination filename
	for (var folder in mediaFolders) {
		var f = mediaFolders[folder];
		if (destinationURL.indexOf(f.url) === 0) {
			var splits = destinationURL.split(f.url);
			var subdir = splits[1];
			destinationFile = path.join(f.path, subdir, path.basename(data.filename));
		}
	}

	// Do the move and reprocess the asset
	if (destinationFile) {
		assets.moveAsset(data.filename, destinationFile, function(err) {
			if (err) {
				console.log(sageutils.header('Assets') + 'Error moving ' + data.filename);
			} else {
				// if all good, send the new list of files
				wsRequestStoredFiles(wsio);
			}
		});
	}
}


// **************  Adding Web Content (URL) *****************

function wsAddNewWebElement(wsio, data) {
	appLoader.loadFileFromWebURL(data, function(appInstance, videohandle) {

		// Get the drop position and convert it to wall coordinates
		var position = data.position || [0, 0];
		position[0] = Math.round(position[0] * config.totalWidth);
		position[1] = Math.round(position[1] * config.totalHeight);

		// Use the position from the drop location
		if (position[0] !== 0 || position[1] !== 0) {
			appInstance.left = position[0] - appInstance.width / 2;
			if (appInstance.left < 0) {
				appInstance.left = 0;
			}
			appInstance.top  = position[1] - appInstance.height / 2;
			if (appInstance.top < 0) {
				appInstance.top = 0;
			}
		}

		appInstance.id = getUniqueAppId();
		handleNewApplication(appInstance, videohandle);

		if (appInstance.animation) {
			var i;
			SAGE2Items.renderSync[appInstance.id] = {clients: {}, date: Date.now()};
			for (i = 0; i < clients.length; i++) {
				if (clients[i].clientType === "display") {
					SAGE2Items.renderSync[appInstance.id].clients[clients[i].id] = {wsio: clients[i], readyForNextFrame: false, blocklist: []};
				}
			}
		}
	});
}

// **************  Folder management     *****************

function wsCreateFolder(wsio, data) {
	// Create a folder as needed
	for (var folder in mediaFolders) {
		var f = mediaFolders[folder];
		// if it starts with the sage root
		if (data.root.indexOf(f.url) === 0) {
			var subdir = data.root.split(f.url)[1];
			var toCreate = path.join(f.path, subdir, data.path);
			if (!sageutils.folderExists(toCreate)) {
				sageutils.mkdirParent(toCreate);
				console.log(sageutils.header('Folder') + toCreate + ' created');
			}
		}
	}
}


// **************  Command line          *****************

function wsCommand(wsio, data) {
	// send the command to the REPL interpreter
	processInputCommand(data);
}

// **************  Launching Web Browser *****************

function wsOpenNewWebpage(wsio, data) {
	// Check if the web-browser is connected
	if (webBrowserClient !== null) {
		// then emit the command
		console.log("Browser> new page", data.url);
		webBrowserClient.emit('openWebBrowser', {url: data.url});
	}
}

// **************  Volume sync  ********************

function wsSetVolume(wsio, data) {
      if (SAGE2Items.renderSync[data.id] === undefined || SAGE2Items.renderSync[data.id] === null) {
              return;
      }
      console.log("setVolume ", data.id, " ", data.level);
      broadcast('setVolume',data);
}

// **************  Video / Audio Synchonization *****************

function wsPlayVideo(wsio, data) {
	if (SAGE2Items.renderSync[data.id] === undefined || SAGE2Items.renderSync[data.id] === null) {
		return;
	}

	SAGE2Items.renderSync[data.id].decoder.play();
}

function wsPauseVideo(wsio, data) {
	if (SAGE2Items.renderSync[data.id] === undefined || SAGE2Items.renderSync[data.id] === null) {
		return;
	}

	SAGE2Items.renderSync[data.id].decoder.pause(function() {
		broadcast('videoPaused', {id: data.id});
	});
}

function wsStopVideo(wsio, data) {
	if (SAGE2Items.renderSync[data.id] === undefined || SAGE2Items.renderSync[data.id] === null) {
		return;
	}

	SAGE2Items.renderSync[data.id].decoder.stop(function() {
		broadcast('videoPaused', {id: data.id});
		broadcast('updateVideoItemTime', {id: data.id, timestamp: 0.0, play: false});
		broadcast('updateFrameIndex', {id: data.id, frameIdx: 0});
	});
}

function wsUpdateVideoTime(wsio, data) {
	if (SAGE2Items.renderSync[data.id] === undefined || SAGE2Items.renderSync[data.id] === null) {
		return;
	}

	SAGE2Items.renderSync[data.id].decoder.seek(data.timestamp, function() {
		if (data.play === true) {
			SAGE2Items.renderSync[data.id].decoder.play();
		}
	});
	broadcast('updateVideoItemTime', data);
}

function wsMuteVideo(wsio, data) {
	if (SAGE2Items.renderSync[data.id] === undefined || SAGE2Items.renderSync[data.id] === null) {
		return;
	}

	broadcast('videoMuted', {id: data.id});
}

function wsUnmuteVideo(wsio, data) {
	if (SAGE2Items.renderSync[data.id] === undefined || SAGE2Items.renderSync[data.id] === null) {
		return;
	}

	broadcast('videoUnmuted', {id: data.id});
}

function wsLoopVideo(wsio, data) {
	if (SAGE2Items.renderSync[data.id] === undefined || SAGE2Items.renderSync[data.id] === null) {
		return;
	}

	SAGE2Items.renderSync[data.id].loop = data.loop;
}

// **************  Remote Server Content *****************

function wsAddNewElementFromRemoteServer(wsio, data) {
	console.log("add element from remote server");
	var i;

	appLoader.loadApplicationFromRemoteServer(data, function(appInstance, videohandle) {
		console.log("Remote App: " + appInstance.title + " (" + appInstance.application + ")");
		if (appInstance.application === "media_stream" || appInstance.application === "media_block_stream") {
			appInstance.id = wsio.remoteAddress.address + ":" + wsio.remoteAddress.port + "|" + appInstance.id;
			SAGE2Items.renderSync[appInstance.id] = {chunks: [], clients: {}};
			for (i = 0; i < clients.length; i++) {
				if (clients[i].clientType === "display") {
					SAGE2Items.renderSync[appInstance.id].clients[clients[i].id] = {wsio: clients[i], readyForNextFrame: false, blocklist: []};
				}
			}
		} else {
			appInstance.id = getUniqueAppId();
		}

		mergeObjects(data.data, appInstance.data, ['video_url', 'video_type', 'audio_url', 'audio_type']);

		handleNewApplication(appInstance, videohandle);

		if (appInstance.animation) {
			SAGE2Items.renderSync[appInstance.id] = {clients: {}, date: Date.now()};
			for (i = 0; i < clients.length; i++) {
				if (clients[i].clientType === "display") {
					SAGE2Items.renderSync[appInstance.id].clients[clients[i].id] = {wsio: clients[i], readyForNextFrame: false, blocklist: []};
				}
			}
		}
	});
}

function wsAddNewSharedElementFromRemoteServer(wsio, data) {
	var i;

	appLoader.loadApplicationFromRemoteServer(data.application, function(appInstance, videohandle) {
		console.log(sageutils.header("Remote App>") + appInstance.title + " (" + appInstance.application + ")");

		if (appInstance.application === "media_stream" || appInstance.application === "media_block_stream") {
			appInstance.id = wsio.remoteAddress.address + ":" + wsio.remoteAddress.port + "|" + data.id;
			SAGE2Items.renderSync[appInstance.id] = {chunks: [], clients: {}};
			for (i = 0; i < clients.length; i++) {
				if (clients[i].clientType === "display") {
					console.log(sageutils.header("Remote App>") + "render client: " + clients[i].id);
					SAGE2Items.renderSync[appInstance.id].clients[clients[i].id] = {wsio: clients[i], readyForNextFrame: false, blocklist: []};
				}
			}
		} else {
			appInstance.id = data.id;
		}

		mergeObjects(data.application.data, appInstance.data, ['video_url', 'video_type', 'audio_url', 'audio_type']);

		handleNewApplication(appInstance, videohandle);

		if (appInstance.animation) {
			SAGE2Items.renderSync[appInstance.id] = {clients: {}, date: Date.now()};
			for (i = 0; i < clients.length; i++) {
				if (clients[i].clientType === "display") {
					SAGE2Items.renderSync[appInstance.id].clients[clients[i].id] = {wsio: clients[i], readyForNextFrame: false, blocklist: []};
				}
			}
		}

		sharedApps[appInstance.id] = [{wsio: wsio, sharedId: data.remoteAppId}];

		SAGE2Items.applications.editButtonVisibilityOnItem(appInstance.id, "syncButton", true);
		broadcast('setAppSharingFlag', {id: appInstance.id, sharing: true});
	});
}

function wsRequestNextRemoteFrame(wsio, data) {
	var originId;
	var portalCloneIdx = data.id.indexOf("_");
	if (portalCloneIdx >= 0) {
		originId = data.id.substring(0, portalCloneIdx);
	} else {
		originId = data.id;
	}
	var remote_id = config.host + ":" + config.secure_port + "|" + data.id;

	if (SAGE2Items.applications.list.hasOwnProperty(originId)) {
		var stream = SAGE2Items.applications.list[originId];
		wsio.emit('updateRemoteMediaStreamFrame', {id: remote_id, state: stream.data});
	} else {
		wsio.emit('stopMediaStream', {id: remote_id});
	}
}

function wsUpdateRemoteMediaStreamFrame(wsio, data) {
	if (!SAGE2Items.applications.list.hasOwnProperty(data.id)) {
		return;
	}

	var key;
	for (key in SAGE2Items.renderSync[data.id].clients) {
		SAGE2Items.renderSync[data.id].clients[key].readyForNextFrame = false;
	}
	var stream = SAGE2Items.applications.list[data.id];
	stream.data = data.data;

	broadcast('updateMediaStreamFrame', data);
}

function wsReceivedRemoteMediaStreamFrame(wsio, data) {
	SAGE2Items.renderSync[data.id].clients[wsio.id].readyForNextFrame = true;
	if (allTrueDict(SAGE2Items.renderSync[data.id].clients, "readyForNextFrame")) {
		var i;
		var mediaStreamData = data.id.substring(6).split("|");
		var sender = {wsio: null, serverId: mediaStreamData[0], clientId: mediaStreamData[1], streamId: null};
		for (i = 0; i < clients.length; i++) {
			if (clients[i].id === sender.serverId) {
				sender.wsio = clients[i];
				break;
			}
		}
		if (sender.wsio !== null) {
			sender.wsio.emit('requestNextRemoteFrame', {id: sender.clientId});
		}
	}
}

// XXX - Remote block streaming not tested
function wsRequestNextRemoteBlockFrame(wsio, data) {
	var remote_id = config.host + ":" + config.secure_port + "|" + data.id;
	if (SAGE2Items.applications.list.hasOwnProperty(data.id)) {
		var stream = SAGE2Items.applications.list[data.id];
		wsio.emit('updateRemoteMediaBlockStreamFrame', {id: remote_id, state: stream.data});
	} else {
		wsio.emit('stopMediaBlockStream', {id: remote_id});
	}
}

function wsUpdateRemoteMediaBlockStreamFrame(wsio, data) {
	if (!SAGE2Items.applications.list.hasOwnProperty(data.id)) {
		return;
	}

	var key;
	for (key in SAGE2Items.renderSync[data.id].clients) {
		SAGE2Items.renderSync[data.id].clients[key].readyForNextFrame = false;
	}
	var stream = SAGE2Items.applications.list[data.id];
	stream.data = data.data;

	broadcast('updateMediaBlockStreamFrame', data);
}

function wsReceivedRemoteMediaBlockStreamFrame(wsio, data) {
	SAGE2Items.renderSync[data.id].clients[wsio.id].readyForNextFrame = true;
	if (allTrueDict(SAGE2Items.renderSync[data.id].clients, "readyForNextFrame")) {
		var i;
		var mediaBlockStreamData = data.id.substring(6).split("|");
		var sender = {wsio: null, serverId: mediaBlockStreamData[0], clientId: mediaBlockStreamData[1], streamId: null};
		for (i = 0; i < clients.length; i++) {
			if (clients[i].id === sender.serverId) {
				sender.wsio = clients[i];
				break;
			}
		}
		if (sender.wsio !== null) {
			sender.wsio.emit('requestNextRemoteFrame', {id: sender.clientId});
		}
	}
}

function wsRequestDataSharingSession(wsio, data) {
	var known_site = findRemoteSiteByConnection(wsio);
	if (known_site !== null) {
		data.config.name = known_site.name;
	}
	if (data.config.name === undefined || data.config.name === null) {
		data.config.name = "Unknown";
	}

	console.log("Data-sharing request from " + data.config.name + " (" + data.config.host + ":" + data.config.secure_port + ")");
	broadcast('requestedDataSharingSession', {name: data.config.name, host: data.config.host, port: data.config.port});
	remoteSharingRequestDialog = {wsio: wsio, config: data.config};
	showRequestDialog(true);
}

function wsCancelDataSharingSession(wsio, data) {
	console.log("Data-sharing request cancelled");
	broadcast('closeRequestDataSharingDialog', null, 'requiresFullApps');
	remoteSharingRequestDialog = null;
	showRequestDialog(false);
}

function wsAcceptDataSharingSession(wsio, data) {
	var myMin = Math.min(config.totalWidth, config.totalHeight - config.ui.titleBarHeight);
	var sharingScale = (0.9 * myMin) / Math.min(data.width, data.height);
	console.log("Data-sharing request accepted: " + data.width + "x" + data.height + ", scale: " + sharingScale);
	broadcast('closeDataSharingWaitDialog', null);
	createNewDataSharingSession(remoteSharingWaitDialog.name, remoteSharingWaitDialog.wsio.remoteAddress.address,
		remoteSharingWaitDialog.wsio.remoteAddress.port, remoteSharingWaitDialog.wsio,
		new Date(data.date), data.width, data.height, sharingScale, data.titleBarHeight, true);
	remoteSharingWaitDialog = null;
	showWaitDialog(false);
}

function wsRejectDataSharingSession(wsio, data) {
	console.log("Data-sharing request rejected");
	broadcast('closeDataSharingWaitDialog', null, 'requiresFullApps');
	remoteSharingWaitDialog = null;
	showWaitDialog(false);
}

function wsCreateRemoteSagePointer(wsio, data) {
	var key;
	var portalId = null;
	for (key in remoteSharingSessions) {
		if (remoteSharingSessions[key].portal.host === data.portal.host &&
			remoteSharingSessions[key].portal.port === data.portal.port) {
			portalId = key;
		}
	}
	createSagePointer(data.id, portalId);
}

function wsStartRemoteSagePointer(wsio, data) {
	sagePointers[data.id].left = data.left;
	sagePointers[data.id].top  = data.top;

	showPointer(data.id, data);
}

function wsStopRemoteSagePointer(wsio, data) {
	hidePointer(data.id, data);

	// return to window interaction mode after stopping pointer
	if (remoteInteraction[data.id].appInteractionMode()) {
		remoteInteraction[data.id].toggleModes();
		broadcast('changeSagePointerMode', {id: sagePointers[data.id].id, mode: remoteInteraction[data.id].interactionMode });
	}
}

function wsRecordInnerGeometryForWidget(wsio, data) {
	// var center = data.innerGeometry.center;
	var buttons = data.innerGeometry.buttons;
	var textInput = data.innerGeometry.textInput;
	var slider = data.innerGeometry.slider;
	// SAGE2Items.widgets.addButtonToItem(data.instanceID, "center", "circle", {x:center.x, y: center.y, r:center.r}, 0);
	for (var i = 0; i < buttons.length; i++) {
		SAGE2Items.widgets.addButtonToItem(data.instanceID, buttons[i].id, "circle",
			{x: buttons[i].x, y: buttons[i].y, r: buttons[i].r}, 0);
	}
	if (textInput !== null) {
		SAGE2Items.widgets.addButtonToItem(data.instanceID, textInput.id, "rectangle",
			{x: textInput.x, y: textInput.y, w: textInput.w, h: textInput.h}, 0);
	}
	if (slider !== null) {
		SAGE2Items.widgets.addButtonToItem(data.instanceID, slider.id, "rectangle",
			{x: slider.x, y: slider.y, w: slider.w, h: slider.h}, 0);
	}
}

function wsCreateAppClone(wsio, data) {
	var app = SAGE2Items.applications.list[data.id];

	createAppFromDescription(app, function(appInstance, videohandle) {
		appInstance.id = getUniqueAppId();
		if (appInstance.animation) {
			var i;
			SAGE2Items.renderSync[appInstance.id] = {clients: {}, date: Date.now()};
			for (i = 0; i < clients.length; i++) {
				if (clients[i].clientType === "display") {
					SAGE2Items.renderSync[appInstance.id].clients[clients[i].id] = {wsio: clients[i], readyForNextFrame: false, blocklist: []};
				}
			}
		}

		handleNewApplication(appInstance, videohandle);
	});
}

function wsRemoteSagePointerPosition(wsio, data) {
	if (sagePointers[data.id] === undefined) {
		return;
	}

	sagePointers[data.id].left = data.left;
	sagePointers[data.id].top = data.top;

	broadcast('updateSagePointerPosition', sagePointers[data.id]);
}

function wsRemoteSagePointerToggleModes(wsio, data) {
	// remoteInteraction[data.id].toggleModes();
	remoteInteraction[data.id].interactionMode = data.mode;
	broadcast('changeSagePointerMode', {id: sagePointers[data.id].id, mode: remoteInteraction[data.id].interactionMode});
}

function wsRemoteSagePointerHoverCorner(wsio, data) {
	var appId = data.appHoverCorner.elemId;
	var app = null;
	if (SAGE2Items.applications.list.hasOwnProperty(appId)) {
		app = SAGE2Items.applications.list[appId];
	} else if (SAGE2Items.applications.list.hasOwnProperty(wsio.id + "|" + appId)) {
		data.appHoverCorner.elemId = wsio.id + "|" + appId;
		appId = data.appHoverCorner.elemId;
		app = SAGE2Items.applications.list[appId];
	}
	if (app === undefined || app === null) {
		return;
	}

	broadcast('hoverOverItemCorner', data.appHoverCorner);
}

function wsAddNewRemoteElementInDataSharingPortal(wsio, data) {
	var key;
	var remote = null;
	for (key in remoteSharingSessions) {
		if (remoteSharingSessions[key].wsio.id === wsio.id) {
			remote = remoteSharingSessions[key];
			break;
		}
	}
	console.log("adding element from remote server:");
	if (remote !== null) {
		createAppFromDescription(data, function(appInstance, videohandle) {
			if (appInstance.application === "media_stream" || appInstance.application === "media_block_stream") {
				appInstance.id = wsio.remoteAddress.address + ":" + wsio.remoteAddress.port + "|" + data.id;
			} else {
				appInstance.id = data.id;
			}
			appInstance.left = data.left;
			appInstance.top = data.top;
			appInstance.width = data.width;
			appInstance.height = data.height;

			remoteSharingSessions[remote.portal.id].appCount++;

			var i;
			SAGE2Items.renderSync[appInstance.id] = {clients: {}, date: Date.now()};
			for (i = 0; i < clients.length; i++) {
				if (clients[i].clientType === "display") {
					SAGE2Items.renderSync[appInstance.id].clients[clients[i].id] = {wsio: clients[i], readyForNextFrame: false, blocklist: []};
				}
			}
			handleNewApplicationInDataSharingPortal(appInstance, videohandle, remote.portal.id);
		});
	}
}

function wsUpdateApplicationOrder(wsio, data) {
	// should check timestamp first (data.date)
	broadcast('updateItemOrder', data.order);
}

function wsStartApplicationMove(wsio, data) {
	// should check timestamp first (data.date)
	var app = null;
	if (SAGE2Items.applications.list.hasOwnProperty(data.appId)) {
		app = SAGE2Items.applications.list[data.appId];
	} else if (SAGE2Items.applications.list.hasOwnProperty(wsio.id + "|" + data.appId)) {
		data.appId = wsio.id + "|" + data.appId;
		app = SAGE2Items.applications.list[data.appId];
	}
	if (app === undefined || app === null) {
		return;
	}

	broadcast('startMove', {id: data.appId, date: Date.now()});

	var eLogData = {
		type: "move",
		action: "start",
		application: {
			id: app.id,
			type: app.application
		},
		location: {
			x: parseInt(app.left, 10),
			y: parseInt(app.top, 10),
			width: parseInt(app.width, 10),
			height: parseInt(app.height, 10)
		}
	};
	addEventToUserLog(data.id, {type: "windowManagement", data: eLogData, time: Date.now()});
}

function wsStartApplicationResize(wsio, data) {
	// should check timestamp first (data.date)
	var app = null;
	if (SAGE2Items.applications.list.hasOwnProperty(data.appId)) {
		app = SAGE2Items.applications.list[data.appId];
	} else if (SAGE2Items.applications.list.hasOwnProperty(wsio.id + "|" + data.appId)) {
		data.appId = wsio.id + "|" + data.appId;
		app = SAGE2Items.applications.list[data.appId];
	}
	if (app === undefined || app === null) {
		return;
	}

	broadcast('startResize', {id: data.appId, date: Date.now()});

	var eLogData = {
		type: "resize",
		action: "start",
		application: {
			id: app.id,
			type: app.application
		},
		location: {
			x: parseInt(app.left, 10),
			y: parseInt(app.top, 10),
			width: parseInt(app.width, 10),
			height: parseInt(app.height, 10)
		}
	};
	addEventToUserLog(data.id, {type: "windowManagement", data: eLogData, time: Date.now()});
}

function wsUpdateApplicationPosition(wsio, data) {
	console.log("wsUpdateApplicationPosition");
	// should check timestamp first (data.date)
	var appId = data.appPositionAndSize.elemId;
	var app = null;
	if (SAGE2Items.applications.list.hasOwnProperty(appId)) {
		app = SAGE2Items.applications.list[appId];
	} else if (SAGE2Items.applications.list.hasOwnProperty(wsio.id + "|" + appId)) {
		data.appPositionAndSize.elemId = wsio.id + "|" + appId;
		appId = data.appPositionAndSize.elemId;
		app = SAGE2Items.applications.list[appId];
	}
	if (app === undefined || app === null) {
		return;
	}

	var titleBarHeight = config.ui.titleBarHeight;
	if (data.portalId !== undefined && data.portalId !== null) {
		titleBarHeight = remoteSharingSessions[data.portalId].portal.titleBarHeight;
	}
	app.left = data.appPositionAndSize.elemLeft;
	app.top = data.appPositionAndSize.elemTop;
	app.width = data.appPositionAndSize.elemWidth;
	app.height = data.appPositionAndSize.elemHeight;
	var im = findInteractableManager(data.appPositionAndSize.elemId);
	im.editGeometry(app.id, "applications", "rectangle", {x: app.left, y: app.top, w: app.width, h: app.height + titleBarHeight});
	broadcast('setItemPosition', data.appPositionAndSize);
	if (SAGE2Items.renderSync.hasOwnProperty(app.id)) {
		calculateValidBlocks(app, mediaBlockSize, SAGE2Items.renderSync[app.id]);
		if (app.id in SAGE2Items.renderSync && SAGE2Items.renderSync[app.id].newFrameGenerated === false) {
			handleNewVideoFrame(app.id);
		}
	}
}

function wsUpdateApplicationPositionAndSize(wsio, data) {
	console.log("wsUpdateApplicationPositionAndSize");
	// should check timestamp first (data.date)
	var appId = data.appPositionAndSize.elemId;
	var app = null;
	if (SAGE2Items.applications.list.hasOwnProperty(appId)) {
		app = SAGE2Items.applications.list[appId];
	} else if (SAGE2Items.applications.list.hasOwnProperty(wsio.id + "|" + appId)) {
		data.appPositionAndSize.elemId = wsio.id + "|" + appId;
		appId = data.appPositionAndSize.elemId;
		app = SAGE2Items.applications.list[appId];
	}
	if (app === undefined || app === null) {
		return;
	}

	var titleBarHeight = config.ui.titleBarHeight;
	if (data.portalId !== undefined && data.portalId !== null) {
		titleBarHeight = remoteSharingSessions[data.portalId].portal.titleBarHeight;
	}
	app.left = data.appPositionAndSize.elemLeft;
	app.top = data.appPositionAndSize.elemTop;
	app.width = data.appPositionAndSize.elemWidth;
	app.height = data.appPositionAndSize.elemHeight;
	var im = findInteractableManager(data.appPositionAndSize.elemId);
	im.editGeometry(app.id, "applications", "rectangle", {x: app.left, y: app.top, w: app.width, h: app.height + titleBarHeight});
	handleApplicationResize(app.id);
	broadcast('setItemPositionAndSize', data.appPositionAndSize);
	if (SAGE2Items.renderSync.hasOwnProperty(app.id)) {
		calculateValidBlocks(app, mediaBlockSize, SAGE2Items.renderSync[app.id]);
		if (app.id in SAGE2Items.renderSync && SAGE2Items.renderSync[app.id].newFrameGenerated === false) {
			handleNewVideoFrame(app.id);
		}
	}
}

function wsFinishApplicationMove(wsio, data) {
	// should check timestamp first (data.date)
	var app = null;
	if (SAGE2Items.applications.list.hasOwnProperty(data.appId)) {
		app = SAGE2Items.applications.list[data.appId];
	} else if (SAGE2Items.applications.list.hasOwnProperty(wsio.id + "|" + data.appId)) {
		data.appId = wsio.id + "|" + data.appId;
		app = SAGE2Items.applications.list[data.appId];
	}
	if (app === undefined || app === null) {
		return;
	}

	broadcast('finishedMove', {id: data.appId, date: Date.now()});

	var eLogData = {
		type: "move",
		action: "end",
		application: {
			id: app.id,
			type: app.application
		},
		location: {
			x: parseInt(app.left, 10),
			y: parseInt(app.top, 10),
			width: parseInt(app.width, 10),
			height: parseInt(app.height, 10)
		}
	};
	addEventToUserLog(data.id, {type: "windowManagement", data: eLogData, time: Date.now()});
}

function wsFinishApplicationResize(wsio, data) {
	// should check timestamp first (data.date)
	var app = null;
	if (SAGE2Items.applications.list.hasOwnProperty(data.appId)) {
		app = SAGE2Items.applications.list[data.appId];
	} else if (SAGE2Items.applications.list.hasOwnProperty(wsio.id + "|" + data.appId)) {
		data.appId = wsio.id + "|" + data.appId;
		app = SAGE2Items.applications.list[data.appId];
	}
	if (app === undefined || app === null) {
		return;
	}

	broadcast('finishedResize', {id: data.appId, date: Date.now()});

	var eLogData = {
		type: "resize",
		action: "end",
		application: {
			id: app.id,
			type: app.application
		},
		location: {
			x: parseInt(app.left, 10),
			y: parseInt(app.top, 10),
			width: parseInt(app.width, 10),
			height: parseInt(app.height, 10)
		}
	};
	addEventToUserLog(data.id, {type: "windowManagement", data: eLogData, time: Date.now()});
}

function wsDeleteApplication(wsio, data) {
	deleteApplication(data.appId);

	// Is that diffent ?
	// if (SAGE2Items.applications.list.hasOwnProperty(data.appId)) {
	// 	SAGE2Items.applications.removeItem(data.appId);
	// 	var im = findInteractableManager(data.appId);
	// 	im.removeGeometry(data.appId, "applications");
	// 	broadcast('deleteElement', {elemId: data.appId});
	// }
}

function wsUpdateApplicationState(wsio, data) {
	// should check timestamp first (data.date)
	if (SAGE2Items.applications.list.hasOwnProperty(data.id)) {
		var app = SAGE2Items.applications.list[data.id];

		// hang on to old values if movie player
		var oldTs;
		var oldPaused;
		var oldMuted;
		if (app.application === "movie_player") {
			oldTs = app.data.frame / app.data.framerate;
			oldPaused = app.data.paused;
			oldMuted = app.data.muted;
		}

		var modified = mergeObjects(data.state, app.data, ['doc_url', 'video_url', 'video_type', 'audio_url', 'audio_type']);
		if (modified === true) {
			// update video demuxer based on state
			if (app.application === "movie_player") {
				console.log("received state from remote site:", data.state);

				SAGE2Items.renderSync[app.id].loop = app.data.looped;

				var ts = app.data.frame / app.data.framerate;
				if (app.data.paused === true && ts !== oldTs) {
					SAGE2Items.renderSync[app.id].decoder.seek(ts, function() {
						// do nothing
					});
					broadcast('updateVideoItemTime', {id: app.id, timestamp: ts, play: false});
				} else {
					if (app.data.paused === true && oldPaused === false) {
						SAGE2Items.renderSync[app.id].decoder.pause(function() {
							broadcast('videoPaused', {id: app.id});
						});
					}
					if (app.data.paused === false && oldPaused === true) {
						SAGE2Items.renderSync[app.id].decoder.play();
					}
				}
				if (app.data.muted === true && oldMuted === false) {
					broadcast('videoMuted', {id: app.id});
				}
				if (app.data.muted === false && oldMuted === true) {
					broadcast('videoUnmuted', {id: app.id});
				}
			}

			// for all apps - send new state to app
			broadcast('loadApplicationState', {id: app.id, state: app.data, date: Date.now()});
		}
	}
}

function wsUpdateApplicationStateOptions(wsio, data) {
	// should check timestamp first (data.date)
	if (SAGE2Items.applications.list.hasOwnProperty(data.id)) {
		broadcast('loadApplicationOptions', {id: data.id, options: data.options});
	}
}


// **************  Widget Control Messages *****************

function wsAddNewControl(wsio, data) {
	if (!SAGE2Items.applications.list.hasOwnProperty(data.appId)) {
		return;
	}
	if (SAGE2Items.widgets.list.hasOwnProperty(data.id)) {
		return;
	}

	broadcast('createControl', data);

	var zIndex = SAGE2Items.widgets.numItems;
	var radialGeometry = {
		x: data.left + (data.height / 2),
		y: data.top + (data.height / 2),
		r: data.height / 2
	};

	if (data.hasSideBar === true) {
		var shapeData = {
			radial: {
				type: "circle",
				visible: true,
				geometry: radialGeometry
			},
			sidebar: {
				type: "rectangle",
				visible: true,
				geometry: {
					x: data.left + data.height,
					y: data.top + (data.height / 2) - (data.barHeight / 2),
					w: data.width - data.height, h: data.barHeight
				}
			}
		};
		interactMgr.addComplexGeometry(data.id, "widgets", shapeData, zIndex, data);
	} else {
		interactMgr.addGeometry(data.id, "widgets", "circle", radialGeometry, true, zIndex, data);
	}
	SAGE2Items.widgets.addItem(data);
	var uniqueID = data.id.substring(data.appId.length, data.id.lastIndexOf("_"));
	var app = SAGE2Items.applications.list[data.appId];
	addEventToUserLog(uniqueID, {type: "widgetMenu", data: {action: "open", application:
		{id: app.id, type: app.application}}, time: Date.now()});
}


function wsCloseAppFromControl(wsio, data) {
	deleteApplication(data.appId);
}

function wsHideWidgetFromControl(wsio, data) {
	var ctrl = SAGE2Items.widgets.list[data.instanceID];
	hideControl(ctrl);
}

function wsOpenRadialMenuFromControl(wsio, data) {
	console.log("radial menu");
	var ctrl = SAGE2Items.widgets.list[data.id];
	createRadialMenu(wsio.id, ctrl.left, ctrl.top);
}


function loadConfiguration() {
	var configFile = null;

	if (program.configuration) {
		configFile = program.configuration;
	} else {
		// Read config.txt - if exists and specifies a user defined config, then use it
		if (sageutils.fileExists("config.txt")) {
			var lines = fs.readFileSync("config.txt", 'utf8').split("\n");
			for (var i = 0; i < lines.length; i++) {
				var text = "";
				var comment = lines[i].indexOf("//");
				if (comment >= 0) {
					text = lines[i].substring(0, comment).trim();
				} else {
					text = lines[i].trim();
				}

				if (text !== "") {
					configFile = text;
					console.log(sageutils.header("SAGE2") + "Found configuration file: " + configFile);
					break;
				}
			}
		}
	}

	// If config.txt does not exist or does not specify any files, look for a config with the hostname
	if (configFile === null) {
		var hn  = os.hostname();
		var dot = hn.indexOf(".");
		if (dot >= 0) {
			hn = hn.substring(0, dot);
		}
		configFile = path.join("config", hn + "-cfg.json");
		if (sageutils.fileExists(configFile)) {
			console.log(sageutils.header("SAGE2") + "Found configuration file: " + configFile);
		} else {
			// Check in ~/Document/SAGE2_Media/config
			if (platform === "Windows") {
				configFile = path.join(mainFolder.path, "config", "defaultWin-cfg.json");
			} else {
				configFile = path.join(mainFolder.path, "config", "default-cfg.json");
			}
			// finally check in the internal folder
			if (!sageutils.fileExists(configFile)) {
				if (platform === "Windows") {
					configFile = path.join("config", "defaultWin-cfg.json");
				} else {
					configFile = path.join("config", "default-cfg.json");
				}
			}
			console.log(sageutils.header("SAGE2") + "Using default configuration file: " + configFile);
		}
	}

	if (!sageutils.fileExists(configFile)) {
		console.log("\n----------");
		console.log(sageutils.header("SAGE2") + "Cannot find configuration file: " + configFile);
		console.log("----------\n\n");
		process.exit(1);
	}

	// Read the specified configuration file
	var json_str   = fs.readFileSync(configFile, 'utf8');
	// Parse it using JSON5 syntax (more lax than strict JSON)
	var userConfig = json5.parse(json_str);

	// compute extra dependent parameters
	userConfig.totalWidth  = userConfig.resolution.width  * userConfig.layout.columns;
	userConfig.totalHeight = userConfig.resolution.height * userConfig.layout.rows;

	var minDim = Math.min(userConfig.totalWidth, userConfig.totalHeight);
	var maxDim = Math.max(userConfig.totalWidth, userConfig.totalHeight);

	if (userConfig.ui.titleBarHeight) {
		userConfig.ui.titleBarHeight = parseInt(userConfig.ui.titleBarHeight, 10);
	} else {
		userConfig.ui.titleBarHeight = Math.round(0.025 * minDim);
	}

	if (userConfig.ui.widgetControlSize) {
		userConfig.ui.widgetControlSize = parseInt(userConfig.ui.widgetControlSize, 10);
	} else {
		userConfig.ui.widgetControlSize = Math.round(0.020 * minDim);
	}

	if (userConfig.ui.titleTextSize) {
		userConfig.ui.titleTextSize = parseInt(userConfig.ui.titleTextSize, 10);
	} else {
		userConfig.ui.titleTextSize  = Math.round(0.015 * minDim);
	}

	if (userConfig.ui.pointerSize) {
		userConfig.ui.pointerSize = parseInt(userConfig.ui.pointerSize, 10);
	} else {
		userConfig.ui.pointerSize = Math.round(0.08 * minDim);
	}

	if (userConfig.ui.minWindowWidth) {
		userConfig.ui.minWindowWidth = parseInt(userConfig.ui.minWindowWidth, 10);
	} else {
		userConfig.ui.minWindowWidth  = Math.round(0.08 * minDim);  // 8%
	}
	if (userConfig.ui.minWindowHeight) {
		userConfig.ui.minWindowHeight = parseInt(userConfig.ui.minWindowHeight, 10);
	} else {
		userConfig.ui.minWindowHeight = Math.round(0.08 * minDim); // 8%
	}

	if (userConfig.ui.maxWindowWidth) {
		userConfig.ui.maxWindowWidth = parseInt(userConfig.ui.maxWindowWidth, 10);
	} else {
		userConfig.ui.maxWindowWidth  = Math.round(1.2 * maxDim);  // 120%
	}
	if (userConfig.ui.maxWindowHeight) {
		userConfig.ui.maxWindowHeight = parseInt(userConfig.ui.maxWindowHeight, 10);
	} else {
		userConfig.ui.maxWindowHeight = Math.round(1.2 * maxDim); // 120%
	}

	// Check the borders settings (for hidding the borders)
	if (userConfig.dimensions === undefined) {
		userConfig.dimensions = {};
	}
	if (userConfig.dimensions.tile_borders === undefined) {
		// set default values to 0
		// first for pixel sizes
		userConfig.resolution.borders = { left: 0, right: 0, bottom: 0, top: 0};
		// then for dimensions
		userConfig.dimensions.tile_borders = { left: 0.0, right: 0.0, bottom: 0.0, top: 0.0};
	} else {
		var borderLeft, borderRight, borderBottom, borderTop, tileWidth;
		// make sure the values are valid floats
		borderLeft   = parseFloat(userConfig.dimensions.tile_borders.left)   || 0.0;
		borderRight  = parseFloat(userConfig.dimensions.tile_borders.right)  || 0.0;
		borderBottom = parseFloat(userConfig.dimensions.tile_borders.bottom) || 0.0;
		borderTop    = parseFloat(userConfig.dimensions.tile_borders.top)    || 0.0;
		tileWidth    = parseFloat(userConfig.dimensions.tile_width) || 0.0;
		// calculate pixel density (ppm) based on width
		var pixelsPerMeter = userConfig.resolution.width / tileWidth;
		// calculate values in pixel now
		userConfig.resolution.borders = {};
		userConfig.resolution.borders.left   = Math.round(pixelsPerMeter * borderLeft)   || 0;
		userConfig.resolution.borders.right  = Math.round(pixelsPerMeter * borderRight)  || 0;
		userConfig.resolution.borders.bottom = Math.round(pixelsPerMeter * borderBottom) || 0;
		userConfig.resolution.borders.top    = Math.round(pixelsPerMeter * borderTop)    || 0;
	}

	// legacy support for config port names
	var http_port, https_port;
	if (userConfig.secure_port === undefined) {
		http_port = userConfig.index_port;
		https_port = userConfig.port;
		delete userConfig.index_port;
	} else {
		http_port = userConfig.port;
		https_port = userConfig.secure_port;
	}
	var rproxy_port, rproxys_port;
	if (userConfig.rproxy_secure_port === undefined) {
		rproxy_port = userConfig.rproxy_index_port;
		rproxys_port = userConfig.rproxy_port;
		delete userConfig.rproxy_index_port;
	} else {
		rproxy_port = userConfig.rproxy_port;
		rproxys_port = userConfig.rproxy_secure_port;
	}
	// Set default values if missing
	if (https_port === undefined) {
		userConfig.secure_port = 443;
	} else {
		userConfig.secure_port = parseInt(https_port, 10); // to make sure it's a number
	}
	if (http_port === undefined) {
		userConfig.port = 80;
	} else {
		userConfig.port = parseInt(http_port, 10);
	}
	userConfig.rproxy_port = parseInt(rproxy_port, 10) || undefined;
	userConfig.rproxy_secure_port = parseInt(rproxys_port, 10) || undefined;

	// Set the display clip value if missing (true by default)
	if (userConfig.background.clip !== undefined) {
		userConfig.background.clip = sageutils.isTrue(userConfig.background.clip);
	} else {
		userConfig.background.clip = true;
	}

	// Registration to EVL's server (sage.evl.uic.edu), true by default
	if (userConfig.register_site === undefined) {
		userConfig.register_site = true;
	} else {
		// test for a true value: true, on, yes, 1, ...
		if (sageutils.isTrue(userConfig.register_site)) {
			userConfig.register_site = true;
		} else {
			userConfig.register_site = false;
		}
	}

	return userConfig;
}


var getUniqueAppId = (function() {
	var count = 0;
	return function(param) {
		// reset the counter
		if (param && param === -1) {
			count = 0;
			return;
		}
		var id = "app_" + count.toString();
		count++;
		return id;
	};
})();

var getNewUserId = (function() {
	var count = 0;
	return function() {
		var id = "usr_" + count.toString();
		count++;
		return id;
	};
})();

function getUniqueDataSharingId(remoteHost, remotePort, caller) {
	var id;
	if (caller === true) {
		id = config.host + ":" + config.secure_port + "+" + remoteHost + ":" + remotePort;
	} else {
		id = remoteHost + ":" + remotePort + "+" + config.host + ":" + config.secure_port;
	}
	return "portal_" + id;
}

function getUniqueSharedAppId(portalId) {
	return "app_" + remoteSharingSessions[portalId].appCount + "_" + portalId;
}

function getApplications() {
	var uploadedApps = assets.listApps();

	// Remove 'viewer' apps
	var i = uploadedApps.length;
	while (i--) {
		if (uploadedApps[i].exif.metadata.fileTypes &&
			uploadedApps[i].exif.metadata.fileTypes.length > 0) {
			uploadedApps.splice(i, 1);
		}
	}
	// Sort the list of apps
	uploadedApps.sort(sageutils.compareTitle);

	return uploadedApps;
}

function getSavedFilesList() {
	// Build lists of assets
	var uploadedImages = assets.listImages();
	var uploadedVideos = assets.listVideos();
	var uploadedPdfs   = assets.listPDFs();
	var savedSessions  = listSessions();
	var uploadedApps   = getApplications();

	// Sort independently of case
	uploadedImages.sort(sageutils.compareFilename);
	uploadedVideos.sort(sageutils.compareFilename);
	uploadedPdfs.sort(sageutils.compareFilename);
	savedSessions.sort(sageutils.compareFilename);

	var list = {images: uploadedImages, videos: uploadedVideos, pdfs: uploadedPdfs,
				sessions: savedSessions, applications: uploadedApps};

	return list;
}

function setupDisplayBackground() {
	var tmpImg, imgExt;

	// background image
	if (config.background.image !== undefined && config.background.image.url !== undefined) {
		var bg_file = path.join(publicDirectory, config.background.image.url);

		if (config.background.image.style === "fit") {
			exiftool.file(bg_file, function(err1, data) {
				if (err1) {
					console.log("Error processing background image:", bg_file, err1);
					console.log(" ");
					process.exit(1);
				}
				var bg_info = data;

				if (bg_info.ImageWidth === config.totalWidth && bg_info.ImageHeight === config.totalHeight) {
					sliceBackgroundImage(bg_file, bg_file);
				} else {
					tmpImg = path.join(publicDirectory, "images", "background", "tmp_background.png");
					var out_res  = config.totalWidth.toString() + "x" + config.totalHeight.toString();

					imageMagick(bg_file).noProfile().command("convert").in("-gravity", "center").in("-background", "rgba(0,0,0,0)")
						.in("-extent", out_res).write(tmpImg, function(err2) {
							if (err2) {
								throw err2;
							}
							sliceBackgroundImage(tmpImg, bg_file);
						});
				}
			});
		} else if (config.background.image.style === "tile") {
			// do nothing
		} else {
			config.background.image.style = "stretch";
			imgExt = path.extname(bg_file);
			tmpImg = path.join(publicDirectory, "images", "background", "tmp_background" + imgExt);

			imageMagick(bg_file).resize(config.totalWidth, config.totalHeight, "!").write(tmpImg, function(err) {
				if (err) {
					throw err;
				}

				sliceBackgroundImage(tmpImg, bg_file);
			});
		}
	}
}

function sliceBackgroundImage(fileName, outputBaseName) {
	for (var i = 0; i < config.displays.length; i++) {
		var x = config.displays[i].column * config.resolution.width;
		var y = config.displays[i].row * config.resolution.height;
		var output_dir  = path.dirname(outputBaseName);
		var input_ext   = path.extname(outputBaseName);
		var output_ext  = path.extname(fileName);
		var output_base = path.basename(outputBaseName, input_ext);
		var output = path.join(output_dir, output_base + "_" + i.toString() + output_ext);
		imageMagick(fileName).crop(config.resolution.width, config.resolution.height, x, y).write(output, function(err) {
			if (err) {
				console.log("error slicing image", err); // throw err;
			}
		});
	}
}

function setupHttpsOptions() {
	// build a list of certs to support multi-homed computers
	var certs = {};

	// file caching for the main key of the server
	var server_key = null;
	var server_crt = null;
	var server_ca  = [];

	// add the default cert from the hostname specified in the config file
	try {
		// first try the filename based on the hostname-server.key
		if (sageutils.fileExists(path.join("keys", config.host + "-server.key"))) {
			// Load the certificate files
			console.log(sageutils.header("Certificate") + "Loading certificate " + config.host + "-server.key");
			server_key = fs.readFileSync(path.join("keys", config.host + "-server.key"));
			server_crt = fs.readFileSync(path.join("keys", config.host + "-server.crt"));
			server_ca  = sageutils.loadCABundle(path.join("keys", config.host + "-ca.crt"));
			// Build the crypto
			certs[config.host] = sageutils.secureContext(server_key, server_crt, server_ca);
		} else {
			// remove the hostname from the FQDN and search for wildcard certificate
			//    syntax: _.rest.com.key or _.rest.bigger.com.key
			var domain = '_.' + config.host.split('.').slice(1).join('.');
			console.log(sageutils.header("Certificate") + "Loading domain certificate " + domain + ".key");
			server_key = fs.readFileSync(path.join("keys", domain + ".key"));
			server_crt = fs.readFileSync(path.join("keys", domain + ".crt"));
			server_ca  = sageutils.loadCABundle(path.join("keys", domain + "-ca.crt"));
			certs[config.host] = sageutils.secureContext(server_key, server_crt, server_ca);
		}
	}
	catch (e) {
		console.log("\n----------");
		console.log("Cannot open certificate for default host:");
		console.log(" \"" + config.host + "\" needs file: " + e.path);
		console.log(" --> Please generate the appropriate certificate in the 'keys' folder");
		console.log("----------\n\n");
		process.exit(1);
	}

	for (var h in config.alternate_hosts) {
		try {
			var alth = config.alternate_hosts[h];
			certs[ alth ] = sageutils.secureContext(
				fs.readFileSync(path.join("keys", alth + "-server.key")),
				fs.readFileSync(path.join("keys", alth + "-server.crt")),
				sageutils.loadCABundle(path.join("keys", alth + "-ca.crt"))
			);
		}
		catch (e) {
			console.log("\n----------");
			console.log("Cannot open certificate for the alternate host: ", config.alternate_hosts[h]);
			console.log(" needs file: \"" + e.path + "\"");
			console.log(" --> Please generate the appropriate certificates in the 'keys' folder");
			console.log(" Ignoring alternate host: ", config.alternate_hosts[h]);
			console.log("----------\n");
		}
	}

	var httpsOptions;

	if (sageutils.nodeVersion === 10) {
		httpsOptions = {
			// server default keys
			key:  server_key,
			cert: server_crt,
			ca:   server_ca,
			// If true the server will request a certificate from clients that connect and attempt to verify that certificate
			requestCert: false,
			rejectUnauthorized: false,
			// callback to handle multi-homed machines
			SNICallback: function(servername) {
				if (!certs.hasOwnProperty(servername)) {
					console.log(sageutils.header("SNI") + "Unknown host, cannot find a certificate for ", servername);
					return null;
				}
				return certs[servername];
			}
		};
	} else {
		httpsOptions = {
			// server default keys
			key:  server_key,
			cert: server_crt,
			ca:   server_ca,
			// If true the server will request a certificate from clients that connect and attempt to verify that certificate
			requestCert: false,
			rejectUnauthorized: false,
			// callback to handle multi-homed machines
			SNICallback: function(servername, cb) {
				if (certs.hasOwnProperty(servername)) {
					cb(null, certs[servername]);
				} else {
					console.log(sageutils.header("SNI") + "Unknown host, cannot find a certificate for ", servername);
					cb("SNI Unknown host", null);
				}
			}
		};
	}

	return httpsOptions;
}

function sendConfig(req, res) {
	res.writeHead(200, {"Content-Type": "text/plain"});
	// Adding the calculated version into the data structure
	config.version = SAGE2_version;
	res.write(JSON.stringify(config));
	res.end();
}

function uploadForm(req, res) {
	var form     = new formidable.IncomingForm();
	var position = [ 0, 0 ];
	// Limits the amount of memory all fields together (except files) can allocate in bytes.
	//    set to 4MB.
	form.maxFieldsSize = 4 * 1024 * 1024;
	form.type          = 'multipart';
	form.multiples     = true;

	form.on('fileBegin', function(name, file) {
		console.log(sageutils.header("Upload") + 'begin ' + name + ' ' + file.name + ' ' + file.type);
	});

	form.on('error', function(err) {
		console.log(sageutils.header("Upload") + 'Request aborted');
		try {
			// Removing the temporary file
			fs.unlinkSync(this.openedFiles[0].path);
		} catch (err) {
		}
	});

	form.on('field', function(field, value) {
		// convert value [0 to 1] to wall coordinate from drop location
		if (field === 'dropX') {
			position[0] = parseInt(parseFloat(value) * config.totalWidth,  10);
		}
		if (field === 'dropY') {
			position[1] = parseInt(parseFloat(value) * config.totalHeight, 10);
		}
		if (field === 'width') {
			position[2] = parseInt(parseFloat(value) * config.totalWidth,  10);
		}
		if (field === 'height') {
			position[3] = parseInt(parseFloat(value) * config.totalHeight,  10);
		}
	});

	form.parse(req, function(err, fields, files) {
		if (err) {
			res.writeHead(500, {"Content-Type": "text/plain"});
			res.write(err + "\n\n");
			res.end();
			return;
		}
		// build the reply to the upload
		res.writeHead(200, {'Content-Type': 'application/json'});
		// For webix uploader: status: server
		fields.done = true;

		// Get the file (only one even if multiple drops, it comes one by one)
		var file = files[ Object.keys(files)[0] ];
		var app = registry.getDefaultApp(file.name);
		if (app === undefined || app === "") {
			fields.good = false;
		} else {
			fields.good = true;
		}
		// Send the reply
		res.end(JSON.stringify({status: 'server',
			fields: fields, files: files}));
	});

	form.on('end', function() {
		// saves files in appropriate directory and broadcasts the items to the displays
		manageUploadedFiles(this.openedFiles, position);
	});
}

function manageUploadedFiles(files, position) {
	var fileKeys = Object.keys(files);
	fileKeys.forEach(function(key) {
		var file = files[key];
		appLoader.manageAndLoadUploadedFile(file, function(appInstance, videohandle) {

			if (appInstance === null) {
				console.log(sageutils.header("Upload") + 'unrecognized file type: ' + file.name + ' ' + file.type);
				return;
			}

			// Use the size from the drop information
			if (position[2] && position[2] !== 0) {
				appInstance.width = parseFloat(position[2]);
			}
			if (position[3] && position[3] !== 0) {
				appInstance.height = parseFloat(position[3]);
			}

			// Use the position from the drop information
			if (position[0] !== 0 || position[1] !== 0) {
				appInstance.left = position[0] - appInstance.width / 2;
				if (appInstance.left < 0) {
					appInstance.left = 0;
				}
				appInstance.top  = position[1] - appInstance.height / 2;
				if (appInstance.top < 0) {
					appInstance.top = 0;
				}
			}

			appInstance.id = getUniqueAppId();
			if (appInstance.animation) {
				var i;
				SAGE2Items.renderSync[appInstance.id] = {clients: {}, date: Date.now()};
				for (i = 0; i < clients.length; i++) {
					if (clients[i].clientType === "display") {
						SAGE2Items.renderSync[appInstance.id].clients[clients[i].id] = {wsio: clients[i], readyForNextFrame: false, blocklist: []};
					}
				}
			}
			handleNewApplication(appInstance, videohandle);

			// send the update file list
			broadcast('storedFileList', getSavedFilesList());
		});
	});
}


// **************  Remote Site Collaboration *****************

var remoteSites = [];
if (config.remote_sites) {
	remoteSites = new Array(config.remote_sites.length);
	config.remote_sites.forEach(function(element, index, array) {
		var protocol = (element.secure === true) ? "wss" : "ws";
		var wsURL = protocol + "://" + element.host + ":" + element.port.toString();

		var remote = createRemoteConnection(wsURL, element, index);

		var rGeom = {};
		rGeom.w = Math.min((0.5 * config.totalWidth) / remoteSites.length, config.ui.titleBarHeight * 6)
			- (0.16 * config.ui.titleBarHeight);
		rGeom.h = 0.84 * config.ui.titleBarHeight;
		rGeom.x = (0.5 * config.totalWidth) + ((rGeom.w + (0.16 * config.ui.titleBarHeight)) * (index - (remoteSites.length / 2)))
			+ (0.08 * config.ui.titleBarHeight);
		rGeom.y = 0.08 * config.ui.titleBarHeight;

		remoteSites[index] = {name: element.name, wsio: remote, connected: false, geometry: rGeom};
		interactMgr.addGeometry("remote_" + index, "staticUI", "rectangle", rGeom,  true, index, remoteSites[index]);

		// attempt to connect every 15 seconds, if connection failed
		setInterval(function() {
			if (!remoteSites[index].connected) {
				var rem = createRemoteConnection(wsURL, element, index);
				remoteSites[index].wsio = rem;
			}
		}, 15000);
	});
}

function createRemoteConnection(wsURL, element, index) {
	var remote = new WebsocketIO(wsURL, false, function() {
		console.log(sageutils.header("Remote") + "Connected to " + element.name);
		remote.updateRemoteAddress(element.host, element.port);
		var clientDescription = {
			clientType: "remoteServer",
			host: config.host,
			port: config.port,
			requests: {
				config: false,
				version: false,
				time: false,
				console: false
			}
		};
		remote.clientType = "remoteServer";

		remote.onclose(function() {
			console.log("Remote site \"" + config.remote_sites[index].name + "\" now offline");
			remoteSites[index].connected = false;
			var delete_site = {name: remoteSites[index].name, connected: remoteSites[index].connected};
			broadcast('connectedToRemoteSite', delete_site);
			removeElement(clients, remote);
		});

		remote.on('addClient',                              wsAddClient);
		remote.on('addNewElementFromRemoteServer',          wsAddNewElementFromRemoteServer);
		remote.on('addNewSharedElementFromRemoteServer',    wsAddNewSharedElementFromRemoteServer);
		remote.on('requestNextRemoteFrame',                 wsRequestNextRemoteFrame);
		remote.on('updateRemoteMediaStreamFrame',           wsUpdateRemoteMediaStreamFrame);
		remote.on('stopMediaStream',                        wsStopMediaStream);
		remote.on('requestNextRemoteBlockFrame',            wsRequestNextRemoteBlockFrame);
		remote.on('updateRemoteMediaBlockStreamFrame',      wsUpdateRemoteMediaBlockStreamFrame);
		remote.on('stopMediaBlockStream',                   wsStopMediaBlockStream);
		remote.on('requestDataSharingSession',              wsRequestDataSharingSession);
		remote.on('cancelDataSharingSession',               wsCancelDataSharingSession);
		remote.on('acceptDataSharingSession',               wsAcceptDataSharingSession);
		remote.on('rejectDataSharingSession',               wsRejectDataSharingSession);
		remote.on('createRemoteSagePointer',                wsCreateRemoteSagePointer);
		remote.on('startRemoteSagePointer',                 wsStartRemoteSagePointer);
		remote.on('stopRemoteSagePointer',                  wsStopRemoteSagePointer);
		remote.on('remoteSagePointerPosition',              wsRemoteSagePointerPosition);
		remote.on('remoteSagePointerToggleModes',           wsRemoteSagePointerToggleModes);
		remote.on('remoteSagePointerHoverCorner',           wsRemoteSagePointerHoverCorner);
		remote.on('addNewRemoteElementInDataSharingPortal', wsAddNewRemoteElementInDataSharingPortal);

		remote.on('updateApplicationOrder',                 wsUpdateApplicationOrder);
		remote.on('startApplicationMove',                   wsStartApplicationMove);
		remote.on('startApplicationResize',                 wsStartApplicationResize);
		remote.on('updateApplicationPosition',              wsUpdateApplicationPosition);
		remote.on('updateApplicationPositionAndSize',       wsUpdateApplicationPositionAndSize);
		remote.on('finishApplicationMove',                  wsFinishApplicationMove);
		remote.on('finishApplicationResize',                wsFinishApplicationResize);
		remote.on('deleteApplication',                      wsDeleteApplication);
		remote.on('updateApplicationState',                 wsUpdateApplicationState);
		remote.on('updateApplicationStateOptions',          wsUpdateApplicationStateOptions);

		remote.emit('addClient', clientDescription);
		remoteSites[index].connected = true;
		var new_site = {name: remoteSites[index].name, connected: remoteSites[index].connected};
		broadcast('connectedToRemoteSite', new_site);
		clients.push(remote);
	});

	return remote;
}

// **************  System Time - Updated Every Minute *****************
var cDate = new Date();
setTimeout(function() {
	setInterval(function() {
		broadcast('setSystemTime', {date: Date.now()});
	}, 60000);

	broadcast('setSystemTime', {date: Date.now()});
}, (61 - cDate.getSeconds()) * 1000);


// ***************************************************************************************

// Place callback for success in the 'listen' call for HTTPS

sage2ServerS.on('listening', function(e) {
	// Success
	console.log(sageutils.header("SAGE2") + "Serving secure clients at https://" +
		config.host + ":" + config.secure_port);
	console.log(sageutils.header("SAGE2") + "Web console at https://" + config.host +
		":" + config.secure_port + "/admin/console.html");
});

// Place callback for errors in the 'listen' call for HTTP
sage2Server.on('error', function(e) {
	if (e.code === 'EACCES') {
		console.log(sageutils.header("HTTP_Server") + "You are not allowed to use the port: ", config.port);
		console.log(sageutils.header("HTTP_Server") + "  use a different port or get authorization (sudo, setcap, ...)");
		console.log(" ");
		process.exit(1);
	} else if (e.code === 'EADDRINUSE') {
		console.log(sageutils.header("HTTP_Server") + "The port is already in use by another process:", config.port);
		console.log(sageutils.header("HTTP_Server") + "  use a different port or stop the offending process");
		console.log(" ");
		process.exit(1);
	} else {
		console.log(sageutils.header("HTTP_Server") + "Error in the listen call: ", e.code);
		console.log(" ");
		process.exit(1);
	}
});

// Place callback for success in the 'listen' call for HTTP
sage2Server.on('listening', function(e) {
	// Success
	var ui_url = "http://" + config.host + ":" + config.port;
	var dp_url = "http://" + config.host + ":" + config.port + "/display.html?clientID=0";
	var am_url = "http://" + config.host + ":" + config.port + "/audioManager.html";
	if (global.__SESSION_ID) {
		ui_url = "http://" + config.host + ":" + config.port + "/session.html?hash=" + global.__SESSION_ID;
		dp_url = "http://" + config.host + ":" + config.port + "/session.html?page=display.html?clientID=0&hash="
			+ global.__SESSION_ID;
		am_url = "http://" + config.host + ":" + config.port + "/session.html?page=audioManager.html&hash="
			+ global.__SESSION_ID;
	}
	console.log(sageutils.header("SAGE2") + "Serving web UI at " + ui_url);
	console.log(sageutils.header("SAGE2") + "Display 0 at "      + dp_url);
	console.log(sageutils.header("SAGE2") + "Audio manager at "  + am_url);
});

// KILL intercept
process.on('SIGTERM', quitSAGE2);
// CTRL-C intercept
process.on('SIGINT',  quitSAGE2);


// Start the HTTP server (listen for IPv4 addresses 0.0.0.0)
sage2Server.listen(config.port, "0.0.0.0");
// Start the HTTPS server (listen for IPv4 addresses 0.0.0.0)
sage2ServerS.listen(config.secure_port, "0.0.0.0");


// ***************************************************************************************

// Load session file if specified on the command line (-s)
if (program.session) {
	setTimeout(function() {
		// if -s specified without argument
		if (program.session === true) {
			loadSession();
		} else {
			// if argument specified
			loadSession(program.session);
		}
	}, 1000);
}

function getSAGE2Path(getName) {
	// pathname: result of the search
	var pathname = null;
	// walk through the list of folders
	for (var f in mediaFolders) {
		// Get the folder object
		var folder = mediaFolders[f];
		// Look for the folder url in the request
		var pubdir = getName.split(folder.url);
		if (pubdir.length === 2) {
			// convert the URL into a path
			var suburl = path.join('.', pubdir[1]);
			pathname   = url.resolve(folder.path, suburl);
			pathname   = decodeURIComponent(pathname);
			break;
		}
	}
	// if everything fails, look in the default public folder
	if (!pathname) {
		pathname = getName;
	}
	return pathname;
}


function processInputCommand(line) {
	// split the command line at whitespace(s)
	var command = line.trim().split(/[\s]+/);
	switch (command[0]) {
		case '': {
			// ignore
			break;
		}
		case 'help': {
			console.log('help\t\tlist commands');
			console.log('kill\t\tclose application: appid');
			console.log('apps\t\tlist running applications');
			console.log('clients\t\tlist connected clients');
			console.log('streams\t\tlist media streams');
			console.log('clear\t\tclose all running applications');
			console.log('tile\t\tlayout all running applications');
			console.log('fullscreen\tmaximize one application: appid');
			console.log('save\t\tsave state of running applications into a session');
			console.log('load\t\tload a session and restore applications');
			console.log('open\t\topen a file: open file_url [0.5, 0.5]');
			console.log('resize\t\tresize a window: appid width height');
			console.log('moveby\t\tshift a window: appid dx dy');
			console.log('moveto\t\tmove a window: appid x y');
			console.log('assets\t\tlist the assets in the file library');
			console.log('regenerate\tregenerates the assets');
			console.log('hideui\t\thide/show/delay the user interface');
			console.log('sessions\tlist the available sessions');
			console.log('update\t\trun a git update');
			console.log('version\t\tprint SAGE2 version');
			console.log('exit\t\tstop SAGE2');
			break;
		}
		case 'version': {
			console.log(sageutils.header("Version") + 'base:', SAGE2_version.base, ' branch:', SAGE2_version.branch,
					' commit:', SAGE2_version.commit, SAGE2_version.date);
			break;
		}
		case 'update': {
			if (SAGE2_version.branch.length > 0) {
				sageutils.updateWithGIT(SAGE2_version.branch, function(error, success) {
					if (error) {
						console.log(sageutils.header('GIT') + 'Update error - ' + error);
					} else {
						console.log(sageutils.header('GIT') + 'Update success - ' + success);
					}
				});
			} else {
				console.log(sageutils.header("Update") + "failed: not linked to any repository");
			}
			break;
		}
		case 'save': {
			if (command[1] !== undefined) {
				saveSession(command[1]);
			} else {
				saveSession();
			}
			break;
		}
		case 'load': {
			if (command[1] !== undefined) {
				loadSession(command[1]);
			} else {
				loadSession();
			}
			break;
		}
		case 'open': {
			if (command[1] !== undefined) {
				var pos  = [0.0, 0.0];
				var file = command[1];
				if (command.length === 4) {
					pos = [parseFloat(command[2]), parseFloat(command[3])];
				}
				var mt = assets.getMimeType(getSAGE2Path(file));
				if (mt === "application/custom") {
					wsLoadApplication(null,
						{application: file,
						user: "127.0.0.1:42",
						position: pos});
				} else {
					wsLoadFileFromServer(null, {application: "something",
						filename: file,
						user: "127.0.0.1:42",
						position: pos});
				}
			} else {
				console.log(sageutils.header("Command") + "should be: open /user/file.pdf [0.5 0.5]");
			}
			break;
		}
		case 'sessions': {
			printListSessions();
			break;
		}
		case 'moveby': {
			// command: moveby appid dx dy (relative, in pixels)
			if (command.length === 4) {
				var dx = parseFloat(command[2]);
				var dy = parseFloat(command[3]);
				wsAppMoveBy(null, {id: command[1], dx: dx, dy: dy});
			} else {
				console.log(sageutils.header("Command") + "should be: moveby app_0 10 10");
			}
			break;
		}
		case 'moveto': {
			// command: moveti appid x y (absolute, in pixels)
			if (command.length === 4) {
				var xx = parseFloat(command[2]);
				var yy = parseFloat(command[3]);
				wsAppMoveTo(null, {id: command[1], x: xx, y: yy});
			} else {
				console.log(sageutils.header("Command") + "should be: moveto app_0 100 100");
			}
			break;
		}
		case 'resize': {
			var ww, hh;
			// command: resize appid width height (force exact resize)
			// command: resize appid width  (keep aspect ratio)
			if (command.length === 4) {
				ww = parseFloat(command[2]);
				hh = parseFloat(command[3]);
				wsAppResize(null, {id: command[1], width: ww, height: hh, keepRatio: false});
				console.log(sageutils.header("Command") + "resizing exactly to " + ww + "x" + hh);
			} else if (command.length === 3) {
				ww = parseFloat(command[2]);
				hh = 0;
				wsAppResize(null, {id: command[1], width: ww, height: hh, keepRatio: true});
			} else {
				console.log(sageutils.header("Command") + "should be: resize app_0 800 600");
			}
			break;
		}
		case 'hideui': {
			// if argument provided, used as auto_hide delay in second
			//   otherwise, it flips a switch
			if (command[1] !== undefined) {
				broadcast('hideui', {delay: parseInt(command[1], 10)});
			} else {
				broadcast('hideui', null);
			}
			break;
		}
		case 'close':
		case 'delete':
		case 'kill': {
			if (command.length > 1 && typeof command[1] === "string") {
				deleteApplication(command[1]);
			}
			break;
		}
		case 'fullscreen': {
			if (command.length > 1 && typeof command[1] === "string") {
				wsFullscreen(null, {id: command[1]});
			} else {
				console.log(sageutils.header("Command") + "should be: fullscreen app_0");
			}
			break;
		}
		case 'clear': {
			clearDisplay();
			break;
		}
		case 'assets': {
			assets.listAssets();
			break;
		}
		case 'regenerate': {
			assets.regenerateAssets();
			break;
		}
		case 'tile': {
			tileApplications();
			break;
		}
		case 'clients': {
			listClients();
			break;
		}
		case 'apps': {
			listApplications();
			break;
		}
		case 'streams': {
			listMediaStreams();
			break;
		}
		case 'blockStreams': {
			listMediaBlockStreams();
			break;
		}
		case 'exit':
		case 'quit':
		case 'bye': {
			quitSAGE2();
			break;
		}
		default: {
			console.log('Say what? I might have heard `' + line.trim() + '`');
			break;
		}
	}
}

// Command loop: reading input commands - SHOULD MOVE LATER: INSIDE CALLBACK AFTER SERVER IS LISTENING
if (program.interactive) {
	// Create line reader for stdin and stdout
	var shell = readline.createInterface({
		input:  process.stdin, output: process.stdout
	});

	// Set the prompt
	shell.setPrompt("> ");

	// Callback for each line
	shell.on('line', function(line) {
		processInputCommand(line);
		shell.prompt();
	}).on('close', function() {
		// Saving stuff
		quitSAGE2();
	});
}


// ***************************************************************************************

function formatDateToYYYYMMDD_HHMMSS(date) {
	var year   = date.getFullYear();
	var month  = date.getMonth() + 1;
	var day    = date.getDate();
	var hour   = date.getHours();
	var minute = date.getMinutes();
	var second = date.getSeconds();

	year   = year.toString();
	month  = month >= 10 ? month.toString() : "0" + month.toString();
	day    = day >= 10 ? day.toString() : "0" + day.toString();
	hour   = hour >= 10 ? hour.toString() : "0" + hour.toString();
	minute = minute >= 10 ? minute.toString() : "0" + minute.toString();
	second = second >= 10 ? second.toString() : "0" + second.toString();

	return year + "-" + month + "-" + day + "_" + hour + "-" + minute + "-" + second;
}

function quitSAGE2() {
	if (config.register_site) {
		// de-register with EVL's server
		sageutils.deregisterSAGE2(config, function() {
			saveUserLog();
			saveSession();
			assets.saveAssets();
			if (omicronRunning) {
				omicronManager.disconnect();
			}
			process.exit(0);
		});
	} else {
		saveUserLog();
		saveSession();
		assets.saveAssets();
		if (omicronRunning) {
			omicronManager.disconnect();
		}
		process.exit(0);
	}
}

function findRemoteSiteByConnection(wsio) {
	var remoteIdx = -1;
	for (var i = 0; i < config.remote_sites.length; i++) {
		if (wsio.remoteAddress.address === config.remote_sites[i].host &&
			wsio.remoteAddress.port === config.remote_sites[i].port) {
			remoteIdx = i;
		}
	}
	if (remoteIdx >= 0) {
		return remoteSites[remoteIdx];
	}
	return null;
}

function hideControl(ctrl) {
	if (ctrl.show === true) {
		ctrl.show = false;
		broadcast('hideControl', {id: ctrl.id, appId: ctrl.appId});
		interactMgr.editVisibility(ctrl.id, "widgets", false);
	}
}

function removeControlsForUser(uniqueID) {
	var widgets = SAGE2Items.widgets.list;
	for (var w in widgets) {
		if (widgets.hasOwnProperty(w) && widgets[w].id.indexOf(uniqueID) > -1) {
			interactMgr.removeGeometry(widgets[w].id, "widgets");
			SAGE2Items.widgets.removeItem(widgets[w].id);
		}
	}
	broadcast('removeControlsForUser', {user_id: uniqueID});
}

function showControl(ctrl, uniqueID, pointerX, pointerY) {
	if (ctrl.show === false) {
		ctrl.show = true;
		interactMgr.editVisibility(ctrl.id, "widgets", true);
		moveControlToPointer(ctrl, uniqueID, pointerX, pointerY);
		broadcast('showControl', {id: ctrl.id, appId: ctrl.appId,
			user_color: sagePointers[uniqueID] ? sagePointers[uniqueID].color: null});
	}
}

function moveControlToPointer(ctrl, uniqueID, pointerX, pointerY) {
	var dt = new Date();
	var rightMargin = config.totalWidth - ctrl.width;
	var bottomMargin = config.totalHeight - ctrl.height;
	ctrl.left = (pointerX > rightMargin) ? rightMargin : pointerX - ctrl.height / 2;
	ctrl.top = (pointerY > bottomMargin) ? bottomMargin : pointerY - ctrl.height / 2;
	var radialGeometry = {
		x: ctrl.left + (ctrl.height / 2),
		y: ctrl.top + (ctrl.height / 2),
		r: ctrl.height / 2
	};
	if (ctrl.hasSideBar === true) {
		var shapeData = {
			radial: {
				type: "circle",
				visible: true,
				geometry: radialGeometry
			},
			sidebar: {
				type: "rectangle",
				visible: true,
				geometry: {
					x: ctrl.left + ctrl.height,
					y: ctrl.top + (ctrl.height / 2) - (ctrl.barHeight / 2),
					w: ctrl.width - ctrl.height, h: ctrl.barHeight
				}
			}
		};
		interactMgr.editComplexGeometry(ctrl.id, "widgets", shapeData);
	} else {
		interactMgr.editGeometry(ctrl.id, "widgets", "circle", radialGeometry);
	}

	var app = SAGE2Items.applications.list[ctrl.appId];
	var appPos = (app === null)? null : getAppPositionSize(app);
	broadcast('setControlPosition', {date: dt, elemId: ctrl.id, elemLeft: ctrl.left, elemTop: ctrl.top,
		elemHeight: ctrl.height, appData: appPos});
}

function initializeArray(size, val) {
	var arr = new Array(size);
	for (var i = 0; i < size; i++) {
		arr[i] = val;
	}
	return arr;
}

function allNonBlank(arr) {
	for (var i = 0; i < arr.length; i++) {
		if (arr[i] === "") {
			return false;
		}
	}
	return true;
}

function allTrueDict(dict, property) {
	var key;
	for (key in dict) {
		if (property === undefined && dict[key] !== true) {
			return false;
		}
		if (property !== undefined && dict[key][property] !== true) {
			return false;
		}
	}
	return true;
}

function removeElement(list, elem) {
	if (list.indexOf(elem) >= 0) {
		moveElementToEnd(list, elem);
		list.pop();
	}
}

function moveElementToEnd(list, elem) {
	var i;
	var pos = list.indexOf(elem);
	if (pos < 0) {
		return;
	}
	for (i = pos; i < list.length - 1; i++) {
		list[i] = list[i + 1];
	}
	list[list.length - 1] = elem;
}

function intToByteBuffer(aInt, bytes) {
	var buf = new Buffer(bytes);
	var byteVal;
	var num = aInt;
	for (var i = 0; i < bytes; i++) {
		byteVal = num & 0xff;
		buf[i] = byteVal;
		num = (num - byteVal) / 256;
	}

	return buf;
}

function byteBufferToString(buf) {
	var str = "";
	var i = 0;

	while (buf[i] !== 0 && i < buf.length) {
		str += String.fromCharCode(buf[i]);
		i++;
	}

	return str;
}

function mergeObjects(a, b, ignore) {
	var ig = ignore || [];
	var modified = false;
	// test in case of old sessions
	if (a === undefined || b === undefined) {
		return modified;
	}
	for (var key in b) {
		if (a[key] !== undefined && ig.indexOf(key) < 0) {
			var aRecurse = (a[key] === null || a[key] instanceof Array || typeof a[key] !== "object") ? false : true;
			var bRecurse = (b[key] === null || b[key] instanceof Array || typeof b[key] !== "object") ? false : true;
			if (aRecurse && bRecurse) {
				modified = mergeObjects(a[key], b[key]) || modified;
			} else if (!aRecurse && !bRecurse && a[key] !== b[key]) {
				b[key] = a[key];
				modified = true;
			}
		}
	}
	return modified;
}

function addEventToUserLog(id, data) {
	var key;
	for (key in users) {
		if (users[key].ip && users[key].ip === id) {
			users[key].actions.push(data);
		}
	}
}

function getAppPositionSize(appInstance) {
	return {
		id:          appInstance.id,
		application: appInstance.application,
		left:        appInstance.left,
		top:         appInstance.top,
		width:       appInstance.width,
		height:      appInstance.height,
		icon:        appInstance.icon || null,
		title:       appInstance.title,
		color:       appInstance.color || null
	};
}

// **************  Pointer Functions *****************

function createSagePointer(uniqueID, portal) {
	// From addClient type == sageUI
	sagePointers[uniqueID] = new Sagepointer(uniqueID + "_pointer");
	sagePointers[uniqueID].portal = portal;
	remoteInteraction[uniqueID] = new Interaction(config);
	remoteInteraction[uniqueID].local = portal ? false : true;

	broadcast('createSagePointer', sagePointers[uniqueID]);
}

function showPointer(uniqueID, data) {
	if (sagePointers[uniqueID] === undefined) {
		return;
	}

	console.log(sageutils.header("Pointer") + "starting: " + uniqueID);

	if (data.sourceType === undefined) {
		data.sourceType = "Pointer";
	}

	sagePointers[uniqueID].start(data.label, data.color, data.sourceType);
	broadcast('showSagePointer', sagePointers[uniqueID]);
}

function hidePointer(uniqueID) {
	if (sagePointers[uniqueID] === undefined) {
		return;
	}

	console.log(sageutils.header("Pointer") + "stopping: " + uniqueID);

	sagePointers[uniqueID].stop();
	var prevInteractionItem = remoteInteraction[uniqueID].getPreviousInteractionItem();
	if (prevInteractionItem !== null) {
		showOrHideWidgetLinks({uniqueID: uniqueID, show: false, item: prevInteractionItem});
		remoteInteraction[uniqueID].setPreviousInteractionItem(null);
	}
	broadcast('hideSagePointer', sagePointers[uniqueID]);
}


function globalToLocal(globalX, globalY, type, geometry) {
	var local = {};
	if (type === "circle") {
		local.x = globalX - (geometry.x - geometry.r);
		local.y = globalY - (geometry.y - geometry.r);
	} else {
		local.x = globalX - geometry.x;
		local.y = globalY - geometry.y;
	}

	return local;
}

function pointerPress(uniqueID, pointerX, pointerY, data) {
	if (sagePointers[uniqueID] === undefined) {
		return;
	}

	// Middle click changes interaction mode
	if (data.button === "middle") {
		remoteInteraction[uniqueID].toggleModes();
		broadcast('changeSagePointerMode', {id: sagePointers[uniqueID].id, mode: remoteInteraction[uniqueID].interactionMode});
	}

	var obj = interactMgr.searchGeometry({x: pointerX, y: pointerY});

	if (obj === null) {
		pointerPressOnOpenSpace(uniqueID, pointerX, pointerY, data);
		return;
	}
	var prevInteractionItem = remoteInteraction[uniqueID].getPreviousInteractionItem();
	var color = sagePointers[uniqueID]? sagePointers[uniqueID].color : null;
	var localPt = globalToLocal(pointerX, pointerY, obj.type, obj.geometry);

	switch (obj.layerId) {
		case "staticUI": {
			pointerPressOnStaticUI(uniqueID, pointerX, pointerY, data, obj, localPt);
			break;
		}
		case "radialMenus": {
			pointerPressOnRadialMenu(uniqueID, pointerX, pointerY, data, obj, localPt, color);
			break;
		}
		case "widgets": {
			if (prevInteractionItem === null) {
				remoteInteraction[uniqueID].pressOnItem(obj);
				showOrHideWidgetLinks({uniqueID: uniqueID, item: obj, user_color: color, show: true});
			}
			pointerPressOrReleaseOnWidget(uniqueID, pointerX, pointerY, data, obj, localPt, "press");
			break;
		}
		case "applications": {
			if (prevInteractionItem === null) {
				remoteInteraction[uniqueID].pressOnItem(obj);
				showOrHideWidgetLinks({uniqueID: uniqueID, item: obj, user_color: color, show: true});
			}
			pointerPressOnApplication(uniqueID, pointerX, pointerY, data, obj, localPt, null);
			break;
		}
		case "portals": {
			pointerPressOnDataSharingPortal(uniqueID, pointerX, pointerY, data, obj, localPt);
			break;
		}
	}
}

function pointerPressOnOpenSpace(uniqueID, pointerX, pointerY, data) {
	if (data.button === "right") {
		// Right click opens the radial menu
		createRadialMenu(uniqueID, pointerX, pointerY);
	}
}

function pointerPressOnStaticUI(uniqueID, pointerX, pointerY, data, obj, localPt) {
	// don't allow data-pushing

	/*
	switch (obj.id) {
		case "dataSharingRequestDialog": {
			break;
		}
		case "dataSharingWaitDialog": {
			break;
		}
		case "acceptDataSharingRequest": {
			console.log("Accepting Data-Sharing Request");
			broadcast('closeRequestDataSharingDialog', null);
			var sharingMin = Math.min(remoteSharingRequestDialog.config.totalWidth,
					remoteSharingRequestDialog.config.totalHeight - remoteSharingRequestDialog.config.ui.titleBarHeight);
			var myMin = Math.min(config.totalWidth, config.totalHeight - config.ui.titleBarHeight);
			var sharingSize = parseInt(0.45 * (sharingMin + myMin), 10);
			var sharingScale = (0.9 * myMin) / sharingSize;
			var sharingTitleBarHeight = (remoteSharingRequestDialog.config.ui.titleBarHeight + config.ui.titleBarHeight) / 2;
			remoteSharingRequestDialog.wsio.emit('acceptDataSharingSession',
				{width: sharingSize, height: sharingSize, titleBarHeight: sharingTitleBarHeight, date: Date.now()});
			createNewDataSharingSession(remoteSharingRequestDialog.config.name,
				remoteSharingRequestDialog.config.host, remoteSharingRequestDialog.config.port,
				remoteSharingRequestDialog.wsio, null, sharingSize, sharingSize, sharingScale,
				sharingTitleBarHeight, false);
			remoteSharingRequestDialog = null;
			showRequestDialog(false);
			break;
		}
		case "rejectDataSharingRequest": {
			console.log("Rejecting Data-Sharing Request");
			broadcast('closeRequestDataSharingDialog', null);
			remoteSharingRequestDialog.wsio.emit('rejectDataSharingSession', null);
			remoteSharingRequestDialog = null;
			showRequestDialog(false);
			break;
		}
		case "cancelDataSharingRequest": {
			console.log("Canceling Data-Sharing Request");
			broadcast('closeDataSharingWaitDialog', null);
			remoteSharingWaitDialog.wsio.emit('cancelDataSharingSession', null);
			remoteSharingWaitDialog = null;
			showWaitDialog(false);
			break;
		}
		default: {
			// remote site icon
			requestNewDataSharingSession(obj.data);
		}
	}
	*/
}

function createNewDataSharingSession(remoteName, remoteHost, remotePort, remoteWSIO, remoteTime,
	sharingWidth, sharingHeight, sharingScale, sharingTitleBarHeight, caller) {
	var zIndex = SAGE2Items.applications.numItems + SAGE2Items.portals.numItems;
	var dataSession = {
		id: getUniqueDataSharingId(remoteHost, remotePort, caller),
		name: remoteName,
		host: remoteHost,
		port: remotePort,
		left: config.ui.titleBarHeight,
		top: 1.5 * config.ui.titleBarHeight,
		width: sharingWidth * sharingScale,
		height: sharingHeight * sharingScale,
		previous_left: config.ui.titleBarHeight,
		previous_top: 1.5 * config.ui.titleBarHeight,
		previous_width: sharingWidth * sharingScale,
		previous_height: sharingHeight * sharingScale,
		natural_width: sharingWidth,
		natural_height: sharingHeight,
		aspect: sharingWidth / sharingHeight,
		scale: sharingScale,
		titleBarHeight: sharingTitleBarHeight,
		zIndex: zIndex
	};

	console.log("New Data Sharing Session: " + dataSession.id);

	var geometry = {
		x: dataSession.left,
		y: dataSession.top,
		w: dataSession.width,
		h: dataSession.height + config.ui.titleBarHeight
	};

	var cornerSize   = 0.2 * Math.min(geometry.w, geometry.h);
	var oneButton    = Math.round(config.ui.titleBarHeight) * (300 / 235);
	var buttonsPad   = 0.1 * oneButton;
	var startButtons = geometry.w - Math.round(2 * oneButton + buttonsPad);
	/*
	var buttonsWidth = (config.ui.titleBarHeight-4) * (324.0/111.0);
	var buttonsPad   = (config.ui.titleBarHeight-4) * ( 10.0/111.0);
	var oneButton    = buttonsWidth / 2; // two buttons
	var startButtons = geometry.w - buttonsWidth;
	*/

	interactMgr.addGeometry(dataSession.id, "portals", "rectangle", geometry, true, zIndex, dataSession);

	SAGE2Items.portals.addItem(dataSession);
	SAGE2Items.portals.addButtonToItem(dataSession.id, "titleBar", "rectangle",
		{x: 0, y: 0, w: geometry.w, h: config.ui.titleBarHeight}, 0);
	SAGE2Items.portals.addButtonToItem(dataSession.id, "fullscreenButton", "rectangle",
		{x: startButtons + buttonsPad, y: 0, w: oneButton, h: config.ui.titleBarHeight}, 1);
	SAGE2Items.portals.addButtonToItem(dataSession.id, "closeButton", "rectangle",
		{x: startButtons + buttonsPad + oneButton, y: 0, w: oneButton, h: config.ui.titleBarHeight}, 1);
	SAGE2Items.portals.addButtonToItem(dataSession.id, "dragCorner", "rectangle",
		{x: geometry.w - cornerSize, y: geometry.h + config.ui.titleBarHeight - cornerSize, w: cornerSize, h: cornerSize}, 2);

	SAGE2Items.portals.interactMgr[dataSession.id] = new InteractableManager();
	SAGE2Items.portals.interactMgr[dataSession.id].addLayer("radialMenus",  2);
	SAGE2Items.portals.interactMgr[dataSession.id].addLayer("widgets",      1);
	SAGE2Items.portals.interactMgr[dataSession.id].addLayer("applications", 0);

	broadcast('initializeDataSharingSession', dataSession);
	var key;
	for (key in sagePointers) {
		remoteWSIO.emit('createRemoteSagePointer', {id: key, portal: {host: config.host, port: config.port}});
	}
	var to = caller ? remoteTime.getTime() - Date.now() : 0;
	remoteSharingSessions[dataSession.id] = {portal: dataSession, wsio: remoteWSIO, appCount: 0, timeOffset: to};

}

// Disabling data sharing portal for now
/*
function requestNewDataSharingSession(remote) {
	return;

	if (remote.connected) {
		console.log("Requesting data-sharing session with " + remote.name);

		remoteSharingWaitDialog = remote;
		broadcast('dataSharingConnectionWait', {name: remote.name, host: remote.wsio.remoteAddress.address,
			port: remote.wsio.remoteAddress.port});
		remote.wsio.emit('requestDataSharingSession', {config: config, secure: false});

		showWaitDialog(true);
	} else {
		console.log("Remote site " + remote.name + " is not currently connected");
	}
}
*/

function showWaitDialog(flag) {
	interactMgr.editVisibility("dataSharingWaitDialog", "staticUI", flag);
	interactMgr.editVisibility("cancelDataSharingRequest", "staticUI", flag);
}

function showRequestDialog(flag) {
	interactMgr.editVisibility("dataSharingRequestDialog", "staticUI", flag);
	interactMgr.editVisibility("acceptDataSharingRequest", "staticUI", flag);
	interactMgr.editVisibility("rejectDataSharingRequest", "staticUI", flag);
}

function pointerPressOnRadialMenu(uniqueID, pointerX, pointerY, data, obj, localPt, color) {
	var existingRadialMenu = obj.data;

	if (obj.id.indexOf("menu_radial_button") !== -1) {
		// Pressing on radial menu button
		var menuStateChange = existingRadialMenu.onButtonEvent(obj.id, uniqueID, "pointerPress", color);
		if (menuStateChange !== undefined) {
			radialMenuEvent({type: "stateChange", menuID: existingRadialMenu.id, menuState: menuStateChange });
		}
	} else if (obj.id.indexOf("menu_thumbnail") !== -1) {
		// Pressing on thumbnail window
		// console.log("Pointer press on thumbnail window");
		data = { button: data.button, color: sagePointers[uniqueID].color };
		radialMenuEvent({type: "pointerPress", id: uniqueID, x: pointerX, y: pointerY, data: data});
	} else {
		// Not on a button
		// Drag Content Browser only from radial menu
		if (data.button === "left" && obj.type !== 'rectangle') {
			obj.data.onStartDrag(uniqueID, {x: pointerX, y: pointerY});
		}
	}
}

function pointerPressOrReleaseOnWidget(uniqueID, pointerX, pointerY, data, obj, localPt, pressRelease) {
	var id = obj.data.id;
	if (data.button === "left") {
		var sidebarPoint = {x: obj.geometry.x - obj.data.left + localPt.x, y: obj.geometry.y - obj.data.top + localPt.y};
		var btn = SAGE2Items.widgets.findButtonByPoint(id, localPt) || SAGE2Items.widgets.findButtonByPoint(id, sidebarPoint);
		var ctrlData = {ctrlId: btn?btn.id:null, appId: obj.data.appId, instanceID: id};
		var regTI = /textInput/;
		var regSl = /slider/;
		var regButton = /button/;
		var lockedControl = null;
		var eUser = {id: sagePointers[uniqueID].id, label: sagePointers[uniqueID].label, color: sagePointers[uniqueID].color};

		if (pressRelease === "press") {
			// var textInputOrSlider = SAGE2Items.widgets.findButtonByPoint(id, sidebarPoint);
			if (btn === null) {// && textInputOrSlider===null) {
				remoteInteraction[uniqueID].selectMoveControl(obj.data, pointerX, pointerY);
			} else {
				remoteInteraction[uniqueID].releaseControl();
				lockedControl = remoteInteraction[uniqueID].lockedControl();
				if (lockedControl) {
					// If a text input widget was locked, drop it
					broadcast('deactivateTextInputControl', lockedControl);
					remoteInteraction[uniqueID].dropControl();
				}

				remoteInteraction[uniqueID].lockControl(ctrlData);
				if (regSl.test(btn.id)) {
					broadcast('sliderKnobLockAction', {ctrl: ctrlData, x: pointerX, user: eUser, date: Date.now()});
				} else if (regTI.test(btn.id)) {
					broadcast('activateTextInputControl', {prevTextInput: lockedControl, curTextInput: ctrlData, date: Date.now()});
				}
			}
		} else {
			lockedControl = remoteInteraction[uniqueID].lockedControl();
			if (lockedControl !== null && btn !== null && regButton.test(btn.id) && lockedControl.ctrlId === btn.id) {
				remoteInteraction[uniqueID].dropControl();
				broadcast('executeControlFunction', {ctrl: ctrlData, user: eUser, date: Date.now()}, 'receivesWidgetEvents');

				var app = SAGE2Items.applications.list[ctrlData.appId];
				if (app) {
					if (btn.id.indexOf("buttonCloseApp") >= 0) {
						addEventToUserLog(data.addr, {type: "delete", data: {application:
							{id: app.id, type: app.application}}, time: Date.now()});
					} else if (btn.id.indexOf("buttonCloseWidget") >= 0) {
						addEventToUserLog(data.addr, {type: "widgetMenu", data: {action: "close", application:
							{id: app.id, type: app.application}}, time: Date.now()});
					} else if (btn.id.indexOf("buttonShareApp") >= 0) {
						console.log("sharing app");
					} else {
						addEventToUserLog(data.addr, {type: "widgetAction", data: {application:
							data.appId, widget: data.ctrlId}, time: Date.now()});
					}
				}
			}
			remoteInteraction[uniqueID].releaseControl();
		}
	} else {
		if (obj.data.show === true && pressRelease === "press") {
			hideControl(obj.data);
			var app2 = SAGE2Items.applications.list[obj.data.appId];
			if (app2 !== null) {
				addEventToUserLog(uniqueID, {type: "widgetMenu", data: {action: "close", application:
					{id: app2.id, type: app2.application}}, time: Date.now()});
			}
		}
	}
}

function releaseSlider(uniqueID) {
	var ctrlData = remoteInteraction[uniqueID].lockedControl();
	if (/slider/.test(ctrlData.ctrlId) === true) {
		remoteInteraction[uniqueID].dropControl();
		var eUser = {id: sagePointers[uniqueID].id, label: sagePointers[uniqueID].label, color: sagePointers[uniqueID].color};
		broadcast('executeControlFunction', {ctrl: ctrlData, user: eUser}, 'receivesWidgetEvents');
	}
}


function pointerPressOnApplication(uniqueID, pointerX, pointerY, data, obj, localPt, portalId) {
	var im = findInteractableManager(obj.data.id);
	im.moveObjectToFront(obj.id, "applications", ["portals"]);
	var stickyList = stickyAppHandler.getStickingItems(obj.id);
	for (var idx in stickyList) {
		im.moveObjectToFront(stickyList[idx].id, obj.layerId);
	}
	var newOrder = im.getObjectZIndexList("applications", ["portals"]);
	broadcast('updateItemOrder', newOrder);

	if (portalId !== undefined && portalId !== null) {
		var ts = Date.now() + remoteSharingSessions[portalId].timeOffset;
		remoteSharingSessions[portalId].wsio.emit('updateApplicationOrder', {order: newOrder, date: ts});
	}

	var btn = SAGE2Items.applications.findButtonByPoint(obj.id, localPt);

	// pointer press on app window
	if (btn === null) {
		if (data.button === "right") {
			var elemCtrl = SAGE2Items.widgets.list[obj.id + uniqueID + "_controls"];
			if (!elemCtrl) {
				broadcast('requestNewControl', {elemId: obj.id, user_id: uniqueID,
					user_label: sagePointers[uniqueID]? sagePointers[uniqueID].label : "", x: pointerX, y: pointerY, date: Date.now() });
			} else if (elemCtrl.show === false) {
				showControl(elemCtrl, uniqueID, pointerX, pointerY);
				addEventToUserLog(uniqueID, {type: "widgetMenu", data: {action: "open", application:
					{id: obj.id, type: obj.data.application}}, time: Date.now()});
			} else {
				moveControlToPointer(elemCtrl, uniqueID, pointerX, pointerY);
			}
		} else {
			if (remoteInteraction[uniqueID].appInteractionMode()) {
				sendPointerPressToApplication(uniqueID, obj.data, pointerX, pointerY, data);
			} else {
				selectApplicationForMove(uniqueID, obj.data, pointerX, pointerY, portalId);
			}
		}
		return;
	}

	switch (btn.id) {
		case "titleBar":
			selectApplicationForMove(uniqueID, obj.data, pointerX, pointerY, portalId);
			break;
		case "dragCorner":
			// if (remoteInteraction[uniqueID].windowManagementMode()) {
			// 	selectApplicationForResize(uniqueID, obj.data, pointerX, pointerY, portalId);
			// } else if (remoteInteraction[uniqueID].appInteractionMode()) {
			// 	sendPointerPressToApplication(uniqueID, obj.data, pointerX, pointerY, data);
			// }
			selectApplicationForResize(uniqueID, obj.data, pointerX, pointerY, portalId);
			break;
		case "syncButton":
			broadcast('toggleSyncOptions', {id: obj.data.id});
			break;
		case "fullscreenButton":
			toggleApplicationFullscreen(uniqueID, obj.data, portalId);
			break;
		case "closeButton":
			deleteApplication(obj.data.id, portalId);
			break;
	}
}

function pointerPressOnDataSharingPortal(uniqueID, pointerX, pointerY, data, obj, localPt) {
	interactMgr.moveObjectToFront(obj.id, "portals", ["applications"]);
	var newOrder = interactMgr.getObjectZIndexList("portals", ["applications"]);
	broadcast('updateItemOrder', newOrder);

	var btn = SAGE2Items.portals.findButtonByPoint(obj.id, localPt);

	// pointer press inside portal window
	if (btn === null) {
		var scaledPt = {x: localPt.x / obj.data.scale, y: (localPt.y - config.ui.titleBarHeight) / obj.data.scale};
		pointerPressInDataSharingArea(uniqueID, obj.data.id, scaledPt, data);
		return;
	}

	switch (btn.id) {
		case "titleBar": {
			selectPortalForMove(uniqueID, obj.data, pointerX, pointerY);
			break;
		}
		case "dragCorner": {
			if (remoteInteraction[uniqueID].windowManagementMode()) {
				selectPortalForResize(uniqueID, obj.data, pointerX, pointerY);
			}
			break;
		}
		case "fullscreenButton": {
			// toggleApplicationFullscreen(uniqueID, obj.data);
			break;
		}
		case "closeButton": {
			// deleteApplication(obj.data.id);
			break;
		}
	}
}

function pointerPressInDataSharingArea(uniqueID, portalId, scaledPt, data) {
	var pObj = SAGE2Items.portals.interactMgr[portalId].searchGeometry(scaledPt);
	if (pObj === null) {
		// pointerPressOnOpenSpace(uniqueID, pointerX, pointerY, data);
		return;
	}

	var pLocalPt = globalToLocal(scaledPt.x, scaledPt.y, pObj.type, pObj.geometry);
	switch (pObj.layerId) {
		case "radialMenus": {
			// pointerPressOnRadialMenu(uniqueID, pointerX, pointerY, data, pObj, pLocalPt);
			break;
		}
		case "widgets": {
			// pointerPressOnWidget(uniqueID, pointerX, pointerY, data, pObj, pLocalPt);
			break;
		}
		case "applications": {
			pointerPressOnApplication(uniqueID, scaledPt.x, scaledPt.y, data, pObj, pLocalPt, portalId);
			break;
		}
	}
	return;
}

function selectApplicationForMove(uniqueID, app, pointerX, pointerY, portalId) {
	remoteInteraction[uniqueID].selectMoveItem(app, pointerX, pointerY);
	broadcast('startMove', {id: app.id, date: Date.now()});

	if (portalId !== undefined && portalId !== null) {
		var ts = Date.now() + remoteSharingSessions[portalId].timeOffset;
		remoteSharingSessions[portalId].wsio.emit('startApplicationMove', {id: uniqueID, appId: app.id, date: ts});
	}

	var eLogData = {
		type: "move",
		action: "start",
		application: {
			id: app.id,
			type: app.application
		},
		location: {
			x: parseInt(app.left, 10),
			y: parseInt(app.top, 10),
			width: parseInt(app.width, 10),
			height: parseInt(app.height, 10)
		}
	};
	addEventToUserLog(uniqueID, {type: "windowManagement", data: eLogData, time: Date.now()});
}

function selectApplicationForResize(uniqueID, app, pointerX, pointerY, portalId) {
	remoteInteraction[uniqueID].selectResizeItem(app, pointerX, pointerY);
	broadcast('startResize', {id: app.id, date: Date.now()});

	if (portalId !== undefined && portalId !== null) {
		var ts = Date.now() + remoteSharingSessions[portalId].timeOffset;
		remoteSharingSessions[portalId].wsio.emit('startApplicationResize', {id: uniqueID, appId: app.id, date: ts});
	}

	var eLogData = {
		type: "resize",
		action: "start",
		application: {
			id: app.id,
			type: app.application
		},
		location: {
			x: parseInt(app.left, 10),
			y: parseInt(app.top, 10),
			width: parseInt(app.width, 10),
			height: parseInt(app.height, 10)
		}
	};
	addEventToUserLog(uniqueID, {type: "windowManagement", data: eLogData, time: Date.now()});
}

function sendPointerPressToApplication(uniqueID, app, pointerX, pointerY, data) {
	var ePosition = {x: pointerX - app.left, y: pointerY - (app.top + config.ui.titleBarHeight)};
	var eUser = {id: sagePointers[uniqueID].id, label: sagePointers[uniqueID].label, color: sagePointers[uniqueID].color};

	var event = {
		id: app.id,
		type: "pointerPress",
		position: ePosition,
		user: eUser,
		data: data,
		date: Date.now()
	};

	broadcast('eventInItem', event);

	var eLogData = {
		type: "pointerPress",
		application: {
			id: app.id,
			type: app.application
		},
		position: {
			x: parseInt(ePosition.x, 10),
			y: parseInt(ePosition.y, 10)
		}
	};
	addEventToUserLog(uniqueID, {type: "applicationInteraction", data: eLogData, time: Date.now()});
}

function selectPortalForMove(uniqueID, portal, pointerX, pointerY) {
	remoteInteraction[uniqueID].selectMoveItem(portal, pointerX, pointerY);

	var eLogData = {
		type: "move",
		action: "start",
		portal: {
			id: portal.id,
			name: portal.name,
			host: portal.host,
			port: portal.port
		},
		location: {
			x: parseInt(portal.left, 10),
			y: parseInt(portal.top, 10),
			width: parseInt(portal.width, 10),
			height: parseInt(portal.height, 10)
		}
	};
	addEventToUserLog(uniqueID, {type: "windowManagement", data: eLogData, time: Date.now()});
}

function selectPortalForResize(uniqueID, portal, pointerX, pointerY) {
	remoteInteraction[uniqueID].selectResizeItem(portal, pointerX, pointerY);

	var eLogData = {
		type: "resize",
		action: "start",
		portal: {
			id: portal.id,
			name: portal.name,
			host: portal.host,
			port: portal.port
		},
		location: {
			x: parseInt(portal.left, 10),
			y: parseInt(portal.top, 10),
			width: parseInt(portal.width, 10),
			height: parseInt(portal.height, 10)
		}
	};
	addEventToUserLog(uniqueID, {type: "windowManagement", data: eLogData, time: Date.now()});
}

function pointerMove(uniqueID, pointerX, pointerY, data) {
	if (sagePointers[uniqueID] === undefined) {
		return;
	}

	// Trick: press ALT key while moving switches interaction mode
	if (sagePointers[uniqueID] && remoteInteraction[uniqueID].ALT && pressingAlt) {
		remoteInteraction[uniqueID].toggleModes();
		broadcast('changeSagePointerMode', {id: sagePointers[uniqueID].id, mode: remoteInteraction[uniqueID].interactionMode});
		pressingAlt = false;
	} else if (sagePointers[uniqueID] && !remoteInteraction[uniqueID].ALT && !pressingAlt) {
		remoteInteraction[uniqueID].toggleModes();
		broadcast('changeSagePointerMode', {id: sagePointers[uniqueID].id, mode: remoteInteraction[uniqueID].interactionMode});
		pressingAlt = true;
	}

	sagePointers[uniqueID].updatePointerPosition(data, config.totalWidth, config.totalHeight);
	pointerX = sagePointers[uniqueID].left;
	pointerY = sagePointers[uniqueID].top;

	updatePointerPosition(uniqueID, pointerX, pointerY, data);
}

function pointerPosition(uniqueID, data) {
	if (sagePointers[uniqueID] === undefined) {
		return;
	}

	sagePointers[uniqueID].updatePointerPosition(data, config.totalWidth, config.totalHeight);
	var pointerX = sagePointers[uniqueID].left;
	var pointerY = sagePointers[uniqueID].top;

	updatePointerPosition(uniqueID, pointerX, pointerY, data);
}

function updatePointerPosition(uniqueID, pointerX, pointerY, data) {
	broadcast('updateSagePointerPosition', sagePointers[uniqueID]);

	var localPt;
	var scaledPt;
	var moveAppPortal = findApplicationPortal(remoteInteraction[uniqueID].selectedMoveItem);
	var resizeAppPortal = findApplicationPortal(remoteInteraction[uniqueID].selectedResizeItem);
	var updatedMoveItem;
	var updatedResizeItem;
	var updatedControl;

	if (moveAppPortal !== null) {
		localPt = globalToLocal(pointerX, pointerY, moveAppPortal.type, moveAppPortal.geometry);
		scaledPt = {x: localPt.x / moveAppPortal.data.scale, y: (localPt.y - config.ui.titleBarHeight) / moveAppPortal.data.scale};
		remoteSharingSessions[moveAppPortal.id].wsio.emit('remoteSagePointerPosition',
			{id: uniqueID, left: scaledPt.x, top: scaledPt.y});
		updatedMoveItem = remoteInteraction[uniqueID].moveSelectedItem(scaledPt.x, scaledPt.y);
		moveApplicationWindow(uniqueID, updatedMoveItem, moveAppPortal.id);
		return;
	}
	if (resizeAppPortal !== null) {
		localPt = globalToLocal(pointerX, pointerY, resizeAppPortal.type, resizeAppPortal.geometry);
		scaledPt = {x: localPt.x / resizeAppPortal.data.scale, y: (localPt.y - config.ui.titleBarHeight) / resizeAppPortal.data.scale};
		remoteSharingSessions[resizeAppPortal.id].wsio.emit('remoteSagePointerPosition',
			{id: uniqueID, left: scaledPt.x, top: scaledPt.y});
		updatedResizeItem = remoteInteraction[uniqueID].resizeSelectedItem(scaledPt.x, scaledPt.y);
		moveAndResizeApplicationWindow(updatedResizeItem, resizeAppPortal.id);
		return;
	}

	// update radial menu position if dragged outside radial menu
	updateRadialMenuPointerPosition(uniqueID, pointerX, pointerY);

	// update app position and size if currently modifying a window
	updatedMoveItem = remoteInteraction[uniqueID].moveSelectedItem(pointerX, pointerY);
	updatedResizeItem = remoteInteraction[uniqueID].resizeSelectedItem(pointerX, pointerY);
	updatedControl = remoteInteraction[uniqueID].moveSelectedControl(pointerX, pointerY);
	if (updatedMoveItem !== null) {
		if (SAGE2Items.portals.list.hasOwnProperty(updatedMoveItem.elemId)) {
			moveDataSharingPortalWindow(updatedMoveItem);
		} else {
			moveApplicationWindow(uniqueID, updatedMoveItem, null);
		}
		return;
	}
	if (updatedResizeItem !== null) {
		if (SAGE2Items.portals.list.hasOwnProperty(updatedResizeItem.elemId)) {
			moveAndResizeDataSharingPortalWindow(updatedResizeItem);
		} else {
			moveAndResizeApplicationWindow(updatedResizeItem, null);
		}
		return;
	}
	if (updatedControl !== null) {
		moveWidgetControls(uniqueID, updatedControl);
		return;
	}

	var prevInteractionItem = remoteInteraction[uniqueID].getPreviousInteractionItem();

	var obj = interactMgr.searchGeometry({x: pointerX, y: pointerY});
	if (obj === null) {
		removeExistingHoverCorner(uniqueID);
		if (remoteInteraction[uniqueID].portal !== null) {
			remoteSharingSessions[remoteInteraction[uniqueID].portal.id].wsio.emit('stopRemoteSagePointer', {id: uniqueID});
			remoteInteraction[uniqueID].portal = null;
		}
		if (prevInteractionItem !== null) {
			showOrHideWidgetLinks({uniqueID: uniqueID, item: prevInteractionItem, show: false});
		}
	}	else {
		var color = sagePointers[uniqueID]? sagePointers[uniqueID].color : null;
		if (prevInteractionItem !== obj) {
			if (prevInteractionItem !== null) {
				showOrHideWidgetLinks({uniqueID: uniqueID, item: prevInteractionItem, show: false});
			}
			showOrHideWidgetLinks({uniqueID: uniqueID, item: obj, user_color: color, show: true});
		} else {
			var appId = obj.id;
			if (obj.data !== undefined && obj.data !== null && obj.data.appId !== undefined) {
				appId = obj.data.appId;
			}
			if (appUserColors[appId] !== color) {
				showOrHideWidgetLinks({uniqueID: uniqueID, item: prevInteractionItem, show: false});
				showOrHideWidgetLinks({uniqueID: uniqueID, item: obj, user_color: color, show: true});
			}
		}
		localPt = globalToLocal(pointerX, pointerY, obj.type, obj.geometry);
		switch (obj.layerId) {
			case "staticUI": {
				removeExistingHoverCorner(uniqueID);
				if (remoteInteraction[uniqueID].portal !== null) {
					remoteSharingSessions[remoteInteraction[uniqueID].portal.id].wsio.emit('stopRemoteSagePointer', {id: uniqueID});
					remoteInteraction[uniqueID].portal = null;
				}
				break;
			}
			case "radialMenus": {
				pointerMoveOnRadialMenu(uniqueID, pointerX, pointerY, data, obj, localPt, color);
				removeExistingHoverCorner(uniqueID);
				if (remoteInteraction[uniqueID].portal !== null) {
					remoteSharingSessions[remoteInteraction[uniqueID].portal.id].wsio.emit('stopRemoteSagePointer', {id: uniqueID});
					remoteInteraction[uniqueID].portal = null;
				}
				break;
			}
			case "widgets": {
				pointerMoveOnWidgets(uniqueID, pointerX, pointerY, data, obj, localPt);
				removeExistingHoverCorner(uniqueID);
				if (remoteInteraction[uniqueID].portal !== null) {
					remoteSharingSessions[remoteInteraction[uniqueID].portal.id].wsio.emit('stopRemoteSagePointer', {id: uniqueID});
					remoteInteraction[uniqueID].portal = null;
				}
				break;
			}
			case "applications": {
				pointerMoveOnApplication(uniqueID, pointerX, pointerY, data, obj, localPt, null);
				if (remoteInteraction[uniqueID].portal !== null) {
					remoteSharingSessions[remoteInteraction[uniqueID].portal.id].wsio.emit('stopRemoteSagePointer', {id: uniqueID});
					remoteInteraction[uniqueID].portal = null;
				}
				break;
			}
			case "portals": {
				pointerMoveOnDataSharingPortal(uniqueID, pointerX, pointerY, data, obj, localPt);
				break;
			}
		}
	}

	remoteInteraction[uniqueID].setPreviousInteractionItem(obj);
}

function pointerMoveOnRadialMenu(uniqueID, pointerX, pointerY, data, obj, localPt, color) {
	var existingRadialMenu = obj.data;

	if (obj.id.indexOf("menu_radial_button") !== -1) {
		// Pressing on radial menu button
		// console.log("over radial button: " + obj.id);
		// data = { buttonID: obj.id, button: data.button, color: sagePointers[uniqueID].color };
		// radialMenuEvent({type: "pointerMove", id: uniqueID, x: pointerX, y: pointerY, data: data});
		var menuStateChange = existingRadialMenu.onButtonEvent(obj.id, uniqueID, "pointerMove", color);
		if (menuStateChange !== undefined) {
			radialMenuEvent({type: "stateChange", menuID: existingRadialMenu.id, menuState: menuStateChange });
		}
	} else if (obj.id.indexOf("menu_thumbnail") !== -1) {
		// PointerMove on thumbnail window
		// console.log("Pointer move on thumbnail window");
		data = { button: data.button, color: sagePointers[uniqueID].color };
		radialMenuEvent({type: "pointerMove", id: uniqueID, x: pointerX, y: pointerY, data: data});
	} else {
		// Not on a button
		var menuButtonState = existingRadialMenu.onMenuEvent(uniqueID);
		if (menuButtonState !== undefined) {
			radialMenuEvent({type: "stateChange", menuID: existingRadialMenu.id, menuState: menuButtonState });
		}
		// Drag Content Browser only from radial menu
		if (existingRadialMenu.dragState === true && obj.type !== 'rectangle') {
			var offset = existingRadialMenu.getDragOffset(uniqueID, {x: pointerX, y: pointerY});
			moveRadialMenu(existingRadialMenu.id, offset.x, offset.y);
			radialMenuEvent({type: "pointerMove", id: uniqueID, x: pointerX, y: pointerY, data: data});
		}
	}
}

function pointerMoveOnWidgets(uniqueID, pointerX, pointerY, data, obj, localPt) {
	// widgets
	var lockedControl = remoteInteraction[uniqueID].lockedControl();
	var eUser = {id: sagePointers[uniqueID].id, label: sagePointers[uniqueID].label, color: sagePointers[uniqueID].color};

	if (lockedControl && /slider/.test(lockedControl.ctrlId)) {
		broadcast('moveSliderKnob', {ctrl: lockedControl, x: pointerX, user: eUser, date: Date.now()});
		return;
	}
	// showOrHideWidgetConnectors(uniqueID, obj.data, "move");
	// Widget connector show logic ends

}

function pointerMoveOnApplication(uniqueID, pointerX, pointerY, data, obj, localPt, portalId) {
	var btn = SAGE2Items.applications.findButtonByPoint(obj.id, localPt);

	// pointer move on app window
	if (btn === null) {
		removeExistingHoverCorner(uniqueID, portalId);
		if (remoteInteraction[uniqueID].appInteractionMode()) {
			sendPointerMoveToApplication(uniqueID, obj.data, pointerX, pointerY, data);
		}
		return;
	}

	var ts;
	switch (btn.id) {
		case "titleBar": {
			removeExistingHoverCorner(uniqueID, portalId);
			break;
		}
		case "dragCorner": {
			if (remoteInteraction[uniqueID].hoverCornerItem === null) {
				remoteInteraction[uniqueID].setHoverCornerItem(obj.data);
				broadcast('hoverOverItemCorner', {elemId: obj.data.id, flag: true});
				if (portalId !== undefined && portalId !== null) {
					ts = Date.now() + remoteSharingSessions[portalId].timeOffset;
					remoteSharingSessions[portalId].wsio.emit('remoteSagePointerHoverCorner',
						{appHoverCorner: {elemId: obj.data.id, flag: true}, date: ts});
				}
			} else if (remoteInteraction[uniqueID].hoverCornerItem.id !== obj.data.id) {
				broadcast('hoverOverItemCorner', {elemId: remoteInteraction[uniqueID].hoverCornerItem.id, flag: false});
				if (portalId !== undefined && portalId !== null) {
					ts = Date.now() + remoteSharingSessions[portalId].timeOffset;
					remoteSharingSessions[portalId].wsio.emit('remoteSagePointerHoverCorner',
						{appHoverCorner: {elemId: remoteInteraction[uniqueID].hoverCornerItem.id, flag: false}, date: ts});
				}
				remoteInteraction[uniqueID].setHoverCornerItem(obj.data);
				broadcast('hoverOverItemCorner', {elemId: obj.data.id, flag: true});
				if (portalId !== undefined && portalId !== null) {
					ts = Date.now() + remoteSharingSessions[portalId].timeOffset;
					remoteSharingSessions[portalId].wsio.emit('remoteSagePointerHoverCorner',
						{appHoverCorner: {elemId: obj.data.id, flag: true}, date: ts});
				}
			}
			break;
		}
		case "fullscreenButton": {
			removeExistingHoverCorner(uniqueID, portalId);
			break;
		}
		case "closeButton": {
			removeExistingHoverCorner(uniqueID, portalId);
			break;
		}
	}
}

function pointerMoveOnDataSharingPortal(uniqueID, pointerX, pointerY, data, obj, localPt) {
	var scaledPt = {x: localPt.x / obj.data.scale, y: (localPt.y - config.ui.titleBarHeight) / obj.data.scale};

	if (remoteInteraction[uniqueID].portal === null || remoteInteraction[uniqueID].portal.id !== obj.data.id) {
		remoteInteraction[uniqueID].portal = obj.data;
		var rPointer = {
			id: uniqueID,
			left: scaledPt.x,
			top: scaledPt.y,
			label: sagePointers[uniqueID].label,
			color: sagePointers[uniqueID].color
		};
		remoteSharingSessions[remoteInteraction[uniqueID].portal.id].wsio.emit('startRemoteSagePointer', rPointer);
	}
	remoteSharingSessions[obj.data.id].wsio.emit('remoteSagePointerPosition', {id: uniqueID, left: scaledPt.x, top: scaledPt.y});

	var btn = SAGE2Items.portals.findButtonByPoint(obj.id, localPt);

	// pointer move on portal window
	if (btn === null) {
		var pObj = SAGE2Items.portals.interactMgr[obj.data.id].searchGeometry(scaledPt);
		if (pObj === null) {
			removeExistingHoverCorner(uniqueID, obj.data.id);
			return;
		}

		var pLocalPt = globalToLocal(scaledPt.x, scaledPt.y, pObj.type, pObj.geometry);
		switch (pObj.layerId) {
			case "radialMenus": {
				removeExistingHoverCorner(uniqueID, obj.data.id);
				break;
			}
			case "widgets": {
				removeExistingHoverCorner(uniqueID, obj.data.id);
				break;
			}
			case "applications": {
				pointerMoveOnApplication(uniqueID, scaledPt.x, scaledPt.y, data, pObj, pLocalPt, obj.data.id);
				break;
			}
		}
		return;
	}

	switch (btn.id) {
		case "titleBar": {
			removeExistingHoverCorner(uniqueID, obj.data.id);
			break;
		}
		case "dragCorner": {
			if (remoteInteraction[uniqueID].windowManagementMode()) {
				if (remoteInteraction[uniqueID].hoverCornerItem === null) {
					remoteInteraction[uniqueID].setHoverCornerItem(obj.data);
					broadcast('hoverOverItemCorner', {elemId: obj.data.id, flag: true});
				} else if (remoteInteraction[uniqueID].hoverCornerItem.id !== obj.data.id) {
					broadcast('hoverOverItemCorner', {elemId: remoteInteraction[uniqueID].hoverCornerItem.id, flag: false});
					var ts = Date.now() + remoteSharingSessions[obj.data.id].timeOffset;
					remoteSharingSessions[obj.data.id].wsio.emit('remoteSagePointerHoverCorner',
						{appHoverCorner: {elemId: remoteInteraction[uniqueID].hoverCornerItem.id, flag: false}, date: ts});
					remoteInteraction[uniqueID].setHoverCornerItem(obj.data);
					broadcast('hoverOverItemCorner', {elemId: obj.data.id, flag: true});
				}
			} else if (remoteInteraction[uniqueID].appInteractionMode()) {
				// sendPointerMoveToApplication(uniqueID, obj.data, pointerX, pointerY, data);
			}
			break;
		}
		case "fullscreenButton": {
			removeExistingHoverCorner(uniqueID, obj.data.id);
			break;
		}
		case "closeButton": {
			removeExistingHoverCorner(uniqueID, obj.data.id);
			break;
		}
	}
}

function removeExistingHoverCorner(uniqueID, portalId) {
	// remove hover corner if exists
	if (remoteInteraction[uniqueID].hoverCornerItem !== null) {
		broadcast('hoverOverItemCorner', {elemId: remoteInteraction[uniqueID].hoverCornerItem.id, flag: false});
		if (portalId !== undefined && portalId !== null) {
			var ts = Date.now() + remoteSharingSessions[portalId].timeOffset;
			remoteSharingSessions[portalId].wsio.emit('remoteSagePointerHoverCorner',
				{appHoverCorner: {elemId: remoteInteraction[uniqueID].hoverCornerItem.id, flag: false}, date: ts});
		}
		remoteInteraction[uniqueID].setHoverCornerItem(null);
	}
}

function moveApplicationWindow(uniqueID, moveApp, portalId) {
	var app = SAGE2Items.applications.list[moveApp.elemId];

	var titleBarHeight = config.ui.titleBarHeight;
	if (portalId !== undefined && portalId !== null) {
		titleBarHeight = remoteSharingSessions[portalId].portal.titleBarHeight;
	}
	var im = findInteractableManager(moveApp.elemId);
	if (im) {
		var backgroundObj = im.searchGeometry({x: moveApp.elemLeft - 1, y: moveApp.elemTop - 1});
		if (backgroundObj !== null) {
			if (SAGE2Items.applications.list.hasOwnProperty(backgroundObj.data.id)) {
				attachAppIfSticky(backgroundObj.data, moveApp.elemId);
			}
		}
		im.editGeometry(moveApp.elemId, "applications", "rectangle",
			{x: moveApp.elemLeft, y: moveApp.elemTop, w: moveApp.elemWidth, h: moveApp.elemHeight + titleBarHeight});
		broadcast('setItemPosition', moveApp);
		if (SAGE2Items.renderSync.hasOwnProperty(moveApp.elemId)) {
			calculateValidBlocks(app, mediaBlockSize, SAGE2Items.renderSync[app.id]);
			if (app.id in SAGE2Items.renderSync && SAGE2Items.renderSync[app.id].newFrameGenerated === false) {
				handleNewVideoFrame(app.id);
			}
		}

		if (portalId !== undefined && portalId !== null) {
			var ts = Date.now() + remoteSharingSessions[portalId].timeOffset;
			remoteSharingSessions[portalId].wsio.emit('updateApplicationPosition',
				{appPositionAndSize: moveApp, portalId: portalId, date: ts});
		}

		var updatedStickyItems = stickyAppHandler.moveItemsStickingToUpdatedItem(moveApp);

		for (var idx = 0; idx < updatedStickyItems.length; idx++) {
			var stickyItem = updatedStickyItems[idx];
			im.editGeometry(stickyItem.elemId, "applications", "rectangle",
				{x: stickyItem.elemLeft, y: stickyItem.elemTop,
				w: stickyItem.elemWidth, h: stickyItem.elemHeight + config.ui.titleBarHeight});
			broadcast('setItemPosition', updatedStickyItems[idx]);
		}
	}
}

function moveAndResizeApplicationWindow(resizeApp, portalId) {
	// Shift position up and left by one pixel to take border into account
	//    visible in hide-ui mode
	resizeApp.elemLeft = resizeApp.elemLeft - 1;
	resizeApp.elemTop  = resizeApp.elemTop  - 1;

	var app = SAGE2Items.applications.list[resizeApp.elemId];

	var titleBarHeight = config.ui.titleBarHeight;
	if (portalId !== undefined && portalId !== null) {
		titleBarHeight = remoteSharingSessions[portalId].portal.titleBarHeight;
	}
	var im = findInteractableManager(resizeApp.elemId);
	im.editGeometry(resizeApp.elemId, "applications", "rectangle",
		{x: resizeApp.elemLeft, y: resizeApp.elemTop, w: resizeApp.elemWidth, h: resizeApp.elemHeight + titleBarHeight});
	handleApplicationResize(resizeApp.elemId);
	broadcast('setItemPositionAndSize', resizeApp);
	if (SAGE2Items.renderSync.hasOwnProperty(resizeApp.elemId)) {
		calculateValidBlocks(app, mediaBlockSize, SAGE2Items.renderSync[app.id]);
		if (app.id in SAGE2Items.renderSync && SAGE2Items.renderSync[app.id].newFrameGenerated === false) {
			handleNewVideoFrame(app.id);
		}
	}

	if (portalId !== undefined && portalId !== null) {
		var ts = Date.now() + remoteSharingSessions[portalId].timeOffset;
		remoteSharingSessions[portalId].wsio.emit('updateApplicationPositionAndSize',
			{appPositionAndSize: resizeApp, portalId: portalId, date: ts});
	}
}

function moveDataSharingPortalWindow(movePortal) {
	interactMgr.editGeometry(movePortal.elemId, "portals", "rectangle",
		{x: movePortal.elemLeft, y: movePortal.elemTop,
		w: movePortal.elemWidth, h: movePortal.elemHeight + config.ui.titleBarHeight});
	broadcast('setItemPosition', movePortal);
}

function moveAndResizeDataSharingPortalWindow(resizePortal) {
	interactMgr.editGeometry(resizePortal.elemId, "portals", "rectangle",
		{x: resizePortal.elemLeft, y: resizePortal.elemTop,
			w: resizePortal.elemWidth, h: resizePortal.elemHeight + config.ui.titleBarHeight});
	handleDataSharingPortalResize(resizePortal.elemId);
	broadcast('setItemPositionAndSize', resizePortal);
}

function moveWidgetControls(uniqueID, moveControl) {
	var app = SAGE2Items.applications.list[moveControl.appId];
	if (app) {
		moveControl.appData = getAppPositionSize(app);
		broadcast('setControlPosition', moveControl);
		var radialGeometry =  {
			x: moveControl.elemLeft + (moveControl.elemHeight / 2),
			y: moveControl.elemTop + (moveControl.elemHeight / 2),
			r: moveControl.elemHeight / 2
		};
		var barGeometry = {
			x: moveControl.elemLeft + moveControl.elemHeight,
			y: moveControl.elemTop + (moveControl.elemHeight / 2) - (moveControl.elemBarHeight / 2),
			w: moveControl.elemWidth - moveControl.elemHeight, h: moveControl.elemBarHeight
		};

		if (moveControl.hasSideBar === true) {
			var shapeData = {
				radial: {
					type: "circle",
					visible: true,
					geometry: radialGeometry
				},
				sidebar: {
					type: "rectangle",
					visible: true,
					geometry: barGeometry
				}
			};
			interactMgr.editComplexGeometry(moveControl.elemId, "widgets", shapeData);
		} else {
			interactMgr.editGeometry(moveControl.elemId, "widgets", "circle", radialGeometry);
		}
		/*interactMgr.editGeometry(moveControl.elemId+"_radial", "widgets", "circle", circle);
		if(moveControl.hasSideBar === true) {
			interactMgr.editGeometry(moveControl.elemId+"_sidebar", "widgets", "rectangle", bar );
		}*/
	}
}

function sendPointerMoveToApplication(uniqueID, app, pointerX, pointerY, data) {
	var ePosition = {x: pointerX - app.left, y: pointerY - (app.top + config.ui.titleBarHeight)};
	var eUser = {id: sagePointers[uniqueID].id, label: sagePointers[uniqueID].label, color: sagePointers[uniqueID].color};

	var event = {
		id: app.id,
		type: "pointerMove",
		position: ePosition,
		user: eUser,
		data: data,
		date: Date.now()
	};

	broadcast('eventInItem', event);
}

function pointerRelease(uniqueID, pointerX, pointerY, data) {
	if (sagePointers[uniqueID] === undefined) {
		return;
	}

	// If obj is undefined (as in this case, will search for radial menu using uniqueID
	pointerReleaseOnRadialMenu(uniqueID, pointerX, pointerY, data);

	if (remoteInteraction[uniqueID].lockedControl() !== null) {
		releaseSlider(uniqueID);
	}

	var prevInteractionItem = remoteInteraction[uniqueID].releaseOnItem();
	if (prevInteractionItem) {
		showOrHideWidgetLinks({uniqueID: uniqueID, item: prevInteractionItem, show: false});
	}
	var obj;
	var selectedApp = remoteInteraction[uniqueID].selectedMoveItem || remoteInteraction[uniqueID].selectedResizeItem;
	var portal = {id: null};

	if (selectedApp !== undefined && selectedApp !== null) {
		obj = interactMgr.searchGeometry({x: pointerX, y: pointerY}, null, [selectedApp.id]);
		portal = findApplicationPortal(selectedApp) || {id: null};
	}	else {
		obj = interactMgr.searchGeometry({x: pointerX, y: pointerY});
	}
	if (obj === null) {
		dropSelectedItem(uniqueID, true, portal.id);
		return;
	}

	var localPt = globalToLocal(pointerX, pointerY, obj.type, obj.geometry);
	switch (obj.layerId) {
		case "staticUI": {
			if (portal.id !== null) {
				dropSelectedItem(uniqueID, true, portal.id);
			}
			pointerReleaseOnStaticUI(uniqueID, pointerX, pointerY, obj, portal.id);
			break;
		}
		case "radialMenus": {
			pointerReleaseOnRadialMenu(uniqueID, pointerX, pointerY, data, obj);
			dropSelectedItem(uniqueID, true, portal.id);
			break;
		}
		case "applications": {
			if (dropSelectedItem(uniqueID, true, portal.id) === null) {
				if (remoteInteraction[uniqueID].appInteractionMode()) {
					sendPointerReleaseToApplication(uniqueID, obj.data, pointerX, pointerY, data);
				}
			}
			break;
		}
		case "portals": {
			pointerReleaseOnPortal(uniqueID, obj.data.id, localPt, data);
			break;
		}
		case "widgets": {
			pointerPressOrReleaseOnWidget(uniqueID, pointerX, pointerY, data, obj, localPt, "release");
			dropSelectedItem(uniqueID, true, portal.id);
			break;
		}
		default: {
			dropSelectedItem(uniqueID, true, portal.id);
		}
	}
}

function pointerReleaseOnStaticUI(uniqueID, pointerX, pointerY, obj) {
	// don't allow data-pushing
	// dropSelectedItem(uniqueID, true);

	/*
	var remote = obj.data;
	var app = dropSelectedItem(uniqueID, false, null);
	if (app !== null && SAGE2Items.applications.list.hasOwnProperty(app.application.id) && remote.connected) {
		remote.wsio.emit('addNewElementFromRemoteServer', app.application);

		var eLogData = {
			host: remote.wsio.remoteAddress.address,
			port: remote.wsio.remoteAddress.port,
			application: {
				id: app.application.id,
				type: app.application.application
			}
		};
		addEventToUserLog(uniqueID, {type: "shareApplication", data: eLogData, time: Date.now()});
	}
	*/

	var remote = obj.data;
	var app = dropSelectedItem(uniqueID, false, null);
	if (app !== null && SAGE2Items.applications.list.hasOwnProperty(app.application.id) && remote.connected) {
		var sharedId = app.application.id + "_" + config.host + ":" + config.secure_port + "+" + remote.wsio.id;
		if (sharedApps[app.application.id] === undefined) {
			sharedApps[app.application.id] = [{wsio: remote.wsio, sharedId: sharedId}];
		} else {
			sharedApps[app.application.id].push({wsio: remote.wsio, sharedId: sharedId});
		}

		SAGE2Items.applications.editButtonVisibilityOnItem(app.application.id, "syncButton", true);

		remote.wsio.emit('addNewSharedElementFromRemoteServer',
			{application: app.application, id: sharedId, remoteAppId: app.application.id});
		broadcast('setAppSharingFlag', {id: app.application.id, sharing: true});

		var eLogData = {
			host: remote.wsio.remoteAddress.address,
			port: remote.wsio.remoteAddress.port,
			application: {
				id: app.application.id,
				type: app.application.application
			}
		};
		addEventToUserLog(uniqueID, {type: "shareApplication", data: eLogData, time: Date.now()});
	}
}

function pointerReleaseOnPortal(uniqueID, portalId, localPt, data) {
	var obj = interactMgr.getObject(portalId, "portals");

	var selectedApp = remoteInteraction[uniqueID].selectedMoveItem || remoteInteraction[uniqueID].selectedResizeItem;
	if (selectedApp) {
		var portal = findApplicationPortal(selectedApp);
		if (portal !== undefined && portal !== null && portal.id === portalId) {
			dropSelectedItem(uniqueID, true, portalId);
			return;
		}

		var app = dropSelectedItem(uniqueID, false, null);
		localPt = globalToLocal(app.previousPosition.left, app.previousPosition.top, obj.type, obj.geometry);
		var remote = remoteSharingSessions[obj.id];
		createAppFromDescription(app.application, function(appInstance, videohandle) {
			if (appInstance.application === "media_stream" || appInstance.application === "media_block_stream") {
				appInstance.id = app.application.id + "_" + obj.data.id;
			} else {
				appInstance.id = getUniqueSharedAppId(obj.data.id);
			}

			appInstance.left = localPt.x / obj.data.scale;
			appInstance.top = (localPt.y - config.ui.titleBarHeight) / obj.data.scale;
			appInstance.width = app.previousPosition.width / obj.data.scale;
			appInstance.height = app.previousPosition.height / obj.data.scale;

			remoteSharingSessions[obj.data.id].appCount++;

			// if (SAGE2Items.renderSync.hasOwnProperty(app.id) {
			var i;
			SAGE2Items.renderSync[appInstance.id] = {clients: {}, date: Date.now()};
			for (i = 0; i < clients.length; i++) {
				if (clients[i].clientType === "display") {
					SAGE2Items.renderSync[appInstance.id].clients[clients[i].id] = {wsio: clients[i], readyForNextFrame: false, blocklist: []};
				}
			}
			handleNewApplicationInDataSharingPortal(appInstance, videohandle, obj.data.id);

			remote.wsio.emit('addNewRemoteElementInDataSharingPortal', appInstance);

			var eLogData = {
				host: remote.portal.host,
				port: remote.portal.port,
				application: {
					id: appInstance.id,
					type: appInstance.application
				}
			};
			addEventToUserLog(uniqueID, {type: "shareApplication", data: eLogData, time: Date.now()});
		});
	} else {
		// console.log("pointer release on portal (no app selected):",
		// 	remoteInteraction[uniqueID].windowManagementMode(),
		// 	remoteInteraction[uniqueID].appInteractionMode());
		if (remoteInteraction[uniqueID].appInteractionMode()) {
			var scaledPt = {x: localPt.x / obj.data.scale, y: (localPt.y - config.ui.titleBarHeight) / obj.data.scale};
			var pObj = SAGE2Items.portals.interactMgr[portalId].searchGeometry(scaledPt);
			if (pObj === null) {
				return;
			}

			// var pLocalPt = globalToLocal(scaledPt.x, scaledPt.y, pObj.type, pObj.geometry);
			switch (pObj.layerId) {
				case "radialMenus": {
					break;
				}
				case "widgets": {
					break;
				}
				case "applications": {
					sendPointerReleaseToApplication(uniqueID, pObj.data, scaledPt.x, scaledPt.y, data);
					break;
				}
			}
		}
	}
}

function pointerReleaseOnRadialMenu(uniqueID, pointerX, pointerY, data, obj) {
	if (obj === undefined) {
		for (var key in SAGE2Items.radialMenus.list) {
			radialMenu = SAGE2Items.radialMenus.list[key];
			// console.log(data.id+"_menu: " + radialMenu);
			if (radialMenu !== undefined) {
				radialMenu.onRelease(uniqueID);
			}
		}
		// If pointer release is outside window, use the pointerRelease type to end the
		// scroll event, but don't trigger any clicks because of a 'null' button (clicks expects a left/right)
		data = { button: "null", color: sagePointers[uniqueID].color };
		radialMenuEvent({type: "pointerRelease", id: uniqueID, x: pointerX, y: pointerY, data: data});
	} else {
		var radialMenu = obj.data;
		if (obj.id.indexOf("menu_radial_button") !== -1) {
			// Pressing on radial menu button
			// console.log("pointer release on radial button: " + obj.id);
			radialMenu.onRelease(uniqueID);
			var menuState = radialMenu.onButtonEvent(obj.id, uniqueID, "pointerRelease");
			if (menuState !== undefined) {
				radialMenuEvent({type: "stateChange", menuID: radialMenu.id, menuState: menuState });
			}
		}  else if (obj.id.indexOf("menu_thumbnail") !== -1) {
			// PointerRelease on thumbnail window
			// console.log("Pointer release on thumbnail window");
			data = { button: data.button, color: sagePointers[uniqueID].color };
			radialMenuEvent({type: "pointerRelease", id: uniqueID, x: pointerX, y: pointerY, data: data});
		} else {
			// Not on a button
			radialMenu = obj.data.onRelease(uniqueID);
		}
	}
}

function dropSelectedItem(uniqueID, valid, portalId) {
	var item;
	var list;
	var position;
	if (remoteInteraction[uniqueID].selectedMoveItem !== null) {
		list = (SAGE2Items.portals.list.hasOwnProperty(remoteInteraction[uniqueID].selectedMoveItem.id)) ? "portals" : "applications";
		item = SAGE2Items[list].list[remoteInteraction[uniqueID].selectedMoveItem.id];
		if (item) {
			position = {left: item.left, top: item.top, width: item.width, height: item.height};
			dropMoveItem(uniqueID, item, valid, portalId);
			return {application: item, previousPosition: position};
		}
	} else if (remoteInteraction[uniqueID].selectedResizeItem !== null) {
		list = (SAGE2Items.portals.list.hasOwnProperty(remoteInteraction[uniqueID].selectedResizeItem.id)) ? "portals" : "applications";
		item = SAGE2Items[list].list[remoteInteraction[uniqueID].selectedResizeItem.id];
		if (item) {
			position = {left: item.left, top: item.top, width: item.width, height: item.height};
			dropResizeItem(uniqueID, item, portalId);
			return {application: item, previousPosition: position};
		}
	}
	return null;
}

function dropMoveItem(uniqueID, app, valid, portalId) {
	if (valid !== false) {
		valid = true;
	}
	var updatedItem = remoteInteraction[uniqueID].releaseItem(valid);
	if (updatedItem !== null) {
		moveApplicationWindow(uniqueID, updatedItem, portalId);
	}

	broadcast('finishedMove', {id: app.id, date: Date.now()});

	if (portalId !== undefined && portalId !== null) {
		var ts = Date.now() + remoteSharingSessions[portalId].timeOffset;
		remoteSharingSessions[portalId].wsio.emit('finishApplicationMove', {id: uniqueID, appId: app.id, date: ts});
	}

	var eLogData = {
		type: "move",
		action: "end",
		application: {
			id: app.id,
			type: app.application
		},
		location: {
			x: parseInt(app.left, 10),
			y: parseInt(app.top, 10),
			width: parseInt(app.width, 10),
			height: parseInt(app.height, 10)
		}
	};
	addEventToUserLog(uniqueID, {type: "windowManagement", data: eLogData, time: Date.now()});
}

function dropResizeItem(uniqueID, app, portalId) {
	remoteInteraction[uniqueID].releaseItem(true);

	broadcast('finishedResize', {id: app.id, date: Date.now()});

	if (portalId !== undefined && portalId !== null) {
		var ts = Date.now() + remoteSharingSessions[portalId].timeOffset;
		remoteSharingSessions[portalId].wsio.emit('finishApplicationResize', {id: uniqueID, appId: app.id, date: ts});
	}

	var eLogData = {
		type: "resize",
		action: "end",
		application: {
			id: app.id,
			type: app.application
		},
		location: {
			x: parseInt(app.left, 10),
			y: parseInt(app.top, 10),
			width: parseInt(app.width, 10),
			height: parseInt(app.height, 10)
		}
	};
	addEventToUserLog(uniqueID, {type: "windowManagement", data: eLogData, time: Date.now()});
}

function sendPointerReleaseToApplication(uniqueID, app, pointerX, pointerY, data) {
	var ePosition = {x: pointerX - app.left, y: pointerY - (app.top + config.ui.titleBarHeight)};
	var eUser = {id: sagePointers[uniqueID].id, label: sagePointers[uniqueID].label, color: sagePointers[uniqueID].color};

	var event = {
		id: app.id,
		type: "pointerRelease",
		position: ePosition,
		user: eUser,
		data: data,
		date: Date.now()
	};

	broadcast('eventInItem', event);
}

function pointerDblClick(uniqueID, pointerX, pointerY) {
	if (sagePointers[uniqueID] === undefined) {
		return;
	}

	var obj = interactMgr.searchGeometry({x: pointerX, y: pointerY});
	if (obj === null) {
		return;
	}

	var localPt = globalToLocal(pointerX, pointerY, obj.type, obj.geometry);
	switch (obj.layerId) {
		case "applications": {
			pointerDblClickOnApplication(uniqueID, pointerX, pointerY, obj, localPt);
			break;
		}
		case "portals": {
			break;
		}
	}
}

function pointerDblClickOnApplication(uniqueID, pointerX, pointerY, obj, localPt) {
	var btn = SAGE2Items.applications.findButtonByPoint(obj.id, localPt);

	// pointer press on app window
	if (btn === null) {
		if (remoteInteraction[uniqueID].windowManagementMode()) {
			toggleApplicationFullscreen(uniqueID, obj.data);
		}
		return;
	}

	switch (btn.id) {
		case "titleBar": {
			toggleApplicationFullscreen(uniqueID, obj.data);
			break;
		}
		case "dragCorner": {
			break;
		}
		case "fullscreenButton": {
			break;
		}
		case "closeButton": {
			break;
		}
	}
}

function pointerScrollStart(uniqueID, pointerX, pointerY) {
	if (sagePointers[uniqueID] === undefined) {
		return;
	}

	var obj = interactMgr.searchGeometry({x: pointerX, y: pointerY});

	if (obj === null) {
		return;
	}

	var localPt = globalToLocal(pointerX, pointerY, obj.type, obj.geometry);
	switch (obj.layerId) {
		case "staticUI": {
			break;
		}
		case "radialMenus": {
			break;
		}
		case "widgets": {
			break;
		}
		case "applications": {
			pointerScrollStartOnApplication(uniqueID, pointerX, pointerY, obj, localPt);
			break;
		}
		case "portals": {
			break;
		}
	}
}

function pointerScrollStartOnApplication(uniqueID, pointerX, pointerY, obj, localPt) {
	var btn = SAGE2Items.applications.findButtonByPoint(obj.id, localPt);

	interactMgr.moveObjectToFront(obj.id, obj.layerId);
	var newOrder = interactMgr.getObjectZIndexList("applications", ["portals"]);
	broadcast('updateItemOrder', newOrder);

	// pointer scroll on app window
	if (btn === null) {
		if (remoteInteraction[uniqueID].windowManagementMode()) {
			selectApplicationForScrollResize(uniqueID, obj.data, pointerX, pointerY);
		} else if (remoteInteraction[uniqueID].appInteractionMode()) {
			remoteInteraction[uniqueID].selectWheelItem = obj.data;
			remoteInteraction[uniqueID].selectWheelDelta = 0;
		}
		return;
	}

	switch (btn.id) {
		case "titleBar": {
			selectApplicationForScrollResize(uniqueID, obj.data, pointerX, pointerY);
			break;
		}
		case "dragCorner": {
			if (remoteInteraction[uniqueID].windowManagementMode()) {
				selectApplicationForScrollResize(uniqueID, obj.data, pointerX, pointerY);
			} else if (remoteInteraction[uniqueID].appInteractionMode()) {
				remoteInteraction[uniqueID].selectWheelItem = obj.data;
				remoteInteraction[uniqueID].selectWheelDelta = 0;
			}
			break;
		}
		case "fullscreenButton": {
			selectApplicationForScrollResize(uniqueID, obj.data, pointerX, pointerY);
			break;
		}
		case "closeButton": {
			selectApplicationForScrollResize(uniqueID, obj.data, pointerX, pointerY);
			break;
		}
	}
}

function selectApplicationForScrollResize(uniqueID, app, pointerX, pointerY) {
	remoteInteraction[uniqueID].selectScrollItem(app);

	broadcast('startMove', {id: app.id, date: Date.now()});
	broadcast('startResize', {id: app.id, date: Date.now()});

	var a = {
		id: app.id,
		type: app.application
	};
	var l = {
		x: parseInt(app.left, 10),
		y: parseInt(app.top, 10),
		width: parseInt(app.width, 10),
		height: parseInt(app.height, 10)
	};

	addEventToUserLog(uniqueID, {type: "windowManagement", data:
		{type: "move", action: "start", application: a, location: l}, time: Date.now()});
	addEventToUserLog(uniqueID, {type: "windowManagement", data:
		{type: "resize", action: "start", application: a, location: l}, time: Date.now()});
}

function pointerScroll(uniqueID, data) {
	if (sagePointers[uniqueID] === undefined) {
		return;
	}

	var pointerX = sagePointers[uniqueID].left;
	var pointerY = sagePointers[uniqueID].top;

	var scale = 1.0 + Math.abs(data.wheelDelta) / 512;
	if (data.wheelDelta > 0) {
		scale = 1.0 / scale;
	}

	var updatedResizeItem = remoteInteraction[uniqueID].scrollSelectedItem(scale);
	if (updatedResizeItem !== null) {
		moveAndResizeApplicationWindow(updatedResizeItem);
	} else {
		var obj = interactMgr.searchGeometry({x: pointerX, y: pointerY});

		if (obj === null) {
			return;
		}

		// var localPt = globalToLocal(pointerX, pointerY, obj.type, obj.geometry);
		switch (obj.layerId) {
			case "staticUI": {
				break;
			}
			case "radialMenus": {
				sendPointerScrollToRadialMenu(uniqueID, obj, pointerX, pointerY, data);
				break;
			}
			case "widgets": {
				break;
			}
			case "applications": {
				sendPointerScrollToApplication(uniqueID, obj.data, pointerX, pointerY, data);
				break;
			}
		}
	}
}

function sendPointerScrollToRadialMenu(uniqueID, obj, pointerX, pointerY, data) {
	if (obj.id.indexOf("menu_thumbnail") !== -1) {
		var event = { button: data.button, color: sagePointers[uniqueID].color, wheelDelta: data.wheelDelta };
		radialMenuEvent({type: "pointerScroll", id: uniqueID, x: pointerX, y: pointerY, data: event});
	}
	remoteInteraction[uniqueID].selectWheelDelta += data.wheelDelta;
}

function sendPointerScrollToApplication(uniqueID, app, pointerX, pointerY, data) {
	var ePosition = {x: pointerX - app.left, y: pointerY - (app.top + config.ui.titleBarHeight)};
	var eUser = {id: sagePointers[uniqueID].id, label: sagePointers[uniqueID].label, color: sagePointers[uniqueID].color};

	var event = {id: app.id, type: "pointerScroll", position: ePosition, user: eUser, data: data, date: Date.now()};

	broadcast('eventInItem', event);

	remoteInteraction[uniqueID].selectWheelDelta += data.wheelDelta;
}

function pointerScrollEnd(uniqueID) {
	if (sagePointers[uniqueID] === undefined) {
		return;
	}

	var updatedResizeItem = remoteInteraction[uniqueID].selectedScrollItem;
	if (updatedResizeItem !== null) {
		broadcast('finishedMove', {id: updatedResizeItem.id, date: Date()});
		broadcast('finishedResize', {id: updatedResizeItem.id, date: Date.now()});

		var a = {
			id: updatedResizeItem.id,
			type: updatedResizeItem.application
		};
		var l = {
			x: parseInt(updatedResizeItem.left, 10),
			y: parseInt(updatedResizeItem.top, 10),
			width: parseInt(updatedResizeItem.width, 10),
			height: parseInt(updatedResizeItem.height, 10)
		};

		addEventToUserLog(uniqueID, {type: "windowManagement",
			data: {type: "move", action: "end", application: a, location: l}, time: Date.now()});
		addEventToUserLog(uniqueID, {type: "windowManagement",
			data: {type: "resize", action: "end", application: a, location: l}, time: Date.now()});

		remoteInteraction[uniqueID].selectedScrollItem = null;
	} else {
		if (remoteInteraction[uniqueID].appInteractionMode()) {
			var app = remoteInteraction[uniqueID].selectWheelItem;
			if (app !== undefined && app !== null) {
				var eLogData = {
					type: "pointerScroll",
					application: {
						id: app.id,
						type: app.application
					},
					wheelDelta: remoteInteraction[uniqueID].selectWheelDelta
				};
				addEventToUserLog(uniqueID, {type: "applicationInteraction", data: eLogData, time: Date.now()});
			}
		}
	}
}

function checkForSpecialKeys(uniqueID, code, flag) {
	switch (code) {
		case 16: {
			remoteInteraction[uniqueID].SHIFT = flag;
			break;
		}
		case 17: {
			remoteInteraction[uniqueID].CTRL = flag;
			break;
		}
		case 18: {
			remoteInteraction[uniqueID].ALT = flag;
			break;
		}
		case 20: {
			remoteInteraction[uniqueID].CAPS = flag;
			break;
		}
		case 91:
		case 92:
		case 93: {
			remoteInteraction[uniqueID].CMD = flag;
			break;
		}
	}
}

function keyDown(uniqueID, pointerX, pointerY, data) {
	if (sagePointers[uniqueID] === undefined) {
		return;
	}

	checkForSpecialKeys(uniqueID, data.code, true);

	if (remoteInteraction[uniqueID].appInteractionMode()) {
		var obj = interactMgr.searchGeometry({x: pointerX, y: pointerY});

		if (obj === null) {
			return;
		}

		var localPt = globalToLocal(pointerX, pointerY, obj.type, obj.geometry);
		switch (obj.layerId) {
			case "staticUI": {
				break;
			}
			case "radialMenus": {
				break;
			}
			case "widgets": {
				break;
			}
			case "applications": {
				sendKeyDownToApplication(uniqueID, obj.data, localPt, data);
				break;
			}
			case "portals": {
				keyDownOnPortal(uniqueID, obj.data.id, localPt, data);
				break;
			}
		}
	}
}

function sendKeyDownToApplication(uniqueID, app, localPt, data) {
	var portal = findApplicationPortal(app);
	var titleBarHeight = config.ui.titleBarHeight;
	if (portal !== undefined && portal !== null) {
		titleBarHeight = portal.data.titleBarHeight;
	}

	var ePosition = {x: localPt.x, y: localPt.y - titleBarHeight};
	var eUser = {id: sagePointers[uniqueID].id, label: sagePointers[uniqueID].label, color: sagePointers[uniqueID].color};
	var eData =  {code: data.code, state: "down"};

	var event = {id: app.id, type: "specialKey", position: ePosition, user: eUser, data: eData, date: Date.now()};
	broadcast('eventInItem', event);

	var eLogData = {
		type: "specialKey",
		application: {
			id: app.id,
			type: app.application
		},
		code: eData.code,
		state: eData.state
	};
	addEventToUserLog(uniqueID, {type: "applicationInteraction", data: eLogData, time: Date.now()});
}

function keyDownOnPortal(uniqueID, portalId, localPt, data) {
	checkForSpecialKeys(uniqueID, data.code, true);

	var portal = SAGE2Items.portals.list[portalId];
	var scaledPt = {x: localPt.x / portal.scale, y: (localPt.y - config.ui.titleBarHeight) / portal.scale};
	if (remoteInteraction[uniqueID].local && remoteInteraction[uniqueID].portal !== null) {
		var rData = {
			id: uniqueID,
			left: scaledPt.x,
			top: scaledPt.y,
			code: data.code
		};
		remoteSharingSessions[portalId].wsio.emit('remoteSageKeyDown', rData);
	}

	var pObj = SAGE2Items.portals.interactMgr[portalId].searchGeometry(scaledPt);

	if (pObj === null) {
		return;
	}

	// var pLocalPt = globalToLocal(scaledPt.x, scaledPt.y, pObj.type, pObj.geometry);
	switch (pObj.layerId) {
		case "radialMenus": {
			break;
		}
		case "widgets": {
			break;
		}
		case "applications": {
			sendKeyDownToApplication(uniqueID, pObj.data, scaledPt, data);
			break;
		}
	}
}

function keyUp(uniqueID, pointerX, pointerY, data) {
	if (sagePointers[uniqueID] === undefined) {
		return;
	}

	checkForSpecialKeys(uniqueID, data.code, false);

	if (remoteInteraction[uniqueID].modeChange !== undefined && (data.code === 9 || data.code === 16)) {
		return;
	}

	var lockedControl = remoteInteraction[uniqueID].lockedControl();

	if (lockedControl !== null) {
		var eUser = {id: sagePointers[uniqueID].id, label: sagePointers[uniqueID].label,
			color: sagePointers[uniqueID].color};
		var event = {code: data.code, printable: false, state: "up", ctrlId: lockedControl.ctrlId,
			appId: lockedControl.appId, instanceID: lockedControl.instanceID, user: eUser};
		broadcast('keyInTextInputWidget', event);
		if (data.code === 13) {
			// Enter key
			remoteInteraction[uniqueID].dropControl();
		}
		return;
	}

	var obj = interactMgr.searchGeometry({x: pointerX, y: pointerY});

	if (obj === null) {
		return;
	}

	var localPt = globalToLocal(pointerX, pointerY, obj.type, obj.geometry);
	switch (obj.layerId) {
		case "staticUI": {
			break;
		}
		case "radialMenus": {
			break;
		}
		case "widgets": {
			break;
		}
		case "applications": {
			// if (remoteInteraction[uniqueID].windowManagementMode()) {
			// 	if (data.code === 8 || data.code === 46) { // backspace or delete
			// 		deleteApplication(obj.data.id);

			// 		var eLogData = {
			// 			application: {
			// 				id: obj.data.id,
			// 				type: obj.data.application
			// 			}
			// 		};
			// 		addEventToUserLog(uniqueID, {type: "delete", data: eLogData, time: Date.now()});
			// 	}
			// } else if (remoteInteraction[uniqueID].appInteractionMode()) {
			// 	sendKeyUpToApplication(uniqueID, obj.data, localPt, data);
			// }
                        if (obj.data.title.startsWith("vnc") || obj.data.title.startsWith("VNC")) {
                                sendKeyUpToApplication(uniqueID, obj.data, localPt, data);
			} else if (data.code === 8 || data.code === 46) { // backspace or delete
				deleteApplication(obj.data.id);

				var eLogData = {
					application: {
						id: obj.data.id,
						type: obj.data.application
					}
				};
				addEventToUserLog(uniqueID, {type: "delete", data: eLogData, time: Date.now()});
			} else {
				sendKeyUpToApplication(uniqueID, obj.data, localPt, data);
			}
			break;
		}
		case "portals": {
			keyUpOnPortal(uniqueID, obj.data.id, localPt, data);
			break;
		}
	}
}

function sendKeyUpToApplication(uniqueID, app, localPt, data) {
	var portal = findApplicationPortal(app);
	var titleBarHeight = config.ui.titleBarHeight;
	if (portal !== undefined && portal !== null) {
		titleBarHeight = portal.data.titleBarHeight;
	}

	var ePosition = {x: localPt.x, y: localPt.y - titleBarHeight};
	var eUser = {id: sagePointers[uniqueID].id, label: sagePointers[uniqueID].label, color: sagePointers[uniqueID].color};
	var eData =  {code: data.code, state: "up"};

	var event = {id: app.id, type: "specialKey", position: ePosition, user: eUser, data: eData, date: Date.now()};
	broadcast('eventInItem', event);

	var eLogData = {
		type: "specialKey",
		application: {
			id: app.id,
			type: app.application
		},
		code: eData.code,
		state: eData.state
	};
	addEventToUserLog(uniqueID, {type: "applicationInteraction", data: eLogData, time: Date.now()});
}

function keyUpOnPortal(uniqueID, portalId, localPt, data) {
	checkForSpecialKeys(uniqueID, data.code, false);

	var portal = SAGE2Items.portals.list[portalId];
	var scaledPt = {x: localPt.x / portal.scale, y: (localPt.y - config.ui.titleBarHeight) / portal.scale};
	if (remoteInteraction[uniqueID].local && remoteInteraction[uniqueID].portal !== null) {
		var rData = {
			id: uniqueID,
			left: scaledPt.x,
			top: scaledPt.y,
			code: data.code
		};
		remoteSharingSessions[portalId].wsio.emit('remoteSageKeyUp', rData);
	}

	var pObj = SAGE2Items.portals.interactMgr[portalId].searchGeometry(scaledPt);

	if (pObj === null) {
		return;
	}

	// var pLocalPt = globalToLocal(scaledPt.x, scaledPt.y, pObj.type, pObj.geometry);
	switch (pObj.layerId) {
		case "radialMenus": {
			break;
		}
		case "widgets": {
			break;
		}
		case "applications": {
			sendKeyUpToApplication(uniqueID, pObj.data, scaledPt, data);
			break;
		}
	}
}

function keyPress(uniqueID, pointerX, pointerY, data) {
	if (sagePointers[uniqueID] === undefined) {
		return;
	}

	var modeSwitch = false;
	if (data.code === 9 && remoteInteraction[uniqueID].SHIFT && sagePointers[uniqueID].visible) {
		// shift + tab
		remoteInteraction[uniqueID].toggleModes();
		broadcast('changeSagePointerMode', {id: sagePointers[uniqueID].id, mode: remoteInteraction[uniqueID].interactionMode});

		if (remoteInteraction[uniqueID].modeChange !== undefined) {
			clearTimeout(remoteInteraction[uniqueID].modeChange);
		}
		remoteInteraction[uniqueID].modeChange = setTimeout(function() {
			delete remoteInteraction[uniqueID].modeChange;
		}, 500);

		modeSwitch = true;
	}
	var lockedControl = remoteInteraction[uniqueID].lockedControl();

	if (lockedControl !== null) {
		var eUser = {id: sagePointers[uniqueID].id, label: sagePointers[uniqueID].label,
					color: sagePointers[uniqueID].color};
		var event = {code: data.code, printable: true, state: "press", ctrlId: lockedControl.ctrlId,
					appId: lockedControl.appId, instanceID: lockedControl.instanceID, user: eUser};
		broadcast('keyInTextInputWidget', event);
		if (data.code === 13) {
			// Enter key
			remoteInteraction[uniqueID].dropControl();
		}
		return;
	}

	var obj = interactMgr.searchGeometry({x: pointerX, y: pointerY});

	if (obj === null) {
		// if in empty space:
		// Pressing ? for help (with shift)
		if (data.code === 63 && remoteInteraction[uniqueID].SHIFT) {
			broadcast('toggleHelp', {});
		}
		return;
	}

	var localPt = globalToLocal(pointerX, pointerY, obj.type, obj.geometry);
	switch (obj.layerId) {
		case "staticUI": {
			break;
		}
		case "radialMenus": {
			break;
		}
		case "widgets": {
			break;
		}
		case "applications": {
			if (modeSwitch === false && remoteInteraction[uniqueID].appInteractionMode()) {
				sendKeyPressToApplication(uniqueID, obj.data, localPt, data);
			}
			break;
		}
		case "portals": {
			if (modeSwitch === true) {
				remoteSharingSessions[obj.data.id].wsio.emit('remoteSagePointerToggleModes',
					{id: uniqueID, mode: remoteInteraction[uniqueID].interactionMode});
			} else if (remoteInteraction[uniqueID].appInteractionMode()) {
				keyPressOnPortal(uniqueID, obj.data.id, localPt, data);
			}
			break;
		}
	}
}

function sendKeyPressToApplication(uniqueID, app, localPt, data) {
	var portal = findApplicationPortal(app);
	var titleBarHeight = config.ui.titleBarHeight;
	if (portal !== undefined && portal !== null) {
		titleBarHeight = portal.data.titleBarHeight;
	}

	var ePosition = {x: localPt.x, y: localPt.y - titleBarHeight};
	var eUser = {id: sagePointers[uniqueID].id, label: sagePointers[uniqueID].label, color: sagePointers[uniqueID].color};

	var event = {id: app.id, type: "keyboard", position: ePosition, user: eUser, data: data, date: Date.now()};
	broadcast('eventInItem', event);

	var eLogData = {
		type: "keyboard",
		application: {
			id: app.id,
			type: app.application
		},
		code: data.code,
		character: data.character
	};
	addEventToUserLog(uniqueID, {type: "applicationInteraction", data: eLogData, time: Date.now()});
}

function keyPressOnPortal(uniqueID, portalId, localPt, data) {
	var portal = SAGE2Items.portals.list[portalId];
	var scaledPt = {x: localPt.x / portal.scale, y: (localPt.y - config.ui.titleBarHeight) / portal.scale};
	if (remoteInteraction[uniqueID].local && remoteInteraction[uniqueID].portal !== null) {
		var rData = {
			id: uniqueID,
			left: scaledPt.x,
			top: scaledPt.y,
			code: data.code,
			character: data.character
		};
		remoteSharingSessions[portalId].wsio.emit('remoteSageKeyPress', rData);
	}

	var pObj = SAGE2Items.portals.interactMgr[portalId].searchGeometry(scaledPt);

	if (pObj === null) {
		return;
	}

	// var pLocalPt = globalToLocal(scaledPt.x, scaledPt.y, pObj.type, pObj.geometry);
	switch (pObj.layerId) {
		case "radialMenus": {
			break;
		}
		case "widgets": {
			break;
		}
		case "applications": {
			sendKeyPressToApplication(uniqueID, pObj.data, scaledPt, data);
			break;
		}
	}
}


function toggleApplicationFullscreen(uniqueID, app) {
	var resizeApp;
	if (app.maximized !== true) { // maximize
		resizeApp = remoteInteraction[uniqueID].maximizeSelectedItem(app);
	} else { // restore to previous
		resizeApp = remoteInteraction[uniqueID].restoreSelectedItem(app);
	}
	if (resizeApp !== null) {
		broadcast('startMove', {id: resizeApp.elemId, date: Date.now()});
		broadcast('startResize', {id: resizeApp.elemId, date: Date.now()});

		var a = {
			id: app.id,
			type: app.application
		};
		var l = {
			x: parseInt(app.left, 10),
			y: parseInt(app.top, 10),
			width: parseInt(app.width, 10),
			height: parseInt(app.height, 10)
		};

		addEventToUserLog(uniqueID, {type: "windowManagement",
			data: {type: "move", action: "start", application: a, location: l}, time: Date.now()});
		addEventToUserLog(uniqueID, {type: "windowManagement",
			data: {type: "resize", action: "start", application: a, location: l}, time: Date.now()});

		moveAndResizeApplicationWindow(resizeApp);

		broadcast('finishedMove', {id: resizeApp.elemId, date: Date.now()});
		broadcast('finishedResize', {id: resizeApp.elemId, date: Date.now()});

		addEventToUserLog(uniqueID, {type: "windowManagement",
			data: {type: "move", action: "end", application: a, location: l}, time: Date.now()});
		addEventToUserLog(uniqueID, {type: "windowManagement",
			data: {type: "resize", action: "end", application: a, location: l}, time: Date.now()});
	}
}

function deleteApplication(appId, portalId) {
	if (!SAGE2Items.applications.list.hasOwnProperty(appId)) {
		return;
	}
	var app = SAGE2Items.applications.list[appId];
	var application = app.application;
	if (application === "media_stream" || application === "media_block_stream") {
		var i;
		var mediaStreamData = appId.split("|");
		var sender = {wsio: null, clientId: mediaStreamData[0], streamId: parseInt(mediaStreamData[1], 10)};
		for (i = 0; i < clients.length; i++) {
			if (clients[i].id === sender.clientId) {
				sender.wsio = clients[i];
			}
		}
		if (sender.wsio !== null) {
			sender.wsio.emit('stopMediaCapture', {streamId: sender.streamId});
		}
	}

	SAGE2Items.applications.removeItem(appId);
	var im = findInteractableManager(appId);
	im.removeGeometry(appId, "applications");
	var widgets = SAGE2Items.widgets.list;
	for (var w in widgets) {
		if (widgets.hasOwnProperty(w) && widgets[w].appId === appId) {
			im.removeGeometry(widgets[w].id, "widgets");
			SAGE2Items.widgets.removeItem(widgets[w].id);
		}
	}

	stickyAppHandler.removeElement(app);
	broadcast('deleteElement', {elemId: appId});

	if (portalId !== undefined && portalId !== null) {
		var ts = Date.now() + remoteSharingSessions[portalId].timeOffset;
		remoteSharingSessions[portalId].wsio.emit('deleteApplication', {appId: appId, date: ts});
	}
	console.log('broadcast deleteApplication');
	broadcast('deleteApplication', {appId: appId, data:ts});
}


function pointerDraw(uniqueID, data) {
	var ePos  = {x: 0, y: 0};
	var eUser = {id: null, label: 'drawing', color: [220, 10, 10]};
	var now   = Date.now();

	var key;
	var app;
	var event;
	for (key in SAGE2Items.applications.list) {
		app = SAGE2Items.applications.list[key];
		// Send the drawing events only to whiteboard apps
		if (app.application === 'whiteboard') {
			event = {id: app.id, type: "pointerDraw", position: ePos, user: eUser, data: data, date: now};
			broadcast('eventInItem', event);
		}
	}
}


function pointerCloseGesture(uniqueID, pointerX, pointerY, time, gesture) {
	if (sagePointers[uniqueID] === undefined) {
		return;
	}

	var elem = null;
	if (elem !== null) {
		if (elem.closeGestureID === undefined && gesture === 0) { // gesture: 0 = down, 1 = hold/move, 2 = up
			elem.closeGestureID = uniqueID;
			elem.closeGestureTime = time + closeGestureDelay; // Delay in ms
		} else if (elem.closeGestureTime <= time && gesture === 1) { // Held long enough, remove
			deleteApplication(elem);
		} else if (gesture === 2) { // Released, reset timer
			elem.closeGestureID = undefined;
		}
	}
}

function handleNewApplication(appInstance, videohandle) {
	broadcast('createAppWindow', appInstance);
	broadcast('createAppWindowPositionSizeOnly', getAppPositionSize(appInstance));

	var zIndex = SAGE2Items.applications.numItems + SAGE2Items.portals.numItems;
	interactMgr.addGeometry(appInstance.id, "applications", "rectangle", {
		x: appInstance.left, y: appInstance.top,
		w: appInstance.width, h: appInstance.height + config.ui.titleBarHeight},
		true, zIndex, appInstance);

	var cornerSize   = 0.2 * Math.min(appInstance.width, appInstance.height);
	var oneButton    = Math.round(config.ui.titleBarHeight) * (300 / 235);
	var buttonsPad   = 0.1 * oneButton;
	var startButtons = appInstance.width - Math.round(3 * oneButton + 2 * buttonsPad);
	/*
	var buttonsWidth = config.ui.titleBarHeight * (324.0/111.0);
	var buttonsPad   = config.ui.titleBarHeight * ( 10.0/111.0);
	var oneButton    = buttonsWidth / 2; // two buttons
	var startButtons = appInstance.width - buttonsWidth;
	*/

	SAGE2Items.applications.addItem(appInstance);
	SAGE2Items.applications.addButtonToItem(appInstance.id, "titleBar", "rectangle",
		{x: 0, y: 0, w: appInstance.width, h: config.ui.titleBarHeight}, 0);
	SAGE2Items.applications.addButtonToItem(appInstance.id, "syncButton", "rectangle",
		{x: startButtons, y: 0, w: oneButton, h: config.ui.titleBarHeight}, 1);
	SAGE2Items.applications.addButtonToItem(appInstance.id, "fullscreenButton", "rectangle",
		{x: startButtons + (1 * (buttonsPad + oneButton)), y: 0, w: oneButton, h: config.ui.titleBarHeight}, 1);
	SAGE2Items.applications.addButtonToItem(appInstance.id, "closeButton", "rectangle",
		{x: startButtons + (2 * (buttonsPad + oneButton)), y: 0, w: oneButton, h: config.ui.titleBarHeight}, 1);
	SAGE2Items.applications.addButtonToItem(appInstance.id, "dragCorner", "rectangle",
		{x: appInstance.width - cornerSize,
		y: appInstance.height + config.ui.titleBarHeight - cornerSize, w: cornerSize, h: cornerSize}, 2);
	SAGE2Items.applications.editButtonVisibilityOnItem(appInstance.id, "syncButton", false);

	initializeLoadedVideo(appInstance, videohandle);
}

function handleNewApplicationInDataSharingPortal(appInstance, videohandle, portalId) {
	broadcast('createAppWindowInDataSharingPortal', {portal: portalId, application: appInstance});

	var zIndex = remoteSharingSessions[portalId].appCount;
	var titleBarHeight = SAGE2Items.portals.list[portalId].titleBarHeight;
	SAGE2Items.portals.interactMgr[portalId].addGeometry(appInstance.id, "applications", "rectangle",
		{x: appInstance.left, y: appInstance.top,
		w: appInstance.width, h: appInstance.height + titleBarHeight},
		true, zIndex, appInstance);

	var cornerSize = 0.2 * Math.min(appInstance.width, appInstance.height);
	var oneButton    = Math.round(titleBarHeight) * (300 / 235);
	var buttonsPad   = 0.1 * oneButton;
	var startButtons = appInstance.width - Math.round(3 * oneButton + 2 * buttonsPad);
	/*
	var buttonsWidth = titleBarHeight * (324.0/111.0);
	var buttonsPad   = titleBarHeight * ( 10.0/111.0);
	var oneButton    = buttonsWidth / 2; // two buttons
	var startButtons = appInstance.width - buttonsWidth;
	*/

	SAGE2Items.applications.addItem(appInstance);
	SAGE2Items.applications.addButtonToItem(appInstance.id, "titleBar", "rectangle",
		{x: 0, y: 0, w: appInstance.width, h: titleBarHeight}, 0);
	SAGE2Items.applications.addButtonToItem(appInstance.id, "syncButton", "rectangle",
		{x: startButtons, y: 0, w: oneButton, h: titleBarHeight}, 1);
	SAGE2Items.applications.addButtonToItem(appInstance.id, "fullscreenButton", "rectangle",
		{x: startButtons + (1 * (buttonsPad + oneButton)), y: 0, w: oneButton, h: titleBarHeight}, 1);
	SAGE2Items.applications.addButtonToItem(appInstance.id, "closeButton", "rectangle",
		{x: startButtons + (2 * (buttonsPad + oneButton)), y: 0, w: oneButton, h: titleBarHeight}, 1);
	SAGE2Items.applications.addButtonToItem(appInstance.id, "dragCorner", "rectangle",
		{x: appInstance.width - cornerSize, y: appInstance.height + titleBarHeight - cornerSize, w: cornerSize, h: cornerSize}, 2);
	SAGE2Items.applications.editButtonVisibilityOnItem(appInstance.id, "syncButton", false);

	initializeLoadedVideo(appInstance, videohandle);
}

function handleApplicationResize(appId) {
	if (SAGE2Items.applications.list[appId] === undefined) {
		return;
	}

	var app = SAGE2Items.applications.list[appId];
	var portal = findApplicationPortal(app);
	var titleBarHeight = config.ui.titleBarHeight;
	if (portal !== undefined && portal !== null) {
		titleBarHeight = portal.data.titleBarHeight;
	}

	var cornerSize = 0.2 * Math.min(app.width, app.height);
	var oneButton    = Math.round(titleBarHeight) * (300 / 235);
	var buttonsPad   = 0.1 * oneButton;
	var startButtons = app.width - Math.round(3 * oneButton + 2 * buttonsPad);
	/*
	var buttonsWidth = titleBarHeight * (324.0/111.0);
	var buttonsPad   = titleBarHeight * ( 10.0/111.0);
	var oneButton    = buttonsWidth / 2; // two buttons
	var startButtons = app.width - buttonsWidth;
	*/

	SAGE2Items.applications.editButtonOnItem(appId, "titleBar", "rectangle",
		{x: 0, y: 0, w: app.width, h: titleBarHeight});
	SAGE2Items.applications.editButtonOnItem(appId, "syncButton", "rectangle",
		{x: startButtons, y: 0, w: oneButton, h: titleBarHeight});
	SAGE2Items.applications.editButtonOnItem(appId, "fullscreenButton", "rectangle",
		{x: startButtons + (1 * (buttonsPad + oneButton)), y: 0, w: oneButton, h: titleBarHeight});
	SAGE2Items.applications.editButtonOnItem(appId, "closeButton", "rectangle",
		{x: startButtons + (2 * (buttonsPad + oneButton)), y: 0, w: oneButton, h: titleBarHeight});
	SAGE2Items.applications.editButtonOnItem(appId, "dragCorner", "rectangle",
		{x: app.width - cornerSize, y: app.height + titleBarHeight - cornerSize, w: cornerSize, h: cornerSize});
}

function handleDataSharingPortalResize(portalId) {
	if (SAGE2Items.portals.list[portalId] === undefined) {
		return;
	}

	SAGE2Items.portals.list[portalId].scale = SAGE2Items.portals.list[portalId].width /
											SAGE2Items.portals.list[portalId].natural_width;
	var portalWidth = SAGE2Items.portals.list[portalId].width;
	var portalHeight = SAGE2Items.portals.list[portalId].height;

	var cornerSize   = 0.2 * Math.min(portalWidth, portalHeight);
	var oneButton    = Math.round(config.ui.titleBarHeight) * (300 / 235);
	var buttonsPad   = 0.1 * oneButton;
	var startButtons = portalWidth - Math.round(2 * oneButton + buttonsPad);
	/*
	var buttonsWidth = (config.ui.titleBarHeight-4) * (324.0/111.0);
	var buttonsPad   = (config.ui.titleBarHeight-4) * ( 10.0/111.0);
	var oneButton    = buttonsWidth / 2; // two buttons
	var startButtons = portalWidth - buttonsWidth;
	*/

	SAGE2Items.portals.editButtonOnItem(portalId, "titleBar", "rectangle",
		{x: 0, y: 0, w: portalWidth, h: config.ui.titleBarHeight});
	SAGE2Items.portals.editButtonOnItem(portalId, "fullscreenButton", "rectangle",
		{x: startButtons, y: 0, w: oneButton, h: config.ui.titleBarHeight});
	SAGE2Items.portals.editButtonOnItem(portalId, "closeButton", "rectangle",
		{x: startButtons + buttonsPad + oneButton, y: 0, w: oneButton, h: config.ui.titleBarHeight});
	SAGE2Items.portals.editButtonOnItem(portalId, "dragCorner", "rectangle",
		{x: portalWidth - cornerSize, y: portalHeight + config.ui.titleBarHeight - cornerSize, w: cornerSize, h: cornerSize});
}

function findInteractableManager(appId) {
	if (interactMgr.hasObjectWithId(appId) === true) {
		return interactMgr;
	}

	var key;
	for (key in SAGE2Items.portals.interactMgr) {
		if (SAGE2Items.portals.interactMgr[key].hasObjectWithId(appId) === true) {
			return SAGE2Items.portals.interactMgr[key];
		}
	}

	return null;
}

function findApplicationPortal(app) {
	if (app === undefined || app === null) {
		return null;
	}

	var portalIdx = app.id.indexOf("_portal");
	if (portalIdx < 0) {
		return null;
	}

	var portalId = app.id.substring(portalIdx + 1, app.id.length);
	return interactMgr.getObject(portalId, "portals");
}


// **************  Omicron section *****************
var omicronRunning = false;
if (config.experimental && config.experimental.omicron && config.experimental.omicron.enable === true) {
	var omicronManager = new Omicron(config);

	var closeGestureDelay = 1500;

	if (config.experimental.omicron.closeGestureDelay !== undefined) {
		closeGestureDelay = config.experimental.omicron.closeGestureDelay;
	}

	omicronManager.setCallbacks(
		sagePointers,
		createSagePointer,
		showPointer,
		pointerPress,
		pointerMove,
		pointerPosition,
		hidePointer,
		pointerRelease,
		pointerScrollStart,
		pointerScroll,
		pointerDblClick,
		pointerCloseGesture,
		keyDown,
		keyUp,
		keyPress,
		createRadialMenu
	);
	omicronManager.runTracker();
	omicronRunning = true;
}

/* ****** Radial Menu section ************************************************************** */
// createMediabrowser();

function createRadialMenu(uniqueID, pointerX, pointerY) {
	var validLocation = true;
	var newMenuPos = {x: pointerX, y: pointerY};
	var existingRadialMenu = null;
	// Make sure there's enough distance from other menus
	for (var key in SAGE2Items.radialMenus.list) {
		existingRadialMenu = SAGE2Items.radialMenus.list[key];
		var prevMenuPos = {x: existingRadialMenu.left, y: existingRadialMenu.top };
		var distance = Math.sqrt(Math.pow(Math.abs(newMenuPos.x - prevMenuPos.x), 2) +
						Math.pow(Math.abs(newMenuPos.y - prevMenuPos.y), 2));
		if (existingRadialMenu.visible && distance < existingRadialMenu.radialMenuSize.x) {
			// validLocation = false;
			// console.log("Menu is too close to existing menu");
		}
	}

	if (validLocation && SAGE2Items.radialMenus.list[uniqueID + "_menu"] === undefined) {
		// Create a new radial menu
		var newRadialMenu = new Radialmenu(uniqueID, uniqueID, config);
		newRadialMenu.generateGeometry(interactMgr, SAGE2Items.radialMenus);
		newRadialMenu.setPosition(newMenuPos);

		SAGE2Items.radialMenus.list[uniqueID + "_menu"] = newRadialMenu;

		// Open a 'media' radial menu
		broadcast('createRadialMenu', newRadialMenu.getInfo());
	} else if (validLocation && SAGE2Items.radialMenus.list[uniqueID + "_menu"] !== undefined) {
		// Radial menu already exists for this pointer, move to new location instead
		setRadialMenuPosition(uniqueID, pointerX, pointerY);
		broadcast('updateRadialMenu', existingRadialMenu.getInfo());
	}
	updateWallUIMediaBrowser(uniqueID);
}

/**
* Translates position of a radial menu by an offset
*
* @method moveRadialMenu
* @param uniqueID {Integer} radial menu ID
* @param pointerX {Float} offset x position
* @param pointerY {Float} offset y position
*/
function moveRadialMenu(uniqueID, pointerX, pointerY) {
	var existingRadialMenu = SAGE2Items.radialMenus.list[uniqueID + "_menu"];

	if (existingRadialMenu) {

		existingRadialMenu.setPosition({x: existingRadialMenu.left + pointerX, y: existingRadialMenu.top + pointerY});
		existingRadialMenu.visible = true;

		broadcast('updateRadialMenuPosition', existingRadialMenu.getInfo());
	}
}

/**
* Sets the absolute position of a radial menu
*
* @method setRadialMenuPosition
* @param uniqueID {Integer} radial menu ID
* @param pointerX {Float} x position
* @param pointerY {Float} y position
*/
function setRadialMenuPosition(uniqueID, pointerX, pointerY) {
	var existingRadialMenu = SAGE2Items.radialMenus.list[uniqueID + "_menu"];

	// Sets the position and visibility
	existingRadialMenu.setPosition({x: pointerX, y: pointerY});

	// Update the interactable geometry
	interactMgr.editGeometry(uniqueID + "_menu_radial", "radialMenus", "circle",
			{x: existingRadialMenu.left, y: existingRadialMenu.top, r: existingRadialMenu.radialMenuSize.y / 2});
	showRadialMenu(uniqueID);
	// Send the updated radial menu state to the display clients (and set menu visible)
	broadcast('updateRadialMenuPosition', existingRadialMenu.getInfo());
}

/**
* Shows radial menu and enables interactivity
*
* @method showRadialMenu
* @param uniqueID {Integer} radial menu ID
*/
function showRadialMenu(uniqueID) {
	var radialMenu = SAGE2Items.radialMenus.list[uniqueID + "_menu"];

	if (radialMenu !== undefined) {
		radialMenu.visible = true;
		interactMgr.editVisibility(uniqueID + "_menu_radial", "radialMenus", true);
		interactMgr.editVisibility(uniqueID + "_menu_thumbnail", "radialMenus", radialMenu.isThumbnailWindowOpen());
	}
}

/**
* Hides radial menu and enables interactivity
*
* @method hideRadialMenu
* @param uniqueID {Integer} radial menu ID
*/
function hideRadialMenu(uniqueID) {
	var radialMenu = SAGE2Items.radialMenus.list[uniqueID + "_menu"];
	if (radialMenu !== undefined) {
		radialMenu.hide();
	}
	broadcast('updateRadialMenu', radialMenu.getInfo());
}

function updateWallUIMediaBrowser(uniqueID) {
	var list = getSavedFilesList();

	broadcast('updateRadialMenuDocs', {id: uniqueID, fileList: list});
}

// Sends button state update messages to display
function radialMenuEvent(data) {
	if (data.type === "stateChange") {
		broadcast('radialMenuEvent', data);

		if (data.menuState.action !== undefined && data.menuState.action.type === "saveSession") {
			var ad    = new Date();
			var sname = sprint("session_%4d_%02d_%02d_%02d_%02d_%02s",
							ad.getFullYear(), ad.getMonth() + 1, ad.getDate(),
							ad.getHours(), ad.getMinutes(), ad.getSeconds());
			saveSession(sname);
		} else if (data.menuState.action !== undefined && data.menuState.action.type === "tileContent") {
			tileApplications();
		} else if (data.menuState.action !== undefined && data.menuState.action.type === "clearAllContent") {
			clearDisplay();
		}
	} else {
		broadcast('radialMenuEvent', data);
	}
}

// Check for pointer move events that are dragging a radial menu (but outside the menu)
function updateRadialMenuPointerPosition(uniqueID, pointerX, pointerY) {
	for (var key in SAGE2Items.radialMenus.list) {
		var radialMenu = SAGE2Items.radialMenus.list[key];
		// console.log(data.id+"_menu: " + radialMenu);
		if (radialMenu !== undefined && radialMenu.dragState === true) {
			var offset = radialMenu.getDragOffset(uniqueID, {x: pointerX, y: pointerY});
			moveRadialMenu(radialMenu.id, offset.x, offset.y);
		}
	}
}

function wsRemoveRadialMenu(wsio, data) {
	hideRadialMenu(data.id);
}

function wsRadialMenuThumbnailWindow(wsio, data) {
	var radialMenu = SAGE2Items.radialMenus.list[data.id + "_menu"];

	if (radialMenu !== undefined) {
		radialMenu.openThumbnailWindow(data);

		var thumbnailWindowPos = radialMenu.getThumbnailWindowPosition();
		interactMgr.editGeometry(data.id + "_menu_thumbnail", "radialMenus", "rectangle",
				{x: thumbnailWindowPos.x, y: thumbnailWindowPos.y,
				w: radialMenu.thumbnailWindowSize.x,
				h: radialMenu.thumbnailWindowSize.y});
		interactMgr.editVisibility(data.id + "_menu_thumbnail", "radialMenus", data.thumbnailWindowOpen);
	}
}

function wsRadialMenuMoved(wsio, data) {
	var radialMenu = SAGE2Items.radialMenus.list[data.uniqueID + "_menu"];
	if (radialMenu !== undefined) {
		radialMenu.setPosition(data);
	}
}


function attachAppIfSticky(backgroundItem, appId) {
	var app = SAGE2Items.applications.list[appId];
	if (app === null || app.sticky !== true) {
		return;
	}
	stickyAppHandler.detachStickyItem(app);
	if (backgroundItem !== null) {
		stickyAppHandler.attachStickyItem(backgroundItem, app);
	}
}


function showOrHideWidgetLinks(data) {
	var obj = data.item;
	var appId = obj.id;
	if (obj.data !== undefined && obj.data !== null && obj.data.appId !== undefined) {
		appId = obj.data.appId;
	}
	var app = SAGE2Items.applications.list[appId];
	if (app !== null && app !== undefined) {
		app = getAppPositionSize(app);
		app.user_id = data.uniqueID;
		if (data.show === true) {
			app.user_color = data.user_color;
			if (app.user_color !== null) {
				appUserColors[appId] = app.user_color;
			}
			broadcast('showWidgetToAppConnector', app);
		} else {
			broadcast('hideWidgetToAppConnector', app);
		}
	}
}<|MERGE_RESOLUTION|>--- conflicted
+++ resolved
@@ -1106,11 +1106,7 @@
 		console.log("master - start new media stream");
 		masterServer.emit('startNewMediaStream', data);
 		// HACK! fake the first frame response which goes only to the master server
-<<<<<<< HEAD
 	 	wsio.emit('requestNextFrame', {});
-=======
-	 	wsio.emit('requestNextFrame');
->>>>>>> 4bf44ce1
 	}
 	
 }
@@ -1308,11 +1304,7 @@
 		console.log("master - start new media block stream");
 		masterServer.emit('startNewMediaBlockStream', data);
 		// HACK! fake the first frame response which goes only to the master server
-<<<<<<< HEAD
 	 	wsio.emit('requestNextFrame', {});
-=======
-	 	wsio.emit('requestNextFrame');
->>>>>>> 4bf44ce1
 	}
 }
 
