--- conflicted
+++ resolved
@@ -129,14 +129,11 @@
 var partitions        = new PartitionList(config);
 var draggingPartition = {};
 var cuttingPartition  = {};
-<<<<<<< HEAD
 
 //parent-child relationship management
 var parentApps         = {}; // store parent-child relationships (one parent, many children), indexed by parentId
 var childApps          = {}; // store child-parent relationships (one parent, many children), indexed by childId
 var pointedToApps      = []; //store list of apps user points to during pointing gesture --> to get most frequent
-=======
->>>>>>> 31b6a9c9
 
 // Add extra folders defined in the configuration file
 if (config.folders) {
@@ -1030,11 +1027,6 @@
 	wsio.on('requestFileBuffer',					wsRequestFileBuffer);
 	wsio.on('closeFileBuffer',						wsCloseFileBuffer);
 	wsio.on('updateFileBufferCursorPosition', 		wsUpdateFileBufferCursorPosition);
-<<<<<<< HEAD
-=======
-
-	wsio.on('createAppClone',                       wsCreateAppClone);
->>>>>>> 31b6a9c9
 
 	wsio.on('createAppClone',                       wsCreateAppClone);
 	wsio.on('appCreated', 							wsAppCreatedCallback); //need for child-parent relationships
@@ -1069,7 +1061,6 @@
 	wsio.on('partitionScreen',                      wsPartitionScreen);
 	wsio.on('deleteAllPartitions',                  wsDeleteAllPartitions);
 	wsio.on('partitionsGrabAllContent',             wsPartitionsGrabAllContent);
-<<<<<<< HEAD
 
 	//linked child parent functions
 	wsio.on('launchLinkedChildApp',					wsLaunchLinkedChildApp);
@@ -1088,8 +1079,6 @@
   wsio.on('pointingGesturePosition',              wsPointingGesturePosition);
 	wsio.on('stopPointingGesturePosition',          wsStopPointingGesturePosition);
 
-=======
->>>>>>> 31b6a9c9
 }
 
 /**
@@ -1238,7 +1227,6 @@
 	}
 }
 
-<<<<<<< HEAD
 // This is called after an app has been created on the display
 function wsAppCreatedCallback(wsio, data){
 	console.log("app created callback");
@@ -1265,8 +1253,6 @@
 
 }
 
-=======
->>>>>>> 31b6a9c9
 function initializeExistingAppsPositionSizeTypeOnly(wsio) {
 	var key;
 	for (key in SAGE2Items.applications.list) {
@@ -2893,29 +2879,29 @@
 // this could use some work, but works ok for prototype
 //THIS IS THE OLD ONE that abeer worked on
 //saving to make sure we can go back to it easily
-// function wsGoogleVoiceSpeechInput(wsio, data){
-// 	//console.log(data);
-//
-// 	//find articulate app (just articulate app for now)
-// 	var app = SAGE2Items.applications.getFirstItemWithTitle("articulate_ui");
-// 	//console.log(app);
-//
-// 	if( app != null ){
-// 		console.log("arraylength2 " + pointedToApps.length);
-// 		var targetAppID = mostOccurrenceItem(pointedToApps);
-// 		console.log("targetAppID in server " + targetAppID);
-// 		var data = {id: app.id, data: data.text, targetAppID:   targetAppID, date: Date.now()};
-// 		broadcast('textInputEvent', data);
-// 	}
-// 	else{
-// 		//launch articulate app ...?
-// 		//for now assume it is launched
-// 	}
-// }
+function wsGoogleVoiceSpeechInput(wsio, data){
+	//console.log(data);
+
+	//find articulate app (just articulate app for now)
+	var app = SAGE2Items.applications.getFirstItemWithTitle("articulate_ui");
+	//console.log(app);
+
+	if( app != null ){
+		console.log("arraylength2 " + pointedToApps.length);
+		var targetAppID = mostOccurrenceItem(pointedToApps);
+		console.log("targetAppID in server " + targetAppID);
+		var data = {id: app.id, data: data.text, targetAppID:   targetAppID, date: Date.now()};
+		broadcast('textInputEvent', data);
+	}
+	else{
+		//launch articulate app ...?
+		//for now assume it is launched
+	}
+}
 
 
 /// Vijay and Joe
-function wsGoogleVoiceSpeechInput(wsio, data){
+function wsGoogleVoiceSpeechInput2(wsio, data){
 	console.log("###########################################################")
 	console.log(data); //this will print a message to the console to show you what the object 'data'
 
@@ -3143,7 +3129,7 @@
 	if( data.recognitionStatus ){ //only check for the apps they point to when recognition status is on
 
 		var obj = interactMgr.searchGeometry({x: data.x, y: data.y}); //object on top pointed at given an x and y coordinate HERE!
-		console.log("obj: " + JSON.stringify(obj) );
+		// console.log("obj: " + JSON.stringify(obj) );
 
 		for (var key in SAGE2Items.applications.list) {
 			var app = SAGE2Items.applications.list[key];
@@ -3671,7 +3657,6 @@
 			appInstance.csdInitValues = data.csdInitValues;
 		}
 
-<<<<<<< HEAD
 		// added for parent-child monitoring and communication
 		if (isAParentApp(appInstance.id)) {
 			// console.log("is a parent of " + childApps[appInstance.id].length);
@@ -3685,8 +3670,6 @@
 		} else {
 			appInstance.parentApp = null; // set parent to null
 		}
-=======
->>>>>>> 31b6a9c9
 		handleNewApplication(appInstance, null);
 
 		addEventToUserLog(data.user, {type: "openApplication", data:
@@ -7255,140 +7238,6 @@
 	var updatedMoveItem;
 	var updatedResizeItem;
 	var updatedControl;
-
-	if (draggingPartition[uniqueID]) {
-		draggingPartition[uniqueID].ptn.left =
-			pointerX < draggingPartition[uniqueID].start.x ?
-				pointerX : draggingPartition[uniqueID].start.x;
-
-		draggingPartition[uniqueID].ptn.top =
-			pointerY < draggingPartition[uniqueID].start.y ?
-				pointerY : draggingPartition[uniqueID].start.y;
-
-		draggingPartition[uniqueID].ptn.width =
-			pointerX < draggingPartition[uniqueID].start.x ?
-				draggingPartition[uniqueID].start.x - pointerX : pointerX - draggingPartition[uniqueID].start.x;
-
-		draggingPartition[uniqueID].ptn.height =
-			pointerY < draggingPartition[uniqueID].start.y ?
-				draggingPartition[uniqueID].start.y - pointerY : pointerY - draggingPartition[uniqueID].start.y;
-
-		partitions.updatePartitionGeometries(draggingPartition[uniqueID].ptn.id, interactMgr);
-		broadcast('partitionMoveAndResizeFinished', draggingPartition[uniqueID].ptn.getDisplayInfo());
-	}
-
-	// if the user is cutting a partition
-	if (cuttingPartition[uniqueID]) {
-		var cutDirection = Math.abs(pointerX - cuttingPartition[uniqueID].start.x) >
-			Math.abs(pointerY - cuttingPartition[uniqueID].start.y) ?
-			"horizontal" : "vertical";
-
-		var cutPosition = cutDirection === "horizontal" ?
-			(cuttingPartition[uniqueID].start.y + pointerY) / 2 :
-			(cuttingPartition[uniqueID].start.x + pointerX) / 2;
-
-		var cutDist = Math.sqrt(Math.pow(pointerY - cuttingPartition[uniqueID].start.y, 2) +
-			Math.pow(pointerX - cuttingPartition[uniqueID].start.x, 2));
-
-		var oldPtn = cuttingPartition[uniqueID].ptn;
-
-		// calculate dimensions of new partitions
-		var newDims1, newDims2 = null;
-
-		if (cutDirection === "horizontal") {
-			// make sure partition is tall enough to split
-			if (oldPtn.height < 2 * partitions.minSize.height) {
-				return;
-			}
-
-			// clamp cut position inside partition so it doesn't break
-			if (cutPosition > (oldPtn.top + oldPtn.height - partitions.minSize.height)) {
-				cutPosition = oldPtn.top + oldPtn.height - partitions.minSize.height;
-			}
-
-			if (cutPosition < (oldPtn.top + partitions.minSize.height)) {
-				cutPosition = oldPtn.top + partitions.minSize.height;
-			}
-
-			newDims1 = {
-				top: oldPtn.top,
-				left: oldPtn.left,
-				width: oldPtn.width,
-				height: cutPosition - oldPtn.top  - config.ui.titleBarHeight
-			};
-
-			newDims2 = {
-				top: cutPosition,
-				left: oldPtn.left,
-				width: oldPtn.width,
-				height: (oldPtn.top + oldPtn.height) - cutPosition
-			};
-
-		} else if (cutDirection === "vertical") {
-			// make sure partition is wide enough to split
-			if (oldPtn.width < 2 * partitions.minSize.width) {
-				return;
-			}
-			// clamp cut position inside partition so it doesn't break
-			if (cutPosition > (oldPtn.left + oldPtn.width - partitions.minSize.width)) {
-				cutPosition = oldPtn.left + oldPtn.width - partitions.minSize.width;
-			}
-
-			if (cutPosition < (oldPtn.left + partitions.minSize.width)) {
-				cutPosition = oldPtn.left + partitions.minSize.width;
-			}
-
-			newDims1 = {
-				top: oldPtn.top,
-				left: oldPtn.left,
-				width: cutPosition - oldPtn.left,
-				height: oldPtn.height
-			};
-
-			newDims2 = {
-				top: oldPtn.top,
-				left: cutPosition,
-				width: (oldPtn.left + oldPtn.width) - cutPosition,
-				height: oldPtn.height
-			};
-		}
-
-		if (cutDist > Math.min(oldPtn.width, oldPtn.height) / 3) {
-			// if partitions are not created
-			if (!cuttingPartition[uniqueID].newPtn1 && !cuttingPartition[uniqueID].newPtn2) {
-				// if the gesture is long enough and the new partitions haven't been made, create them
-				var ptnColor = oldPtn.color;
-
-				// create the 2 new partitions
-				cuttingPartition[uniqueID].newPtn1 = createPartition(newDims1, ptnColor);
-				cuttingPartition[uniqueID].newPtn2 = createPartition(newDims2, ptnColor);
-
-
-				broadcast('updatePartitionBorders', {id: cuttingPartition[uniqueID].newPtn1.id, highlight: true});
-				broadcast('updatePartitionBorders', {id: cuttingPartition[uniqueID].newPtn2.id, highlight: true});
-			} else {
-				// if they are already created just update their size and position
-
-				// resize partition 1
-				cuttingPartition[uniqueID].newPtn1.left = newDims1.left;
-				cuttingPartition[uniqueID].newPtn1.top = newDims1.top;
-				cuttingPartition[uniqueID].newPtn1.width = newDims1.width;
-				cuttingPartition[uniqueID].newPtn1.height = newDims1.height;
-
-				// resize partition 2
-				cuttingPartition[uniqueID].newPtn2.left = newDims2.left;
-				cuttingPartition[uniqueID].newPtn2.top = newDims2.top;
-				cuttingPartition[uniqueID].newPtn2.width = newDims2.width;
-				cuttingPartition[uniqueID].newPtn2.height = newDims2.height;
-
-
-				moveAndResizePartitionWindow(uniqueID, {elemId: cuttingPartition[uniqueID].newPtn1.id});
-				moveAndResizePartitionWindow(uniqueID, {elemId: cuttingPartition[uniqueID].newPtn2.id});
-
-			}
-		}
-
-	}
 
 	if (draggingPartition[uniqueID]) {
 		draggingPartition[uniqueID].ptn.left =
@@ -8965,40 +8814,10 @@
 	// if (remoteInteraction[uniqueID].appInteractionMode()) {
 	// luc: send keys to app anyway
 	var obj = interactMgr.searchGeometry({x: pointerX, y: pointerY});
-<<<<<<< HEAD
 
 	if (obj === null) {
 		return;
 	}
-
-	var localPt = globalToLocal(pointerX, pointerY, obj.type, obj.geometry);
-	switch (obj.layerId) {
-		case "staticUI": {
-			break;
-		}
-		case "radialMenus": {
-			break;
-		}
-		case "widgets": {
-			break;
-		}
-		case "applications": {
-			sendKeyDownToApplication(uniqueID, obj.data, localPt, data);
-			break;
-		}
-		case "portals": {
-			keyDownOnPortal(uniqueID, obj.data.id, localPt, data);
-			break;
-		}
-	}
-	// }
-}
-=======
-
-	if (obj === null) {
-		return;
-	}
->>>>>>> 31b6a9c9
 
 	var localPt = globalToLocal(pointerX, pointerY, obj.type, obj.geometry);
 	switch (obj.layerId) {
@@ -9485,7 +9304,6 @@
 
 
 	broadcast('deleteElement', {elemId: appId});
-<<<<<<< HEAD
 
 	// handle parent/children
 	if (isAChildApp(appId)) {
@@ -9511,8 +9329,6 @@
 			sendParentMonitoringEvent(childList[i], appId, "parentCloseEvent", {});
 			childApps[childList[i]] = null; // child is not longer parented
 		}
-=======
->>>>>>> 31b6a9c9
 
 		parentApps[appId] = null; // parent no longer has children
 
@@ -9798,10 +9614,7 @@
 	keyUp,
 	keyPress,
 	createRadialMenu,
-<<<<<<< HEAD
 	sendKinectInput,
-=======
->>>>>>> 31b6a9c9
 	omi_pointerChangeMode,
 	remoteInteraction);
 omicronManager.linkDrawingManager(drawingManager);
