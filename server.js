// SAGE2 is available for use under the SAGE2 Software License
//
// University of Illinois at Chicago's Electronic Visualization Laboratory (EVL)
// and University of Hawai'i at Manoa's Laboratory for Advanced Visualization and
// Applications (LAVA)
//
// See full text, terms and conditions in the LICENSE.txt included file
//
// Copyright (c) 2014-2015

/**
 * @module server
 */


// node mode
/* jshint node: true */

// how to deal with spaces and tabs
/* jshint smarttabs: false */

// Don't make functions within a loop
/* jshint -W083 */


// require variables to be declared
"use strict";

// node: built-in
var fs            = require('fs');                  // filesystem access
var http          = require('http');                // http server
var https         = require('https');               // https server
var os            = require('os');                  // operating system access
var path          = require('path');                // file path extraction and creation
var readline      = require('readline');            // to build an evaluation loop
var url           = require('url');                 // parses urls
var util          = require('util');                // node util

// npm: defined in package.json
var formidable    = require('formidable');       // upload processor
var gm            = require('gm');               // graphicsmagick
var imageMagick;                                 // derived from graphicsmagick
var json5         = require('json5');            // JSON format that allows comments
var qrimage       = require('qr-image');         // qr-code generation
var sprint        = require('sprint');           // pretty formating (sprintf)

var Twit          = require('twit');             // twitter api

// custom node modules
var assets              = require('./src/node-assets');           // manages the list of files
var commandline         = require('./src/node-sage2commandline'); // handles command line parameters for SAGE2
var exiftool            = require('./src/node-exiftool');         // gets exif tags for images
var pixelblock          = require('./src/node-pixelblock');       // chops pixels buffers into square chunks
var sageutils           = require('./src/node-utils');            // provides the current version number
var md5                 = require('./src/md5');                   // return standard md5 hash of given param

var HttpServer          = require('./src/node-httpserver');       // creates web server
var InteractableManager = require('./src/node-interactable');     // handles geometry and determining which object a point is over
var Interaction         = require('./src/node-interaction');      // handles sage interaction (move, resize, etc.)
var Loader              = require('./src/node-itemloader');       // handles sage item creation
var Omicron             = require('./src/node-omicron');          // handles Omicron input events
var Radialmenu          = require('./src/node-radialmenu');       // radial menu
var Sage2ItemList       = require('./src/node-sage2itemlist');    // list of SAGE2 items
var Sagepointer         = require('./src/node-sagepointer');      // handles sage pointers (creation, location, etc.)
var StickyItems         = require('./src/node-stickyitems');
var WebsocketIO         = require('./src/node-websocket.io');     // creates WebSocket server and clients
var AnnotationManager   = require('./src/node-annotations');
var FileBufferManager	= require('./src/node-filebuffer');
// Globals

// Session hash for security
global.__SESSION_ID    = null;

var sage2Server        = null;
var sage2ServerS       = null;
var wsioServer         = null;
var wsioServerS        = null;
var SAGE2_version      = sageutils.getShortVersion();
var platform           = os.platform() === "win32" ? "Windows" : os.platform() === "darwin" ? "Mac OS X" : "Linux";
var program            = commandline.initializeCommandLineParameters(SAGE2_version, emitLog);
var apis               = {};
var config             = loadConfiguration();
var imageMagickOptions = {imageMagick: true};
var ffmpegOptions      = {};
var publicDirectory    = "public";
var hostOrigin         = "";
var uploadsDirectory   = path.join(publicDirectory, "uploads");
var SAGE2Items         = {};
var users              = null;
var sessionDirectory   = path.join(__dirname, "sessions");
var notesDirectory	   = path.join(uploadsDirectory, "notes");
var appLoader          = null;
var interactMgr        = new InteractableManager();
var mediaBlockSize     = 128;
var startTime          = Date.now();
var fileBufferManager  = new FileBufferManager(uploadsDirectory);

console.log(sageutils.header("SAGE2") + "Node Version: " + sageutils.getNodeVersion());
console.log(sageutils.header("SAGE2") + "Detected Server OS as:\t" + platform);
console.log(sageutils.header("SAGE2") + "SAGE2 Short Version:\t" + SAGE2_version);

// Initialize Server
initializeSage2Server();



function initializeSage2Server() {
	// Remove API keys from being investigated further
	//if (config.apis) delete config.apis;

	// Register with evl's server
	if (config.register_site) sageutils.registerSAGE2(config);

	// Check for missing packages
	sageutils.checkPackages(); // pass parameter `true` for devel packages also

	// Setup binaries path
	if (config.dependencies !== undefined) {
		if(config.dependencies.ImageMagick !== undefined) imageMagickOptions.appPath = config.dependencies.ImageMagick;
		if(config.dependencies.FFMpeg !== undefined) ffmpegOptions.appPath = config.dependencies.FFMpeg;
	}
	imageMagick = gm.subClass(imageMagickOptions);
	assets.setupBinaries(imageMagickOptions, ffmpegOptions);

	// Set default host origin for this server
	if (config.rproxy_port === undefined) {
		hostOrigin = "http://" + config.host + (config.index_port === 80 ? "" : ":" + config.index_port) + "/";
	}

	// Initialize sage2 item lists
	SAGE2Items.applications = new Sage2ItemList();
	SAGE2Items.portals      = new Sage2ItemList();
	SAGE2Items.pointers     = new Sage2ItemList();
	SAGE2Items.radialMenus  = new Sage2ItemList();
	SAGE2Items.widgets      = new Sage2ItemList();
	SAGE2Items.renderSync   = {};

	SAGE2Items.portals.interactMgr = {};

	// Initialize user interaction tracking
	if (program.trackUsers) {
		if (typeof program.trackUsers === "string" && sageutils.fileExists(program.trackUsers))
			users = json5.parse(fs.readFileSync(program.trackUsers));
		else
			users = {};
		users.session = {};
		users.session.start = Date.now();

		setInterval(saveUserLog, 300000); // every 5 minutes
		if (!sageutils.fileExists("logs")) fs.mkdirSync("logs");
	}

	// Get full version of SAGE2 - git branch, commit, date
	sageutils.getFullVersion(function(version) {
		// fields: base commit branch date
		SAGE2_version = version;
		console.log(sageutils.header("SAGE2") + "Full Version:" + json5.stringify(SAGE2_version));
		broadcast('setupSAGE2Version', SAGE2_version);

		if (users !== null) users.session.verison = SAGE2_version;
	});

	// Generate a qr image that points to sage2 server
	var qr_png = qrimage.image(hostOrigin, { ec_level:'M', size: 15, margin:3, type: 'png' });
	var qr_out = path.join(uploadsDirectory, "images", "QR.png");
	qr_png.on('end', function() {
		console.log(sageutils.header("QR") + "image generated", qr_out);
	});
	qr_png.pipe(fs.createWriteStream(qr_out));

	// Setup tmp directory for SAGE2 server
	process.env.TMPDIR = path.join(__dirname, "tmp");
	console.log(sageutils.header("SAGE2") + "Temp folder: " + process.env.TMPDIR);
	if (!sageutils.fileExists(process.env.TMPDIR)) {
		fs.mkdirSync(process.env.TMPDIR);
	}

	// Setup tmp directory in uploads
	var uploadTemp = path.join(__dirname, "public", "uploads", "tmp");
	console.log(sageutils.header("SAGE2") + "Upload temp folder: " + uploadTemp);
	if (!sageutils.fileExists(uploadTemp)) {
		fs.mkdirSync(uploadTemp);
	}

	// Make sure sessions directory exists
	if (!sageutils.fileExists(sessionDirectory)) {
		fs.mkdirSync(sessionDirectory);
	}

	// Check for the session password file
	var passwordFile = path.join("keys", "passwd.json");
	if (typeof program.password  === "string" && program.password.length > 0) {
		// Creating a new hash from the password
		global.__SESSION_ID = md5.getHash( program.password );
		console.log(sageutils.header("Secure") + "Using " + global.__SESSION_ID + " as the key for this session");
		// Saving the hash
		fs.writeFileSync(passwordFile, JSON.stringify( { pwd: global.__SESSION_ID} ) );
		console.log(sageutils.header("Secure") + "Saved to file name " + passwordFile);
	}
	else if (sageutils.fileExists(passwordFile)) {
		// If a password file exists, load it
		var passwordFileJsonString = fs.readFileSync(passwordFile, 'utf8');
		var passwordFileJson       = JSON.parse(passwordFileJsonString);
		if (passwordFileJson.pwd !== null) {
			global.__SESSION_ID = passwordFileJson.pwd;
			console.log(sageutils.header("Secure") + "A sessionID was found: " + passwordFileJson.pwd);
		}
		else {
			console.log(sageutils.header("Secure") + "Invalid hash file " + passwordFile);
		}
	}

	// Initialize assets
	assets.initialize(uploadsDirectory, 'uploads');

	// Initialize app loader
	appLoader = new Loader(publicDirectory, hostOrigin, config, imageMagickOptions, ffmpegOptions);

	// Initialize interactable manager and layers
	interactMgr.addLayer("staticUI",     3);
	interactMgr.addLayer("radialMenus",  2);
	interactMgr.addLayer("widgets",      1);
	interactMgr.addLayer("applications", 0);
	interactMgr.addLayer("portals",      0);

	// Initialize the background for the display clients (image or color)
	setupDisplayBackground();

	// initialize dialog boxes
	setUpDialogsAsInteractableObjects();

	// Set up http and https servers
	var httpServerApp = new HttpServer(publicDirectory);
	httpServerApp.httpPOST('/upload', uploadForm); // receive newly uploaded files from SAGE Pointer / SAGE UI
	httpServerApp.httpGET('/config',  sendConfig); // send config object to client using http request
	var options  = setupHttpsOptions();            // create HTTPS options - sets up security keys
	sage2Server  = http.createServer(httpServerApp.onrequest);
	sage2ServerS = https.createServer(options, httpServerApp.onrequest);

	// Set up websocket servers - 2 way communication between server and all browser clients
	wsioServer  = new WebsocketIO.Server({server: sage2Server});
	wsioServerS = new WebsocketIO.Server({server: sage2ServerS});
	wsioServer.onconnection(openWebSocketClient);
	wsioServerS.onconnection(openWebSocketClient);
	startTimeUpdateBroadcasts();
}

function setUpDialogsAsInteractableObjects() {
	var dialogGeometry = {
		x: config.totalWidth/2 - 13*config.ui.titleBarHeight,
		y: 2*config.ui.titleBarHeight,
		w: 26*config.ui.titleBarHeight,
		h: 8*config.ui.titleBarHeight
	};

	var acceptGeometry = {
		x: dialogGeometry.x + 0.25*config.ui.titleBarHeight,
		y: dialogGeometry.y + 4.75*config.ui.titleBarHeight,
		w: 9*config.ui.titleBarHeight,
		h: 3*config.ui.titleBarHeight
	};

	var rejectCancelGeometry = {
		x: dialogGeometry.x + 16.75*config.ui.titleBarHeight,
		y: dialogGeometry.y + 4.75*config.ui.titleBarHeight,
		w: 9*config.ui.titleBarHeight,
		h: 3*config.ui.titleBarHeight
	};

	interactMgr.addGeometry("dataSharingWaitDialog", "staticUI", "rectangle", dialogGeometry, false, 1, null);
	interactMgr.addGeometry("dataSharingRequestDialog", "staticUI", "rectangle", dialogGeometry, false, 1, null);
	interactMgr.addGeometry("acceptDataSharingRequest", "staticUI", "rectangle", acceptGeometry, false, 2, null);
	interactMgr.addGeometry("cancelDataSharingRequest", "staticUI", "rectangle", rejectCancelGeometry, false, 2, null);
	interactMgr.addGeometry("rejectDataSharingRequest", "staticUI", "rectangle", rejectCancelGeometry, false, 2, null);
}

function broadcast(name, data) {
	wsioServer.broadcast(name, data);
	wsioServerS.broadcast(name, data);
}

function emitLog(data) {
	if (wsioServer === null || wsioServerS === null) return;
	broadcast('console', data);
}


// global variables to manage clients
var clients = [];
var masterDisplay = null;
var webBrowserClient = null;
var sagePointers = {};
var remoteInteraction = {};
//var mediaStreams = {};
var mediaBlockStreams = {};
var appUserColors = {}; // a dict to keep track of app instance colors(for widget connectors)

//Annotation management
var annotations = new AnnotationManager();
annotations.initializeDB(path.join(uploadsDirectory, "annotations"));

var remoteSharingRequestDialog = null;
var remoteSharingWaitDialog = null;
var remoteSharingSessions = {};


// Sticky items and window position for new clones
var stickyAppHandler   = new StickyItems();
//var newWindowPosition  = null;
//var seedWindowPosition = null;


function openWebSocketClient(wsio) {
	wsio.onclose(closeWebSocketClient);
	wsio.on('addClient', wsAddClient);
}

function closeWebSocketClient(wsio) {
	var i;
    var key;
    if (wsio.clientType === "display") {
		console.log(sageutils.header("Disconnect") + wsio.id + " (" + wsio.clientType + " " + wsio.clientID+ ")");
    }
    else {
		console.log(sageutils.header("Disconnect") + wsio.id + " (" + wsio.clientType + ")");
	}

	addEventToUserLog(wsio.id, {type: "disconnect", data: null, time: Date.now()});

	// if client is a remote site, send disconnect message
	var remote = findRemoteSiteByConnection(wsio);
	if (remote !== null) {
		console.log("Remote site \"" + remote.name + "\" now offline");
		remote.connected = false;
		var site = {name: remote.name, connected: remote.connected};
		broadcast('connectedToRemoteSite', site);
	}

	if (wsio.clientType === "sageUI") {
		hidePointer(wsio.id);
		removeControlsForUser(wsio.id);
		delete sagePointers[wsio.id];
		delete remoteInteraction[wsio.id];
		for (key in remoteSharingSessions) {
			remoteSharingSessions[key].wsio.emit('stopRemoteSagePointer', {id: wsio.id});
		}
	}
	else if (wsio.clientType === "display") {
		for (key in SAGE2Items.renderSync) {
			if (SAGE2Items.renderSync.hasOwnProperty(key)) {
				delete SAGE2Items.renderSync[key].clients[wsio.id];
			}
		}
		/*
		for (key in mediaBlockStreams) {
			if (mediaBlockStreams.hasOwnProperty(key)) {
				delete mediaBlockStreams[key].clients[wsio.id];
			}
		}
		for (key in mediaStreams) {
			if (mediaStreams.hasOwnProperty(key)) {
				delete mediaStreams[key].clients[wsio.id];
			}
		}
		for (key in videoHandles) {
			if (videoHandles.hasOwnProperty(key)) {
				delete videoHandles[key].clients[wsio.id];
			}
		}
        for (key in appAnimations) {
			if (appAnimations.hasOwnProperty(key)) {
				delete appAnimations[key].clients[wsio.id];
			}
		}
		*/
	}

	if (wsio.clientType === "webBrowser") webBrowserClient = null;

	if (wsio === masterDisplay) {
		masterDisplay = null;
		for (i=0; i<clients.length; i++){
			if (clients[i].clientType === "display" && clients[i] !== wsio) {
				masterDisplay = clients[i];
				clients[i].emit('setAsMasterDisplay');
				break;
			}
		}
	}

	removeElement(clients, wsio);
}

function wsAddClient(wsio, data) {

	// Just making sure the data is valid JSON (one gets strings from C++)
	if (sageutils.isTrue(data.requests.config)) data.requests.config = true;
	else data.requests.config = false;
	if (sageutils.isTrue(data.requests.version)) data.requests.version = true;
	else data.requests.version = false;
	if (sageutils.isTrue(data.requests.time)) data.requests.time = true;
	else data.requests.time = false;
	if (sageutils.isTrue(data.requests.console)) data.requests.console = true;
	else data.requests.console = false;

	wsio.updateRemoteAddress(data.host, data.port); // overwrite host and port if defined
	wsio.clientType = data.clientType;

	if (wsio.clientType === "display") {
		wsio.clientID = data.clientID;
		if (masterDisplay === null) {
			masterDisplay = wsio;
		}
		console.log(sageutils.header("Connect") + wsio.id + " (" + wsio.clientType + " " + wsio.clientID+ ")");
	}
	else {
		wsio.clientID = -1;
		console.log(sageutils.header("Connect") + wsio.id + " (" + wsio.clientType + ")");
	}

	clients.push(wsio);
	initializeWSClient(wsio, data.requests.config, data.requests.version, data.requests.time, data.requests.console);
}

function initializeWSClient(wsio, reqConfig, reqVersion, reqTime, reqConsole) {
	setupListeners(wsio);

	wsio.emit('initialize', {UID: wsio.id, time: Date.now(), start: startTime});
	if (wsio === masterDisplay) {
		wsio.emit('setAsMasterDisplay');
	}

	if (reqConfig)  wsio.emit('setupDisplayConfiguration', config);
	if (reqVersion) wsio.emit('setupSAGE2Version',         SAGE2_version);
	if (reqTime)    wsio.emit('setSystemTime',             {date: Date.now()});
	if (reqConsole) wsio.emit('console',                   json5.stringify(config, null, 4));

	if(wsio.clientType === "display") {
		initializeExistingSagePointers(wsio);
		initializeExistingApps(wsio);
		initializeRemoteServerInfo(wsio);
		//initializeMediaStreams(wsio.id);
		setTimeout(initializeExistingControls, 6000, wsio); // why can't this be done immediately with the rest?
	}
	else if (wsio.clientType === "sageUI") {
		createSagePointer(wsio.id);
		var key;
		for (key in remoteSharingSessions) {
			remoteSharingSessions[key].wsio.emit('createRemoteSagePointer', {id: wsio.id, portal: {host: config.host, port: config.port}});
		}
		initializeExistingAppsPositionSizeTypeOnly(wsio);
	}

	var remote = findRemoteSiteByConnection(wsio);
	if(remote !== null){
		remote.wsio = wsio;
		remote.connected = true;
		var site = {name: remote.name, connected: remote.connected};
		broadcast('connectedToRemoteSite', site);
	}

	if (wsio.clientType === "webBrowser") webBrowserClient = wsio;
}

function setupListeners(wsio) {
	wsio.on('registerInteractionClient',            wsRegisterInteractionClient);

	wsio.on('startSagePointer',                     wsStartSagePointer);
	wsio.on('stopSagePointer',                      wsStopSagePointer);

	wsio.on('pointerPress',                         wsPointerPress);
	wsio.on('pointerRelease',                       wsPointerRelease);
	wsio.on('pointerDblClick',                      wsPointerDblClick);
	wsio.on('pointerPosition',                      wsPointerPosition);
	wsio.on('pointerMove',                          wsPointerMove);
	wsio.on('pointerScrollStart',                   wsPointerScrollStart);
	wsio.on('pointerScroll',                        wsPointerScroll);
	wsio.on('pointerScrollEnd',                     wsPointerScrollEnd);
	wsio.on('pointerDraw',                          wsPointerDraw);
	wsio.on('keyDown',                              wsKeyDown);
	wsio.on('keyUp',                                wsKeyUp);
	wsio.on('keyPress',                             wsKeyPress);

	wsio.on('uploadedFile',                         wsUploadedFile);

	wsio.on('startNewMediaStream',                  wsStartNewMediaStream);
	wsio.on('updateMediaStreamFrame',               wsUpdateMediaStreamFrame);
	wsio.on('updateMediaStreamChunk',               wsUpdateMediaStreamChunk);
	wsio.on('stopMediaStream',                      wsStopMediaStream);
	wsio.on('startNewMediaBlockStream',             wsStartNewMediaBlockStream);
	wsio.on('updateMediaBlockStreamFrame',          wsUpdateMediaBlockStreamFrame);
	wsio.on('stopMediaBlockStream',                 wsStopMediaBlockStream);

	wsio.on('requestVideoFrame',                    wsRequestVideoFrame);
	wsio.on('receivedMediaStreamFrame',             wsReceivedMediaStreamFrame);
	wsio.on('receivedRemoteMediaStreamFrame',       wsReceivedRemoteMediaStreamFrame);
	wsio.on('receivedMediaBlockStreamFrame',        wsReceivedMediaBlockStreamFrame);
	wsio.on('receivedRemoteMediaBlockStreamFrame',  wsReceivedRemoteMediaBlockStreamFrame);

	wsio.on('finishedRenderingAppFrame',            wsFinishedRenderingAppFrame);
	wsio.on('updateAppState',                       wsUpdateAppState);
	wsio.on('appResize',                            wsAppResize);
	wsio.on('broadcast',                            wsBroadcast);
	wsio.on('searchTweets',                         wsSearchTweets);

	wsio.on('requestAvailableApplications',         wsRequestAvailableApplications);
	wsio.on('requestStoredFiles',                   wsRequestStoredFiles);
	//wsio.on('addNewElementFromStoredFiles',         wsAddNewElementFromStoredFiles);
	wsio.on('loadApplication',                      wsLoadApplication);
	wsio.on('loadFileFromServer',                   wsLoadFileFromServer);
	wsio.on('deleteElementFromStoredFiles',         wsDeleteElementFromStoredFiles);
	wsio.on('saveSesion',                           wsSaveSesion);
	wsio.on('clearDisplay',                         wsClearDisplay);
	wsio.on('tileApplications',                     wsTileApplications);

	// Radial menu should have its own message section? Just appended here for now.
	wsio.on('radialMenuClick',                      wsRadialMenuClick);
	wsio.on('radialMenuMoved',                      wsRadialMenuMoved);
	wsio.on('removeRadialMenu',                     wsRemoveRadialMenu);
	wsio.on('radialMenuWindowToggle',               wsRadialMenuThumbnailWindow);

	wsio.on('addNewWebElement',                     wsAddNewWebElement);

	wsio.on('openNewWebpage',                       wsOpenNewWebpage);

	wsio.on('playVideo',                            wsPlayVideo);
	wsio.on('pauseVideo',                           wsPauseVideo);
	wsio.on('stopVideo',                            wsStopVideo);
	wsio.on('updateVideoTime',                      wsUpdateVideoTime);
	wsio.on('muteVideo',                            wsMuteVideo);
	wsio.on('unmuteVideo',                          wsUnmuteVideo);
	wsio.on('loopVideo',                            wsLoopVideo);

	wsio.on('addNewElementFromRemoteServer',          wsAddNewElementFromRemoteServer);
	wsio.on('requestNextRemoteFrame',                 wsRequestNextRemoteFrame);
	wsio.on('updateRemoteMediaStreamFrame',           wsUpdateRemoteMediaStreamFrame);
	wsio.on('stopMediaStream',                        wsStopMediaStream);
    wsio.on('updateRemoteMediaBlockStreamFrame',      wsUpdateRemoteMediaBlockStreamFrame);
	wsio.on('stopMediaBlockStream',                   wsStopMediaBlockStream);
	wsio.on('requestDataSharingSession',              wsRequestDataSharingSession);
	wsio.on('cancelDataSharingSession',               wsCancelDataSharingSession);
	wsio.on('acceptDataSharingSession',               wsAcceptDataSharingSession);
	wsio.on('rejectDataSharingSession',               wsRejectDataSharingSession);
	wsio.on('createRemoteSagePointer',                wsCreateRemoteSagePointer);
	wsio.on('startRemoteSagePointer',                 wsStartRemoteSagePointer);
	wsio.on('stopRemoteSagePointer',                  wsStopRemoteSagePointer);
	wsio.on('remoteSagePointerPosition',              wsRemoteSagePointerPosition);
	//wsio.on('remoteSagePointerPress',                 wsRemoteSagePointerPress);
	//wsio.on('remoteSagePointerRelease',               wsRemoteSagePointerRelease);
	//wsio.on('remoteSageKeyDown',                      wsRemoteSageKeyDown);
	//wsio.on('remoteSageKeyUp',                        wsRemoteSageKeyUp);
	//wsio.on('remoteSageKeyPress',                     wsRemoteSageKeyPress);
	wsio.on('remoteSagePointerToggleModes',           wsRemoteSagePointerToggleModes);
	wsio.on('remoteSagePointerHoverCorner',           wsRemoteSagePointerHoverCorner);
	wsio.on('addNewRemoteElementInDataSharingPortal', wsAddNewRemoteElementInDataSharingPortal);

	wsio.on('updateApplicationOrder',                 wsUpdateApplicationOrder);
	wsio.on('startApplicationMove',                   wsStartApplicationMove);
	wsio.on('startApplicationResize',                 wsStartApplicationResize);
	wsio.on('updateApplicationPosition',              wsUpdateApplicationPosition);
	wsio.on('updateApplicationPositionAndSize',       wsUpdateApplicationPositionAndSize);
	wsio.on('finishApplicationMove',                  wsFinishApplicationMove);
	wsio.on('finishApplicationResize',                wsFinishApplicationResize);
	wsio.on('deleteApplication',                      wsDeleteApplication);
	wsio.on('updateApplicationState',                 wsUpdateApplicationState);

	wsio.on('addNewControl',                        wsAddNewControl);
	wsio.on('closeAppFromControl',                  wsCloseAppFromControl);
	wsio.on('hideWidgetFromControl',                wsHideWidgetFromControl);
	wsio.on('openRadialMenuFromControl',            wsOpenRadialMenuFromControl);
	wsio.on('recordInnerGeometryForWidget',			wsRecordInnerGeometryForWidget);

	wsio.on('annotationUpdate', 		wsAnnotationUpdate);
	wsio.on('requestForNewNote', 		wsRequestForNewNote);
	wsio.on('requestForNoteDeletion',	wsRequestForNoteDeletion);
	wsio.on('setNoteAsEditable', 		wsSetNoteAsEditable);
	wsio.on('requestForMarkerDeletion', wsRequestForMarkerDeletion);
	wsio.on('requestForMarkerAddition', wsRequestForMarkerAddition);

	wsio.on('requestNewTitle',			wsRequestNewTitle);
	wsio.on('requestFileBuffer', 		wsRequestFileBuffer);
	wsio.on('closeFileBuffer', 			wsCloseFileBuffer);
	wsio.on('createAppClone',			wsCreateAppClone);
	wsio.on('createNewNote',			wsCreateNewNote);

	wsio.on('sage2Log',                             wsPrintDebugInfo);
	wsio.on('command',                              wsCommand);
}

function initializeExistingControls(wsio){
	var i;
	var uniqueID;
	var app;
	var zIndex;
	var data;
	var controlList = SAGE2Items.widgets.list;
	for (i in controlList) {
		if (controlList.hasOwnProperty(i) && SAGE2Items.applications.list.hasOwnProperty(controlList[i].appId)) {
			data = controlList[i];
			wsio.emit('createControl', data);
			zIndex = SAGE2Items.widgets.numItems;
			var radialGeometry = {x: data.left+(data.height/2), y: data.top+(data.height/2), r: data.height/2};

			if (data.hasSideBar === true) {
				var shapeData = {
					radial:{
						type:"circle",
						visible:true,
						geometry:radialGeometry
					},
					sidebar:{
						type:"rectangle",
						visible:true,
						geometry: {x: data.left+data.height, y: data.top+(data.height/2)-(data.barHeight/2), w: data.width-data.height, h: data.barHeight}
					}
				};
				interactMgr.addComplexGeometry(data.id, "widgets", shapeData, zIndex, data);
			}
			else{
				interactMgr.addGeometry(data.id, "widgets", "circle", radialGeometry, true, zIndex, data);
			}

			/*interactMgr.addGeometry(data.id+"_radial", "widgets", "circle", {x: data.left+(data.height/2), y: data.top+(data.height/2), r: data.height/2}, true, zIndex, data);
			if (data.hasSideBar === true) {
				interactMgr.addGeometry(data.id+"_sidebar", "widgets", "rectangle", {x: data.left+data.height, y: data.top+(data.height/2)-(data.barHeight/2), w: data.width-data.height, h: data.barHeight}, true, zIndex, data);
			}*/
			SAGE2Items.widgets.addItem(data);
			uniqueID = data.id.substring(data.appId.length, data.id.lastIndexOf("_"));
			app = SAGE2Items.applications.list[data.appId];
			addEventToUserLog(uniqueID, {type: "widgetMenu", data: {action: "open", application: {id: app.id, type: app.application}}, time: Date.now()});
		}
	}
}

function initializeExistingSagePointers(wsio) {
	for(var key in sagePointers){
		if (sagePointers.hasOwnProperty(key)) {
			wsio.emit('createSagePointer', sagePointers[key]);
		}
	}
}

function initializeExistingApps(wsio) {
	var key;

	for (key in SAGE2Items.applications.list) {
		wsio.emit('createAppWindow', SAGE2Items.applications.list[key]);
		if (SAGE2Items.renderSync.hasOwnProperty(key)) {
			SAGE2Items.renderSync[key].clients[wsio.id] = {wsio: wsio, readyForNextFrame: false, blocklist: []};
			calculateValidBlocks(SAGE2Items.applications.list[key], mediaBlockSize, SAGE2Items.renderSync[key]);
		}
	}
	for (key in SAGE2Items.portals.list) {
		broadcast('initializeDataSharingSession', SAGE2Items.portals.list[key]);
	}

	var newOrder = interactMgr.getObjectZIndexList("applications", ["portals"]);
	wsio.emit('updateItemOrder', newOrder);
}

function initializeExistingAppsPositionSizeTypeOnly(wsio) {
	var key;
	for (key in SAGE2Items.applications.list) {
		wsio.emit('createAppWindowPositionSizeOnly', getAppPositionSize(SAGE2Items.applications.list[key]));
	}

	var newOrder = interactMgr.getObjectZIndexList("applications", ["portals"]);
	wsio.emit('updateItemOrder', newOrder);
}

function initializeRemoteServerInfo(wsio) {
	for(var i=0; i<remoteSites.length; i++){
		var site = {name: remoteSites[i].name, connected: remoteSites[i].connected, geometry: remoteSites[i].geometry};
		wsio.emit('addRemoteSite', site);
	}
}

/*
function initializeMediaStreams(uniqueID) {
	var key;

	for(key in mediaStreams){
		if (mediaStreams.hasOwnProperty(key)) {
			mediaStreams[key].clients[uniqueID] = false;
		}
	}
}

function initializeMediaBlockStreams(clientID) {
	for(var key in mediaBlockStreams) {
        for(var i=0; i<clients.length; i++) {
            if(clients[i].clientType === "display" && mediaBlockStreams[key].clients[clients[i].id] === undefined){
                    mediaBlockStreams[key].clients[clients[i].id] = {wsio: clients[i], readyForNextFrame: true, blockList: []};
            }
        }
	}
}
*/

// **************  Sage Pointer Functions *****************

function wsRegisterInteractionClient(wsio, data) {
	var key;
	if(program.trackUsers === true) {
		var newUser = true;
		for(key in users) {
			if(users[key].name === data.name && users[key].color.toLowerCase() === data.color.toLowerCase()) {
				users[key].ip = wsio.id;
				if(users[key].actions === undefined) users[key].actions = [];
				users[key].actions.push({type: "connect", data: null, time: Date.now()});
				newUser = false;
			}
		}
		if(newUser === true) {
			var id = getNewUserId();
			users[id] = {};
			users[id].name = data.name;
			users[id].color = data.color;
			users[id].ip = wsio.id;
			if(users[id].actions === undefined) users[id].actions = [];
			users[id].actions.push({type: "connect", data: null, time: Date.now()});
		}
	}
	else {
		for(key in users) {
			if(users[key].name === data.name && users[key].color.toLowerCase() === data.color.toLowerCase()) {
				users[key].ip = wsio.id;
				if(users[key].actions === undefined) users[key].actions = [];
				users[key].actions.push({type: "connect", data: null, time: Date.now()});
			}
		}
	}
}

function wsStartSagePointer(wsio, data) {
	showPointer(wsio.id, data);

	addEventToUserLog(wsio.id, {type: "SAGE2PointerStart", data: null, time: Date.now()});
}

function wsStopSagePointer(wsio, data) {
	hidePointer(wsio.id);

	//return to window interaction mode after stopping pointer
	if(remoteInteraction[wsio.id].appInteractionMode()){
		remoteInteraction[wsio.id].toggleModes();
		broadcast('changeSagePointerMode', {id: sagePointers[wsio.id].id, mode: remoteInteraction[wsio.id].interactionMode });
	}

	var key;
	for (key in remoteSharingSessions) {
		remoteSharingSessions[key].wsio.emit('stopRemoteSagePointer', {id: wsio.id});
	}

	addEventToUserLog(wsio.id, {type: "SAGE2PointerEnd", data: null, time: Date.now()});
	//addEventToUserLog(uniqueID, {type: "SAGE2PointerMode", data: {mode: "windowManagement"}, time: Date.now()});
}

function wsPointerPress(wsio, data) {
	var pointerX = sagePointers[wsio.id].left;
	var pointerY = sagePointers[wsio.id].top;

	pointerPress(wsio.id, pointerX, pointerY, data);
}

function wsPointerRelease(wsio, data) {
	var pointerX = sagePointers[wsio.id].left;
	var pointerY = sagePointers[wsio.id].top;

	/*
	if (data.button === 'left')
		pointerRelease(wsio.id, pointerX, pointerY);
	else
		pointerReleaseRight(wsio.id, pointerX, pointerY);
	*/
	pointerRelease(wsio.id, pointerX, pointerY, data);
}

function wsPointerDblClick(wsio, data) {
	var pointerX = sagePointers[wsio.id].left;
	var pointerY = sagePointers[wsio.id].top;

	pointerDblClick(wsio.id, pointerX, pointerY);
}

function wsPointerPosition(wsio, data) {
	pointerPosition(wsio.id, data);
}

function wsPointerMove(wsio, data) {
	var pointerX = sagePointers[wsio.id].left;
	var pointerY = sagePointers[wsio.id].top;

	pointerMove(wsio.id, pointerX, pointerY, data);
}

function wsPointerScrollStart(wsio, data) {
	var pointerX = sagePointers[wsio.id].left;
	var pointerY = sagePointers[wsio.id].top;

	pointerScrollStart(wsio.id, pointerX, pointerY);
}

function wsPointerScroll(wsio, data) {
	// Casting the parameters to correct type
	data.wheelDelta = parseInt(data.wheelDelta, 10);

	pointerScroll(wsio.id, data);
}

function wsPointerScrollEnd(wsio, data) {
	pointerScrollEnd(wsio.id);
}

function wsPointerDraw(wsio, data) {
	pointerDraw(wsio.id, data);
}

function wsKeyDown(wsio, data) {
	var pointerX = sagePointers[wsio.id].left;
	var pointerY = sagePointers[wsio.id].top;

	keyDown(wsio.id, pointerX, pointerY, data);

	/*
	if (data.code === 16) { // shift
		remoteInteraction[wsio.id].SHIFT = true;
	}
	else if (data.code === 17) { // ctrl
		remoteInteraction[wsio.id].CTRL = true;
	}
	else if (data.code === 18) { // alt
		remoteInteraction[wsio.id].ALT = true;
	}
	else if (data.code === 20) { // caps lock
		remoteInteraction[wsio.id].CAPS = true;
	}
	else if (data.code === 91 || data.code === 92 || data.code === 93){
		// command
		remoteInteraction[wsio.id].CMD = true;
	}

	//SEND SPECIAL KEY EVENT only will come here
	var pointerX = sagePointers[wsio.id].left;
	var pointerY = sagePointers[wsio.id].top;

	var control = findControlsUnderPointer(pointerX, pointerY);
	if (control!==null){
		return;
	}


	if(remoteInteraction[wsio.id].appInteractionMode()){
		keyDown(wsio.id, pointerX, pointerY, data);
	}
	*/
}

function wsKeyUp(wsio, data) {
	var pointerX = sagePointers[wsio.id].left;
	var pointerY = sagePointers[wsio.id].top;

	keyUp(wsio.id, pointerX, pointerY, data);

	/*
	if (data.code === 16) { // shift
		remoteInteraction[wsio.id].SHIFT = false;
	}
	else if (data.code === 17) { // ctrl
		remoteInteraction[wsio.id].CTRL = false;
	}
	else if (data.code === 18) { // alt
		remoteInteraction[wsio.id].ALT = false;
	}
	else if (data.code === 20) { // caps lock
		remoteInteraction[wsio.id].CAPS = false;
	}
	else if (data.code === 91 || data.code === 92 || data.code === 93) { // command
		remoteInteraction[wsio.id].CMD = false;
	}

	if (remoteInteraction[wsio.id].modeChange !== undefined && (data.code === 9 || data.code === 16)) return;

	var pointerX = sagePointers[wsio.id].left;
	var pointerY = sagePointers[wsio.id].top;

	var control = findControlsUnderPointer(pointerX, pointerY);

	var lockedControl = remoteInteraction[wsio.id].lockedControl();

	if (lockedControl !== null) {
		var event = {code: data.code, printable:false, state: "up", ctrlId:lockedControl.ctrlId, appId:lockedControl.appId, instanceID:lockedControl.instanceID};
		broadcast('keyInTextInputWidget', event);
		if (data.code === 13) { //Enter key
			remoteInteraction[wsio.id].dropControl();
		}
		return;
	}
	else if (control!==null){
		return;
	}



	var elem = findAppUnderPointer(pointerX, pointerY);

	if(elem !== null){
		if(remoteInteraction[wsio.id].windowManagementMode()){
			if(data.code === 8 || data.code === 46){ // backspace or delete
				deleteApplication(elem);

				addEventToUserLog(wsio.id, {type: "delete", data: {application: {id: elem.id, type: elem.application}}, time: Date.now()});
			}
		}
		else if(remoteInteraction[wsio.id].appInteractionMode()) {	//only send special keys
			keyUp(wsio.id, pointerX, pointerY, data);
		}
	}
	*/
}

function wsKeyPress(wsio, data) {
	var pointerX = sagePointers[wsio.id].left;
	var pointerY = sagePointers[wsio.id].top;

	keyPress(wsio.id, pointerX, pointerY, data);
	/*
	var lockedControl = remoteInteraction[wsio.id].lockedControl();
	var pointerX = sagePointers[wsio.id].left;
	var pointerY = sagePointers[wsio.id].top;
	var control = findControlsUnderPointer(pointerX, pointerY);

	if (data.code === 9 && remoteInteraction[wsio.id].SHIFT && sagePointers[wsio.id].visible) {
		// shift + tab
		remoteInteraction[wsio.id].toggleModes();
		broadcast('changeSagePointerMode', {id: sagePointers[wsio.id].id, mode: remoteInteraction[wsio.id].interactionMode});

		//if(remoteInteraction[wsio.id].interactionMode === 0)
		//	addEventToUserLog(wsio.id, {type: "SAGE2PointerMode", data: {mode: "windowManagement"}, time: Date.now()});
		//else
		//	addEventToUserLog(wsio.id, {type: "SAGE2PointerMode", data: {mode: "applicationInteraction"}, time: Date.now()});

		if (remoteInteraction[wsio.id].modeChange !== undefined) {
			clearTimeout(remoteInteraction[wsio.id].modeChange);
		}
		remoteInteraction[wsio.id].modeChange = setTimeout(function() {
			delete remoteInteraction[wsio.id].modeChange;
		}, 500);
	}
	else if (lockedControl !== null){
		var event = {code: data.code, printable:true, state: "down", ctrlId:lockedControl.ctrlId, appId:lockedControl.appId, instanceID:lockedControl.instanceID};
		broadcast('keyInTextInputWidget', event);
		if (data.code === 13){ //Enter key
			addEventToUserLog(wsio.id, {type: "widgetAction", data: {application: lockedControl.appId, widget: lockedControl.ctrlId}, time: Date.now()});

			remoteInteraction[wsio.id].dropControl();
		}
	}
	else if(control!==null){
		return;
	}
	else if ( remoteInteraction[wsio.id].appInteractionMode() ) {
		keyPress(wsio.id, pointerX, pointerY, data);
	}
`	*/
}

// **************  File Upload Functions *****************
function wsUploadedFile(wsio, data) {
	addEventToUserLog(wsio.id, {type: "fileUpload", data: data, time: Date.now()});
}

function wsRadialMenuClick(wsio, data) {
	if(data.button === "closeButton") {
		addEventToUserLog(data.user, {type: "radialMenu", data: {action: "close"}, time: Date.now()});
	}
	else if(data.button === "settingsButton" || data.button.indexOf("Window") >= 0) {
		var action = data.data.state === "opened" ? "open" : "close";
		addEventToUserLog(data.user, {type: "radialMenuAction", data: {button: data.button, action: action}, time: Date.now()});
	}
	else {
		addEventToUserLog(data.user, {type: "radialMenuAction", data: {button: data.button}, time: Date.now()});
	}
}

// **************  Media Stream Functions *****************

function wsStartNewMediaStream(wsio, data) {
	console.log("received new stream: ", data.id);

	var i;
	SAGE2Items.renderSync[data.id] = {clients: {}, chunks: []};
	for (i=0; i<clients.length; i++) {
		if(clients[i].clientType === "display") {
			SAGE2Items.renderSync[data.id].clients[clients[i].id] = {wsio: clients[i], readyForNextFrame: false, blocklist: []};
		}
	}

	// forcing 'int' type for width and height
	data.width  = parseInt(data.width,  10);
	data.height = parseInt(data.height, 10);

	appLoader.createMediaStream(data.src, data.type, data.encoding, data.title, data.color, data.width, data.height, function(appInstance) {
		appInstance.id = data.id;
		handleNewApplication(appInstance, null);

		var eLogData = {
			application: {
				id: appInstance.id,
				type: appInstance.application
			}
		};
		addEventToUserLog(wsio.id, {type: "mediaStreamStart", data: eLogData, time: Date.now()});
	});

	/*
	mediaStreams[data.id] = {chunks: [], clients: {}, ready: true, timeout: null};
	for(var i=0; i<clients.length; i++){
		if(clients[i].clientType === "display") {
			mediaStreams[data.id].clients[clients[i].id] = false;
		}
	}

	// Forcing 'int' type for width and height
	//     for some reasons, messages from websocket lib from Linux send strings for ints
	data.width  = parseInt(data.width,  10);
	data.height = parseInt(data.height, 10);

	appLoader.createMediaStream(data.src, data.type, data.encoding, data.title, data.color, data.width, data.height, function(appInstance) {
		appInstance.id = data.id;
		handleNewApplication(appInstance, null);

		addEventToUserLog(wsio.id, {type: "mediaStreamStart", data: {application: {id: appInstance.id, type: appInstance.application}}, time: Date.now()});
	});

	// Debug media stream freezing
	mediaStreams[data.id].timeout = setTimeout(function() {
		console.log("Start: 5 sec with no updates from: " + data.id);
		console.log(mediaStreams[data.id].clients);
		console.log("ready: " + mediaStreams[data.id].ready);
	}, 5000);
	*/
}

function wsUpdateMediaStreamFrame(wsio, data) {
	var key;
	for (key in SAGE2Items.renderSync[data.id].clients) {
		SAGE2Items.renderSync[data.id].clients[key].readyForNextFrame = false;
	}

	var stream = SAGE2Items.applications.list[data.id];
	if (stream !== undefined && stream !== null) {
		stream.data = data.state;
	}

	broadcast('updateMediaStreamFrame', data);

	/*
	mediaStreams[data.id].ready = true;
	for(var key in mediaStreams[data.id].clients){
		mediaStreams[data.id].clients[key] = false;
	}

	var stream = findAppById(data.id);
	if(stream !== null) stream.data = data.state;

	broadcast('updateMediaStreamFrame', data);

	// Debug media stream freezing
	clearTimeout(mediaStreams[data.id].timeout);
	mediaStreams[data.id].timeout = setTimeout(function() {
		console.log("Update: 5 sec with no updates from: " + data.id);
		console.log(mediaStreams[data.id].clients);
		console.log("ready: " + mediaStreams[data.id].ready);
		if(mediaStreams[data.id].chunks.length === 0)
			console.log("chunks received: " + allNonBlank(mediaStreams[data.id].chunks));
	}, 5000);
	*/
}

function wsUpdateMediaStreamChunk(wsio, data) {
	if (SAGE2Items.renderSync[data.id].chunks.length === 0) SAGE2Items.renderSync[data.id].chunks = initializeArray(data.total, "");
	SAGE2Items.renderSync[data.id].chunks[data.piece] = data.state.src;
	if (allNonBlank(SAGE2Items.renderSync[data.id].chunks)) {
		wsUpdateMediaStreamFrame(wsio, {id: data.id, state: {src: SAGE2Items.renderSync[data.id].chunks.join(""), type: data.state.type, encoding: data.state.encoding}});
		SAGE2Items.renderSync[data.id].chunks = [];
	}

	/*
	if(mediaStreams[data.id].chunks.length === 0) mediaStreams[data.id].chunks = initializeArray(data.total, "");
	mediaStreams[data.id].chunks[data.piece] = data.state.src;
	if(allNonBlank(mediaStreams[data.id].chunks)){
		wsUpdateMediaStreamFrame(wsio, {id: data.id, state: {src: mediaStreams[data.id].chunks.join(""), type: data.state.type, encoding: data.state.encoding}});
		mediaStreams[data.id].chunks = [];
	}
	*/
}

function wsStopMediaStream(wsio, data) {
	var stream = SAGE2Items.applications.list[data.id];
	if (stream !== undefined && stream !== null) {
		deleteApplication(stream.id);

		var eLogData = {
			application: {
				id: stream.id,
				type: stream.application
			}
		};
		addEventToUserLog(wsio.id, {type: "delete", data: eLogData, time: Date.now()});
	}

	// stop all clones in shared portals
	var key;
	for (key in SAGE2Items.portals.list) {
		stream = SAGE2Items.applications.list[data.id + "_" + key];
		if (stream !== undefined && stream !== null) {
			deleteApplication(stream.id);
		}
	}

	/*
	var elem = findAppById(data.id);
	if(elem !== null) {
		deleteApplication( elem );

		addEventToUserLog(wsio.id, {type: "delete", data: {application: {id: elem.id, type: elem.application}}, time: Date.now()});
	}

	addEventToUserLog(wsio.id, {type: "mediaStreamEnd", data: {application: {id: data.id, type: "media_stream"}}, time: Date.now()});
	*/
}

function wsReceivedMediaStreamFrame(wsio, data) {
	SAGE2Items.renderSync[data.id].clients[wsio.id].readyForNextFrame = true;
	if (allTrueDict(SAGE2Items.renderSync[data.id].clients, "readyForNextFrame")) {
		var i;
		var key;
		for (key in SAGE2Items.renderSync[data.id].clients) {
			SAGE2Items.renderSync[data.id].clients[key].readyForNextFrame = false;
		}
		var sender = {wsio: null, serverId: null, clientId: null, streamId: null};
		var mediaStreamData = data.id.split("|");
		if (mediaStreamData.length === 2) { // local stream --> client | stream_id
			sender.clientId = mediaStreamData[0];
			sender.streamId = parseInt(mediaStreamData[1]);
			for (i=0; i<clients.length; i++) {
				if (clients[i].id === sender.clientId) {
					sender.wsio = clients[i];
					break;
				}
			}
			if (sender.wsio !== null) sender.wsio.emit('requestNextFrame', {streamId: sender.streamId});
		}
		else if (mediaStreamData.length === 3) { // remote stream --> remote_server | client | stream_id
			sender.serverId = mediaStreamData[0];
			sender.clientId = mediaStreamData[1];
			sender.streamId = mediaStreamData[2];
			for (i=0; i<clients.length; i++) {
				if (clients[i].id === sender.serverId) {
					sender.wsio = clients[i];
					break;
				}
			}
			if (sender.wsio !== null) sender.wsio.emit('requestNextRemoteFrame', {id: sender.clientId + "|" + sender.streamId});
		}
	}

	/*
	var i;
	var broadcastAddress, broadcastID;
	var serverAddress, clientAddress;

	mediaStreams[data.id].clients[wsio.id] = true;
	if (allTrueDict(mediaStreams[data.id].clients) && mediaStreams[data.id].ready){
		mediaStreams[data.id].ready = false;
		var broadcastWS = null;
		var mediaStreamData = data.id.split("|");
		if (mediaStreamData.length === 2) { // local stream --> client | stream_id
			broadcastAddress = mediaStreamData[0];
			broadcastID = parseInt(mediaStreamData[1]);
			for (i=0; i<clients.length; i++) {
				clientAddress = clients[i].remoteAddress.address + ":" + clients[i].remoteAddress.port;
				if (clientAddress === broadcastAddress) broadcastWS = clients[i];
			}
			if (broadcastWS !== null) broadcastWS.emit('requestNextFrame', {streamId: broadcastID});
		}
		else if (mediaStreamData.length === 3) { // remote stream --> remote_server | client | stream_id
			serverAddress    = mediaStreamData[0];
			broadcastAddress = mediaStreamData[1];
			broadcastID      = mediaStreamData[2];

			for (i=0; i<clients.length; i++) {
				clientAddress = clients[i].remoteAddress.address + ":" + clients[i].remoteAddress.port;
				if (clientAddress === serverAddress) { broadcastWS = clients[i]; break; }
			}

			if (broadcastWS !== null) broadcastWS.emit('requestNextRemoteFrame', {id: broadcastAddress + "|" + broadcastID});
		}
	}
	*/
}

// **************  Media Block Stream Functions *****************
function wsStartNewMediaBlockStream(wsio, data) {
    console.log("Starting media stream: ", data);
    // Forcing 'int' type for width and height
	//     for some reasons, messages from websocket lib from Linux send strings for ints
	data.width  = parseInt(data.width,  10);
	data.height = parseInt(data.height, 10);


	SAGE2Items.renderSync[data.id] = {chunks: [], clients: {}, width: data.width, height: data.height};
	for (var i=0; i<clients.length; i++) {
		if(clients[i].clientType === "display") {
			SAGE2Items.renderSync[data.id].clients[clients[i].id] = {wsio: clients[i], readyForNextFrame: true, blocklist: []};
		}
	}

    appLoader.createMediaBlockStream(data.title, data.color, data.colorspace, data.width, data.height, function(appInstance) {
		appInstance.id = data.id;
        handleNewApplication(appInstance, null);
        calculateValidBlocks(appInstance, mediaBlockSize, SAGE2Items.renderSync[appInstance.id]);
    });
}

function wsUpdateMediaBlockStreamFrame(wsio, buffer) {
	var i;
	var key;
    var id = byteBufferToString(buffer);

    if (!SAGE2Items.applications.list.hasOwnProperty(id))
		return;

	for (key in SAGE2Items.renderSync[id].clients) {
		SAGE2Items.renderSync[id].clients[key].readyForNextFrame = false;
	}

	var imgBuffer = buffer.slice(id.length+1);

	var colorspace = SAGE2Items.applications.list[id].data.colorspace;
	var blockBuffers;
	if (colorspace === "RGBA")
		blockBuffers = pixelblock.rgbaToPixelBlocks(imgBuffer, SAGE2Items.renderSync[id].width, SAGE2Items.renderSync[id].height, mediaBlockSize);
	else if (colorspace === "YUV420p")
		blockBuffers = pixelblock.yuv420ToPixelBlocks(imgBuffer, SAGE2Items.renderSync[id].width, SAGE2Items.renderSync[id].height, mediaBlockSize);

    var pixelbuffer = [];
    var idBuffer = Buffer.concat([new Buffer(id), new Buffer([0])]);
    var dateBuffer = intToByteBuffer(Date.now(), 8);
    var blockIdxBuffer;
    for (i=0; i<blockBuffers.length; i++) {
        blockIdxBuffer = intToByteBuffer(i, 2);
        pixelbuffer[i] = Buffer.concat([idBuffer, blockIdxBuffer, dateBuffer, blockBuffers[i]]);
    }

    for (key in SAGE2Items.renderSync[id].clients) {
		for (i=0; i<pixelbuffer.length; i++){
			if (SAGE2Items.renderSync[id].clients[key].blocklist.indexOf(i) >= 0) {
				SAGE2Items.renderSync[id].clients[key].wsio.emit('updateMediaBlockStreamFrame', pixelbuffer[i]);
			} else {
                // this client has no blocks, so it is ready for next frame!
                SAGE2Items.renderSync[id].clients[key].readyForNextFrame = true;
            }
		}
	}
}

function wsStopMediaBlockStream(wsio, data) {
	deleteApplication(data.id);
}

function wsReceivedMediaBlockStreamFrame(wsio, data) {
	SAGE2Items.renderSync[data.id].clients[wsio.id].readyForNextFrame = true;

	if (allTrueDict(SAGE2Items.renderSync[data.id].clients, "readyForNextFrame")) {
		var i;
		var key;
		for (key in SAGE2Items.renderSync[data.id].clients) {
			SAGE2Items.renderSync[data.id].clients[key].readyForNextFrame = false;
		}
		var sender = {wsio: null, serverId: null, clientId: null, streamId: null};
		var mediaBlockStreamData = data.id.split("|");
		if (mediaBlockStreamData.length === 2) { // local stream --> client | stream_id
			sender.clientId = mediaBlockStreamData[0];
			sender.streamId = parseInt(mediaBlockStreamData[1]);
			for (i=0; i<clients.length; i++) {
				if (clients[i].id === sender.clientId) {
					sender.wsio = clients[i];
					break;
				}
			}
			if (sender.wsio !== null) sender.wsio.emit('requestNextFrame', {streamId: sender.streamId});
		}
		else if (mediaBlockStreamData.length === 3) { // remote stream --> remote_server | client | stream_id
			sender.serverId = mediaBlockStreamData[0];
			sender.clientId = mediaBlockStreamData[1];
			sender.streamId = mediaBlockStreamData[2];
			for (i=0; i<clients.length; i++) {
				if (clients[i].id === sender.serverId) {
					sender.wsio = clients[i];
					break;
				}
			}
			if (sender.wsio !== null) sender.wsio.emit('requestNextRemoteFrame', {id: sender.clientId + "|" + sender.streamId});
		}
	}

	/*
	var i;
	var broadcastAddress, broadcastID;
	var serverAddress;

    var clientsReady = true;

    if(data.newClient !== null && data.newClient !== undefined) {
        if(data.newClient) {
            initializeMediaBlockStreams(wsio.id);
            var app = findAppById(data.id);
            calculateValidBlocks(app, 128, mediaBlockStreams);
        }
    }

	mediaBlockStreams[data.id].clients[wsio.id].readyForNextFrame = true;

    for (var key in mediaBlockStreams[data.id].clients) {
        if(!mediaBlockStreams[data.id].clients[key].readyForNextFrame) clientsReady = false;
    }

	if (clientsReady && mediaBlockStreams[data.id].ready) {
		mediaBlockStreams[data.id].ready = false;
		var broadcastWS = null;
		var mediaBlockStreamData = data.id.split("|");
		if (mediaBlockStreamData.length === 2) { // local stream --> client | stream_id
			broadcastAddress = mediaBlockStreamData[0];
			broadcastID = parseInt(mediaBlockStreamData[1]);
			for (i=0; i<clients.length; i++) {
				if (clients[i].id === broadcastAddress) broadcastWS = clients[i];
			}
			if (broadcastWS !== null) broadcastWS.emit('requestNextFrame', {streamId: broadcastID});
		}
		else if (mediaBlockStreamData.length === 3) { // remote stream --> remote_server | client | stream_id
			serverAddress    = mediaBlockStreamData[0];
			broadcastAddress = mediaBlockStreamData[1];
			broadcastID      = mediaBlockStreamData[2];

			for (i=0; i<clients.length; i++) {
				if (clients[i].id === serverAddress) { broadcastWS = clients[i]; break; }
			}

			if(broadcastWS !== null) broadcastWS.emit('requestNextRemoteFrame', {id: broadcastAddress + "|" + broadcastID});
		}
	}
	*/
}

// Print message from remote applications
function wsPrintDebugInfo(wsio, data) {
	// sprint for padding and pretty colors
	//console.log( sprint("Node %2d> ", data.node) + sprint("[%s] ", data.app), data.message);
	console.log(sageutils.header("Client") + "Node " + data.node + " [" + data.app + "] " + data.message);
}

function wsRequestVideoFrame(wsio, data) {
	SAGE2Items.renderSync[data.id].clients[wsio.id].readyForNextFrame = true;
	handleNewClientReady(data.id);
}

// **************  File Manipulation Functions for Apps ************
/*
function wsWriteToFile (wsio, data){
	var fullPath = path.join(uploadsDirectory, "textfiles", data.fileName);
	fs.writeFile(fullPath, data.buffer, function(err){
		if (err) {
			console.log("Error: Could not write to file - " + fullpath);
		}
	});
}

function wsReadFromFile (wsio, data){
	var fullPath = path.join(uploadsDirectory, "textfiles", data.fileName);
	fs.readFile(fullPath, {encoding:'utf8'}, function(err, fileContent){
		if (err) {
			console.log("Error: Could not read from file - " + fullpath);
		}
		else{
			var fileData = {id: data.id, fileName: data.fileName, buffer:fileContent};
			broadcast('receiveFileData', fileData)
		}

	});
}

*/
// **************  Application Animation Functions *****************

function wsFinishedRenderingAppFrame(wsio, data) {
	if (wsio === masterDisplay) {
		SAGE2Items.renderSync[data.id].fps = data.fps;
	}

	SAGE2Items.renderSync[data.id].clients[wsio.id].readyForNextFrame = true;
	if (allTrueDict(SAGE2Items.renderSync[data.id].clients, "readyForNextFrame")) {
		var key;
		for (key in SAGE2Items.renderSync[data.id].clients) {
			SAGE2Items.renderSync[data.id].clients[key].readyForNextFrame = false;
		}
		var now = Date.now();
		var elapsed = now - SAGE2Items.renderSync[data.id].date;
		var fps = SAGE2Items.renderSync[data.id].fps || 30;
		var ticks = 1000 / fps;
		if (elapsed > ticks) {
			SAGE2Items.renderSync[data.id].date = now;
			broadcast('animateCanvas', {id: data.id, date: now});
		}
		else {
			setTimeout(function() {
				now = Date.now();
				SAGE2Items.renderSync[data.id].date = now;
				broadcast('animateCanvas', {id: data.id, date: now});
			}, ticks - elapsed);
		}
	}

	/*
	if (wsio === masterDisplay) appAnimations[data.id].fps = data.fps;
	appAnimations[data.id].clients[wsio.id] = true;
	if(allTrueDict(appAnimations[data.id].clients)){
		var key;
		for(key in appAnimations[data.id].clients){
			appAnimations[data.id].clients[key] = false;
		}
		// animate max 60 fps
		var now = new Date();
		var elapsed = now.getTime() - appAnimations[data.id].date.getTime();
		var fps = appAnimations[data.id].fps || 30;
		var ticks = 1000/fps;
		if(elapsed > ticks){
			appAnimations[data.id].date = new Date();
			broadcast('animateCanvas', {id: data.id, date: new Date()});
		}
		else{
			setTimeout(function() {
				appAnimations[data.id].date = new Date();
				broadcast('animateCanvas', {id: data.id, date: new Date()});
			}, ticks-elapsed);
		}
	}
	*/
}

function wsUpdateAppState(wsio, data) {
	// Using updates only from master
	if (wsio === masterDisplay && SAGE2Items.applications.list.hasOwnProperty(data.id)) {
		var app = SAGE2Items.applications.list[data.id];
		mergeObjects(data.state, app.data, ['doc_url', 'video_url', 'video_type', 'audio_url', 'audio_type']);
		var portal = findApplicationPortal(app);
		if (portal !== undefined && portal !== null && data.updateRemote === true) {
			var ts = Date.now() + remoteSharingSessions[portal.id].timeOffset;
			remoteSharingSessions[portal.id].wsio.emit('updateApplicationState', {id: data.id, state: data.state, date: ts});
		}
	}
}

//
// Got a resize call for an application itself
//
function wsAppResize(wsio, data) {
	if (SAGE2Items.applications.list.hasOwnProperty(data.id)) {
		var app = SAGE2Items.applications.list[data.id];
		// Update the width height and aspect ratio
		app.width  = data.width;
		app.height = data.height;
		app.aspect = app.width/app.height;
		app.native_width  = data.width;
		app.native_height = data.height;
		// build the object to be sent
		var updateItem = {
			elemId: app.id,
			elemLeft: app.left,
			elemTop: app.top,
			elemWidth: app.width,
			elemHeight: app.height,
			force: true,
			date: Date.now()
		};
		moveAndResizeApplicationWindow(updateItem);
	}
}

//
// Broadcast data to all clients who need apps
//
function wsBroadcast(wsio, data) {
	broadcast('broadcast', data);
}

//
// Search tweets using Twitter API
//
function wsSearchTweets(wsio, data) {
	if(apis.twitter === null) {
		if(data.broadcast === true)
			broadcast('broadcast', {app: data.app, func: data.func, data: {query: data.query, result: null, err: {message: "Twitter API not enabled in SAGE2 configuration"}}});
		else
			wsio.emit('broadcast', {app: data.app, func: data.func, data: {query: data.query, result: null, err: {message: "Twitter API not enabled in SAGE2 configuration"}}});
		return;
	}

	apis.twitter.get('search/tweets', data.query, function(err, info, response) {
		if(data.broadcast === true)
			broadcast('broadcast', {app: data.app, func: data.func, data: {query: data.query, result: info, err: err}});
		else
			wsio.emit('broadcast', {app: data.app, func: data.func, data: {query: data.query, result: info, err: err}});
	});
}


// **************  Session Functions *****************

function wsSaveSesion(wsio, data) {
	var sname = "";
	if (data) {
		// If a name is passed, use it
		sname = data;
	} else {
		// Otherwise use the date in the name
		var ad    = new Date();
		sname = sprint("session_%4d_%02d_%02d_%02d_%02d_%02s",
							ad.getFullYear(), ad.getMonth()+1, ad.getDate(),
							ad.getHours(), ad.getMinutes(), ad.getSeconds() );
	}
	saveSession(sname);
}

function printListSessions() {
	var thelist = listSessions();
	console.log("Sessions\n---------");
	for (var i = 0; i < thelist.length; i++) {
		console.log(sprint("%2d: Name: %s\tSize: %.0fKB\tDate: %s",
			i, thelist[i].exif.FileName, thelist[i].exif.FileSize/1024.0, thelist[i].exif.FileDate
		));
	}
}

function listSessions() {
	var thelist = [];
	// Walk through the session files: sync I/Os to build the array
	var files = fs.readdirSync(sessionDirectory);
	for (var i = 0; i < files.length; i++) {
		var file = files[i];
		var filename = path.join(sessionDirectory, file);
		var stat = fs.statSync(filename);
		// is it a file
		if (stat.isFile()) {
			// doest it ends in .json
			if (filename.indexOf(".json", filename.length - 5) >= 0) {
				// use its change time (creation, update, ...)
				var ad = new Date(stat.ctime);
				var strdate = sprint("%4d/%02d/%02d %02d:%02d:%02s",
										ad.getFullYear(), ad.getMonth()+1, ad.getDate(),
										ad.getHours(), ad.getMinutes(), ad.getSeconds() );
				// Make it look like an exif data structure
				thelist.push( { exif: { FileName: file.slice(0, -5),  FileSize:stat.size, FileDate: strdate} } );
			}
		}
	}
	return thelist;
}

function listNotes() {
	var thelist = [];
	// Walk through the note files: sync I/Os to build the array
	var files = fs.readdirSync(notesDirectory);
	for (var i = 0; i < files.length; i++) {
		var file = files[i];
		var filename = path.join(notesDirectory, file);
		var stat = fs.statSync(filename);
		// is it a file
		if (stat.isFile()) {
			// doest it ends in .json
			if (filename.indexOf(".json", filename.length - 5) >= 0) {
				// use its change time (creation, update, ...)
				var ad = new Date(stat.ctime);
				var strdate = sprint("%4d/%02d/%02d %02d:%02d:%02s",
										ad.getFullYear(), ad.getMonth()+1, ad.getDate(),
										ad.getHours(), ad.getMinutes(), ad.getSeconds() );
				// Make it look like an exif data structure
				thelist.push( { exif: { FileName: file.slice(0, -5),  FileSize:stat.size, FileDate: strdate} } );
			}
		}
	}
	return thelist;
}

function deleteNote (filename) {
	if (filename) {
		var fullpath = path.join(notesDirectory, filename);
		// if it doesn't end in .json, add it
		if (fullpath.indexOf(".json", fullpath.length - 5) === -1) {
			fullpath += '.json';
		}
		fs.unlink(fullpath, function (err) {
			if (err) {
				console.log("Notes> Could not delete note ", filename, err);
				return;
			}
			console.log("Notes> Successfully deleted note", filename);
		});
	}
}

function loadNote(filename) {
	if (filename) {
		var fullpath = path.join(notesDirectory, filename);
		// if it doesn't end in .json, add it
		if (fullpath.indexOf(".json", fullpath.length - 5) === -1) {
			fullpath += '.json';
		}
		fs.readFile(fullpath, function(err, data) {
			if (err) {
				console.log(sageutils.header("SAGE2") + "error reading note", err);
			} else {
				console.log(sageutils.header("SAGE2") + "reading note from " + fullpath);

				var note = JSON.parse(data);
				createNote({text: note.text, user: note.owner, createdOn:note.createdOn, fileName: filename}, function(appInstance) {
					appInstance.id = getUniqueAppId();
					fileBufferManager.requestBuffer({appId:appInstance.id, owner: appInstance.data.owner, createdOn: appInstance.data.createdOn});
					fileBufferManager.associateFile({appId:appInstance.id, fileName:appInstance.data.fileName, extension:"json"});
					fileBufferManager.insertStr({appId:appInstance.id, text:note.text});
					handleNewApplication(appInstance, null);
					addEventToUserLog(data.user, {type: "openApplication", data: {application: {id: appInstance.id, type: appInstance.application}}, time: Date.now()});
				});
				
			}
		});
	}
}

function deleteSession (filename) {
	if (filename) {
		var fullpath = path.join(sessionDirectory, filename);
		// if it doesn't end in .json, add it
		if (fullpath.indexOf(".json", fullpath.length - 5) === -1) {
			fullpath += '.json';
		}
		fs.unlink(fullpath, function (err) {
			if (err) {
				console.log("Sessions> Could not delete session ", filename, err);
				return;
			}
			console.log("Sessions> Successfully deleted session", filename);
		});
	}
}

function saveSession (filename) {
	filename = filename || 'default.json';

	var key;
	var fullpath = path.join(sessionDirectory, filename);
	// if it doesn't end in .json, add it
	if (fullpath.indexOf(".json", fullpath.length - 5) === -1) {
		fullpath += '.json';
	}

	var states     = {};
	states.apps    = [];
	states.numapps = 0;
	states.date    = Date.now();
	for (key in SAGE2Items.applications.list) {
		var a = SAGE2Items.applications.list[key];
		// Ignore media streaming applications for now (desktop sharing)
		if (a.application !== 'media_stream' && a.application !== 'media_block_stream') {
			states.apps.push(a);
			states.numapps++;
		}
	}

	try {
		fs.writeFileSync(fullpath, JSON.stringify(states, null, 4));
		console.log(sageutils.header("Session") + "saved session file to " + fullpath);
	}
	catch (err) {
		console.log(sageutils.header("Session") + "error saving", err);
	}
}

function saveUserLog(filename) {
	if(users !== null) {
		filename = filename || "user-log_"+formatDateToYYYYMMDD_HHMMSS(new Date(startTime))+".json";

		users.session.end = Date.now();
		var userLogName = path.join("logs", filename);
		if (sageutils.fileExists(userLogName)) {
			fs.unlinkSync(userLogName);
		}
		var ignoreIP = function(key, value) {
			if (key === "ip") return undefined;
			else return value;
		};

		fs.writeFileSync(userLogName, json5.stringify(users, ignoreIP, 4));
		console.log(sageutils.header("LOG") + "saved log file to " + userLogName);
	}
}

function createAppFromDescription(app, callback) {
	console.log(sageutils.header("Session") + "App", app.id);

	if (app.application === "media_stream" || app.application === "media_block_stream") {
		callback(JSON.parse(JSON.stringify(app)), null);
		return;
	}

	var cloneApp = function(appInstance, videohandle) {
		appInstance.left            = app.left;
		appInstance.top             = app.top;
		appInstance.width           = app.width;
		appInstance.height          = app.height;
		appInstance.previous_left   = app.previous_left;
		appInstance.previous_top    = app.previous_top;
		appInstance.previous_width  = app.previous_width;
		appInstance.previous_height = app.previous_height;
		appInstance.maximized       = app.maximized;
		mergeObjects(app.data, appInstance.data, ['doc_url', 'video_url', 'video_type', 'audio_url', 'audio_type']);

		callback(appInstance, videohandle);
	};

	console.log(app.url);
	var appURL = url.parse(app.url);

	if (appURL.hostname === config.host) {
		if (app.application === "image_viewer" || app.application === "pdf_viewer" || app.application === "movie_player") {
			appLoader.loadFileFromLocalStorage({application: app.application, filename: app.title}, cloneApp);
		}
		else {
			var appDirectory = appURL.pathname.substring(appURL.pathname.lastIndexOf("/")+1, appURL.pathname.length);
			appLoader.loadFileFromLocalStorage({application: "custom_app", filename: appDirectory}, cloneApp);
		}
	}
	else {
		if (app.application === "image_viewer" || app.application === "pdf_viewer" || app.application === "movie_player") {
			appLoader.loadFileFromWebURL({url: app.url, type: app.type}, cloneApp);
		}
		else {
			appLoader.loadApplicationFromRemoteServer(app, cloneApp);
		}
	}
}

function loadSession (filename) {
	filename = filename || 'default.json';

	var fullpath = path.join(sessionDirectory, filename);
	// if it doesn't end in .json, add it
	if (fullpath.indexOf(".json", fullpath.length - 5) === -1) {
		fullpath += '.json';
	}
	fs.readFile(fullpath, function(err, data) {
		if (err) {
			console.log(sageutils.header("SAGE2") + "error reading session", err);
		} else {
			console.log(sageutils.header("SAGE2") + "reading sessions from " + fullpath);

			var session = JSON.parse(data);
			console.log(sageutils.header("Session") + "number of applications", session.numapps);

			session.apps.forEach(function(element, index, array) {
				createAppFromDescription(element, function(appInstance, videohandle) {
					appInstance.id = getUniqueAppId();
					if (appInstance.animation) {
						var i;
						SAGE2Items.renderSync[appInstance.id] = {clients: {}, date: Date.now()};
						for (i=0; i<clients.length; i++) {
							if (clients[i].clientType === "display") {
								SAGE2Items.renderSync[appInstance.id].clients[clients[i].id] = {wsio: clients[i], readyForNextFrame: false, blocklist: []};
							}
						}
					}

					handleNewApplication(appInstance, videohandle);
				});
			});
		}
	});
}

// **************  Information Functions *****************

function listClients() {
	var i;
	console.log("Clients (%d)\n------------", clients.length);
	for(i=0; i<clients.length; i++){
		if (clients[i].clientType === "display") {
			if (clients[i] === masterDisplay)
				console.log(sprint("%2d: %s (%s %s) master", i, clients[i].id, clients[i].clientType, clients[i].clientID));
			else
				console.log(sprint("%2d: %s (%s %s)", i, clients[i].id, clients[i].clientType, clients[i].clientID));
		}
		else {
			console.log(sprint("%2d: %s (%s)", i, clients[i].id, clients[i].clientType));
		}
	}
}

function listMediaStreams() {
	var i, c, key;
	console.log("Streams (%d)\n------------", Object.keys(mediaBlockStreams).length);
	i = 0;
	for (key in mediaBlockStreams) {
		var numclients = Object.keys(mediaBlockStreams[key].clients).length;
		console.log(sprint("%2d: %s ready:%s clients:%d", i, key, mediaBlockStreams[key].ready, numclients));
		var cstr = " ";
		for (c in mediaBlockStreams[key].clients) {
			cstr += c + "(" + mediaBlockStreams[key].clients[c] + ") ";
		}
		console.log("\t", cstr);
		i++;
	}
}

function listMediaBlockStreams() {
    listMediaStreams();
}

function listApplications() {
	var i = 0;
	var key;
	console.log("Applications\n------------");
	for(key in SAGE2Items.applications.list) {
		var app = SAGE2Items.applications.list[key];
		console.log(sprint("%2d: %s %s [%dx%d +%d+%d] %s (v%s) by %s",
			i, app.id, app.application,
			app.width, app.height,
			app.left,  app.top,
			app.title, app.metadata.version,
			app.metadata.author));
		i++;
	}
}


// **************  Tiling Functions *****************

//
//
// From Ratko's DIM in SAGE
//   adapted to use all the tiles
//   and center of gravity

function averageWindowAspectRatio() {
	var num = SAGE2Items.applications.numItems;

	if (num === 0) return 1.0;

	var totAr = 0.0;
	var key;
	for (key in SAGE2Items.applications.list) {
		totAr += (SAGE2Items.applications.list[key].width / SAGE2Items.applications.list[key].height);
	}
	return (totAr / num);
}

function fitWithin(app, x, y, width, height, margin) {
	var titleBar = config.ui.titleBarHeight;
	if (config.ui.auto_hide_ui===true) titleBar = 0;

	// take buffer into account
	x += margin;
	y += margin;
	width  = width  - 2*margin;
	height = height - 2*margin;

	var widthRatio  = (width-titleBar)  / app.width;
	var heightRatio = (height-titleBar) / app.height;
	var maximizeRatio;
	if (widthRatio > heightRatio)
		maximizeRatio = heightRatio;
	else
		maximizeRatio = widthRatio;

    // figure out the maximized app size (w/o the widgets)
    var newAppWidth  = Math.round( maximizeRatio*app.width );
    var newAppHeight = Math.round( maximizeRatio*app.height );

    // figure out the maximized app position (with the widgets)
    var postMaxX = Math.round( width/2.0 - newAppWidth/2.0 );
    var postMaxY = Math.round( height/2.0 - newAppHeight/2.0 );

    // the new position of the app considering the maximized state and
    // all the widgets around it
    var newAppX = x + postMaxX;
    var newAppY = y + postMaxY;

	return [newAppX, newAppY, newAppWidth, newAppHeight];
}

// Calculate the euclidian distance between two objects with .x and .y fields
// function distance2D(p1, p2) {
// 	var dx = p2.x-p1.x;
// 	var dy = p2.y-p1.y;
// 	return Math.sqrt(dx*dx + dy*dy);
// }

// Calculate the square of euclidian distance between two objects with .x and .y fields
function distanceSquared2D(p1, p2) {
	var dx = p2.x-p1.x;
	var dy = p2.y-p1.y;
	return (dx*dx + dy*dy);
}

function findMinimum(arr) {
	var val = Number.MAX_VALUE;
	var idx = 0;
	for (var i=0; i<arr.length; i++) {
		if (arr[i] < val) {
			val = arr[i];
			idx = i;
		}
	}
	return idx;
}

function tileApplications() {
	var app;
	var i, c, r, key;
	var numCols, numRows, numCells;

	var displayAr  = config.totalWidth / config.totalHeight;
	var arDiff     = displayAr / averageWindowAspectRatio();
	var numWindows = SAGE2Items.applications.numItems;

	// 3 scenarios... windows are on average the same aspect ratio as the display
	if (arDiff >= 0.7 && arDiff <= 1.3) {
		numCols = Math.ceil(Math.sqrt( numWindows ));
		numRows = Math.ceil(numWindows / numCols);
	}
	// windows are much wider than display
    else if (arDiff < 0.7) {
		c = Math.round(1 / (arDiff/2.0));
		if (numWindows <= c) {
			numRows = numWindows;
			numCols = 1;
		}
		else {
			numCols = Math.max(2, Math.round(numWindows / c));
			numRows = Math.round(Math.ceil(numWindows / numCols));
		}
	}
	// windows are much taller than display
	else {
		c = Math.round(arDiff*2);
		if (numWindows <= c) {
			numCols = numWindows;
			numRows = 1;
		}
		else {
			numRows = Math.max(2, Math.round(numWindows / c));
			numCols = Math.round(Math.ceil(numWindows / numRows));
		}
	}
	numCells = numRows * numCols;

    // determine the bounds of the tiling area
	var titleBar = config.ui.titleBarHeight;
	if (config.ui.auto_hide_ui===true) titleBar = 0;
	var areaX = 0;
	var areaY = Math.round(1.5 * titleBar); // keep 0.5 height as margin
	if (config.ui.auto_hide_ui === true) areaY = -config.ui.titleBarHeight;

	var areaW = config.totalWidth;
	var areaH = config.totalHeight-(1.0*titleBar);

	var tileW = Math.floor(areaW / numCols);
	var tileH = Math.floor(areaH / numRows);

	var padding = 4;
	// if only one application, no padding, i.e maximize
	if (numWindows === 1) padding = 0;

    var centroidsApps  = {};
    var centroidsTiles = [];

    // Caculate apps centers
    for (key in SAGE2Items.applications.list) {
		app = SAGE2Items.applications.list[key];
		centroidsApps[key] = {x: app.left+app.width/2.0, y: app.top+app.height/2.0};
    }
    // Caculate tiles centers
	for (i=0; i<numCells; i++) {
		c = i % numCols;
		r = Math.floor(i / numCols);
		centroidsTiles.push({x: (c*tileW+areaX)+tileW/2.0, y: (r*tileH+areaY)+tileH/2.0});
	}

	// Calculate distances
	var distances = {};
	for (key in centroidsApps) {
		distances[key] = [];
		for (i=0; i<numCells; i++) {
			var d = distanceSquared2D(centroidsApps[key], centroidsTiles[i]);
			distances[key].push(d);
		}
	}

	for (key in SAGE2Items.applications.list) {
		// get the application
		app = SAGE2Items.applications.list[key];
		// pick a cell
		var cellid = findMinimum(distances[key]);
		// put infinite value to disable the chosen cell
		for (i in SAGE2Items.applications.list) {
			distances[i][cellid] = Number.MAX_VALUE;
		}

		// calculate new dimensions
		c = cellid % numCols;
		r = Math.floor(cellid / numCols);
        var newdims = fitWithin(app, c*tileW+areaX, r*tileH+areaY, tileW, tileH, padding);

        // update the data structure
        app.left = newdims[0];
        app.top = newdims[1] - titleBar;
        app.width = newdims[2];
        app.height = newdims[3];
        var updateItem = {
			elemId: app.id,
			elemLeft: app.left,
			elemTop: app.top,
			elemWidth: app.width,
			elemHeight: app.height,
			force: true,
			date: Date.now()
		};

		broadcast('startMove', {id: updateItem.elemId, date: updateItem.date});
		broadcast('startResize', {id: updateItem.elemId, date: updateItem.date});

		moveAndResizeApplicationWindow(updateItem);

		broadcast('finishedMove', {id: updateItem.elemId, date: updateItem.date});
		broadcast('finishedResize', {id: updateItem.elemId, date: updateItem.date});
	}
}

// Remove all applications
function clearDisplay() {
	var i;
	var all = Object.keys(SAGE2Items.applications.list);
	for (i=0; i<all.length; i++) {
		deleteApplication(all[i]);
	}
}


// handlers for messages from UI
function wsClearDisplay(wsio, data) {
	clearDisplay();

	addEventToUserLog(wsio.id, {type: "clearDisplay", data: null, time: Date.now()});
}

function wsTileApplications(wsio, data) {
	tileApplications();

	addEventToUserLog(wsio.id, {type: "tileApplications", data: null, time: Date.now()});
}


// **************  Server File Functions *****************

function wsRequestAvailableApplications(wsio, data) {
	var apps = getApplications();
	wsio.emit('availableApplications', apps);
}

function wsRequestStoredFiles(wsio, data) {
	var savedFiles = getSavedFilesList();
	wsio.emit('storedFileList', savedFiles);
}

function wsLoadApplication(wsio, data) {
	var appData = {application: "custom_app", filename: data.application};
	appLoader.loadFileFromLocalStorage(appData, function(appInstance) {
		appInstance.id = getUniqueAppId();

		if (appInstance.animation) {
			var i;
			SAGE2Items.renderSync[appInstance.id] = {clients: {}, date: Date.now()};
			for (i=0; i<clients.length; i++) {
				if (clients[i].clientType === "display") {
					SAGE2Items.renderSync[appInstance.id].clients[clients[i].id] = {wsio: clients[i], readyForNextFrame: false, blocklist: []};
				}
			}

			/*
			appAnimations[appInstance.id] = {clients: {}, date: new Date()};
			for(i=0; i<clients.length; i++){
				if(clients[i].clientType === "display") {
					appAnimations[appInstance.id].clients[clients[i].id] = false;
				}
			}
			*/
		}

		handleNewApplication(appInstance, null);

		addEventToUserLog(data.user, {type: "openApplication", data: {application: {id: appInstance.id, type: appInstance.application}}, time: Date.now()});
	});
}

function wsLoadFileFromServer(wsio, data) {
	if (data.application === "load_session") {
		// if it's a session, then load it
		loadSession(data.filename);

		addEventToUserLog(wsio.id, {type: "openFile", data: {name: data.filename, application: {id: null, type: "session"}}, time: Date.now()});
	}
	else if (data.application === "sticky_note"){
		console.log("Loading:::",data.filename);
		loadNote(data.filename);
	}
	else {
		appLoader.loadFileFromLocalStorage(data, function(appInstance, videohandle) {
			appInstance.id = getUniqueAppId();
			handleNewApplication(appInstance, videohandle);
			addEventToUserLog(data.user, {type: "openFile", data: {name: data.filename, application: {id: appInstance.id, type: appInstance.application}}, time: Date.now()});
		});
	}
}


function wsCreateNewNote(wsio, data) {
	data.date = Date.now();
	createNote(data, function(appInstance) {
		appInstance.id = getUniqueAppId();
		fileBufferManager.requestBuffer({appId:appInstance.id, owner: appInstance.data.owner, createdOn: appInstance.data.createdOn});
		fileBufferManager.associateFile({appId:appInstance.id, fileName:appInstance.data.fileName, extension:"json"});
		fileBufferManager.insertStr({appId:appInstance.id, text:data.text});
		handleNewApplication(appInstance, null);
		addEventToUserLog(data.user, {type: "openApplication", data: {application: {id: appInstance.id, type: appInstance.application}}, time: Date.now()});
	});
}
function createNote(data, callback) {
	if (data.text===null || data.text === undefined){
		data.text = "";
	}
	if (data.user !== null && data.user !== undefined){
		if (sagePointers.hasOwnProperty(data.user)){
			data.user = sagePointers[data.user].label || "SAGE2_User";	
		}
	}
	else {
		data.user = "SAGE2_User";
	}
	data.dir = data.dir || "notes";
	appLoader.createNewNoteFromText(data, callback);
}

function initializeLoadedVideo(appInstance, videohandle) {
	if(appInstance.application !== "movie_player" || videohandle === null) return;

	var i;
	var horizontalBlocks = Math.ceil(appInstance.native_width / mediaBlockSize);
	var verticalBlocks = Math.ceil(appInstance.native_height / mediaBlockSize);
	var videoBuffer = new Array(horizontalBlocks*verticalBlocks);

	videohandle.on('error', function(err) {
		console.log("VIDEO ERROR: " + err);
	});
	videohandle.on('start', function() {
		broadcast('videoPlaying', {id: appInstance.id});
	});
	videohandle.on('end', function() {
		broadcast('videoEnded', {id: appInstance.id});
		if(SAGE2Items.renderSync[appInstance.id].loop === true) {
			SAGE2Items.renderSync[appInstance.id].decoder.seek(0.0, function() {
				SAGE2Items.renderSync[appInstance.id].decoder.play();
			});
			broadcast('updateVideoItemTime', {id: appInstance.id, timestamp: 0.0, play: false});
		}
	});
	videohandle.on('frame', function(frameIdx, buffer) {
		SAGE2Items.renderSync[appInstance.id].frameIdx = frameIdx;
		var blockBuffers = pixelblock.yuv420ToPixelBlocks(buffer, appInstance.data.width, appInstance.data.height, mediaBlockSize);

		var idBuffer = Buffer.concat([new Buffer(appInstance.id), new Buffer([0])]);
		var frameIdxBuffer = intToByteBuffer(frameIdx,   4);
		var dateBuffer = intToByteBuffer(Date.now(), 8);
		for(i=0; i<blockBuffers.length; i++){
			var blockIdxBuffer = intToByteBuffer(i, 2);
			SAGE2Items.renderSync[appInstance.id].pixelbuffer[i] = Buffer.concat([idBuffer, blockIdxBuffer, frameIdxBuffer, dateBuffer, blockBuffers[i]]);
		}

		handleNewVideoFrame(appInstance.id);
	});

	SAGE2Items.renderSync[appInstance.id] = {decoder: videohandle, frameIdx: null, loop: false, pixelbuffer: videoBuffer, newFrameGenerated: false, clients: {}};
	for(i=0; i<clients.length; i++){
		if(clients[i].clientType === "display") {
			SAGE2Items.renderSync[appInstance.id].clients[clients[i].id] = {wsio: clients[i], readyForNextFrame: false, blocklist: []};
		}
	}

	calculateValidBlocks(appInstance, mediaBlockSize, SAGE2Items.renderSync[appInstance.id]);

	// initialize based on state
	SAGE2Items.renderSync[appInstance.id].loop = appInstance.data.looped;
	if(appInstance.data.frame !== 0) {
		var ts = appInstance.data.frame / appInstance.data.framerate;
		SAGE2Items.renderSync[appInstance.id].decoder.seek(ts, function() {
			if(appInstance.data.paused === false) {
				SAGE2Items.renderSync[appInstance.id].decoder.play();
			}
		});
		broadcast('updateVideoItemTime', {id: appInstance.id, timestamp: ts, play: false});
	}
	else {
		if(appInstance.data.paused === false) {
			SAGE2Items.renderSync[appInstance.id].decoder.play();
		}
	}
	if(appInstance.data.muted === true) {
		broadcast('videoMuted', {id: appInstance.id});
	}
	/*
	var i;
	var blocksize = 128;
	var horizontalBlocks = Math.ceil(appInstance.native_width /blocksize);
	var verticalBlocks   = Math.ceil(appInstance.native_height/blocksize);
	var videoBuffer = new Array(horizontalBlocks*verticalBlocks);

	videohandle.on('error', function(err) {
		console.log("VIDEO ERROR: " + err);
	});
	videohandle.on('start', function() {
		broadcast('videoPlaying', {id: appInstance.id});
	});
	videohandle.on('end', function() {
		broadcast('videoEnded', {id: appInstance.id});
		if(videoHandles[appInstance.id].loop === true) {
			videoHandles[appInstance.id].decoder.seek(0.0, function() {
				videoHandles[appInstance.id].decoder.play();
			});
			broadcast('updateVideoItemTime', {id: appInstance.id, timestamp: 0.0, play: false});
		}
	});
	videohandle.on('frame', function(frameIdx, buffer) {
		videoHandles[appInstance.id].frameIdx = frameIdx;
		var blockBuffers = pixelblock.yuv420ToPixelBlocks(buffer, appInstance.data.width, appInstance.data.height, blocksize);

		var idBuffer = Buffer.concat([new Buffer(appInstance.id), new Buffer([0])]);
		var frameIdxBuffer = intToByteBuffer(frameIdx,   4);
		var dateBuffer = intToByteBuffer(Date.now(), 8);
		for(i=0; i<blockBuffers.length; i++){
			var blockIdxBuffer = intToByteBuffer(i, 2);
			videoHandles[appInstance.id].pixelbuffer[i] = Buffer.concat([idBuffer, blockIdxBuffer, frameIdxBuffer, dateBuffer, blockBuffers[i]]);
		}

		handleNewVideoFrame(appInstance.id);
	});

	videoHandles[appInstance.id] = {decoder: videohandle, frameIdx: null, loop: false, pixelbuffer: videoBuffer, newFrameGenerated: false, clients: {}};

	for(i=0; i<clients.length; i++){
		if(clients[i].clientType === "display") {
			videoHandles[appInstance.id].clients[clients[i].id] = {wsio: clients[i], readyForNextFrame: false, blockList: []};
		}
	}
	calculateValidBlocks(appInstance, blocksize, videoHandles);

	setTimeout(function() {
		videoHandles[appInstance.id].loop = appInstance.data.looped;
		if(appInstance.data.frame !== 0) {
			var ts = appInstance.data.frame / appInstance.data.framerate;
			videoHandles[appInstance.id].decoder.seek(ts, function() {
				if(appInstance.data.paused === false) {
					videoHandles[appInstance.id].decoder.play();
				}
			});
			broadcast('updateVideoItemTime', {id: appInstance.id, timestamp: ts, play: false});
		}
		else {
			if(appInstance.data.paused === false) {
				videoHandles[appInstance.id].decoder.play();
			}
		}
		if(appInstance.data.muted === true) {
			broadcast('videoMuted', {id: appInstance.id});
		}
    }, 250);
	*/
}

// move this function elsewhere
function handleNewVideoFrame(id) {
	var videohandle = SAGE2Items.renderSync[id];

	videohandle.newFrameGenerated = true;
	if (!allTrueDict(videohandle.clients, "readyForNextFrame")) {
		return false;
	}

	updateVideoFrame(id);
	return true;
}

// move this function elsewhere
function handleNewClientReady(id) {
	var videohandle = SAGE2Items.renderSync[id];

	// if no new frame is generate or not all display clients have finished rendering previous frame - return
	if (videohandle.newFrameGenerated !== true || !allTrueDict(videohandle.clients, "readyForNextFrame")) {
		return false;
	}

	updateVideoFrame(id);
	return true;
}

function updateVideoFrame(id) {
	var i;
	var key;
	var videohandle = SAGE2Items.renderSync[id];

	videohandle.newFrameGenerated = false;
	for (key in videohandle.clients) {
		videohandle.clients[key].wsio.emit('updateFrameIndex', {id: id, frameIdx: videohandle.frameIdx});
		var hasBlock = false;
		for (i=0; i<videohandle.pixelbuffer.length; i++) {
			if (videohandle.clients[key].blocklist.indexOf(i) >= 0) {
				hasBlock = true;
				videohandle.clients[key].wsio.emit('updateVideoFrame', videohandle.pixelbuffer[i]);
			}
		}
		if(hasBlock === true) {
			videohandle.clients[key].readyForNextFrame = false;
		}
	}
}

// move this function elsewhere
function calculateValidBlocks(app, blockSize, renderhandle) {
	if(app.application !== "movie_player" && app.application !== "media_block_stream") return;

	var i;
	var j;
	var key;

	var portalX = 0;
	var portalY = 0;
	var portalScale = 1;
	var titleBarHeight = config.ui.titleBarHeight;
	var portal = findApplicationPortal(app);
	if (portal !== undefined && portal !== null) {
		portalX = portal.data.left;
		portalY = portal.data.top;
		portalScale = portal.data.scale;
		titleBarHeight = portal.data.titleBarHeight;
	}

	var horizontalBlocks = Math.ceil(app.data.width /blockSize);
	var verticalBlocks   = Math.ceil(app.data.height/blockSize);

	var renderBlockWidth  = (blockSize * app.width / app.data.width) * portalScale;
	var renderBlockHeight = (blockSize * app.height / app.data.height) * portalScale;

	for (key in renderhandle.clients){
		renderhandle.clients[key].blocklist = [];
		for (i=0; i<verticalBlocks; i++) {
			for (j=0; j<horizontalBlocks; j++) {
				var blockIdx = i*horizontalBlocks+j;

				if (renderhandle.clients[key].wsio.clientID < 0) {
					renderhandle.clients[key].blocklist.push(blockIdx);
				}
				else {
					var display = config.displays[renderhandle.clients[key].wsio.clientID];
					var left = j*renderBlockWidth  + (app.left * portalScale + portalX);
					var top  = i*renderBlockHeight + ((app.top + titleBarHeight) * portalScale + portalY);
					var offsetX = config.resolution.width  * display.column;
					var offsetY = config.resolution.height * display.row;

					if ((left+renderBlockWidth) >= offsetX && left <= (offsetX+config.resolution.width) &&
						(top +renderBlockHeight) >= offsetY && top  <= (offsetY+config.resolution.height)) {
						renderhandle.clients[key].blocklist.push(blockIdx);
					}
				}
			}
		}
		renderhandle.clients[key].wsio.emit('updateValidStreamBlocks', {id: app.id, blockList: renderhandle.clients[key].blocklist});
	}
}

function wsDeleteElementFromStoredFiles(wsio, data) {
	if (data.application === "load_session") {
		// if it's a session
		deleteSession(data.filename);
	} else if (data.application === 'custom_app') {
		// an app
		// NYI
		return;
	} else if (data.application === 'image_viewer') {
		// an image
		assets.deleteImage(data.filename);
	} else if (data.application === 'movie_player') {
		// a movie
		assets.deleteVideo(data.filename);
	} else if (data.application === 'pdf_viewer') {
		// an pdf
		assets.deletePDF(data.filename);
	}
	else if (data.application === 'sticky_note'){
		deleteNote(data.filename);
	}
	else {
		// I dont know
		return;
	}
}



// **************  Adding Web Content (URL) *****************

function wsAddNewWebElement(wsio, data) {
	appLoader.loadFileFromWebURL(data, function(appInstance, videohandle) {

		// Get the drop position and convert it to wall coordinates
		var position = data.position || [0, 0];
		position[0] = parseInt(position[0] * config.totalWidth,  10);
		position[1] = parseInt(position[1] * config.totalHeight, 10);

		// Use the position from the drop location
		if (position[0] !== 0 || position[1] !== 0) {
			appInstance.left = position[0] - appInstance.width/2;
			if (appInstance.left < 0 ) appInstance.left = 0;
			appInstance.top  = position[1] - appInstance.height/2;
			if (appInstance.top < 0) appInstance.top = 0;
		}

		appInstance.id = getUniqueAppId();
		handleNewApplication(appInstance, videohandle);

		if(appInstance.animation){
			var i;
			SAGE2Items.renderSync[appInstance.id] = {clients: {}, date: Date.now()};
			for (i=0; i<clients.length; i++) {
				if (clients[i].clientType === "display") {
					SAGE2Items.renderSync[appInstance.id].clients[clients[i].id] = {wsio: clients[i], readyForNextFrame: false, blocklist: []};
				}
			}
			/*
			appAnimations[appInstance.id] = {clients: {}, date: new Date()};
			for(i=0; i<clients.length; i++){
				if(clients[i].clientType === "display") {
					appAnimations[appInstance.id].clients[clients[i].id] = false;
				}
			}
			*/
		}
	});
}

// **************  Command line          *****************

function wsCommand(wsio, data) {
	// send the command to the REPL interpreter
	processInputCommand(data);
}

// **************  Launching Web Browser *****************

function wsOpenNewWebpage(wsio, data) {
	// Check if the web-browser is connected
	if (webBrowserClient !== null) {
		// then emit the command
		console.log("Browser> new page", data.url);
		webBrowserClient.emit('openWebBrowser', {url: data.url});
	}
}


// **************  Video / Audio Synchonization *****************

function wsPlayVideo(wsio, data) {
	if(SAGE2Items.renderSync[data.id] === undefined || SAGE2Items.renderSync[data.id] === null) return;

	SAGE2Items.renderSync[data.id].decoder.play();
}

function wsPauseVideo(wsio, data) {
	if(SAGE2Items.renderSync[data.id] === undefined || SAGE2Items.renderSync[data.id] === null) return;

	SAGE2Items.renderSync[data.id].decoder.pause(function() {
		broadcast('videoPaused', {id: data.id});
	});
}

function wsStopVideo(wsio, data) {
	if(SAGE2Items.renderSync[data.id] === undefined || SAGE2Items.renderSync[data.id] === null) return;

	SAGE2Items.renderSync[data.id].decoder.stop(function() {
		broadcast('videoPaused', {id: data.id});
		broadcast('updateVideoItemTime', {id: data.id, timestamp: 0.0, play: false});
		broadcast('updateFrameIndex', {id: data.id, frameIdx: 0});
	});
}

function wsUpdateVideoTime(wsio, data) {
	if(SAGE2Items.renderSync[data.id] === undefined || SAGE2Items.renderSync[data.id] === null) return;

	SAGE2Items.renderSync[data.id].decoder.seek(data.timestamp, function() {
		if(data.play === true) SAGE2Items.renderSync[data.id].decoder.play();
	});
	broadcast('updateVideoItemTime', data);
}

function wsMuteVideo(wsio, data) {
	if(SAGE2Items.renderSync[data.id] === undefined || SAGE2Items.renderSync[data.id] === null) return;

	broadcast('videoMuted', {id: data.id});
}

function wsUnmuteVideo(wsio, data) {
	if(SAGE2Items.renderSync[data.id] === undefined || SAGE2Items.renderSync[data.id] === null) return;

	broadcast('videoUnmuted', {id: data.id});
}

function wsLoopVideo(wsio, data) {
	if(SAGE2Items.renderSync[data.id] === undefined || SAGE2Items.renderSync[data.id] === null) return;

	SAGE2Items.renderSync[data.id].loop = data.loop;
}

// **************  Remote Server Content *****************

function wsAddNewElementFromRemoteServer(wsio, data) {
	console.log("add element from remote server");
	var i;

	appLoader.loadApplicationFromRemoteServer(data, function(appInstance, videohandle) {
		console.log("Remote App: " + appInstance.title + " (" + appInstance.application + ")");
		if(appInstance.application === "media_stream" || appInstance.application === "media_block_stream"){
			appInstance.id = wsio.remoteAddress.address + ":" + wsio.remoteAddress.port + "|" + appInstance.id;
			SAGE2Items.renderSync[appInstance.id] = {chunks: [], clients: {}};
			for(i=0; i<clients.length; i++){
				if(clients[i].clientType === "dislpay") {
					SAGE2Items.renderSync[appInstance.id].clients[clients[i].id] = {wsio: clients[i], readyForNextFrame: false, blocklist: []};
				}
			}
		}
		else {
			appInstance.id = getUniqueAppId();
		}

		mergeObjects(data.data, appInstance.data, ['video_url', 'video_type', 'audio_url', 'audio_type']);

		handleNewApplication(appInstance, videohandle);

		if(appInstance.animation){
			SAGE2Items.renderSync[appInstance.id] = {clients: {}, date: Date.now()};
			for (i=0; i<clients.length; i++) {
				if (clients[i].clientType === "display") {
					SAGE2Items.renderSync[appInstance.id].clients[clients[i].id] = {wsio: clients[i], readyForNextFrame: false, blocklist: []};
				}
			}
		}
	});
}

function wsRequestNextRemoteFrame(wsio, data) {
	var originId;
	var portalCloneIdx = data.id.indexOf("_");
	if (portalCloneIdx >= 0) originId = data.id.substring(0, portalCloneIdx);
	else                     originId = data.id;
	var remote_id = config.host + ":" + config.port + "|" + data.id;

	if(SAGE2Items.applications.list.hasOwnProperty(originId)) {
		var stream = SAGE2Items.applications.list[originId];
		wsio.emit('updateRemoteMediaStreamFrame', {id: remote_id, state: stream.data});
	}
	else {
		wsio.emit('stopMediaStream', {id: remote_id});
	}
}

function wsUpdateRemoteMediaStreamFrame(wsio, data) {
	if (!SAGE2Items.applications.list.hasOwnProperty(data.id)) return;

	var key;
	for (key in SAGE2Items.renderSync[data.id].clients) {
		SAGE2Items.renderSync[data.id].clients[key].readyForNextFrame = false;
	}
	var stream = SAGE2Items.applications.list[data.id];
	stream.data = data.data;

	broadcast('updateMediaStreamFrame', data);
}

function wsReceivedRemoteMediaStreamFrame(wsio, data) {
	SAGE2Items.renderSync[data.id].clients[wsio.id].readyForNextFrame = true;
	if(allTrueDict(SAGE2Items.renderSync[data.id].clients, "readyForNextFrame")) {
		var i;
		var mediaStreamData = data.id.substring(6).split("|");
		var sender = {wsio: null, serverId: mediaStreamData[0], clientId: mediaStreamData[1], streamId: null};
		for (i=0; i<clients.length; i++) {
			if (clients[i].id === sender.serverId) {
				sender.wsio = clients[i];
				break;
			}
		}
		if (sender.wsio !== null) sender.wsio.emit('requestNextRemoteFrame', {id: sender.clientId});
	}
}

// XXX - Remote block streaming not tested
function wsRequestNextRemoteBlockFrame(wsio, data) {
	var remote_id = config.host + ":" + config.port + "|" + data.id;
	if(SAGE2Items.applications.list.hasOwnProperty(data.id)) {
		var stream = SAGE2Items.applications.list[data.id];
		wsio.emit('updateRemoteMediaBlockStreamFrame', {id: remote_id, state: stream.data});
	}
	else {
		wsio.emit('stopMediaBlockStream', {id: remote_id});
	}
}

function wsUpdateRemoteMediaBlockStreamFrame(wsio, data) {
	if (!SAGE2Items.applications.list.hasOwnProperty(data.id)) return;

	var key;
	for (key in SAGE2Items.renderSync[data.id].clients) {
		SAGE2Items.renderSync[data.id].clients[key].readyForNextFrame = false;
	}
	var stream = SAGE2Items.applications.list[data.id];
	stream.data = data.data;

	broadcast('updateMediaBlockStreamFrame', data);
}

function wsReceivedRemoteMediaBlockStreamFrame(wsio, data) {
	SAGE2Items.renderSync[data.id].clients[wsio.id].readyForNextFrame = true;
	if(allTrueDict(SAGE2Items.renderSync[data.id].clients, "readyForNextFrame")) {
		var i;
		var mediaBlockStreamData = data.id.substring(6).split("|");
		var sender = {wsio: null, serverId: mediaBlockStreamData[0], clientId: mediaBlockStreamData[1], streamId: null};
		for (i=0; i<clients.length; i++) {
			if (clients[i].id === sender.serverId) {
				sender.wsio = clients[i];
				break;
			}
		}
		if (sender.wsio !== null) sender.wsio.emit('requestNextRemoteFrame', {id: sender.clientId});
	}
}

function wsRequestDataSharingSession(wsio, data) {
	var known_site = findRemoteSiteByConnection(wsio);
	if(known_site !== null) data.config.name = known_site.name;
	if(data.config.name === undefined || data.config.name === null) data.config.name = "Unknown";

	console.log("Data-sharing request from " + data.config.name + " (" + data.config.host + ":" + data.config.port + ")");
	broadcast('requestedDataSharingSession', {name: data.config.name, host: data.config.host, port: data.config.port});
	remoteSharingRequestDialog = {wsio: wsio, config: data.config};
	showRequestDialog(true);
}

function wsCancelDataSharingSession(wsio, data) {
	console.log("Data-sharing request cancelled");
	broadcast('closeRequestDataSharingDialog', null, 'requiresFullApps');
	remoteSharingRequestDialog = null;
	showRequestDialog(false);
}

function wsAcceptDataSharingSession(wsio, data) {
	var myMin = Math.min(config.totalWidth, config.totalHeight-config.ui.titleBarHeight);
	var sharingScale = (0.9*myMin) / Math.min(data.width, data.height);
	console.log("Data-sharing request accepted: " + data.width + "x" + data.height + ", scale: " + sharingScale);
	broadcast('closeDataSharingWaitDialog', null);
	createNewDataSharingSession(remoteSharingWaitDialog.name, remoteSharingWaitDialog.wsio.remoteAddress.address, remoteSharingWaitDialog.wsio.remoteAddress.port, remoteSharingWaitDialog.wsio, new Date(data.date), data.width, data.height, sharingScale, data.titleBarHeight, true);
	remoteSharingWaitDialog = null;
	showWaitDialog(false);
}

function wsRejectDataSharingSession(wsio, data) {
	console.log("Data-sharing request rejected");
	broadcast('closeDataSharingWaitDialog', null, 'requiresFullApps');
	remoteSharingWaitDialog = null;
	showWaitDialog(false);
}

function wsCreateRemoteSagePointer(wsio, data) {
	var key;
	var portalId = null;
	for (key in remoteSharingSessions) {
		if (remoteSharingSessions[key].portal.host === data.portal.host && remoteSharingSessions[key].portal.port === data.portal.port)
			portalId = key;
	}
	createSagePointer(data.id, portalId);
}

function wsStartRemoteSagePointer(wsio, data) {
	sagePointers[data.id].left = data.left;
	sagePointers[data.id].top = data.top;

	showPointer(data.id, data);
}

function wsStopRemoteSagePointer(wsio, data) {
	hidePointer(data.id, data);

	//return to window interaction mode after stopping pointer
	if(remoteInteraction[data.id].appInteractionMode()){
		remoteInteraction[data.id].toggleModes();
		broadcast('changeSagePointerMode', {id: sagePointers[data.id].id, mode: remoteInteraction[data.id].interactionMode });
	}
}

function wsRecordInnerGeometryForWidget(wsio, data) {
	//var center = data.innerGeometry.center;
	var buttons = data.innerGeometry.buttons;
	var textInput = data.innerGeometry.textInput;
	var slider = data.innerGeometry.slider;
	//SAGE2Items.widgets.addButtonToItem(data.instanceID, "center", "circle", {x:center.x, y: center.y, r:center.r}, 0);
	for (var i=0; i<buttons.length; i++){
		SAGE2Items.widgets.addButtonToItem(data.instanceID, buttons[i].id, "circle", {x:buttons[i].x, y: buttons[i].y, r:buttons[i].r}, 0);
	}
	if (textInput!==null) {
		SAGE2Items.widgets.addButtonToItem(data.instanceID, textInput.id, "rectangle", {x:textInput.x, y: textInput.y, w:textInput.w, h:textInput.h}, 0);
	}
	if (slider!==null) {
		SAGE2Items.widgets.addButtonToItem(data.instanceID, slider.id, "rectangle", {x:slider.x, y: slider.y, w:slider.w, h:slider.h}, 0);
	}
}

/*
function wsSelectedControlId(wsio, data) { // Get the id of a ctrl widgetbar or ctrl element(button and so on)
	var regTI = /textInput/;
	var regSl = /slider/;
	var regButton = /button/;
	if (data.ctrlId !== null) { // If a button or a slider is pressed, release the widget itself so that it is not picked up for moving
		remoteInteraction[data.addr].releaseControl();
	}
	//console.log("lock:", remoteInteraction[data.addr].lockedControl() );
	var lockedControl = remoteInteraction[data.addr].lockedControl();
	if (lockedControl){
		//If a text input widget was locked, drop it
		var appdata = {ctrlId:lockedControl.ctrlId, appId:lockedControl.appId};
		broadcast('dropTextInputControl', appdata);
		remoteInteraction[data.addr].dropControl();
	}
	if (regButton.test(data.ctrlId) || regTI.test(data.ctrlId) || regSl.test(data.ctrlId)) {
		var appData = {ctrlId:data.ctrlId, appId:data.appId, instanceID:data.instanceID};
		remoteInteraction[data.addr].lockControl(appData);
		if (regSl.test(appData.ctrlId) && /knob/.test(appData.ctrlId))
			broadcast('sliderKnobLockAction', appData);
	}
}

function wsReleasedControlId(wsio, data) {
	var regSl = /slider/;
	var regButton = /button/;
	if (data.ctrlId !==null && remoteInteraction[data.addr].lockedControl() !== null &&(regSl.test(data.ctrlId) || regButton.test(data.ctrlId))) {
		remoteInteraction[data.addr].dropControl();
		broadcast('executeControlFunction', {ctrlId: data.ctrlId, appId: data.appId, instanceID: data.instanceID}, 'receivesWidgetEvents');

		var app = SAGE2Items.applications.list[data.appId];
		if (app){
			if(data.ctrlId.indexOf("buttonCloseApp") >= 0) {
				addEventToUserLog(data.addr, {type: "delete", data: {application: {id: app.id, type: app.application}}, time: Date.now()});
			}
			else if(data.ctrlId.indexOf("buttonCloseWidget") >= 0) {
				addEventToUserLog(data.addr, {type: "widgetMenu", data: {action: "close", application: {id: app.id, type: app.application}}, time: Date.now()});
			}
			else {
				addEventToUserLog(data.addr, {type: "widgetAction", data: {application: data.appId, widget: data.ctrlId}, time: Date.now()});
			}
		}
	}
}
*/

function wsCreateAppClone(wsio, data) {
	var app = SAGE2Items.applications.list[data.id];
	mergeObjects(data.state, app.data, ['doc_url', 'video_url', 'video_type', 'audio_url', 'audio_type']);
	if (app.application === "sticky_note"){
		var userLabel = "SAGE2_User";
		if (data.user.hasOwnProperty("label") && data.user.label !== null && data.user.label !== undefined){
			userLabel = data.user.label;
		}
		createNote({text: (app.data.bufferEmpty)? "" : app.data.buffer, user: userLabel, createdOn:Date.now(), fileName:userLabel+Date.now()}, function(appInstance) {
			appInstance.id = getUniqueAppId();
			appInstance.left = appInstance.left + 20;
			appInstance.top = appInstance.top + 20;
			fileBufferManager.requestBuffer({appId:appInstance.id, owner: appInstance.data.owner, createdOn: appInstance.data.createdOn});
			fileBufferManager.associateFile({appId:appInstance.id, fileName:appInstance.data.fileName, extension:"json"});
			fileBufferManager.insertStr({appId:appInstance.id, text:appInstance.data.buffer});
			handleNewApplication(appInstance, null);
			addEventToUserLog(data.user, {type: "openApplication", data: {application: {id: appInstance.id, type: appInstance.application}}, time: Date.now()});
		});
	}
	else{
		createAppFromDescription(app, function(appInstance, videohandle) {
			appInstance.id = getUniqueAppId();
			appInstance.left = appInstance.left + 20;
			appInstance.top = appInstance.top + 20;
			if (appInstance.animation) {
				var i;
				SAGE2Items.renderSync[appInstance.id] = {clients: {}, date: Date.now()};
				for (i=0; i<clients.length; i++) {
					if (clients[i].clientType === "display") {
						SAGE2Items.renderSync[appInstance.id].clients[clients[i].id] = {wsio: clients[i], readyForNextFrame: false, blocklist: []};
					}
				}
			}
			handleNewApplication(appInstance, videohandle);
		});
	}
}

function wsRemoteSagePointerPosition(wsio, data) {
	if (sagePointers[data.id] === undefined) return;

	sagePointers[data.id].left = data.left;
	sagePointers[data.id].top = data.top;

	broadcast('updateSagePointerPosition', sagePointers[data.id]);
}

function wsRemoteSagePointerToggleModes(wsio, data) {
	//remoteInteraction[data.id].toggleModes();
	remoteInteraction[data.id].interactionMode = data.mode;
	broadcast('changeSagePointerMode', {id: sagePointers[data.id].id, mode: remoteInteraction[data.id].interactionMode});
}

function wsRemoteSagePointerHoverCorner(wsio, data) {
	var appId = data.appHoverCorner.elemId;
	var app = null;
	if (SAGE2Items.applications.list.hasOwnProperty(appId)) {
		app = SAGE2Items.applications.list[appId];
	}
	else if (SAGE2Items.applications.list.hasOwnProperty(wsio.id + "|" + appId)) {
		data.appHoverCorner.elemId = wsio.id + "|" + appId;
		appId = data.appHoverCorner.elemId;
		app = SAGE2Items.applications.list[appId];
	}
	if (app === undefined || app === null) return;

	broadcast('hoverOverItemCorner', data.appHoverCorner);
}

function wsAddNewRemoteElementInDataSharingPortal(wsio, data) {
	var key;
	var remote = null;
	for (key in remoteSharingSessions) {
		if (remoteSharingSessions[key].wsio.id === wsio.id) {
			remote = remoteSharingSessions[key];
			break;
		}
	}
	console.log("adding element from remote server:");
	if (remote !== null) {
		createAppFromDescription(data, function(appInstance, videohandle) {
			if (appInstance.application === "media_stream" || appInstance.application === "media_block_stream")
				appInstance.id = wsio.remoteAddress.address + ":" + wsio.remoteAddress.port + "|" + data.id;
			else
				appInstance.id = data.id;
			appInstance.left = data.left;
			appInstance.top = data.top;
			appInstance.width = data.width;
			appInstance.height = data.height;

			remoteSharingSessions[remote.portal.id].appCount++;

			var i;
			SAGE2Items.renderSync[appInstance.id] = {clients: {}, date: Date.now()};
			for (i=0; i<clients.length; i++) {
				if (clients[i].clientType === "display") {
					SAGE2Items.renderSync[appInstance.id].clients[clients[i].id] = {wsio: clients[i], readyForNextFrame: false, blocklist: []};
				}
			}
			handleNewApplicationInDataSharingPortal(appInstance, videohandle, remote.portal.id);
		});
	}
}

function wsUpdateApplicationOrder(wsio, data) {
	// should check timestamp first (data.date)
	broadcast('updateItemOrder', data.order);
}

function wsStartApplicationMove(wsio, data) {
	// should check timestamp first (data.date)
	var app = null;
	if (SAGE2Items.applications.list.hasOwnProperty(data.appId)) {
		app = SAGE2Items.applications.list[data.appId];
	}
	else if (SAGE2Items.applications.list.hasOwnProperty(wsio.id + "|" + data.appId)) {
		data.appId = wsio.id + "|" + data.appId;
		app = SAGE2Items.applications.list[data.appId];
	}
	if (app === undefined || app === null) return;

	broadcast('startMove', {id: data.appId, date: Date.now()});

	var eLogData = {
		type: "move",
		action: "start",
		application: {
			id: app.id,
			type: app.application
		},
		location: {
			x: parseInt(app.left, 10),
			y: parseInt(app.top, 10),
			width: parseInt(app.width, 10),
			height: parseInt(app.height, 10)
		}
	};
	addEventToUserLog(data.id, {type: "windowManagement", data: eLogData, time: Date.now()});
}

function wsStartApplicationResize(wsio, data) {
	// should check timestamp first (data.date)
	var app = null;
	if (SAGE2Items.applications.list.hasOwnProperty(data.appId)) {
		app = SAGE2Items.applications.list[data.appId];
	}
	else if (SAGE2Items.applications.list.hasOwnProperty(wsio.id + "|" + data.appId)) {
		data.appId = wsio.id + "|" + data.appId;
		app = SAGE2Items.applications.list[data.appId];
	}
	if (app === undefined || app === null) return;

	broadcast('startResize', {id: data.appId, date: Date.now()});

	var eLogData = {
		type: "resize",
		action: "start",
		application: {
			id: app.id,
			type: app.application
		},
		location: {
			x: parseInt(app.left, 10),
			y: parseInt(app.top, 10),
			width: parseInt(app.width, 10),
			height: parseInt(app.height, 10)
		}
	};
	addEventToUserLog(data.id, {type: "windowManagement", data: eLogData, time: Date.now()});
}

function wsUpdateApplicationPosition(wsio, data) {
	// should check timestamp first (data.date)
	var appId = data.appPositionAndSize.elemId;
	var app = null;
	if (SAGE2Items.applications.list.hasOwnProperty(appId)) {
		app = SAGE2Items.applications.list[appId];
	}
	else if (SAGE2Items.applications.list.hasOwnProperty(wsio.id + "|" + appId)) {
		data.appPositionAndSize.elemId = wsio.id + "|" + appId;
		appId = data.appPositionAndSize.elemId;
		app = SAGE2Items.applications.list[appId];
	}
	if (app === undefined || app === null) return;

	/*var titleBarHeight = config.ui.titleBarHeight;
	if (data.portalId !== undefined && data.portalId !== null) {
		titleBarHeight = remoteSharingSessions[data.portalId].portal.titleBarHeight;
	}*/
	app.left = data.appPositionAndSize.elemLeft;
	app.top = data.appPositionAndSize.elemTop;
	app.width = data.appPositionAndSize.elemWidth;
	app.height = data.appPositionAndSize.elemHeight;
	setItemPosition(data.appPositionAndSize, "applications", data.portalId);
	if (SAGE2Items.renderSync.hasOwnProperty(app.id)) {
		calculateValidBlocks(app, mediaBlockSize, SAGE2Items.renderSync[app.id]);
		if(app.id in SAGE2Items.renderSync && SAGE2Items.renderSync[app.id].newFrameGenerated === false) {
			handleNewVideoFrame(app.id);
		}
	}
}

function wsUpdateApplicationPositionAndSize(wsio, data) {
	// should check timestamp first (data.date)
	var appId = data.appPositionAndSize.elemId;
	var app = null;
	if (SAGE2Items.applications.list.hasOwnProperty(appId)) {
		app = SAGE2Items.applications.list[appId];
	}
	else if (SAGE2Items.applications.list.hasOwnProperty(wsio.id + "|" + appId)) {
		data.appPositionAndSize.elemId = wsio.id + "|" + appId;
		appId = data.appPositionAndSize.elemId;
		app = SAGE2Items.applications.list[appId];
	}
	if (app === undefined || app === null) return;

	/*var titleBarHeight = config.ui.titleBarHeight;
	if (data.portalId !== undefined && data.portalId !== null) {
		titleBarHeight = remoteSharingSessions[data.portalId].portal.titleBarHeight;
	}*/
	app.left = data.appPositionAndSize.elemLeft;
	app.top = data.appPositionAndSize.elemTop;
	app.width = data.appPositionAndSize.elemWidth;
	app.height = data.appPositionAndSize.elemHeight;
	//var im = findInteractableManager(data.appPositionAndSize.elemId);
	//im.editGeometry(app.id, "applications", "rectangle", {x: app.left, y: app.top, w: app.width, h: app.height+titleBarHeight});
	setItemPositionAndSize(data.appPositionAndSize, "applications", data.portalId);
	handleApplicationResize(app.id);
	if (SAGE2Items.renderSync.hasOwnProperty(app.id)) {
		calculateValidBlocks(app, mediaBlockSize, SAGE2Items.renderSync[app.id]);
		if(app.id in SAGE2Items.renderSync && SAGE2Items.renderSync[app.id].newFrameGenerated === false) {
			handleNewVideoFrame(app.id);
		}
	}
}

function wsFinishApplicationMove(wsio, data) {
	// should check timestamp first (data.date)
	var app = null;
	if (SAGE2Items.applications.list.hasOwnProperty(data.appId)) {
		app = SAGE2Items.applications.list[data.appId];
	}
	else if (SAGE2Items.applications.list.hasOwnProperty(wsio.id + "|" + data.appId)) {
		data.appId = wsio.id + "|" + data.appId;
		app = SAGE2Items.applications.list[data.appId];
	}
	if (app === undefined || app === null) return;

	broadcast('finishedMove', {id: data.appId, date: Date.now()});

	var eLogData = {
		type: "move",
		action: "end",
		application: {
			id: app.id,
			type: app.application
		},
		location: {
			x: parseInt(app.left, 10),
			y: parseInt(app.top, 10),
			width: parseInt(app.width, 10),
			height: parseInt(app.height, 10)
		}
	};
	addEventToUserLog(data.id, {type: "windowManagement", data: eLogData, time: Date.now()});
}

function wsFinishApplicationResize(wsio, data) {
	// should check timestamp first (data.date)
	var app = null;
	if (SAGE2Items.applications.list.hasOwnProperty(data.appId)) {
		app = SAGE2Items.applications.list[data.appId];
	}
	else if (SAGE2Items.applications.list.hasOwnProperty(wsio.id + "|" + data.appId)) {
		data.appId = wsio.id + "|" + data.appId;
		app = SAGE2Items.applications.list[data.appId];
	}
	if (app === undefined || app === null) return;

	broadcast('finishedResize', {id: data.appId, date: Date.now()});

	var eLogData = {
		type: "resize",
		action: "end",
		application: {
			id: app.id,
			type: app.application
		},
		location: {
			x: parseInt(app.left, 10),
			y: parseInt(app.top, 10),
			width: parseInt(app.width, 10),
			height: parseInt(app.height, 10)
		}
	};
	addEventToUserLog(data.id, {type: "windowManagement", data: eLogData, time: Date.now()});
}

function wsDeleteApplication(wsio, data) {
	/*if (SAGE2Items.applications.list.hasOwnProperty(data.appId)) {
		var app = SAGE2Items.applications.list[data.appId];
		SAGE2Items.applications.removeItem(data.appId);
		var im = findInteractableManager(data.appId);
		im.removeGeometry(data.appId, "applications");
		broadcast('deleteElement', {elemId: data.appId});
		stickyAppHandler.removeElement(app);
		if (app.annotation){
			annotations.deleteAnnotationWindow(app.id);
			broadcast('deleteAnnotationWindow', {appId:app.id}, 'requiresFullApps');
		}
	}*/
	deleteApplication(data.appId);
}

function wsUpdateApplicationState(wsio, data) {
	// should check timestamp first (data.date)
	if (SAGE2Items.applications.list.hasOwnProperty(data.id)) {
		var app = SAGE2Items.applications.list[data.id];

		// hang on to old values if movie player
		var oldTs;
		var oldPaused;
		var oldMuted;
		if (app.application === "movie_player") {
			oldTs = app.data.frame / app.data.framerate;
			oldPaused = app.data.paused;
			oldMuted = app.data.muted;
		}

		var modified = mergeObjects(data.state, app.data, ['doc_url', 'video_url', 'video_type', 'audio_url', 'audio_type']);
		if (modified === true) {
			// update video demuxer based on state
			if (app.application === "movie_player") {
				console.log("received state from remote site:", data.state);

				SAGE2Items.renderSync[app.id].loop = app.data.looped;

				var ts = app.data.frame / app.data.framerate;
				if(app.data.paused === true && ts !== oldTs) {
					SAGE2Items.renderSync[app.id].decoder.seek(ts, function() {
						// do nothing
					});
					broadcast('updateVideoItemTime', {id: app.id, timestamp: ts, play: false});
				}
				else {
					if (app.data.paused === true && oldPaused === false) {
						SAGE2Items.renderSync[app.id].decoder.pause(function() {
							broadcast('videoPaused', {id: app.id});
						});
					}
					if (app.data.paused === false && oldPaused === true) {
						SAGE2Items.renderSync[app.id].decoder.play();
					}
				}
				if (app.data.muted === true && oldMuted === false) {
					broadcast('videoMuted', {id: app.id});
				}
				if (app.data.muted === false && oldMuted === true) {
					broadcast('videoUnmuted', {id: app.id});
				}
			}

			// for all apps - send new state to app
			broadcast('loadApplicationState', {id: app.id, state: app.data, date: Date.now()});
		}
	}
}


// **************  Widget Control Messages *****************

function wsAddNewControl(wsio, data) {
	if (!SAGE2Items.applications.list.hasOwnProperty(data.appId)) return;
	if (SAGE2Items.widgets.list.hasOwnProperty(data.id)) return;

	broadcast('createControl', data);

	var zIndex = SAGE2Items.widgets.numItems;
	var radialGeometry = {x: data.left+(data.height/2), y: data.top+(data.height/2), r: data.height/2};

	if (data.hasSideBar === true) {
		var shapeData = {
			radial:{
				type:"circle",
				visible:true,
				geometry:radialGeometry
			},
			sidebar:{
				type:"rectangle",
				visible:true,
				geometry: {x: data.left+data.height, y: data.top+(data.height/2)-(data.barHeight/2), w: data.width-data.height, h: data.barHeight}
			}
		};
		interactMgr.addComplexGeometry(data.id, "widgets", shapeData, zIndex, data);
	}
	else{
		interactMgr.addGeometry(data.id, "widgets", "circle", radialGeometry, true, zIndex, data);
	}
	/*interactMgr.addGeometry(data.id+"_radial", "widgets", "circle", {x: data.left+(data.height/2), y: data.top+(data.height/2), r: data.height/2}, true, zIndex, data);
	if (data.hasSideBar === true) {
		interactMgr.addGeometry(data.id+"_sidebar", "widgets", "rectangle", {x: data.left+data.height, y: data.top+(data.height/2)-(data.barHeight/2), w: data.width-data.height, h: data.barHeight}, true, zIndex, data);
	}*/

	SAGE2Items.widgets.addItem(data);
	var uniqueID = data.id.substring(data.appId.length, data.id.lastIndexOf("_"));
	var app = SAGE2Items.applications.list[data.appId];
	addEventToUserLog(uniqueID, {type: "widgetMenu", data: {action: "open", application: {id: app.id, type: app.application}}, time: Date.now()});
}


function wsCloseAppFromControl(wsio, data){
	deleteApplication(data.appId);
}

function wsHideWidgetFromControl(wsio, data){
	var ctrl = SAGE2Items.widgets.list[data.instanceID];
	hideControl(ctrl);
}

function wsOpenRadialMenuFromControl(wsio, data){
	console.log("radial menu");
	var ctrl = SAGE2Items.widgets.list[data.id];
	createRadialMenu(wsio.id, ctrl.left, ctrl.top);
}

/*
function getNewWindowPosition(seedPosition){
	if (!newWindowPosition){
		newWindowPosition  = {x:seedPosition.x+20, y:seedPosition.y+20};
		seedWindowPosition = {x:seedPosition.x,    y:seedPosition.y};
	}
	else if (seedWindowPosition.x === seedPosition.x && seedWindowPosition.y === seedPosition.y){
		newWindowPosition.x += 20;
		newWindowPosition.y += 20;
	}
	else{
		newWindowPosition  = {x:seedPosition.x+20, y:seedPosition.y+20};
		seedWindowPosition = {x:seedPosition.x,    y:seedPosition.y};
	}


	if ((newWindowPosition.x > config.totalWidth - 200) || (newWindowPosition.y > config.totalHeight - 200)){
		newWindowPosition.x = 20;
		newWindowPosition.y = 20;
	}
	return newWindowPosition;
}
*/

function loadConfiguration() {
	var configFile = null;

	if (program.configuration) {
		configFile = program.configuration;
	}
	else {
		// Read config.txt - if exists and specifies a user defined config, then use it
		if(sageutils.fileExists("config.txt")){
			var lines = fs.readFileSync("config.txt", 'utf8').split("\n");
			for(var i =0; i<lines.length; i++){
				var text = "";
				var comment = lines[i].indexOf("//");
				if(comment >= 0) text = lines[i].substring(0, comment).trim();
				else text = lines[i].trim();

				if(text !== ""){
					configFile = text;
					console.log(sageutils.header("SAGE2") + "Found configuration file: " + configFile);
					break;
				}
			}
		}
	}

	// If config.txt does not exist or does not specify any files, look for a config with the hostname
	if(configFile === null){
		var hn = os.hostname();
		var dot = hn.indexOf(".");
		if(dot >= 0) hn = hn.substring(0, dot);
		configFile = path.join("config", hn + "-cfg.json");
		if(sageutils.fileExists(configFile)){
			console.log(sageutils.header("SAGE2") + "Found configuration file: " + configFile);
		}
		else{
			if(platform === "Windows")
				configFile = path.join("config", "defaultWin-cfg.json");
			else
				configFile = path.join("config", "default-cfg.json");
			console.log(sageutils.header("SAGE2") + "Using default configuration file: " + configFile);
		}
	}

	if (!sageutils.fileExists(configFile)) {
		console.log("\n----------");
		console.log(sageutils.header("SAGE2") + "Cannot find configuration file: " + configFile);
		console.log("----------\n\n");
		process.exit(1);
	}

	var json_str = fs.readFileSync(configFile, 'utf8');
	var userConfig = json5.parse(json_str);
	// compute extra dependent parameters
	userConfig.totalWidth     = userConfig.resolution.width  * userConfig.layout.columns;
	userConfig.totalHeight    = userConfig.resolution.height * userConfig.layout.rows;

	var minDim = Math.min(userConfig.totalWidth, userConfig.totalHeight);
	var maxDim = Math.max(userConfig.totalWidth, userConfig.totalHeight);

	if (userConfig.ui.titleBarHeight) userConfig.ui.titleBarHeight = parseInt(userConfig.ui.titleBarHeight, 10);
	else userConfig.ui.titleBarHeight = Math.round(0.025 * minDim);

	if (userConfig.ui.widgetControlSize) userConfig.ui.widgetControlSize = parseInt(userConfig.ui.widgetControlSize, 10);
	else userConfig.ui.widgetControlSize = Math.round(0.020 * minDim);

	if (userConfig.ui.titleTextSize) userConfig.ui.titleTextSize = parseInt(userConfig.ui.titleTextSize, 10);
	else userConfig.ui.titleTextSize  = Math.round(0.015 * minDim);

	if (userConfig.ui.pointerSize) userConfig.ui.pointerSize = parseInt(userConfig.ui.pointerSize, 10);
	else userConfig.ui.pointerSize = Math.round(0.08 * minDim);

	if (userConfig.ui.minWindowWidth) userConfig.ui.minWindowWidth = parseInt(userConfig.ui.minWindowWidth, 10);
	else userConfig.ui.minWindowWidth  = Math.round(0.08 * minDim);  // 8%
	if (userConfig.ui.minWindowHeight) userConfig.ui.minWindowHeight = parseInt(userConfig.ui.minWindowHeight, 10);
	else userConfig.ui.minWindowHeight = Math.round(0.08 * minDim); // 8%

	if (userConfig.ui.maxWindowWidth) userConfig.ui.maxWindowWidth = parseInt(userConfig.ui.maxWindowWidth, 10);
	else userConfig.ui.maxWindowWidth  = Math.round( 1.2 * maxDim);  // 120%
	if (userConfig.ui.maxWindowHeight) userConfig.ui.maxWindowHeight = parseInt(userConfig.ui.maxWindowHeight, 10);
	else userConfig.ui.maxWindowHeight = Math.round( 1.2 * maxDim); // 120%

	// Set default values if missing
	if (userConfig.port === undefined)
		userConfig.port = 443;
	else
		userConfig.port = parseInt(userConfig.port, 10); // to make sure it's a number
	if (userConfig.index_port === undefined)
		userConfig.index_port = 80;
	else
		userConfig.index_port = parseInt(userConfig.index_port, 10);

	// Set the display clip value if missing (true by default)
	if (userConfig.background.clip !== undefined)
		userConfig.background.clip = sageutils.isTrue(userConfig.background.clip);
	else
		userConfig.background.clip = true;


	// Registration to EVL's server (sage.evl.uic.edu), true by default
	if (userConfig.register_site === undefined)
		userConfig.register_site = true;
	else {
		// test for a true value: true, on, yes, 1, ...
		if (sageutils.isTrue(userConfig.register_site))
			userConfig.register_site = true;
		else
			userConfig.register_site = false;
	}


	if(userConfig.apis !== undefined && userConfig.apis.twitter !== undefined){
		apis.twitter = new Twit({
			consumer_key:         userConfig.apis.twitter.consumerKey,
			consumer_secret:      userConfig.apis.twitter.consumerSecret,
			access_token:         userConfig.apis.twitter.accessToken,
			access_token_secret:  userConfig.apis.twitter.accessSecret
		});
	}

	return userConfig;
}


var getUniqueAppId = (function() {
	var count = 0;
	return function() {
		var id = "app_" + count.toString();
		count++;
		return id;
	};
})();

var getNewUserId = (function() {
	var count = 0;
	return function() {
		var id = "usr_" + count.toString();
		count++;
		return id;
	};
})();

function getUniqueDataSharingId(remoteHost, remotePort, caller) {
	var id;
	if (caller === true)
		id = config.host+":"+config.port + "+" + remoteHost+":"+remotePort;
	else
		id = remoteHost+":"+remotePort + "+" + config.host+":"+config.port;
	return "portal_" + id;
}

function getUniqueSharedAppId(portalId) {
	return "app_" + remoteSharingSessions[portalId].appCount + "_" + portalId;
}

function getApplications() {
	var uploadedApps = assets.listApps();

	// Remove 'viewer' apps
	var i = uploadedApps.length;
	while (i--) {
		if (uploadedApps[i].exif.metadata.fileTypes &&
			uploadedApps[i].exif.metadata.fileTypes.length > 0) {
			uploadedApps.splice(i, 1);
		}
	}
	// Sort the list of apps
	uploadedApps.sort(sageutils.compareTitle);

	return uploadedApps;
}

function getSavedFilesList() {
	// Build lists of assets
	var uploadedImages = assets.listImages();
	var uploadedVideos = assets.listVideos();
	var uploadedPdfs   = assets.listPDFs();
	var savedNotes     = listNotes();
	var savedSessions  = listSessions();

	// Sort independently of case
	uploadedImages.sort( sageutils.compareFilename );
	uploadedVideos.sort( sageutils.compareFilename );
	uploadedPdfs.sort(   sageutils.compareFilename );
	savedNotes.sort(     sageutils.compareFilename );
	savedSessions.sort(  sageutils.compareFilename );

	var list = {images: uploadedImages, videos: uploadedVideos, pdfs: uploadedPdfs, notes:savedNotes, sessions: savedSessions};

	return list;
}

function setupDisplayBackground() {
	var tmpImg, imgExt;

	// background image
	if (config.background.image !== undefined && config.background.image.url !== undefined) {
		var bg_file = path.join(publicDirectory, config.background.image.url);

		if (config.background.image.style === "tile") {
			// do nothing
			return;
		}
		else if (config.background.image.style === "fit") {
			exiftool.file(bg_file, function(err1, data) {
				if (err1) {
					console.log("Error processing background image:", bg_file, err1);
					console.log(" ");
					process.exit(1);
				}
				var bg_info = data;

				if (bg_info.ImageWidth === config.totalWidth && bg_info.ImageHeight === config.totalHeight) {
					sliceBackgroundImage(bg_file, bg_file);
				}
				else {
					tmpImg = path.join(publicDirectory, "images", "background", "tmp_background.png");
					var out_res  = config.totalWidth.toString() + "x" + config.totalHeight.toString();

					imageMagick(bg_file).noProfile().command("convert").in("-gravity", "center").in("-background", "rgba(0,0,0,0)").in("-extent", out_res).write(tmpImg, function(err2) {
						if (err2) throw err2;
						sliceBackgroundImage(tmpImg, bg_file);
					});
				}
			} );
		}
		else {
			config.background.image.style = "stretch";
			imgExt = path.extname(bg_file);
			tmpImg = path.join(publicDirectory, "images", "background", "tmp_background" + imgExt);

			imageMagick(bg_file).resize(config.totalWidth, config.totalHeight, "!").write(tmpImg, function(err) {
				if(err) throw err;

				sliceBackgroundImage(tmpImg, bg_file);
			});
		}
	}
}

function sliceBackgroundImage(fileName, outputBaseName) {
	for(var i=0; i<config.displays.length; i++){
		var x = config.displays[i].column * config.resolution.width;
		var y = config.displays[i].row * config.resolution.height;
		var output_dir  = path.dirname(outputBaseName);
		var input_ext   = path.extname(outputBaseName);
		var output_ext  = path.extname(fileName);
		var output_base = path.basename(outputBaseName, input_ext);
		var output = path.join(output_dir, output_base + "_"+i.toString() + output_ext);
		imageMagick(fileName).crop(config.resolution.width, config.resolution.height, x, y).write(output, function(err) {
			if (err) console.log("error slicing image", err); //throw err;
		});
	}
}

function setupHttpsOptions() {
	// build a list of certs to support multi-homed computers
	var certs = {};

	// file caching for the main key of the server
	var server_key = null;
	var server_crt = null;
	var server_ca  = [];

	// add the default cert from the hostname specified in the config file
	try {
		// first try the filename based on the hostname-server.key
		if (sageutils.fileExists(path.join("keys", config.host + "-server.key"))) {
			// Load the certificate files
			console.log(sageutils.header("Certificate") + "Loading certificate " + config.host + "-server.key");
			server_key = fs.readFileSync(path.join("keys", config.host + "-server.key"));
			server_crt = fs.readFileSync(path.join("keys", config.host + "-server.crt"));
			server_ca  = sageutils.loadCABundle(path.join("keys", config.host + "-ca.crt"));
			// Build the crypto
			certs[config.host] = sageutils.secureContext(server_key, server_crt, server_ca);
		} else {
			// remove the hostname from the FQDN and search for wildcard certificate
			//    syntax: _.rest.com.key or _.rest.bigger.com.key
			var domain = '_.' + config.host.split('.').slice(1).join('.');
			console.log(sageutils.header("Certificate") + "Loading domain certificate " + domain + ".key");
			server_key = fs.readFileSync( path.join("keys", domain + ".key") );
			server_crt = fs.readFileSync( path.join("keys", domain + ".crt") );
			server_ca  = sageutils.loadCABundle(path.join("keys", domain + "-ca.crt"));
			certs[config.host] = sageutils.secureContext(server_key, server_crt, server_ca);
		}
	}
	catch (e) {
		console.log("\n----------");
		console.log("Cannot open certificate for default host:");
		console.log(" \"" + config.host + "\" needs file: " + e.path);
		console.log(" --> Please generate the appropriate certificate in the 'keys' folder");
		console.log("----------\n\n");
		process.exit(1);
	}

	for(var h in config.alternate_hosts){
		try {
			var alth = config.alternate_hosts[h];
			certs[ alth ] = sageutils.secureContext(
				fs.readFileSync(path.join("keys", alth + "-server.key")),
				fs.readFileSync(path.join("keys", alth + "-server.crt")),
				sageutils.loadCABundle(path.join("keys", alth + "-ca.crt"))
			);
		}
		catch (e) {
			console.log("\n----------");
			console.log("Cannot open certificate for the alternate host: ", config.alternate_hosts[h]);
			console.log(" needs file: \"" + e.path + "\"");
			console.log(" --> Please generate the appropriate certificates in the 'keys' folder");
			console.log(" Ignoring alternate host: ", config.alternate_hosts[h]);
			console.log("----------\n");
		}
	}

	var httpsOptions;

	if (sageutils.nodeVersion === 10) {
		httpsOptions = {
			// server default keys
			key:  server_key,
			cert: server_crt,
			ca:   server_ca,
			requestCert: false, // If true the server will request a certificate from clients that connect and attempt to verify that certificate
			rejectUnauthorized: false,
			// callback to handle multi-homed machines
			SNICallback: function(servername){
				if(certs.hasOwnProperty(servername)){
					return certs[servername];
				}
				else{
					console.log(sageutils.header("SNI") + "Unknown host, cannot find a certificate for ", servername);
					return null;
				}
			}
		};
	} else {
		httpsOptions = {
			// server default keys
			key:  server_key,
			cert: server_crt,
			ca:   server_ca,
			requestCert: false, // If true the server will request a certificate from clients that connect and attempt to verify that certificate
			rejectUnauthorized: false,
			// callback to handle multi-homed machines
			SNICallback: function(servername, cb) {
				if(certs.hasOwnProperty(servername)){
					cb(null, certs[servername]);
				}
				else{
					console.log(sageutils.header("SNI") + "Unknown host, cannot find a certificate for ", servername);
					cb("SNI Unknown host", null);
				}
			}
		};
	}

	return httpsOptions;
}

function sendConfig(req, res) {
	res.writeHead(200, {"Content-Type": "text/plain"});
	// Adding the calculated version into the data structure
	config.version = SAGE2_version;
	res.write(JSON.stringify(config));
	res.end();
}

function uploadForm(req, res) {
	var form     = new formidable.IncomingForm();
	var position = [ 0, 0 ];
	// Limits the amount of memory all fields together (except files) can allocate in bytes.
	//    set to 4MB.
	form.maxFieldsSize = 4 * 1024 * 1024;
	form.type          = 'multipart';
	form.multiples     = true;

	// var lastper = -1;
	// form.on('progress', function(bytesReceived, bytesExpected) {
	// 	var per = parseInt(100.0 * bytesReceived/ bytesExpected);
	// 	if ((per % 10)===0 && lastper!==per) {
	// 		console.log('Form> %d%', per);
	// 		lastper = per;
	// 	}
	// });

	form.on('fileBegin', function(name, file) {
		console.log('Form> ', name, file.name, file.type);
	});

	form.on('field', function (field, value) {
		// convert value [0 to 1] to wall coordinate from drop location
		if (field === 'dropX') position[0] = parseInt(parseFloat(value) * config.totalWidth,  10);
		if (field === 'dropY') position[1] = parseInt(parseFloat(value) * config.totalHeight, 10);
	});

	form.parse(req, function(err, fields, files) {
		if(err){
			res.writeHead(500, {"Content-Type": "text/plain"});
			res.write(err + "\n\n");
			res.end();
		}
		res.writeHead(200, {'content-type': 'text/plain'});
		res.write('received upload:\n\n');
		res.end(util.inspect({fields: fields, files: files}));
	});

	form.on('end', function() {
		// saves files in appropriate directory and broadcasts the items to the displays
		manageUploadedFiles(this.openedFiles, position);
	});
}

function manageUploadedFiles(files, position) {
	var fileKeys = Object.keys(files);
	fileKeys.forEach(function(key) {
		var file = files[key];
		appLoader.manageAndLoadUploadedFile(file, function(appInstance, videohandle) {

			if(appInstance === null){
				console.log("Form> unrecognized file type: ", file.name, file.type);
				return;
			}

			// Use the position from the drop location
			if (position[0] !== 0 || position[1] !== 0) {
				appInstance.left = position[0] - appInstance.width/2;
				if (appInstance.left < 0 ) appInstance.left = 0;
				appInstance.top  = position[1] - appInstance.height/2;
				if (appInstance.top < 0) appInstance.top = 0;
			}

			appInstance.id = getUniqueAppId();
			if(appInstance.animation){
				var i;
				SAGE2Items.renderSync[appInstance.id] = {clients: {}, date: Date.now()};
				for (i=0; i<clients.length; i++) {
					if (clients[i].clientType === "display") {
						SAGE2Items.renderSync[appInstance.id].clients[clients[i].id] = {wsio: clients[i], readyForNextFrame: false, blocklist: []};
					}
				}
				/*
				appAnimations[appInstance.id] = {clients: {}, date: new Date()};
				for(i=0; i<clients.length; i++){
					if(clients[i].clientType === "display") {
						appAnimations[appInstance.id].clients[clients[i].id] = false;
					}
				}
				*/
			}
			handleNewApplication(appInstance, videohandle);
		});
	});
}


// **************  Remote Site Collaboration *****************

var remoteSites = [];
if (config.remote_sites) {
	remoteSites = new Array(config.remote_sites.length);
	config.remote_sites.forEach(function(element, index, array) {
		var protocol = (element.secure === true) ? "wss" : "ws";
		var wsURL = protocol + "://" + element.host + ":" + element.port.toString();

		var remote = createRemoteConnection(wsURL, element, index);

		var rGeom = {};
		rGeom.w = Math.min((0.5*config.totalWidth)/remoteSites.length, config.ui.titleBarHeight*6) - (0.16*config.ui.titleBarHeight);
		rGeom.h = 0.84*config.ui.titleBarHeight;
		rGeom.x = (0.5*config.totalWidth) + ((rGeom.w+(0.16*config.ui.titleBarHeight))*(index-(remoteSites.length/2))) + (0.08*config.ui.titleBarHeight);
		rGeom.y = 0.08*config.ui.titleBarHeight;

		remoteSites[index] = {name: element.name, wsio: remote, connected: false, geometry: rGeom};
		interactMgr.addGeometry("remote_"+index, "staticUI", "rectangle", rGeom,  true, index, remoteSites[index]);

		// attempt to connect every 15 seconds, if connection failed
		setInterval(function() {
			if (!remoteSites[index].connected) {
				var rem = createRemoteConnection(wsURL, element, index);
				remoteSites[index].wsio = rem;
			}
		}, 15000);
	});
}

function createRemoteConnection(wsURL, element, index) {
	var remote = new WebsocketIO(wsURL, false, function() {
		console.log(sageutils.header("Remote") + "Connected to " + element.name);
		remote.remoteAddress.address = element.host;
		remote.remoteAddress.port = element.port;
		var clientDescription = {
			clientType: "remoteServer",
			host: config.host,
			port: config.port,
			requests: {
				config: false,
				version: false,
				time: false,
				console: false
			}
		};
		remote.clientType = "remoteServer";

		remote.onclose(function() {
			console.log("Remote site \"" + config.remote_sites[index].name + "\" now offline");
			remoteSites[index].connected = false;
			var delete_site = {name: remoteSites[index].name, connected: remoteSites[index].connected};
			broadcast('connectedToRemoteSite', delete_site);
			removeElement(clients, remote);
		});

		remote.on('addClient',                              wsAddClient);
		remote.on('addNewElementFromRemoteServer',          wsAddNewElementFromRemoteServer);
		remote.on('requestNextRemoteFrame',                 wsRequestNextRemoteFrame);
		remote.on('updateRemoteMediaStreamFrame',           wsUpdateRemoteMediaStreamFrame);
		remote.on('stopMediaStream',                        wsStopMediaStream);
		remote.on('requestNextRemoteBlockFrame',            wsRequestNextRemoteBlockFrame);
		remote.on('updateRemoteMediaBlockStreamFrame',      wsUpdateRemoteMediaBlockStreamFrame);
		remote.on('stopMediaBlockStream',                   wsStopMediaBlockStream);
		remote.on('requestDataSharingSession',              wsRequestDataSharingSession);
		remote.on('cancelDataSharingSession',               wsCancelDataSharingSession);
		remote.on('acceptDataSharingSession',               wsAcceptDataSharingSession);
		remote.on('rejectDataSharingSession',               wsRejectDataSharingSession);
		remote.on('createRemoteSagePointer',                wsCreateRemoteSagePointer);
		remote.on('startRemoteSagePointer',                 wsStartRemoteSagePointer);
		remote.on('stopRemoteSagePointer',                  wsStopRemoteSagePointer);
		remote.on('remoteSagePointerPosition',              wsRemoteSagePointerPosition);
		//remote.on('remoteSagePointerPress',                 wsRemoteSagePointerPress);
		//remote.on('remoteSagePointerRelease',               wsRemoteSagePointerRelease);
		//remote.on('remoteSageKeyDown',                      wsRemoteSageKeyDown);
		//remote.on('remoteSageKeyUp',                        wsRemoteSageKeyUp);
		//remote.on('remoteSageKeyPress',                     wsRemoteSageKeyPress);
		remote.on('remoteSagePointerToggleModes',           wsRemoteSagePointerToggleModes);
		remote.on('remoteSagePointerHoverCorner',           wsRemoteSagePointerHoverCorner);
		remote.on('addNewRemoteElementInDataSharingPortal', wsAddNewRemoteElementInDataSharingPortal);

		remote.on('updateApplicationOrder',                 wsUpdateApplicationOrder);
		remote.on('startApplicationMove',                   wsStartApplicationMove);
		remote.on('startApplicationResize',                 wsStartApplicationResize);
		remote.on('updateApplicationPosition',              wsUpdateApplicationPosition);
		remote.on('updateApplicationPositionAndSize',       wsUpdateApplicationPositionAndSize);
		remote.on('finishApplicationMove',                  wsFinishApplicationMove);
		remote.on('finishApplicationResize',                wsFinishApplicationResize);
		remote.on('deleteApplication',                      wsDeleteApplication);
		remote.on('updateApplicationState',                 wsUpdateApplicationState);

		remote.emit('addClient', clientDescription);
		remoteSites[index].connected = true;
		var new_site = {name: remoteSites[index].name, connected: remoteSites[index].connected};
		broadcast('connectedToRemoteSite', new_site);
		clients.push(remote);
	});

	return remote;
}

// **************  System Time - Updated Every Minute *****************
var cDate = new Date();
setTimeout(function() {
	setInterval(function() {
		broadcast('setSystemTime', {date: Date.now()});
	}, 60000);

	broadcast('setSystemTime', {date: Date.now()});
}, (61-cDate.getSeconds())*1000);


// ***************************************************************************************

// Place callback for success in the 'listen' call for HTTPS

sage2ServerS.on('listening', function (e) {
	// Success
	console.log(sageutils.header("SAGE2") + "Serving secure clients at https://" + config.host + ":" + config.port);
	console.log(sageutils.header("SAGE2") + "Web console at https://" + config.host + ":" + config.port + "/admin/console.html");
});

// Place callback for errors in the 'listen' call for HTTP
sage2Server.on('error', function (e) {
	if (e.code === 'EACCES') {
		console.log(sageutils.header("HTTP_Server") + "You are not allowed to use the port: ", config.index_port);
		console.log(sageutils.header("HTTP_Server") + "  use a different port or get authorization (sudo, setcap, ...)");
		console.log(" ");
		process.exit(1);
	}
	else if (e.code === 'EADDRINUSE') {
		console.log(sageutils.header("HTTP_Server") + "The port is already in use by another process:", config.index_port);
		console.log(sageutils.header("HTTP_Server") + "  use a different port or stop the offending process");
		console.log(" ");
		process.exit(1);
	}
	else {
		console.log(sageutils.header("HTTP_Server") + "Error in the listen call: ", e.code);
		console.log(" ");
		process.exit(1);
	}
});

// Place callback for success in the 'listen' call for HTTP
sage2Server.on('listening', function (e) {
	// Success
	var ui_url = "http://" + config.host + ":" + config.index_port;
	var dp_url = "http://" + config.host + ":" + config.index_port + "/display.html?clientID=0";
	var am_url = "http://" + config.host + ":" + config.index_port + "/audioManager.html";
	if (global.__SESSION_ID) {
		ui_url = "http://" + config.host + ":" + config.index_port + "/session.html?hash=" + global.__SESSION_ID;
		dp_url = "http://" + config.host + ":" + config.index_port + "/session.html?page=display.html?clientID=0&hash=" + global.__SESSION_ID;
		am_url = "http://" + config.host + ":" + config.index_port + "/session.html?page=audioManager.html&hash=" + global.__SESSION_ID;
	}
	console.log(sageutils.header("SAGE2") + "Serving web UI at " + ui_url);
	console.log(sageutils.header("SAGE2") + "Display 0 at "      + dp_url);
	console.log(sageutils.header("SAGE2") + "Audio manager at "  + am_url);
});


// Odly the HTTPS modules doesnt throw the same exceptions than HTTP
//  catching errors at the process level
/*process.on('uncaughtException', function (e) {
	if (e.code == 'EACCES') {
		console.log("HTTPS_server> You are not allowed to use the port: ", config.port);
		console.log("HTTPS_server>   use a different port or get authorization (sudo, setcap, ...)");
		console.log(" ")
		process.exit(1);
	}
	else if (e.code == 'EADDRINUSE') {
		console.log('HTTPS_server> The port is already in use by another process:', config.port);
		console.log("HTTPS_server>   use a different port or stop the offending process");
		console.log(" ")
		process.exit(1);
	}
	else {
		console.log("Process> uncaught exception: ", e);
		console.log(" ")
		console.trace();
		process.exit(1);
	}
});*/

// KILL intercept
process.on('SIGTERM', quitSAGE2);
// CTRL-C intercept
process.on('SIGINT',  quitSAGE2);


// Start the HTTP server (listen for IPv4 addresses 0.0.0.0)
sage2Server.listen(config.index_port, "0.0.0.0");
// Start the HTTPS server (listen for IPv4 addresses 0.0.0.0)
sage2ServerS.listen(config.port, "0.0.0.0");


// ***************************************************************************************

// Load session file if specified on the command line (-s)
if (program.session) {
	setTimeout(function() {
		// if -s specified without argument
		if (program.session === true) loadSession();
		// if argument specified
		else loadSession(program.session);
	}, 1000);
}

function processInputCommand(line) {
	var command = line.trim().split(' ');
	switch(command[0]) {
		case '': // ignore
			break;
		case 'help':
			console.log('help\t\tlist commands');
			console.log('kill\t\tclose application: arg0: id - kill app_0');
			console.log('apps\t\tlist running applications');
			console.log('clients\t\tlist connected clients');
			console.log('streams\t\tlist media streams');
			console.log('clear\t\tclose all running applications');
			console.log('tile\t\tlayout all running applications');
			console.log('save\t\tsave state of running applications into a session');
			console.log('load\t\tload a session and restore applications');
			console.log('assets\t\tlist the assets in the file library');
			console.log('regenerate\tregenerates the assets');
			console.log('hideui\t\thide/show/delay the user interface');
			console.log('sessions\tlist the available sessions');
			console.log('update\t\trun a git update');
			console.log('version\t\tprint SAGE2 version');
			console.log('exit\t\tstop SAGE2');
			break;

		case 'version':
			console.log(sageutils.header("Version") + 'base:', SAGE2_version.base, ' branch:', SAGE2_version.branch, ' commit:', SAGE2_version.commit, SAGE2_version.date);
			break;

		case 'update':
			if (SAGE2_version.branch.length>0) {
				sageutils.updateWithGIT(SAGE2_version.branch, function(error, success) {
					if (error)
						console.log(sageutils.header('GIT') + 'Update: error', error);
					else
						console.log(sageutils.header('GIT') + 'Update: success', success);
				});
			} else {
				console.log(sageutils.header("Update") + "failed: not linked to any repository");
			}
			break;

		case 'save':
			if (command[1] !== undefined)
				saveSession(command[1]);
			else
				saveSession();
			break;
		case 'load':
			if (command[1] !== undefined)
				loadSession(command[1]);
			else
				loadSession();
			break;
		case 'sessions':
			printListSessions();
			break;
		case 'hideui':
			// if argument provided, used as auto_hide delay in second
			//   otherwise, it flips a switch
			if (command[1] !== undefined)
				broadcast('hideui', {delay:parseInt(command[1], 10)}, 'requiresFullApps');
			else
				broadcast('hideui', null, 'requiresFullApps');
			break;

		case 'close':
		case 'delete':
		case 'kill':
			if (command.length > 1 && typeof command[1] === "string") {
				deleteApplication(command[1]);
				/*
				var kid = parseInt(command[1], 10); // convert arg1 to base 10
				if (!isNaN(kid) && (kid >= 0) && (kid < applications.length) ) {
					console.log('deleting application', kid);
					deleteApplication( applications[kid] );
				}
				*/
			}
			break;

		case 'clear':
			clearDisplay();
			break;

		case 'assets':
			assets.listAssets();
			break;

		case 'regenerate':
			assets.regenerateAssets();
			break;

		case 'tile':
			tileApplications();
			break;

		case 'clients':
			listClients();
			break;
		case 'apps':
			listApplications();
			break;
		case 'streams':
			listMediaStreams();
			break;
        case 'blockStreams':
			listMediaBlockStreams();
			break;

		case 'exit':
		case 'quit':
		case 'bye':
			quitSAGE2();
			break;
		default:
			console.log('Say what? I might have heard `' + line.trim() + '`');
			break;
	}
}

// Command loop: reading input commands - SHOULD MOVE LATER: INSIDE CALLBACK AFTER SERVER IS LISTENING
if (program.interactive) {
	// Create line reader for stdin and stdout
	var shell = readline.createInterface({
		input:  process.stdin, output: process.stdout
	});

	// Set the prompt
	shell.setPrompt("> ");

	// Callback for each line
	shell.on('line', function(line) {
		processInputCommand(line);
		shell.prompt();
	}).on('close', function() {
		// Saving stuff
		quitSAGE2();
	});
}


// ***************************************************************************************

function formatDateToYYYYMMDD_HHMMSS(date) {
	var year   = date.getFullYear();
	var month  = date.getMonth() + 1;
	var day    = date.getDate();
	var hour   = date.getHours();
	var minute = date.getMinutes();
	var second = date.getSeconds();

	year   = year.toString();
	month  = month >= 10 ? month.toString() : "0"+month.toString();
	day    = day >= 10 ? day.toString() : "0"+day.toString();
	hour   = hour >= 10 ? hour.toString() : "0"+hour.toString();
	minute = minute >= 10 ? minute.toString() : "0"+minute.toString();
	second = second >= 10 ? second.toString() : "0"+second.toString();

	return year + "-" + month + "-" + day + "_" + hour + "-" + minute + "-" + second;
}

function quitSAGE2() {
	if (config.register_site) {
		// de-register with EVL's server
		sageutils.deregisterSAGE2(config, function() {
			saveUserLog();
			saveSession();
			assets.saveAssets();
			if( omicronRunning )
				omicronManager.disconnect();
			process.exit(0);
		});
	}
	else {
		saveUserLog();
		saveSession();
		assets.saveAssets();
		if( omicronRunning )
			omicronManager.disconnect();
		process.exit(0);
	}
}

/*
// broadcast version with stringify and checks for every client
function broadcast(func, data, type) {
	for(var i=0; i<clients.length; i++){
		if(clients[i].messages[type]) clients[i].emit(func, data);
	}
}

// optimized version: one stringify and no checks (ohhh)
function broadcast_opt(func, data, type) {
	// Marshall the message only once
	var message = JSON.stringify({f: func, d: data});
	try {
		for(var i=0; i<clients.length; i++) {
			if (clients[i].messages[type]) clients[i].emitString(message);
		}
	} catch (e) {
		// Not using console.log since it's overloaded to send messages
		process.stdout.write("Websocket>	Warning: wsio trouble emitting string to clients\n");
	}
}
*/

function findRemoteSiteByConnection(wsio) {
	var remoteIdx = -1;
	for (var i=0; i<config.remote_sites.length; i++) {
		if (wsio.remoteAddress.address === config.remote_sites[i].host &&
			wsio.remoteAddress.port === config.remote_sites[i].port)
			remoteIdx = i;
	}
	if (remoteIdx >= 0) return remoteSites[remoteIdx];
	else                return null;
}

/*
function findAppUnderPointer(pointerX, pointerY) {
	var i;
	for(i=applications.length-1; i>=0; i--) {
		if(pointerX >= applications[i].left && pointerX <= (applications[i].left+applications[i].width) && pointerY >= applications[i].top && pointerY <= (applications[i].top+applications[i].height+config.ui.titleBarHeight)){
			return applications[i];
		}
	}
	return null;
}

function findAppById(id) {
	var i;
	for(i=0; i<applications.length; i++){
		if(applications[i].id === id) return applications[i];
	}
	return null;
}
*/


// function findControlsUnderPointer(pointerX, pointerY) {
// 	var last = controls.length-1;
// 	for(var i=last; i>=0; i--){
// 		if (controls[i]!== null && controls[i].show === true && pointerX >= controls[i].left && pointerX <= (controls[i].left+controls[i].width) && pointerY >= controls[i].top && pointerY <= (controls[i].top+controls[i].height)){
// 			var centerX = controls[i].left + controls[i].height/2.0;
// 			var centerY = controls[i].top + controls[i].height/2.0;
// 			var dist = Math.sqrt((pointerX - centerX)*(pointerX - centerX) + (pointerY - centerY)*(pointerY - centerY));
// 			var barMinX = controls[i].left + controls[i].height;
// 			var barMinY = controls[i].top + controls[i].height/2 - controls[i].barHeight/2;
// 			var barMaxX = controls[i].left + controls[i].width;
// 			var barMaxY = controls[i].top + controls[i].height/2 + controls[i].barHeight/2;
// 			if (dist<=controls[i].height/2.0 || (controls[i].hasSideBar && (pointerX >= barMinX && pointerX <= barMaxX) && (pointerY >= barMinY && pointerY <= barMaxY))) {
// 				if (i!==last){
// 					var temp = controls[i];
// 					controls[i] = controls[last];
// 					controls[last] = temp;
// 				}
// 				return controls[last];
// 			}
// 			else
// 				return null;
// 		}
// 	}
// 	return null;
// }

// function findControlById(id) {
// 	for (var i=controls.length-1; i>=0; i--) {
// 		if (controls[i].id === id) {
// 			return controls[i];
// 		}
// 	}
// 	return null;
// }

// Never called
// function findControlsByUserId(uid) {
// 	var idxList = [];
// 	for (var i=controls.length-1; i>=0; i--) {
// 		if (controls[i].id.indexOf(uid) > -1) {
// 			idxList.push(i);
// 		}
// 	}
// 	return idxList;
// }

function hideControl(ctrl){
	if (ctrl.show === true) {
		ctrl.show = false;
		broadcast('hideControl', {id:ctrl.id, appId:ctrl.appId});
		interactMgr.editVisibility(ctrl.id, "widgets", false);
		/*interactMgr.editVisibility(ctrl.id+"_radial", "widgets", false);
		if(ctrl.hasSideBar === true) {
			interactMgr.editVisibility(ctrl.id+"_sidebar", "widgets", false);
		}*/
	}
}

function removeControlsForUser(uniqueID){
	var widgets = SAGE2Items.widgets.list;
	for (var w in widgets){
		if (widgets.hasOwnProperty(w) && widgets[w].id.indexOf(uniqueID) > -1){
			interactMgr.removeGeometry(widgets[w].id, "widgets");
			/*interactMgr.removeGeometry(widgets[w].id + "_radial", "widgets");
			if (widgets[w].hasSideBar === true){
				interactMgr.removeGeometry(widgets[w].id + "_sidebar", "widgets");
			}*/
			SAGE2Items.widgets.removeItem(widgets[w].id);
		}
	}
	broadcast('removeControlsForUser', {user_id:uniqueID});
}

function showControl(ctrl, uniqueID, pointerX, pointerY){
	if (ctrl.show === false) {
		ctrl.show = true;
		interactMgr.editVisibility(ctrl.id, "widgets", true);
		/*interactMgr.editVisibility(ctrl.id+"_radial", "widgets", true);
		if(ctrl.hasSideBar === true) {
			interactMgr.editVisibility(ctrl.id+"_sidebar", "widgets", true);
		}*/
		moveControlToPointer(ctrl, uniqueID, pointerX, pointerY);
		broadcast('showControl', {id: ctrl.id, appId: ctrl.appId, user_color: sagePointers[uniqueID]? sagePointers[uniqueID].color: null});
	}
}

function moveControlToPointer(ctrl, uniqueID, pointerX, pointerY){
	var dt = new Date();
	var rightMargin = config.totalWidth - ctrl.width;
	var bottomMargin = config.totalHeight - ctrl.height;
	ctrl.left = (pointerX > rightMargin)? rightMargin: pointerX-ctrl.height/2;
	ctrl.top = (pointerY > bottomMargin)? bottomMargin: pointerY-ctrl.height/2;
	var radialGeometry = {x: ctrl.left+(ctrl.height/2), y: ctrl.top+(ctrl.height/2), r: ctrl.height/2};
	if (ctrl.hasSideBar === true) {
		var shapeData = {
			radial:{
				type:"circle",
				visible:true,
				geometry:radialGeometry
			},
			sidebar:{
				type:"rectangle",
				visible:true,
				geometry: {x: ctrl.left+ctrl.height, y: ctrl.top+(ctrl.height/2)-(ctrl.barHeight/2), w: ctrl.width-ctrl.height, h: ctrl.barHeight}
			}
		};
		interactMgr.editComplexGeometry(ctrl.id, "widgets", shapeData);
	}
	else{
		interactMgr.editGeometry(ctrl.id, "widgets", "circle", radialGeometry);
	}

	/*interactMgr.editGeometry(ctrl.id+"_radial", "widgets", "circle", {x: ctrl.left+(ctrl.height/2), y: ctrl.top+(ctrl.height/2), r: ctrl.height/2});
	if(ctrl.hasSideBar === true) {
		interactMgr.editGeometry(ctrl.id+"_sidebar", "widgets", "rectangle", {x: ctrl.left+ctrl.height, y: ctrl.top+(ctrl.height/2)-(ctrl.barHeight/2), w: ctrl.width-ctrl.height, h: ctrl.barHeight});
	}*/

	var app = SAGE2Items.applications.list[ctrl.appId];
	var appPos = (app===null)? null : getAppPositionSize(app);
	broadcast('setControlPosition', {date: dt, elemId: ctrl.id, elemLeft:ctrl.left, elemTop: ctrl.top, elemHeight: ctrl.height, appData: appPos});
}

// function moveAppToFront(id) {
// 	var selectedIndex;
// 	var selectedApp;
// 	var appIds = [];
// 	var i;

// 	for(i=0; i<applications.length; i++){
// 		if(applications[i].id === id){
// 			selectedIndex = i;
// 			selectedApp = applications[selectedIndex];
// 			break;
// 		}
// 		appIds.push(applications[i].id);
// 	}
// 	for(i=selectedIndex; i<applications.length-1; i++){
// 		applications[i] = applications[i+1];
// 		//interactMgr.editZIndex(applications[i].id, appIds.length);
// 		appIds.push(applications[i].id);
// 	}
// 	applications[applications.length-1] = selectedApp;
// 	//interactMgr.editZIndex(id, appIds.length);
// 	appIds.push(id);
// 	return appIds;
// }

function initializeArray(size, val) {
	var arr = new Array(size);
	for(var i=0; i<size; i++){
		arr[i] = val;
	}
	return arr;
}

function allNonBlank(arr) {
	for(var i=0; i<arr.length; i++){
		if(arr[i] === "") return false;
	}
	return true;
}

function allTrueDict(dict, property) {
	var key;
	for (key in dict) {
		if (property === undefined && dict[key] !== true) return false;
		else if (property !== undefined && dict[key][property] !== true) return false;
	}
	return true;
}

function removeElement(list, elem) {
	if(list.indexOf(elem) >= 0){
		moveElementToEnd(list, elem);
		list.pop();
	}
}

function moveElementToEnd(list, elem) {
	var i;
	var pos = list.indexOf(elem);
	if(pos < 0) return;
	for(i=pos; i<list.length-1; i++){
		list[i] = list[i+1];
	}
	list[list.length-1] = elem;
}

function intToByteBuffer(aInt, bytes) {
	var buf = new Buffer(bytes);
	var byteVal;
	var num = aInt;
	for(var i=0; i<bytes; i++){
		byteVal = num & 0xff;
		buf[i] = byteVal;
		num = (num - byteVal) / 256;
	}

	return buf;
}

// Never used
// function byteBufferToInt(buf) {
// 	var value = 0;
// 	for(var i=buf.length-1; i>=0; i--){
// 		value = (value * 256) + buf[i];
// 	}
// 	return value;
// }

function byteBufferToString(buf) {
	var str = "";
	var i = 0;

	while(buf[i] !== 0 && i < buf.length) {
		str += String.fromCharCode(buf[i]);
		i++;
	}

	return str;
}

function mergeObjects(a, b, ignore) {
    if ((a === undefined) || (a === null))
	return false;

	var ig = ignore || [];
	var modified = false;
	for(var key in b) {
		if(a[key] !== undefined && ig.indexOf(key) < 0) {
			if(typeof b[key] === "object" && typeof a[key] === "object") {
				modified = mergeObjects(a[key], b[key]) || modified;
			}
			else if((b[key] === null || typeof b[key] !== "object") && (a[key] === null || typeof a[key] !== "object") && (a[key] !== b[key])) {
				b[key] = a[key];
				modified = true;
			}
		}
	}
	return modified;
}

function addEventToUserLog(id, data) {
	var key;
	for(key in users) {
		if(users[key].ip && users[key].ip === id) {
			users[key].actions.push(data);
		}
	}
}

// Never called
// function getItemPositionSizeType(item) {
// 	return {type: item.type, id: item.id, left: item.left, top: item.top,
// 			width: item.width, height: item.height, aspect: item.aspect};
// }

function getAppPositionSize(appInstance) {
	return {
		id:          appInstance.id,
		application: appInstance.application,
		left:        appInstance.left,
		top:         appInstance.top,
		width:       appInstance.width,
		height:      appInstance.height,
		icon:        appInstance.icon || null,
		title:       appInstance.title,
		color:       appInstance.color || null
	};
}

// **************  Pointer Functions *****************

function createSagePointer (uniqueID, portal) {
	// From addClient type == sageUI
	sagePointers[uniqueID] = new Sagepointer(uniqueID+"_pointer");
	sagePointers[uniqueID].portal = portal;
	remoteInteraction[uniqueID] = new Interaction(config);
	remoteInteraction[uniqueID].local = portal ? false : true;

	broadcast('createSagePointer', sagePointers[uniqueID]);
}

function showPointer(uniqueID, data) {
	if(sagePointers[uniqueID] === undefined) return;

	// From startSagePointer
	console.log(sageutils.header("Pointer") + "starting: " + uniqueID);

	if( data.sourceType === undefined )
		data.sourceType = "Pointer";

	sagePointers[uniqueID].start(data.label, data.color, data.sourceType);
	broadcast('showSagePointer', sagePointers[uniqueID]);
}

function hidePointer(uniqueID) {
	if(sagePointers[uniqueID] === undefined) return;

	// From stopSagePointer
	console.log(sageutils.header("Pointer") + "stopping: " + uniqueID);

	sagePointers[uniqueID].stop();
	var prevInteractionItem = remoteInteraction[uniqueID].getPreviousInteractionItem();
	if (prevInteractionItem !== null){
		showOrHideWidgetLinks({uniqueID:uniqueID, show:false, item:prevInteractionItem});
		remoteInteraction[uniqueID].setPreviousInteractionItem(null);
	}
	broadcast('hideSagePointer', sagePointers[uniqueID]);
}

// Copied from pointerPress. Eventually a touch gesture will use this to toggle modes
/*
function togglePointerMode(uniqueID) {
	if (sagePointers[uniqueID] === undefined) return;

	remoteInteraction[uniqueID].toggleModes();
	broadcast('changeSagePointerMode', {id: sagePointers[uniqueID].id, mode: remoteInteraction[uniqueID].interactionMode});

	/*
	if(remoteInteraction[uniqueID].interactionMode === 0)
		addEventToUserLog(uniqueID, {type: "SAGE2PointerMode", data: {mode: "windowManagement"}, time: Date.now()});
	else
		addEventToUserLog(uniqueID, {type: "SAGE2PointerMode", data: {mode: "applicationInteraction"}, time: Date.now()});

}
*/

function globalToLocal(globalX, globalY, type, geometry) {
	var local = {};
	if(type === "circle") {
		local.x = globalX - (geometry.x - geometry.r);
		local.y = globalY - (geometry.y - geometry.r);
	}
	else {
		local.x = globalX - geometry.x;
		local.y = globalY - geometry.y;
	}

	return local;
}

function pointerPress(uniqueID, pointerX, pointerY, data) {
	if (sagePointers[uniqueID] === undefined) return;

	var obj = interactMgr.searchGeometry({x: pointerX, y: pointerY});

	if (obj === null) {
		pointerPressOnOpenSpace(uniqueID, pointerX, pointerY, data);
		return;
	}
	var prevInteractionItem = remoteInteraction[uniqueID].getPreviousInteractionItem();
	var color = sagePointers[uniqueID]? sagePointers[uniqueID].color : null;
	var localPt = globalToLocal(pointerX, pointerY, obj.type, obj.geometry);
	switch (obj.layerId) {
		case "staticUI":
			pointerPressOnStaticUI(uniqueID, pointerX, pointerY, data, obj, localPt);
			break;
		case "radialMenus":
			pointerPressOnRadialMenu(uniqueID, pointerX, pointerY, data, obj, localPt);
			break;
		case "widgets":
			if (prevInteractionItem===null){
				remoteInteraction[uniqueID].pressOnItem(obj);
				showOrHideWidgetLinks({uniqueID:uniqueID, item:obj, user_color:color, show:true});
			}
			pointerPressOrReleaseOnWidget(uniqueID, pointerX, pointerY, data, obj, localPt, "press");
			break;
		case "applications":
			remoteInteraction[uniqueID].initiatePointerClick(pointerX, pointerY);//itemUnderPointer
			if (prevInteractionItem===null){
				remoteInteraction[uniqueID].pressOnItem(obj);
				showOrHideWidgetLinks({uniqueID:uniqueID, item:obj, user_color:color, show:true});
			}

			if (obj.id === obj.data.id+"noteWindow" || obj.id === obj.data.id+"noteButton"){
				eventInAnnotation(uniqueID, pointerX, pointerY, data, obj, localPt, 'pointerPress');
			}
			else{
				pointerPressOnApplication(uniqueID, pointerX, pointerY, data, obj, localPt, null);
			}
			break;
		case "portals":
			pointerPressOnDataSharingPortal(uniqueID, pointerX, pointerY, data, obj, localPt);
			break;
	}
}

function pointerPressOnOpenSpace(uniqueID, pointerX, pointerY, data) {
	//console.log("pointer press on open space");

	if (data.button === "right") {
		createRadialMenu(uniqueID, pointerX, pointerY);
	}
}

function pointerPressOnStaticUI(uniqueID, pointerX, pointerY, data, obj, localPt) {
	switch (obj.id) {
		case "dataSharingRequestDialog":
			break;
		case "dataSharingWaitDialog":
			break;
		case "acceptDataSharingRequest":
			console.log("Accepting Data-Sharing Request");
			broadcast('closeRequestDataSharingDialog', null);
			var sharingMin = Math.min(remoteSharingRequestDialog.config.totalWidth, remoteSharingRequestDialog.config.totalHeight-remoteSharingRequestDialog.config.ui.titleBarHeight);
			var myMin = Math.min(config.totalWidth, config.totalHeight-config.ui.titleBarHeight);
			var sharingSize = parseInt(0.45 * (sharingMin + myMin), 10);
			var sharingScale = (0.9*myMin) / sharingSize;
			var sharingTitleBarHeight = (remoteSharingRequestDialog.config.ui.titleBarHeight + config.ui.titleBarHeight) / 2;
			remoteSharingRequestDialog.wsio.emit('acceptDataSharingSession', {width: sharingSize, height: sharingSize, titleBarHeight: sharingTitleBarHeight, date: Date.now()});
			createNewDataSharingSession(remoteSharingRequestDialog.config.name, remoteSharingRequestDialog.config.host, remoteSharingRequestDialog.config.port, remoteSharingRequestDialog.wsio, null, sharingSize, sharingSize, sharingScale, sharingTitleBarHeight, false);
			remoteSharingRequestDialog = null;
			showRequestDialog(false);
			break;
		case "rejectDataSharingRequest":
			console.log("Rejecting Data-Sharing Request");
			broadcast('closeRequestDataSharingDialog', null);
			remoteSharingRequestDialog.wsio.emit('rejectDataSharingSession', null);
			remoteSharingRequestDialog = null;
			showRequestDialog(false);
			break;
		case "cancelDataSharingRequest":
			console.log("Canceling Data-Sharing Request");
			broadcast('closeDataSharingWaitDialog', null);
			remoteSharingWaitDialog.wsio.emit('cancelDataSharingSession', null);
			remoteSharingWaitDialog = null;
			showWaitDialog(false);
			break;
		default:
			// remote site icon
			requestNewDataSharingSession(obj.data);
	}
}

function createNewDataSharingSession(remoteName, remoteHost, remotePort, remoteWSIO, remoteTime, sharingWidth, sharingHeight, sharingScale, sharingTitleBarHeight, caller) {
	var zIndex = SAGE2Items.applications.numItems + SAGE2Items.portals.numItems;
	var dataSession = {
		id: getUniqueDataSharingId(remoteHost, remotePort, caller),
		name: remoteName,
		host: remoteHost,
		port: remotePort,
		left: config.ui.titleBarHeight,
		top: 1.5*config.ui.titleBarHeight,
		width: sharingWidth*sharingScale,
		height: sharingHeight*sharingScale,
		previous_left: config.ui.titleBarHeight,
		previous_top: 1.5*config.ui.titleBarHeight,
		previous_width: sharingWidth*sharingScale,
		previous_height: sharingHeight*sharingScale,
		natural_width: sharingWidth,
		natural_height: sharingHeight,
		aspect: sharingWidth / sharingHeight,
		scale: sharingScale,
		titleBarHeight: sharingTitleBarHeight,
		zIndex: zIndex
	};

	console.log("New Data Sharing Session: " + dataSession.id);

	var geometry = {
		x: dataSession.left,
		y: dataSession.top,
		w: dataSession.width,
		h: dataSession.height+config.ui.titleBarHeight
	};

	var cornerSize = 0.2 * Math.min(geometry.w, geometry.h);
	var buttonsWidth = (config.ui.titleBarHeight-4) * (324.0/111.0);
	var buttonsPad   = (config.ui.titleBarHeight-4) * ( 10.0/111.0);
	var oneButton    = buttonsWidth / 2; // two buttons
	var startButtons = geometry.w - buttonsWidth;

	interactMgr.addGeometry(dataSession.id, "portals", "rectangle", geometry, true, zIndex, dataSession);

	SAGE2Items.portals.addItem(dataSession);
	SAGE2Items.portals.addButtonToItem(dataSession.id, "titleBar", "rectangle", {x: 0, y: 0, w: geometry.w, h: config.ui.titleBarHeight}, 0);
	SAGE2Items.portals.addButtonToItem(dataSession.id, "fullscreenButton", "rectangle", {x: startButtons+buttonsPad, y: 0, w: oneButton, h: config.ui.titleBarHeight}, 1);
	SAGE2Items.portals.addButtonToItem(dataSession.id, "closeButton", "rectangle", {x: startButtons+buttonsPad+oneButton, y: 0, w: oneButton, h: config.ui.titleBarHeight}, 1);
	SAGE2Items.portals.addButtonToItem(dataSession.id, "dragCorner", "rectangle", {x: geometry.w-cornerSize, y: geometry.h+config.ui.titleBarHeight-cornerSize, w: cornerSize, h: cornerSize}, 2);

	SAGE2Items.portals.interactMgr[dataSession.id] = new InteractableManager();
	SAGE2Items.portals.interactMgr[dataSession.id].addLayer("radialMenus",  2);
	SAGE2Items.portals.interactMgr[dataSession.id].addLayer("widgets",      1);
	SAGE2Items.portals.interactMgr[dataSession.id].addLayer("applications", 0);

	broadcast('initializeDataSharingSession', dataSession);
	var key;
	for (key in sagePointers) {
		remoteWSIO.emit('createRemoteSagePointer', {id: key, portal: {host: config.host, port: config.port}});
	}
	var to = caller ? remoteTime.getTime() - Date.now() : 0;
	remoteSharingSessions[dataSession.id] = {portal: dataSession, wsio: remoteWSIO, appCount: 0, timeOffset: to};

}

function requestNewDataSharingSession(remote) {
	if (remote.connected) {
		console.log("Requesting data-sharing session with " + remote.name);

		remoteSharingWaitDialog = remote;
		broadcast('dataSharingConnectionWait', {name: remote.name, host: remote.wsio.remoteAddress.address, port: remote.wsio.remoteAddress.port});
		remote.wsio.emit('requestDataSharingSession', {config: config, secure: false});

		showWaitDialog(true);
	}
	else {
		console.log("Remote site " + remote.name + " is not currently connected");
	}
}

function showWaitDialog(flag) {
	interactMgr.editVisibility("dataSharingWaitDialog", "staticUI", flag);
	interactMgr.editVisibility("cancelDataSharingRequest", "staticUI", flag);
}

function showRequestDialog(flag) {
	interactMgr.editVisibility("dataSharingRequestDialog", "staticUI", flag);
	interactMgr.editVisibility("acceptDataSharingRequest", "staticUI", flag);
	interactMgr.editVisibility("rejectDataSharingRequest", "staticUI", flag);
}

function pointerPressOnRadialMenu(uniqueID, pointerX, pointerY, data, obj, localPt) {
	//console.log("pointer press on radial menu");

	// Drag Content Browser only from radial menu
	if (data.button === "left" && obj.type !== 'rectangle' ) {
		obj.data.onStartDrag(uniqueID, {x: pointerX, y: pointerY} );
	}

	radialMenuEvent({type: "pointerPress", id: uniqueID, x: pointerX, y: pointerY, data: data});
}

function eventInAnnotation(uniqueID, pointerX, pointerY, data, obj, localPt, eventType){
	var selectedAnnotationWindow = annotations.getAnnotationWindowForApp(obj.data.id);
	//console.log(selectedAnnotationWindow);
	if(selectedAnnotationWindow!==null){
		if (obj.id.indexOf("noteButton") > -1 && eventType === "pointerPress"){
			toggleAnnotationWindow(selectedAnnotationWindow);
		}
		else{
			var elemX = pointerX - selectedAnnotationWindow.left;
			var elemY = pointerY - selectedAnnotationWindow.top;

			var ePosition = {x: elemX, y: elemY};
			var eUser = {id: sagePointers[uniqueID].id, label: sagePointers[uniqueID].label, color: sagePointers[uniqueID].color, uniqueID:uniqueID};

			var event = {id: selectedAnnotationWindow.id, appId: selectedAnnotationWindow.appId, type: eventType, position: ePosition, user: eUser, data: data, date: Date.now()};

			broadcast('eventInAnnotationWindow', event, 'receivesInputEvents');
		}
	}
}

function pointerPressOrReleaseOnWidget(uniqueID, pointerX, pointerY, data, obj, localPt, pressRelease) {
	var id = obj.data.id;
	if (data.button === "left") {
		var sidebarPoint ={x: obj.geometry.x - obj.data.left + localPt.x, y:obj.geometry.y - obj.data.top + localPt.y};
		var btn = SAGE2Items.widgets.findButtonByPoint(id, localPt) || SAGE2Items.widgets.findButtonByPoint(id, sidebarPoint);
		var ctrlData = {ctrlId:btn?btn.id:null, appId:obj.data.appId, instanceID:id};
		var regTI = /textInput/;
		var regSl = /slider/;
		var regButton = /button/;
		var lockedControl = null;
		var eUser = {id: sagePointers[uniqueID].id, label: sagePointers[uniqueID].label, color: sagePointers[uniqueID].color};

		if (pressRelease === "press"){
			//var textInputOrSlider = SAGE2Items.widgets.findButtonByPoint(id, sidebarPoint);
			if (btn===null) {// && textInputOrSlider===null){
				remoteInteraction[uniqueID].selectMoveControl(obj.data, pointerX, pointerY);
			}
			else {
				remoteInteraction[uniqueID].releaseControl();
				lockedControl = remoteInteraction[uniqueID].lockedControl();
				if (lockedControl) {
					//If a text input widget was locked, drop it
					broadcast('deactivateTextInputControl', lockedControl);
					remoteInteraction[uniqueID].dropControl();
				}

				remoteInteraction[uniqueID].lockControl(ctrlData);
				if (regSl.test(btn.id)){
					broadcast('sliderKnobLockAction', {ctrl:ctrlData, x:pointerX, user: eUser, date:Date.now()});
				}
				else if (regTI.test(btn.id)) {
					broadcast('activateTextInputControl', {prevTextInput:lockedControl, curTextInput:ctrlData, date:Date.now()});
				}
			}
		}
		else {
			lockedControl = remoteInteraction[uniqueID].lockedControl();
			if (lockedControl !== null && btn!==null && regButton.test(btn.id) && lockedControl.ctrlId === btn.id) {
				remoteInteraction[uniqueID].dropControl();
				broadcast('executeControlFunction', {ctrl:ctrlData, user:eUser, date:Date.now()}, 'receivesWidgetEvents');

				var app = SAGE2Items.applications.list[ctrlData.appId];
				if (app) {
					if (btn.id.indexOf("buttonCloseApp") >= 0) {
						addEventToUserLog(data.addr, {type: "delete", data: {application: {id: app.id, type: app.application}}, time: Date.now()});
					}
					else if (btn.id.indexOf("buttonCloseWidget") >= 0) {
						addEventToUserLog(data.addr, {type: "widgetMenu", data: {action: "close", application: {id: app.id, type: app.application}}, time: Date.now()});
					}
					else {
						addEventToUserLog(data.addr, {type: "widgetAction", data: {application: data.appId, widget: data.ctrlId}, time: Date.now()});
					}
				}
			}
			remoteInteraction[uniqueID].releaseControl();
		}
	}
	else {
		if (obj.data.show === true && pressRelease === "press") {
			hideControl(obj.data);
			var app2 = SAGE2Items.applications.list[obj.data.appId];
			if (app2 !== null) {
				addEventToUserLog(uniqueID, {type: "widgetMenu", data: {action: "close", application: {id: app2.id, type: app2.application}}, time: Date.now()});
			}
		}
	}
}

function releaseSlider(uniqueID){
	var ctrlData = remoteInteraction[uniqueID].lockedControl();
	if (/slider/.test(ctrlData.ctrlId) === true){
		remoteInteraction[uniqueID].dropControl();
		var eUser = {id: sagePointers[uniqueID].id, label: sagePointers[uniqueID].label, color: sagePointers[uniqueID].color};
		broadcast('executeControlFunction', {ctrl:ctrlData, user:eUser}, 'receivesWidgetEvents');
	}
}


function pointerPressOnApplication(uniqueID, pointerX, pointerY, data, obj, localPt, portalId) {
	var im = findInteractableManager(obj.data.id);
	im.moveObjectToFront(obj.data.id, "applications", ["portals"]);
	var stickyList = stickyAppHandler.getStickingItems(obj.data.id);
	for (var idx in stickyList){
		im.moveObjectToFront(stickyList[idx].id, obj.layerId);
	}
	var newOrder = im.getObjectZIndexList("applications", ["portals"]);
	broadcast('updateItemOrder', newOrder);

	if (portalId !== undefined && portalId !== null) {
		var ts = Date.now() + remoteSharingSessions[portalId].timeOffset;
		remoteSharingSessions[portalId].wsio.emit('updateApplicationOrder', {order: newOrder, date: ts});
	}

	var btn = SAGE2Items.applications.findButtonByPoint(obj.data.id, localPt);

	// pointer press on app window
	if (btn === null) {
		if (remoteInteraction[uniqueID].windowManagementMode()) {
			if (data.button === "left") {
				selectApplicationForMove(uniqueID, obj.data, pointerX, pointerY, portalId);
			}
			else{
				var elemCtrl = SAGE2Items.widgets.list[obj.data.id+uniqueID+"_controls"];
				//console.log("widget->", elemCtrl);
				if (!elemCtrl) {
					broadcast('requestNewControl', {elemId: obj.data.id, user_id: uniqueID, user_label: sagePointers[uniqueID]? sagePointers[uniqueID].label : "", x: pointerX, y: pointerY, date: Date.now() });
				}
				else if (elemCtrl.show === false) {
					showControl(elemCtrl, uniqueID, pointerX, pointerY);
					addEventToUserLog(uniqueID, {type: "widgetMenu", data: {action: "open", application: {id: obj.data.id, type: obj.data.application}}, time: Date.now()});
				}
				else {
					moveControlToPointer(elemCtrl, uniqueID, pointerX, pointerY);
				}
			}
		}
		else if (remoteInteraction[uniqueID].appInteractionMode()) {
			sendPointerPressToApplication(uniqueID, obj.data, pointerX, pointerY, data);
		}
		return;
	}

	switch (btn.id) {
		case "titleBar":
			selectApplicationForMove(uniqueID, obj.data, pointerX, pointerY, portalId);
			break;
		case "dragCorner":
			if (remoteInteraction[uniqueID].windowManagementMode()) {
				selectApplicationForResize(uniqueID, obj.data, pointerX, pointerY, portalId);
			}
			else if (remoteInteraction[uniqueID].appInteractionMode()) {
				sendPointerPressToApplication(uniqueID, obj.data, pointerX, pointerY, data);
			}
			break;
		case "fullscreenButton":
			toggleApplicationFullscreen(uniqueID, obj.data, portalId);
			break;
		case "closeButton":
			deleteApplication(obj.data.id, portalId);
			break;
	}
}

function pointerPressOnDataSharingPortal(uniqueID, pointerX, pointerY, data, obj, localPt) {
	/*
	var scaledPt = {x: localPt.x / obj.data.scale, y: (localPt.y-config.ui.titleBarHeight) / obj.data.scale};
	if (remoteInteraction[uniqueID].local && remoteInteraction[uniqueID].portal !== null) {
		var rData = {
			id: uniqueID,
			left: scaledPt.x,
			top: scaledPt.y,
			button: data.button
		};
		remoteSharingSessions[obj.data.id].wsio.emit('remoteSagePointerPress', rData);
	}
	*/

	interactMgr.moveObjectToFront(obj.data.id, "portals", ["applications"]);
	var newOrder = interactMgr.getObjectZIndexList("portals", ["applications"]);
	broadcast('updateItemOrder', newOrder);

	var btn = SAGE2Items.portals.findButtonByPoint(obj.data.id, localPt);

	// pointer press inside portal window
	if (btn === null) {
		var scaledPt = {x: localPt.x / obj.data.scale, y: (localPt.y-config.ui.titleBarHeight) / obj.data.scale};
		pointerPressInDataSharingArea(uniqueID, obj.data.id, scaledPt, data);
		return;
	}

	switch (btn.id) {
		case "titleBar":
			selectPortalForMove(uniqueID, obj.data, pointerX, pointerY);
			break;
		case "dragCorner":
			if (remoteInteraction[uniqueID].windowManagementMode()) {
				selectPortalForResize(uniqueID, obj.data, pointerX, pointerY);
			}
			//else if (remoteInteraction[uniqueID].appInteractionMode()) {
			//	sendPointerPressToApplication(uniqueID, obj.data, pointerX, pointerY, data);
			//}
			break;
		case "fullscreenButton":
			//toggleApplicationFullscreen(uniqueID, obj.data);
			break;
		case "closeButton":
			//deleteApplication(obj.data.id);
			break;
	}
}

function pointerPressInDataSharingArea(uniqueID, portalId, scaledPt, data) {
	var pObj = SAGE2Items.portals.interactMgr[portalId].searchGeometry(scaledPt);
	if (pObj === null) {
		//pointerPressOnOpenSpace(uniqueID, pointerX, pointerY, data);
		return;
	}

	var pLocalPt = globalToLocal(scaledPt.x, scaledPt.y, pObj.type, pObj.geometry);
	switch (pObj.layerId) {
		case "radialMenus":
			//pointerPressOnRadialMenu(uniqueID, pointerX, pointerY, data, pObj, pLocalPt);
			break;
		case "widgets":
			//pointerPressOnWidget(uniqueID, pointerX, pointerY, data, pObj, pLocalPt);
			break;
		case "applications":
			pointerPressOnApplication(uniqueID, scaledPt.x, scaledPt.y, data, pObj, pLocalPt, portalId);
			break;
	}
	return;
}

function selectApplicationForMove(uniqueID, app, pointerX, pointerY, portalId) {
	remoteInteraction[uniqueID].selectMoveItem(app, pointerX, pointerY);
	broadcast('startMove', {id: app.id, date: Date.now()});

	if (portalId !== undefined && portalId !== null) {
		var ts = Date.now() + remoteSharingSessions[portalId].timeOffset;
		remoteSharingSessions[portalId].wsio.emit('startApplicationMove', {id: uniqueID, appId: app.id, date: ts});
	}

	var eLogData = {
		type: "move",
		action: "start",
		application: {
			id: app.id,
			type: app.application
		},
		location: {
			x: parseInt(app.left, 10),
			y: parseInt(app.top, 10),
			width: parseInt(app.width, 10),
			height: parseInt(app.height, 10)
		}
	};
	addEventToUserLog(uniqueID, {type: "windowManagement", data: eLogData, time: Date.now()});
}

function selectApplicationForResize(uniqueID, app, pointerX, pointerY, portalId) {
	remoteInteraction[uniqueID].selectResizeItem(app, pointerX, pointerY);
	broadcast('startResize', {id: app.id, date: Date.now()});

	if (portalId !== undefined && portalId !== null) {
		var ts = Date.now() + remoteSharingSessions[portalId].timeOffset;
		remoteSharingSessions[portalId].wsio.emit('startApplicationResize', {id: uniqueID, appId: app.id, date: ts});
	}

	var eLogData = {
		type: "resize",
		action: "start",
		application: {
			id: app.id,
			type: app.application
		},
		location: {
			x: parseInt(app.left, 10),
			y: parseInt(app.top, 10),
			width: parseInt(app.width, 10),
			height: parseInt(app.height, 10)
		}
	};
	addEventToUserLog(uniqueID, {type: "windowManagement", data: eLogData, time: Date.now()});
}

function sendPointerPressToApplication(uniqueID, app, pointerX, pointerY, data) {
	var ePosition = {x: pointerX - app.left, y: pointerY - (app.top + config.ui.titleBarHeight)};
	var eUser = {id: sagePointers[uniqueID].id, label: sagePointers[uniqueID].label, color: sagePointers[uniqueID].color};

	var event = {
		id: app.id,
		type: "pointerPress",
		position: ePosition,
		user: eUser,
		data: data,
		date: Date.now()
	};

	broadcast('eventInItem', event);

	var eLogData = {
		type: "pointerPress",
		application: {
			id: app.id,
			type: app.application
		},
		position: {
			x: parseInt(ePosition.x, 10),
			y: parseInt(ePosition.y, 10)
		}
	};
	addEventToUserLog(uniqueID, {type: "applicationInteraction", data: eLogData, time: Date.now()});
}

function selectPortalForMove(uniqueID, portal, pointerX, pointerY) {
	remoteInteraction[uniqueID].selectMoveItem(portal, pointerX, pointerY);

	var eLogData = {
		type: "move",
		action: "start",
		portal: {
			id: portal.id,
			name: portal.name,
			host: portal.host,
			port: portal.port
		},
		location: {
			x: parseInt(portal.left, 10),
			y: parseInt(portal.top, 10),
			width: parseInt(portal.width, 10),
			height: parseInt(portal.height, 10)
		}
	};
	addEventToUserLog(uniqueID, {type: "windowManagement", data: eLogData, time: Date.now()});
}

function selectPortalForResize(uniqueID, portal, pointerX, pointerY) {
	remoteInteraction[uniqueID].selectResizeItem(portal, pointerX, pointerY);

	var eLogData = {
		type: "resize",
		action: "start",
		portal: {
			id: portal.id,
			name: portal.name,
			host: portal.host,
			port: portal.port
		},
		location: {
			x: parseInt(portal.left, 10),
			y: parseInt(portal.top, 10),
			width: parseInt(portal.width, 10),
			height: parseInt(portal.height, 10)
		}
	};
	addEventToUserLog(uniqueID, {type: "windowManagement", data: eLogData, time: Date.now()});
}

function pointerMove(uniqueID, pointerX, pointerY, data) {
	if (sagePointers[uniqueID] === undefined) return;

	sagePointers[uniqueID].updatePointerPosition(data, config.totalWidth, config.totalHeight);
	pointerX = sagePointers[uniqueID].left;
	pointerY = sagePointers[uniqueID].top;

	updatePointerPosition(uniqueID, pointerX, pointerY, data);
}

function pointerPosition(uniqueID, data) {
	if (sagePointers[uniqueID] === undefined) return;

	sagePointers[uniqueID].updatePointerPosition(data, config.totalWidth, config.totalHeight);
	var pointerX = sagePointers[uniqueID].left;
	var pointerY = sagePointers[uniqueID].top;

	updatePointerPosition(uniqueID, pointerX, pointerY, data);
}

function updatePointerPosition(uniqueID, pointerX, pointerY, data) {
	broadcast('updateSagePointerPosition', sagePointers[uniqueID]);

	var localPt;
	var scaledPt;
	var moveAppPortal = findApplicationPortal(remoteInteraction[uniqueID].selectedMoveItem);
	var resizeAppPortal = findApplicationPortal(remoteInteraction[uniqueID].selectedResizeItem);
	var updatedMoveItem;
	var updatedResizeItem;
	var updatedControl;

	if(moveAppPortal !== null) {
		localPt = globalToLocal(pointerX, pointerY, moveAppPortal.type, moveAppPortal.geometry);
		scaledPt = {x: localPt.x / moveAppPortal.data.scale, y: (localPt.y-config.ui.titleBarHeight) / moveAppPortal.data.scale};
		remoteSharingSessions[moveAppPortal.id].wsio.emit('remoteSagePointerPosition', {id: uniqueID, left: scaledPt.x, top: scaledPt.y});
		updatedMoveItem = remoteInteraction[uniqueID].moveSelectedItem(scaledPt.x, scaledPt.y);
		moveApplicationWindow(uniqueID, updatedMoveItem, moveAppPortal.id);
		return;
	}
	else if(resizeAppPortal !== null) {
		localPt = globalToLocal(pointerX, pointerY, resizeAppPortal.type, resizeAppPortal.geometry);
		scaledPt = {x: localPt.x / resizeAppPortal.data.scale, y: (localPt.y-config.ui.titleBarHeight) / resizeAppPortal.data.scale};
		remoteSharingSessions[resizeAppPortal.id].wsio.emit('remoteSagePointerPosition', {id: uniqueID, left: scaledPt.x, top: scaledPt.y});
		updatedResizeItem = remoteInteraction[uniqueID].resizeSelectedItem(scaledPt.x, scaledPt.y);
		moveAndResizeApplicationWindow(updatedResizeItem, resizeAppPortal.id);
		return;
	}

	// update radial menu position if dragged outside radial menu
	updateRadialMenuPointerPosition(uniqueID, pointerX, pointerY);

	// update app position and size if currently modifying a window
	updatedMoveItem = remoteInteraction[uniqueID].moveSelectedItem(pointerX, pointerY);
	updatedResizeItem = remoteInteraction[uniqueID].resizeSelectedItem(pointerX, pointerY);
	updatedControl = remoteInteraction[uniqueID].moveSelectedControl(pointerX, pointerY);
	if (updatedMoveItem !== null) {
		if (SAGE2Items.portals.list.hasOwnProperty(updatedMoveItem.elemId))
			moveDataSharingPortalWindow(updatedMoveItem);
		else
			moveApplicationWindow(uniqueID, updatedMoveItem, null);
		return;
	}
	else if(updatedResizeItem !== null) {
		if (SAGE2Items.portals.list.hasOwnProperty(updatedResizeItem.elemId))
			moveAndResizeDataSharingPortalWindow(updatedResizeItem);
		else
			moveAndResizeApplicationWindow(updatedResizeItem, null);
		return;
    }
    else if (updatedControl !== null) {
		moveWidgetControls(uniqueID, updatedControl);
		return;
	}

	var prevInteractionItem = remoteInteraction[uniqueID].getPreviousInteractionItem();

	var obj = interactMgr.searchGeometry({x: pointerX, y: pointerY});
    if (obj === null) {
		removeExistingHoverCorner(uniqueID);
		if (remoteInteraction[uniqueID].portal !== null) {
			remoteSharingSessions[remoteInteraction[uniqueID].portal.id].wsio.emit('stopRemoteSagePointer', {id: uniqueID});
			remoteInteraction[uniqueID].portal = null;
		}
		if (prevInteractionItem !== null){
			showOrHideWidgetLinks({uniqueID:uniqueID, item:prevInteractionItem, show:false});
		}
    }
    else {
		var color = sagePointers[uniqueID]? sagePointers[uniqueID].color : null;
		if (prevInteractionItem !== obj){
			if (prevInteractionItem!==null){
				showOrHideWidgetLinks({uniqueID:uniqueID, item:prevInteractionItem, show:false});
			}
			showOrHideWidgetLinks({uniqueID:uniqueID, item:obj, user_color:color, show:true});
		}
		else {
			var appId = obj.data.appId || obj.data.id;
			if(appUserColors[appId] !== color){
				showOrHideWidgetLinks({uniqueID:uniqueID, item:prevInteractionItem, show:false});
				showOrHideWidgetLinks({uniqueID:uniqueID, item:obj, user_color:color, show:true});
			}
		}
		localPt = globalToLocal(pointerX, pointerY, obj.type, obj.geometry);
		switch (obj.layerId) {
			case "staticUI":
				removeExistingHoverCorner(uniqueID);
				if (remoteInteraction[uniqueID].portal !== null) {
					remoteSharingSessions[remoteInteraction[uniqueID].portal.id].wsio.emit('stopRemoteSagePointer', {id: uniqueID});
					remoteInteraction[uniqueID].portal = null;
				}
				break;
			case "radialMenus":
				pointerMoveOnRadialMenu(uniqueID, pointerX, pointerY, data, obj, localPt);
				removeExistingHoverCorner(uniqueID);
				if (remoteInteraction[uniqueID].portal !== null) {
					remoteSharingSessions[remoteInteraction[uniqueID].portal.id].wsio.emit('stopRemoteSagePointer', {id: uniqueID});
					remoteInteraction[uniqueID].portal = null;
				}
				break;
			case "widgets":
				pointerMoveOnWidgets(uniqueID, pointerX, pointerY, data, obj, localPt);
				removeExistingHoverCorner(uniqueID);
				if (remoteInteraction[uniqueID].portal !== null) {
					remoteSharingSessions[remoteInteraction[uniqueID].portal.id].wsio.emit('stopRemoteSagePointer', {id: uniqueID});
					remoteInteraction[uniqueID].portal = null;
				}
				break;
			case "applications":
				pointerMoveOnApplication(uniqueID, pointerX, pointerY, data, obj, localPt, null);
				if (remoteInteraction[uniqueID].portal !== null) {
					remoteSharingSessions[remoteInteraction[uniqueID].portal.id].wsio.emit('stopRemoteSagePointer', {id: uniqueID});
					remoteInteraction[uniqueID].portal = null;
				}
				break;
			case "portals":
				pointerMoveOnDataSharingPortal(uniqueID, pointerX, pointerY, data, obj, localPt);
				break;
		}
	}

	remoteInteraction[uniqueID].setPreviousInteractionItem(obj);
}

function pointerMoveOnRadialMenu(uniqueID, pointerX, pointerY, data, obj, localPt) {
	// Check if on button
	radialMenuEvent( { type: "pointerMove", id: uniqueID, x: pointerX, y: pointerY, data: data } );

	var existingRadialMenu = obj.data;

	// Content Browser is only draggable on radial menu
	if (existingRadialMenu.dragState === true && obj.type !== 'rectangle' ) {
		var offset = existingRadialMenu.getDragOffset(uniqueID, {x: pointerX, y: pointerY});
		moveRadialMenu( existingRadialMenu.id, offset.x, offset.y );
	}
}

function pointerMoveOnWidgets(uniqueID, pointerX, pointerY, data, obj, localPt){
	// widgets
	var lockedControl = remoteInteraction[uniqueID].lockedControl();
	var eUser = {id: sagePointers[uniqueID].id, label: sagePointers[uniqueID].label, color: sagePointers[uniqueID].color};

	if (lockedControl && /slider/.test(lockedControl.ctrlId)){
		broadcast('moveSliderKnob', {ctrl:lockedControl, x:pointerX, user: eUser, date:Date.now()});
		return;
	}
	//showOrHideWidgetConnectors(uniqueID, obj.data, "move");
	// Widget connector show logic ends

}

function pointerMoveOnApplication(uniqueID, pointerX, pointerY, data, obj, localPt, portalId) {
	var btn = SAGE2Items.applications.findButtonByPoint(obj.data.id, localPt);

	// pointer move on app window
	if (btn === null) {
		removeExistingHoverCorner(uniqueID, portalId);
		if (remoteInteraction[uniqueID].appInteractionMode()) {
			sendPointerMoveToApplication(uniqueID, obj.data, pointerX, pointerY, data);
		}
		return;
	}

	var ts;
	switch (btn.id) {
		case "titleBar":
			removeExistingHoverCorner(uniqueID, portalId);
			break;
		case "dragCorner":
			if (remoteInteraction[uniqueID].windowManagementMode()) {
				if(remoteInteraction[uniqueID].hoverCornerItem === null) {
					remoteInteraction[uniqueID].setHoverCornerItem(obj.data);
					broadcast('hoverOverItemCorner', {elemId: obj.data.id, flag: true});
					if (portalId !== undefined && portalId !== null) {
						ts = Date.now() + remoteSharingSessions[portalId].timeOffset;
						remoteSharingSessions[portalId].wsio.emit('remoteSagePointerHoverCorner', {appHoverCorner: {elemId: obj.data.id, flag: true}, date: ts});
					}
				}
				else if (remoteInteraction[uniqueID].hoverCornerItem.id !== obj.data.id) {
					broadcast('hoverOverItemCorner', {elemId: remoteInteraction[uniqueID].hoverCornerItem.id, flag: false});
					if (portalId !== undefined && portalId !== null) {
						ts = Date.now() + remoteSharingSessions[portalId].timeOffset;
						remoteSharingSessions[portalId].wsio.emit('remoteSagePointerHoverCorner', {appHoverCorner: {elemId: remoteInteraction[uniqueID].hoverCornerItem.id, flag: false}, date: ts});
					}
					remoteInteraction[uniqueID].setHoverCornerItem(obj.data);
					broadcast('hoverOverItemCorner', {elemId: obj.data.id, flag: true});
					if (portalId !== undefined && portalId !== null) {
						ts = Date.now() + remoteSharingSessions[portalId].timeOffset;
						remoteSharingSessions[portalId].wsio.emit('remoteSagePointerHoverCorner', {appHoverCorner: {elemId: obj.data.id, flag: true}, date: ts});
					}
				}
			}
			else if (remoteInteraction[uniqueID].appInteractionMode()) {
				sendPointerMoveToApplication(uniqueID, obj.data, pointerX, pointerY, data);
			}
			break;
		case "fullscreenButton":
			removeExistingHoverCorner(uniqueID, portalId);
			break;
		case "closeButton":
			removeExistingHoverCorner(uniqueID, portalId);
			break;
	}
}

function pointerMoveOnDataSharingPortal(uniqueID, pointerX, pointerY, data, obj, localPt) {
	var scaledPt = {x: localPt.x / obj.data.scale, y: (localPt.y-config.ui.titleBarHeight) / obj.data.scale};

	if (remoteInteraction[uniqueID].portal === null || remoteInteraction[uniqueID].portal.id !== obj.data.id) {
		remoteInteraction[uniqueID].portal = obj.data;
		var rPointer = {
			id: uniqueID,
			left: scaledPt.x,
			top: scaledPt.y,
			label: sagePointers[uniqueID].label,
			color: sagePointers[uniqueID].color
		};
		remoteSharingSessions[remoteInteraction[uniqueID].portal.id].wsio.emit('startRemoteSagePointer', rPointer);
	}
	remoteSharingSessions[obj.data.id].wsio.emit('remoteSagePointerPosition', {id: uniqueID, left: scaledPt.x, top: scaledPt.y});

	var btn = SAGE2Items.portals.findButtonByPoint(obj.data.id, localPt);

	// pointer move on portal window
	if (btn === null) {
		var pObj = SAGE2Items.portals.interactMgr[obj.data.id].searchGeometry(scaledPt);
		if (pObj === null) {
			removeExistingHoverCorner(uniqueID, obj.data.id);
			return;
		}

		var pLocalPt = globalToLocal(scaledPt.x, scaledPt.y, pObj.type, pObj.geometry);
		switch (pObj.layerId) {
			case "radialMenus":
				removeExistingHoverCorner(uniqueID, obj.data.id);
				break;
			case "widgets":
				removeExistingHoverCorner(uniqueID, obj.data.id);
				break;
			case "applications":
				pointerMoveOnApplication(uniqueID, scaledPt.x, scaledPt.y, data, pObj, pLocalPt, obj.data.id);
				break;
		}
		return;
	}

	switch (btn.id) {
		case "titleBar":
			removeExistingHoverCorner(uniqueID, obj.data.id);
			break;
		case "dragCorner":
			if (remoteInteraction[uniqueID].windowManagementMode()) {
				if(remoteInteraction[uniqueID].hoverCornerItem === null) {
					remoteInteraction[uniqueID].setHoverCornerItem(obj.data);
					broadcast('hoverOverItemCorner', {elemId: obj.data.id, flag: true});
				}
				else if (remoteInteraction[uniqueID].hoverCornerItem.id !== obj.data.id) {
					broadcast('hoverOverItemCorner', {elemId: remoteInteraction[uniqueID].hoverCornerItem.id, flag: false});
					var ts = Date.now() + remoteSharingSessions[obj.data.id].timeOffset;
					remoteSharingSessions[obj.data.id].wsio.emit('remoteSagePointerHoverCorner', {appHoverCorner: {elemId: remoteInteraction[uniqueID].hoverCornerItem.id, flag: false}, date: ts});
					remoteInteraction[uniqueID].setHoverCornerItem(obj.data);
					broadcast('hoverOverItemCorner', {elemId: obj.data.id, flag: true});
				}
			}
			else if (remoteInteraction[uniqueID].appInteractionMode()) {
				//sendPointerMoveToApplication(uniqueID, obj.data, pointerX, pointerY, data);
			}
			break;
		case "fullscreenButton":
			removeExistingHoverCorner(uniqueID, obj.data.id);
			break;
		case "closeButton":
			removeExistingHoverCorner(uniqueID, obj.data.id);
			break;
	}
}

function removeExistingHoverCorner(uniqueID, portalId) {
	// remove hover corner if exists
	if(remoteInteraction[uniqueID].hoverCornerItem !== null){
		broadcast('hoverOverItemCorner', {elemId: remoteInteraction[uniqueID].hoverCornerItem.id, flag: false});
		if (portalId !== undefined && portalId !== null) {
			var ts = Date.now() + remoteSharingSessions[portalId].timeOffset;
			remoteSharingSessions[portalId].wsio.emit('remoteSagePointerHoverCorner', {appHoverCorner: {elemId: remoteInteraction[uniqueID].hoverCornerItem.id, flag: false}, date: ts});
		}
		remoteInteraction[uniqueID].setHoverCornerItem(null);
	}
}

function moveApplicationWindow(uniqueID, moveApp, portalId) {
	var app = SAGE2Items.applications.list[moveApp.elemId];

	/*var titleBarHeight = config.ui.titleBarHeight;
	if (portalId !== undefined && portalId !== null) {
		titleBarHeight = remoteSharingSessions[portalId].portal.titleBarHeight;
	}*/
	var im = findInteractableManager(moveApp.elemId);
	var backgroundObj = im.searchGeometry({x: moveApp.elemLeft-1, y: moveApp.elemTop-1});
	if (backgroundObj!== null) {
		if (SAGE2Items.applications.list.hasOwnProperty(backgroundObj.data.id)) {
			attachAppIfSticky(backgroundObj.data, moveApp.elemId);
		}
	}
	//im.editGeometry(moveApp.elemId, "applications", "rectangle", {x: moveApp.elemLeft, y: moveApp.elemTop, w: moveApp.elemWidth, h: moveApp.elemHeight+titleBarHeight});
	setItemPosition(moveApp, "applications", portalId);
	if (SAGE2Items.renderSync.hasOwnProperty(moveApp.elemId)) {
		calculateValidBlocks(app, mediaBlockSize, SAGE2Items.renderSync[app.id]);
		if(app.id in SAGE2Items.renderSync && SAGE2Items.renderSync[app.id].newFrameGenerated === false) {
			handleNewVideoFrame(app.id);
		}
	}

	if (portalId !== undefined && portalId !== null) {
		var ts = Date.now() + remoteSharingSessions[portalId].timeOffset;
		remoteSharingSessions[portalId].wsio.emit('updateApplicationPosition', {appPositionAndSize: moveApp, portalId: portalId, date: ts});
	}

	var updatedStickyItems = stickyAppHandler.moveItemsStickingToUpdatedItem(moveApp);

	for (var idx=0; idx<updatedStickyItems.length; idx++) {
		//var stickyItem = updatedStickyItems[idx];
		//im.editGeometry(stickyItem.elemId, "applications", "rectangle", {x: stickyItem.elemLeft, y: stickyItem.elemTop, w: stickyItem.elemWidth, h: stickyItem.elemHeight+config.ui.titleBarHeight});
		setItemPosition(updatedStickyItems[idx], "applications");
	}
}

function moveAndResizeApplicationWindow(resizeApp, portalId) {
	var app = SAGE2Items.applications.list[resizeApp.elemId];

	/*var titleBarHeight = config.ui.titleBarHeight;
	if (portalId !== undefined && portalId !== null) {
		titleBarHeight = remoteSharingSessions[portalId].portal.titleBarHeight;
	}*/
	//var im = findInteractableManager(resizeApp.elemId);
	//im.editGeometry(resizeApp.elemId, "applications", "rectangle", {x: resizeApp.elemLeft, y: resizeApp.elemTop, w: resizeApp.elemWidth, h: resizeApp.elemHeight+titleBarHeight});
	setItemPositionAndSize(resizeApp, "applications", portalId);
	handleApplicationResize(resizeApp.elemId);
	if (SAGE2Items.renderSync.hasOwnProperty(resizeApp.elemId)) {
		calculateValidBlocks(app, mediaBlockSize, SAGE2Items.renderSync[app.id]);
		if(app.id in SAGE2Items.renderSync && SAGE2Items.renderSync[app.id].newFrameGenerated === false) {
			handleNewVideoFrame(app.id);
		}
	}

	if (portalId !== undefined && portalId !== null) {
		var ts = Date.now() + remoteSharingSessions[portalId].timeOffset;
		remoteSharingSessions[portalId].wsio.emit('updateApplicationPositionAndSize', {appPositionAndSize: resizeApp, portalId: portalId, date: ts});
	}
}

function moveDataSharingPortalWindow(movePortal) {
	//interactMgr.editGeometry(movePortal.elemId, "portals", "rectangle", {x: movePortal.elemLeft, y: movePortal.elemTop, w: movePortal.elemWidth, h: movePortal.elemHeight+config.ui.titleBarHeight});
	setItemPosition(movePortal, "portals");
}

function moveAndResizeDataSharingPortalWindow(resizePortal) {
	//interactMgr.editGeometry(resizePortal.elemId, "portals", "rectangle", {x: resizePortal.elemLeft, y: resizePortal.elemTop, w: resizePortal.elemWidth, h: resizePortal.elemHeight+config.ui.titleBarHeight});
	setItemPositionAndSize(resizePortal, "portals");
	handleDataSharingPortalResize(resizePortal.elemId);
}

function moveWidgetControls (uniqueID, moveControl){
	var app = SAGE2Items.applications.list[moveControl.appId];
	if (app){
		moveControl.appData = getAppPositionSize(app);
		broadcast('setControlPosition', moveControl);
		var radialGeometry =  {x: moveControl.elemLeft+(moveControl.elemHeight/2), y: moveControl.elemTop+(moveControl.elemHeight/2), r: moveControl.elemHeight/2};
		var barGeometry = {x: moveControl.elemLeft+moveControl.elemHeight, y: moveControl.elemTop+(moveControl.elemHeight/2)-(moveControl.elemBarHeight/2), w: moveControl.elemWidth-moveControl.elemHeight, h: moveControl.elemBarHeight};

		if (moveControl.hasSideBar === true) {
			var shapeData = {
				radial:{
					type:"circle",
					visible:true,
					geometry:radialGeometry
				},
				sidebar:{
					type:"rectangle",
					visible:true,
					geometry: barGeometry
				}
			};
			interactMgr.editComplexGeometry(moveControl.elemId, "widgets", shapeData);
		}
		else{
			interactMgr.editGeometry(moveControl.elemId, "widgets", "circle", radialGeometry);
		}
		/*interactMgr.editGeometry(moveControl.elemId+"_radial", "widgets", "circle", circle);
		if(moveControl.hasSideBar === true) {
			interactMgr.editGeometry(moveControl.elemId+"_sidebar", "widgets", "rectangle", bar );
		}*/
	}
}

function sendPointerMoveToApplication(uniqueID, app, pointerX, pointerY, data) {
	var ePosition = {x: pointerX - app.left, y: pointerY - (app.top + config.ui.titleBarHeight)};
	var eUser = {id: sagePointers[uniqueID].id, label: sagePointers[uniqueID].label, color: sagePointers[uniqueID].color};

	var event = {
		id: app.id,
		type: "pointerMove",
		position: ePosition,
		user: eUser,
		data: data,
		date: Date.now()
	};

	broadcast('eventInItem', event);
}

function pointerRelease(uniqueID, pointerX, pointerY, data) {
	if (sagePointers[uniqueID] === undefined) return;

	// If obj is undefined (as in this case, will search for radial menu using uniqueID
	pointerReleaseOnRadialMenu(uniqueID, pointerX, pointerY, data);

	if (remoteInteraction[uniqueID].lockedControl() !== null) {
		releaseSlider(uniqueID);
	}

	var prevInteractionItem = remoteInteraction[uniqueID].releaseOnItem();
	if (prevInteractionItem){
		showOrHideWidgetLinks({uniqueID:uniqueID, item:prevInteractionItem, show:false});
	}
	var obj;
	var selectedApp = remoteInteraction[uniqueID].selectedMoveItem || remoteInteraction[uniqueID].selectedResizeItem;
	var portal = {id: null};

    if (selectedApp !== undefined && selectedApp !== null) {
		obj = interactMgr.searchGeometry({x: pointerX, y: pointerY}, null, [selectedApp.id]);
		portal = findApplicationPortal(selectedApp) || {id: null};
    }
    else {
		obj = interactMgr.searchGeometry({x: pointerX, y: pointerY});
    }
    if (obj === null) {
		dropSelectedItem(uniqueID, true, portal.id);
		return;
    }

    var localPt = globalToLocal(pointerX, pointerY, obj.type, obj.geometry);
	switch (obj.layerId) {
		case "staticUI":
			if (portal.id !== null) dropSelectedItem(uniqueID, true, portal.id);
			pointerReleaseOnStaticUI(uniqueID, pointerX, pointerY, obj, portal.id);
			break;
		case "radialMenus":
			pointerReleaseOnRadialMenu(uniqueID, pointerX, pointerY, data, obj);
			dropSelectedItem(uniqueID, true, portal.id);
			break;
		case "applications":
			var click = remoteInteraction[uniqueID].completePointerClick(sagePointers[uniqueID].label, pointerX, pointerY);
			console.log(click, obj.id, obj.data.id+"window", obj.id === obj.data.id+"window");
			if (click !==null && data.button === "left" && obj.id === obj.data.id+"window"){
				// A click was made on app window and it was expected by its annotation window
				var noteCredentials = annotations.setMarkerPosition(obj.data, click);
				if (noteCredentials!==null){
					broadcast('setAnnotationMarker', noteCredentials, 'requiresFullApps');
				}
			}
			if (dropSelectedItem(uniqueID, true, portal.id) === null) {
				if (remoteInteraction[uniqueID].appInteractionMode()) {
					sendPointerReleaseToApplication(uniqueID, obj.data, pointerX, pointerY, data);
				}
			}
			break;
		case "portals":
			pointerReleaseOnPortal(uniqueID, obj.data.id, localPt, data);
			break;
		case "widgets":
			pointerPressOrReleaseOnWidget(uniqueID, pointerX, pointerY, data, obj, localPt, "release");
			dropSelectedItem(uniqueID, true, portal.id);
			break;
		default:
			dropSelectedItem(uniqueID, true, portal.id);
	}
}

function pointerReleaseOnStaticUI(uniqueID, pointerX, pointerY, obj) {
	// don't allow data-pushing
	//dropSelectedItem(uniqueID, true);

	var remote = obj.data;
	var app = dropSelectedItem(uniqueID, false, null);
	if (app !== null && SAGE2Items.applications.list.hasOwnProperty(app.application.id) && remote.connected) {
		remote.wsio.emit('addNewElementFromRemoteServer', app.application);

		var eLogData = {
			host: remote.wsio.remoteAddress.address,
			port: remote.wsio.remoteAddress.port,
			application: {
				id: app.application.id,
				type: app.application.application
			}
		};
		addEventToUserLog(uniqueID, {type: "shareApplication", data: eLogData, time: Date.now()});
	}
}

function pointerReleaseOnPortal(uniqueID, portalId, localPt, data) {
	var obj = interactMgr.getObject(portalId, "portals");

	var selectedApp = remoteInteraction[uniqueID].selectedMoveItem || remoteInteraction[uniqueID].selectedResizeItem;
	if (selectedApp) {
		var portal = findApplicationPortal(selectedApp);
		if(portal !== undefined && portal !== null && portal.id === portalId) {
			dropSelectedItem(uniqueID, true, portalId);
			return;
		}
		else {
			var app = dropSelectedItem(uniqueID, false, null);
			localPt = globalToLocal(app.previousPosition.left, app.previousPosition.top, obj.type, obj.geometry);
			var remote = remoteSharingSessions[obj.id];
			createAppFromDescription(app.application, function(appInstance, videohandle) {
				if (appInstance.application === "media_stream" || appInstance.application === "media_block_stream")
					appInstance.id = app.application.id + "_" + obj.data.id;
				else
					appInstance.id = getUniqueSharedAppId(obj.data.id);

				appInstance.left = localPt.x / obj.data.scale;
				appInstance.top = (localPt.y-config.ui.titleBarHeight) / obj.data.scale;
				appInstance.width = app.previousPosition.width / obj.data.scale;
				appInstance.height = app.previousPosition.height / obj.data.scale;

				remoteSharingSessions[obj.data.id].appCount++;

				// if (SAGE2Items.renderSync.hasOwnProperty(app.id) {
				var i;
				SAGE2Items.renderSync[appInstance.id] = {clients: {}, date: Date.now()};
				for (i=0; i<clients.length; i++) {
					if (clients[i].clientType === "display") {
						SAGE2Items.renderSync[appInstance.id].clients[clients[i].id] = {wsio: clients[i], readyForNextFrame: false, blocklist: []};
					}
				}
				handleNewApplicationInDataSharingPortal(appInstance, videohandle, obj.data.id);

				remote.wsio.emit('addNewRemoteElementInDataSharingPortal', appInstance);

				var eLogData = {
					host: remote.portal.host,
					port: remote.portal.port,
					application: {
						id: appInstance.id,
						type: appInstance.application
					}
				};
				addEventToUserLog(uniqueID, {type: "shareApplication", data: eLogData, time: Date.now()});
			});
		}
	}
	else {
		console.log("pointer release on portal (no app selected):", remoteInteraction[uniqueID].windowManagementMode(), remoteInteraction[uniqueID].appInteractionMode());
		if (remoteInteraction[uniqueID].appInteractionMode()) {
			var scaledPt = {x: localPt.x / obj.data.scale, y: (localPt.y-config.ui.titleBarHeight) / obj.data.scale};
			var pObj = SAGE2Items.portals.interactMgr[portalId].searchGeometry(scaledPt);
			if (pObj === null) {
				return;
			}

			//var pLocalPt = globalToLocal(scaledPt.x, scaledPt.y, pObj.type, pObj.geometry);
			switch (pObj.layerId) {
				case "radialMenus":
					break;
				case "widgets":
					break;
				case "applications":
					sendPointerReleaseToApplication(uniqueID, pObj.data, scaledPt.x, scaledPt.y, data);
					break;
			}
		}
	}
}

function pointerReleaseOnRadialMenu(uniqueID, pointerX, pointerY, data, obj) {
	var radialMenu;
	if( obj === undefined )
	{
		for (var key in SAGE2Items.radialMenus.list)
		{
			radialMenu = SAGE2Items.radialMenus.list[key];
			//console.log(data.id+"_menu: " + radialMenu);
			if( radialMenu !== undefined )
			{
				radialMenu.onRelease(uniqueID);
			}
		}
	}
	else
	{
		radialMenu = obj.data.onRelease( uniqueID );
		radialMenuEvent( { type: "pointerRelease", id: uniqueID, x: pointerX, y: pointerY, data: data } );
	}
}

function dropSelectedItem(uniqueID, valid, portalId) {
	var item;
	var list;
	var position;
	if (remoteInteraction[uniqueID].selectedMoveItem !== null) {
		list = (SAGE2Items.portals.list.hasOwnProperty(remoteInteraction[uniqueID].selectedMoveItem.id)) ? "portals" : "applications";
		item = SAGE2Items[list].list[remoteInteraction[uniqueID].selectedMoveItem.id];
		position = {left: item.left, top: item.top, width: item.width, height: item.height};
		dropMoveItem(uniqueID, item, valid, portalId);
		return {application: item, previousPosition: position};
	}
	else if(remoteInteraction[uniqueID].selectedResizeItem !== null) {
		list = (SAGE2Items.portals.list.hasOwnProperty(remoteInteraction[uniqueID].selectedResizeItem.id)) ? "portals" : "applications";
		item = SAGE2Items[list].list[remoteInteraction[uniqueID].selectedResizeItem.id];
		position = {left: item.left, top: item.top, width: item.width, height: item.height};
		dropResizeItem(uniqueID, item, portalId);
		return {application: item, previousPosition: position};
    }
    return null;
}

function dropMoveItem(uniqueID, app, valid, portalId) {
	if (valid !== false) valid = true;
	var updatedItem = remoteInteraction[uniqueID].releaseItem(valid);
	if (updatedItem !== null) moveApplicationWindow(uniqueID, updatedItem, portalId);

	broadcast('finishedMove', {id: app.id, date: Date.now()});

	if (portalId !== undefined && portalId !== null) {
		var ts = Date.now() + remoteSharingSessions[portalId].timeOffset;
		remoteSharingSessions[portalId].wsio.emit('finishApplicationMove', {id: uniqueID, appId: app.id, date: ts});
	}

	var eLogData = {
		type: "move",
		action: "end",
		application: {
			id: app.id,
			type: app.application
		},
		location: {
			x: parseInt(app.left, 10),
			y: parseInt(app.top, 10),
			width: parseInt(app.width, 10),
			height: parseInt(app.height, 10)
		}
	};
	addEventToUserLog(uniqueID, {type: "windowManagement", data: eLogData, time: Date.now()});
}

function dropResizeItem(uniqueID, app, portalId) {
	remoteInteraction[uniqueID].releaseItem(true);

	broadcast('finishedResize', {id: app.id, date: Date.now()});

	if (portalId !== undefined && portalId !== null) {
		var ts = Date.now() + remoteSharingSessions[portalId].timeOffset;
		remoteSharingSessions[portalId].wsio.emit('finishApplicationResize', {id: uniqueID, appId: app.id, date: ts});
	}

	var eLogData = {
		type: "resize",
		action: "end",
		application: {
			id: app.id,
			type: app.application
		},
		location: {
			x: parseInt(app.left, 10),
			y: parseInt(app.top, 10),
			width: parseInt(app.width, 10),
			height: parseInt(app.height, 10)
		}
	};
	addEventToUserLog(uniqueID, {type: "windowManagement", data: eLogData, time: Date.now()});
}

function sendPointerReleaseToApplication(uniqueID, app, pointerX, pointerY, data) {
	var ePosition = {x: pointerX - app.left, y: pointerY - (app.top + config.ui.titleBarHeight)};
	var eUser = {id: sagePointers[uniqueID].id, label: sagePointers[uniqueID].label, color: sagePointers[uniqueID].color};

	var event = {
		id: app.id,
		type: "pointerRelease",
		position: ePosition,
		user: eUser,
		data: data,
		date: Date.now()
	};

	broadcast('eventInItem', event);
}

function pointerDblClick(uniqueID, pointerX, pointerY) {
	if (sagePointers[uniqueID] === undefined) return;

	var obj = interactMgr.searchGeometry({x: pointerX, y: pointerY});
    if (obj === null) return;

    var localPt = globalToLocal(pointerX, pointerY, obj.type, obj.geometry);
	switch (obj.layerId) {
		case "applications":
			pointerDblClickOnApplication(uniqueID, pointerX, pointerY, obj, localPt);
			break;
		case "portals":
			break;
	}
}

function pointerDblClickOnApplication(uniqueID, pointerX, pointerY, obj, localPt) {
	var btn = SAGE2Items.applications.findButtonByPoint(obj.data.id, localPt);

	// pointer press on app window
	if (btn === null) {
		if (remoteInteraction[uniqueID].windowManagementMode()) {
			toggleApplicationFullscreen(uniqueID, obj.data);
		}
		return;
	}

	switch (btn.id) {
		case "titleBar":
			toggleApplicationFullscreen(uniqueID, obj.data);
			break;
		case "dragCorner":
			break;
		case "fullscreenButton":
			break;
		case "closeButton":
			break;
	}
}

function pointerScrollStart(uniqueID, pointerX, pointerY) {
	if(sagePointers[uniqueID] === undefined) return;

	var obj = interactMgr.searchGeometry({x: pointerX, y: pointerY});

	if (obj === null) {
		return;
	}

	var localPt = globalToLocal(pointerX, pointerY, obj.type, obj.geometry);
	switch (obj.layerId) {
		case "staticUI":
			break;
		case "radialMenus":
			break;
		case "widgets":
			break;
		case "applications":
			if (obj.id === obj.data.id+"noteWindow" || obj.id === obj.data.id+"noteButton"){
				remoteInteraction[uniqueID].selectWheelItem = obj.data;
				remoteInteraction[uniqueID].selectWheelDelta = 0;
			}
			else{
				pointerScrollStartOnApplication(uniqueID, pointerX, pointerY, obj, localPt);
			}
			break;
		case "portals":
			break;
	}
}

function pointerScrollStartOnApplication(uniqueID, pointerX, pointerY, obj, localPt) {
	var btn = SAGE2Items.applications.findButtonByPoint(obj.data.id, localPt);

	interactMgr.moveObjectToFront(obj.data.id, obj.layerId);
	var newOrder = interactMgr.getObjectZIndexList("applications", ["portals"]);
	broadcast('updateItemOrder', newOrder);

	// pointer scroll on app window
	if (btn === null) {
		if (remoteInteraction[uniqueID].windowManagementMode()) {
			selectApplicationForScrollResize(uniqueID, obj.data, pointerX, pointerY);
		}
		else if (remoteInteraction[uniqueID].appInteractionMode()) {
			remoteInteraction[uniqueID].selectWheelItem = obj.data;
			remoteInteraction[uniqueID].selectWheelDelta = 0;
		}
		return;
	}

	switch (btn.id) {
		case "titleBar":
			selectApplicationForScrollResize(uniqueID, obj.data, pointerX, pointerY);
			break;
		case "dragCorner":
			if (remoteInteraction[uniqueID].windowManagementMode()) {
				selectApplicationForScrollResize(uniqueID, obj.data, pointerX, pointerY);
			}
			else if (remoteInteraction[uniqueID].appInteractionMode()) {
				remoteInteraction[uniqueID].selectWheelItem = obj.data;
				remoteInteraction[uniqueID].selectWheelDelta = 0;
			}
			break;
		case "fullscreenButton":
			selectApplicationForScrollResize(uniqueID, obj.data, pointerX, pointerY);
			break;
		case "closeButton":
			selectApplicationForScrollResize(uniqueID, obj.data, pointerX, pointerY);
			break;
	}
}

function selectApplicationForScrollResize(uniqueID, app, pointerX, pointerY) {
	remoteInteraction[uniqueID].selectScrollItem(app);

	broadcast('startMove', {id: app.id, date: Date.now()});
	broadcast('startResize', {id: app.id, date: Date.now()});

	var a = {
		id: app.id,
		type: app.application
	};
	var l = {
		x: parseInt(app.left, 10),
		y: parseInt(app.top, 10),
		width: parseInt(app.width, 10),
		height: parseInt(app.height, 10)
	};

	addEventToUserLog(uniqueID, {type: "windowManagement", data: {type: "move", action: "start", application: a, location: l}, time: Date.now()});
	addEventToUserLog(uniqueID, {type: "windowManagement", data: {type: "resize", action: "start", application: a, location: l}, time: Date.now()});
}

function pointerScroll(uniqueID, data) {
	if (sagePointers[uniqueID] === undefined) return;

	var pointerX = sagePointers[uniqueID].left;
	var pointerY = sagePointers[uniqueID].top;

	var scale = 1.0 + Math.abs(data.wheelDelta)/512;
	if (data.wheelDelta > 0) {
		scale = 1.0 / scale;
	}

	var updatedResizeItem = remoteInteraction[uniqueID].scrollSelectedItem(scale);
	if (updatedResizeItem !== null) {
		moveAndResizeApplicationWindow(updatedResizeItem);
	}
	else {
		var obj = interactMgr.searchGeometry({x: pointerX, y: pointerY});
		if (obj === null) {
			return;
		}
		if (remoteInteraction[uniqueID].appInteractionMode()) {
			//var localPt = globalToLocal(pointerX, pointerY, obj.type, obj.geometry);
			switch (obj.layerId) {
				case "staticUI":
					break;
				case "radialMenus":
					break;
				case "widgets":
					break;
				case "applications":
					if (obj.id === obj.data.id+"noteWindow" || obj.id === obj.data.id+"noteButton"){
						eventInAnnotation(uniqueID, pointerX, pointerY, data, obj, null, 'pointerScroll');
						remoteInteraction[uniqueID].selectWheelDelta += data.wheelDelta;
					}
					else{
						sendPointerScrollToApplication(uniqueID, obj.data, pointerX, pointerY, data);
					}
					
					break;
			}
		}
		else if (obj.layerId && (obj.id === obj.data.id+"noteWindow" || obj.id === obj.data.id+"noteButton")){
			eventInAnnotation(uniqueID, pointerX, pointerY, data, obj, null, 'pointerScroll');
			remoteInteraction[uniqueID].selectWheelDelta += data.wheelDelta;
		}
	}
}

function sendPointerScrollToApplication(uniqueID, app, pointerX, pointerY, data) {
	var ePosition = {x: pointerX - app.left, y: pointerY - (app.top + config.ui.titleBarHeight)};
	var eUser = {id: sagePointers[uniqueID].id, label: sagePointers[uniqueID].label, color: sagePointers[uniqueID].color};

	var event = {id: app.id, type: "pointerScroll", position: ePosition, user: eUser, data: data, date: Date.now()};

	broadcast('eventInItem', event);

	remoteInteraction[uniqueID].selectWheelDelta += data.wheelDelta;
}

function pointerScrollEnd(uniqueID) {
	if (sagePointers[uniqueID] === undefined) return;

	var updatedResizeItem = remoteInteraction[uniqueID].selectedScrollItem;
	if (updatedResizeItem !== null) {
		broadcast('finishedMove', {id: updatedResizeItem.id, date: Date()});
		broadcast('finishedResize', {id: updatedResizeItem.id, date: Date.now()});

		var a = {
			id: updatedResizeItem.id,
			type: updatedResizeItem.application
		};
		var l = {
			x: parseInt(updatedResizeItem.left, 10),
			y: parseInt(updatedResizeItem.top, 10),
			width: parseInt(updatedResizeItem.width, 10),
			height: parseInt(updatedResizeItem.height, 10)
		};

		addEventToUserLog(uniqueID, {type: "windowManagement", data: {type: "move", action: "end", application: a, location: l}, time: Date.now()});
		addEventToUserLog(uniqueID, {type: "windowManagement", data: {type: "resize", action: "end", application: a, location: l}, time: Date.now()});

		remoteInteraction[uniqueID].selectedScrollItem = null;
	}
	else {
		if (remoteInteraction[uniqueID].appInteractionMode()) {
			var app = remoteInteraction[uniqueID].selectWheelItem;
			if (app !== undefined && app !== null) {
				var eLogData = {
					type: "pointerScroll",
					application: {
						id: app.id,
						type: app.application
					},
					wheelDelta: remoteInteraction[uniqueID].selectWheelDelta
				};
				addEventToUserLog(uniqueID, {type: "applicationInteraction", data: eLogData, time: Date.now()});
			}
		}
	}
}

function checkForSpecialKeys(uniqueID, code, flag) {
	switch (code) {
		case 16:
			remoteInteraction[uniqueID].SHIFT = flag;
			break;
		case 17:
			remoteInteraction[uniqueID].CTRL = flag;
			break;
		case 18:
			remoteInteraction[uniqueID].ALT = flag;
			break;
		case 20:
			remoteInteraction[uniqueID].CAPS = flag;
			break;
		case 91:
		case 92:
		case 93:
			remoteInteraction[uniqueID].CMD = flag;
			break;
	}
}

function keyDown( uniqueID, pointerX, pointerY, data) {
	if (sagePointers[uniqueID] === undefined) return;

	checkForSpecialKeys(uniqueID, data.code, true);

	if (remoteInteraction[uniqueID].appInteractionMode()) {
		var obj = interactMgr.searchGeometry({x: pointerX, y: pointerY});

		if (obj === null) {
			return;
		}

		var localPt = globalToLocal(pointerX, pointerY, obj.type, obj.geometry);
		switch (obj.layerId) {
			case "staticUI":
				break;
			case "radialMenus":
				break;
			case "widgets":
				break;
			case "applications":
				if (obj.id === obj.data.id+"noteWindow" || obj.id === obj.data.id+"noteButton"){
					data.state = 'down';
					eventInAnnotation(uniqueID, pointerX, pointerY, data, obj, localPt, 'specialKey');
				}
				else{
					sendKeyDownToApplication(uniqueID, obj.data, localPt, data);
				}
				break;
			case "portals":
				keyDownOnPortal(uniqueID, obj.data.id, localPt, data);
				break;
		}
	}
}

function sendKeyDownToApplication(uniqueID, app, localPt, data) {
	var portal = findApplicationPortal(app);
	var titleBarHeight = config.ui.titleBarHeight;
	if (portal !== undefined && portal !== null) {
		titleBarHeight = portal.data.titleBarHeight;
	}

	var ePosition = {x: localPt.x, y: localPt.y - titleBarHeight};
	var eUser = {id: sagePointers[uniqueID].id, label: sagePointers[uniqueID].label, color: sagePointers[uniqueID].color};
	var eData =  {code: data.code, state: "down"};

	var event = {id: app.id, type: "specialKey", position: ePosition, user: eUser, data: eData, date: Date.now()};
	broadcast('eventInItem', event);

	var eLogData = {
		type: "specialKey",
		application: {
			id: app.id,
			type: app.application
		},
		code: eData.code,
		state: eData.state
	};
	addEventToUserLog(uniqueID, {type: "applicationInteraction", data: eLogData, time: Date.now()});
}

function keyDownOnPortal(uniqueID, portalId, localPt, data) {
	checkForSpecialKeys(uniqueID, data.code, true);

	var portal = SAGE2Items.portals.list[portalId];
	var scaledPt = {x: localPt.x / portal.scale, y: (localPt.y-config.ui.titleBarHeight) / portal.scale};
	if (remoteInteraction[uniqueID].local && remoteInteraction[uniqueID].portal !== null) {
		var rData = {
			id: uniqueID,
			left: scaledPt.x,
			top: scaledPt.y,
			code: data.code
		};
		remoteSharingSessions[portalId].wsio.emit('remoteSageKeyDown', rData);
	}

	var pObj = SAGE2Items.portals.interactMgr[portalId].searchGeometry(scaledPt);

	if (pObj === null) {
		return;
	}

	//var pLocalPt = globalToLocal(scaledPt.x, scaledPt.y, pObj.type, pObj.geometry);
	switch (pObj.layerId) {
		case "radialMenus":
			break;
		case "widgets":
			break;
		case "applications":
			sendKeyDownToApplication(uniqueID, pObj.data, scaledPt, data);
			break;
	}
}

function keyUp( uniqueID, pointerX, pointerY, data) {
	if (sagePointers[uniqueID] === undefined) return;

	checkForSpecialKeys(uniqueID, data.code, false);

	if (remoteInteraction[uniqueID].modeChange !== undefined && (data.code === 9 || data.code === 16)) return;

	var lockedControl = remoteInteraction[uniqueID].lockedControl();

	if (lockedControl !== null) {
		var eUser = {id: sagePointers[uniqueID].id, label: sagePointers[uniqueID].label, color: sagePointers[uniqueID].color};
		var event = {code: data.code, printable:false, state: "up", ctrlId:lockedControl.ctrlId, appId:lockedControl.appId, instanceID:lockedControl.instanceID, user: eUser};
		broadcast('keyInTextInputWidget', event);
		if (data.code === 13) { //Enter key
			remoteInteraction[uniqueID].dropControl();
		}
		return;
	}

	var obj = interactMgr.searchGeometry({x: pointerX, y: pointerY});

	if (obj === null) {
		return;
	}

	var localPt = globalToLocal(pointerX, pointerY, obj.type, obj.geometry);
	switch (obj.layerId) {
		case "staticUI":
			break;
		case "radialMenus":
			break;
		case "widgets":
			break;
		case "applications":
			if (remoteInteraction[uniqueID].windowManagementMode()) {
				if (data.code === 8 || data.code === 46) { // backspace or delete
					deleteApplication(obj.data.id);

					var eLogData = {
						application: {
							id: obj.data.id,
							type: obj.data.application
						}
					};
					addEventToUserLog(uniqueID, {type: "delete", data: eLogData, time: Date.now()});
				}
			}
			if (obj.id === obj.data.id+"noteWindow" || obj.id === obj.data.id+"noteButton"){
				data.state = 'up';
				eventInAnnotation(uniqueID, pointerX, pointerY, data, obj, localPt, 'specialKey');
			}
			else if (remoteInteraction[uniqueID].appInteractionMode()) {
				sendKeyUpToApplication(uniqueID, obj.data, localPt, data);
			}
			break;
		case "portals":
			keyUpOnPortal(uniqueID, obj.data.id, localPt, data);
			break;
	}
}

function sendKeyUpToApplication(uniqueID, app, localPt, data) {
	var portal = findApplicationPortal(app);
	var titleBarHeight = config.ui.titleBarHeight;
	if (portal !== undefined && portal !== null) {
		titleBarHeight = portal.data.titleBarHeight;
	}

	var ePosition = {x: localPt.x, y: localPt.y - titleBarHeight};
	var eUser = {id: sagePointers[uniqueID].id, label: sagePointers[uniqueID].label, color: sagePointers[uniqueID].color};
	var eData =  {code: data.code, state: "up"};

	var event = {id: app.id, type: "specialKey", position: ePosition, user: eUser, data: eData, date: Date.now()};
	if (fileBufferManager.hasFileBufferForApp(app.id)){
		event.type = 'bufferUpdate';
		event.data = fileBufferManager.insertChar({appId:app.id, code:data.code, printable:false});
	}
	broadcast('eventInItem', event);

	var eLogData = {
		type: "specialKey",
		application: {
			id: app.id,
			type: app.application
		},
		code: eData.code,
		state: eData.state
	};
	addEventToUserLog(uniqueID, {type: "applicationInteraction", data: eLogData, time: Date.now()});
}

function keyUpOnPortal(uniqueID, portalId, localPt, data) {
	checkForSpecialKeys(uniqueID, data.code, false);

	var portal = SAGE2Items.portals.list[portalId];
	var scaledPt = {x: localPt.x / portal.scale, y: (localPt.y-config.ui.titleBarHeight) / portal.scale};
	if (remoteInteraction[uniqueID].local && remoteInteraction[uniqueID].portal !== null) {
		var rData = {
			id: uniqueID,
			left: scaledPt.x,
			top: scaledPt.y,
			code: data.code
		};
		remoteSharingSessions[portalId].wsio.emit('remoteSageKeyUp', rData);
	}

	var pObj = SAGE2Items.portals.interactMgr[portalId].searchGeometry(scaledPt);

	if (pObj === null) {
		return;
	}

	//var pLocalPt = globalToLocal(scaledPt.x, scaledPt.y, pObj.type, pObj.geometry);
	switch (pObj.layerId) {
		case "radialMenus":
			break;
		case "widgets":
			break;
		case "applications":
			sendKeyUpToApplication(uniqueID, pObj.data, scaledPt, data);
			break;
	}
}

function keyPress(uniqueID, pointerX, pointerY, data) {
	if (sagePointers[uniqueID] === undefined) return;


	var modeSwitch = false;
	if (data.code === 9 && remoteInteraction[uniqueID].SHIFT && sagePointers[uniqueID].visible) {
		// shift + tab
		remoteInteraction[uniqueID].toggleModes();
		broadcast('changeSagePointerMode', {id: sagePointers[uniqueID].id, mode: remoteInteraction[uniqueID].interactionMode});

		//if (remoteInteraction[uniqueID].interactionMode === 0)
		//	addEventToUserLog(uniqueID, {type: "SAGE2PointerMode", data: {mode: "windowManagement"}, time: Date.now()});
		//else
		//	addEventToUserLog(uniqueID, {type: "SAGE2PointerMode", data: {mode: "applicationInteraction"}, time: Date.now()});

		if (remoteInteraction[uniqueID].modeChange !== undefined) {
			clearTimeout(remoteInteraction[uniqueID].modeChange);
		}
		remoteInteraction[uniqueID].modeChange = setTimeout(function() {
			delete remoteInteraction[uniqueID].modeChange;
		}, 500);

		modeSwitch = true;
	}
	var lockedControl = remoteInteraction[uniqueID].lockedControl();

	if (lockedControl !== null) {
		var eUser = {id: sagePointers[uniqueID].id, label: sagePointers[uniqueID].label, color: sagePointers[uniqueID].color};
		var event = {code: data.code, printable:true, state: "press", ctrlId:lockedControl.ctrlId, appId:lockedControl.appId, instanceID:lockedControl.instanceID, user: eUser};
		broadcast('keyInTextInputWidget', event);
		if (data.code === 13) { //Enter key
			remoteInteraction[uniqueID].dropControl();
		}
		return;
	}

	var obj = interactMgr.searchGeometry({x: pointerX, y: pointerY});

	if (obj === null) {
		return;
	}

	var localPt = globalToLocal(pointerX, pointerY, obj.type, obj.geometry);
	switch (obj.layerId) {
		case "staticUI":
			break;
		case "radialMenus":
			break;
		case "widgets":
			break;
		case "applications":
			if (obj.id === obj.data.id+"noteWindow" || obj.id === obj.data.id+"noteButton"){
				eventInAnnotation(uniqueID, pointerX, pointerY, data, obj, localPt, 'keyboard');
			}
			else if (modeSwitch === false && remoteInteraction[uniqueID].appInteractionMode()){
				sendKeyPressToApplication(uniqueID, obj.data, localPt, data);
			}
			break;
		case "portals":
			if (modeSwitch === true){
				remoteSharingSessions[obj.data.id].wsio.emit('remoteSagePointerToggleModes', {id: uniqueID, mode: remoteInteraction[uniqueID].interactionMode});
			}
			else if (remoteInteraction[uniqueID].appInteractionMode()){
				keyPressOnPortal(uniqueID, obj.data.id, localPt, data);
			}
			break;
	}
}

function sendKeyPressToApplication(uniqueID, app, localPt, data) {
	var portal = findApplicationPortal(app);
	var titleBarHeight = config.ui.titleBarHeight;
	if (portal !== undefined && portal !== null) {
		titleBarHeight = portal.data.titleBarHeight;
	}

	var ePosition = {x: localPt.x, y: localPt.y - titleBarHeight};
	var eUser = {id: sagePointers[uniqueID].id, label: sagePointers[uniqueID].label, color: sagePointers[uniqueID].color};

	var event = {id: app.id, type: "keyboard", position: ePosition, user: eUser, data: data, date: Date.now()};
	if (fileBufferManager.hasFileBufferForApp(app.id)){
		event.type = 'bufferUpdate';
		event.data = fileBufferManager.insertChar({appId:app.id, code:data.code, printable:true});
	}
	broadcast('eventInItem', event);

	var eLogData = {
		type: "keyboard",
		application: {
			id: app.id,
			type: app.application
		},
		code: data.code,
		character: data.character
	};
	addEventToUserLog(uniqueID, {type: "applicationInteraction", data: eLogData, time: Date.now()});
}

function keyPressOnPortal(uniqueID, portalId, localPt, data) {
	var portal = SAGE2Items.portals.list[portalId];
	var scaledPt = {x: localPt.x / portal.scale, y: (localPt.y-config.ui.titleBarHeight) / portal.scale};
	if (remoteInteraction[uniqueID].local && remoteInteraction[uniqueID].portal !== null) {
		var rData = {
			id: uniqueID,
			left: scaledPt.x,
			top: scaledPt.y,
			code: data.code,
			character: data.character
		};
		remoteSharingSessions[portalId].wsio.emit('remoteSageKeyPress', rData);
	}

	var pObj = SAGE2Items.portals.interactMgr[portalId].searchGeometry(scaledPt);

	if (pObj === null) {
		return;
	}

	//var pLocalPt = globalToLocal(scaledPt.x, scaledPt.y, pObj.type, pObj.geometry);
	switch (pObj.layerId) {
		case "radialMenus":
			break;
		case "widgets":
			break;
		case "applications":
			sendKeyPressToApplication(uniqueID, pObj.data, scaledPt, data);
			break;
	}
}

function toggleApplicationFullscreen(uniqueID, app) {
	var resizeApp;
	if (app.maximized !== true) { // maximize
		resizeApp = remoteInteraction[uniqueID].maximizeSelectedItem(app);
	}
	else { // restore to previous
		resizeApp = remoteInteraction[uniqueID].restoreSelectedItem(app);
	}
	if (resizeApp !== null) {
		broadcast('startMove', {id: resizeApp.elemId, date: Date.now()});
		broadcast('startResize', {id: resizeApp.elemId, date: Date.now()});

		var a = {
			id: app.id,
			type: app.application
		};
		var l = {
			x: parseInt(app.left, 10),
			y: parseInt(app.top, 10),
			width: parseInt(app.width, 10),
			height: parseInt(app.height, 10)
		};

		addEventToUserLog(uniqueID, {type: "windowManagement", data: {type: "move", action: "start", application: a, location: l}, time: Date.now()});
		addEventToUserLog(uniqueID, {type: "windowManagement", data: {type: "resize", action: "start", application: a, location: l}, time: Date.now()});

		moveAndResizeApplicationWindow(resizeApp);

		broadcast('finishedMove', {id: resizeApp.elemId, date: Date.now()});
		broadcast('finishedResize', {id: resizeApp.elemId, date: Date.now()});

		addEventToUserLog(uniqueID, {type: "windowManagement", data: {type: "move", action: "end", application: a, location: l}, time: Date.now()});
		addEventToUserLog(uniqueID, {type: "windowManagement", data: {type: "resize", action: "end", application: a, location: l}, time: Date.now()});
	}
}

function deleteApplication(appId, portalId) {
	if (!SAGE2Items.applications.list.hasOwnProperty(appId)) return;
	var app = SAGE2Items.applications.list[appId];
	var application = app.application;
	if (application === "media_stream" || application === "media_block_stream") {
		var i;
		var mediaStreamData = appId.split("|");
		var sender = {wsio: null, clientId: mediaStreamData[0], streamId: parseInt(mediaStreamData[1], 10)};
		for (i=0; i<clients.length; i++) {
			if (clients[i].id === sender.clientId) sender.wsio = clients[i];
		}
		if (sender.wsio !== null) sender.wsio.emit('stopMediaCapture', {streamId: sender.streamId});
	}

	SAGE2Items.applications.removeItem(appId);
	var im = findInteractableManager(appId);
	im.removeGeometry(appId, "applications");
	var widgets = SAGE2Items.widgets.list;
	for (var w in widgets){
		if (widgets.hasOwnProperty(w) && widgets[w].appId === appId){
			im.removeGeometry(widgets[w].id, "widgets");
			/*im.removeGeometry(widgets[w].id + "_radial", "widgets");
			if (widgets[w].hasSideBar === true){
				im.removeGeometry(widgets[w].id + "_sidebar", "widgets");
			}*/
			SAGE2Items.widgets.removeItem(widgets[w].id);
		}
	}

	stickyAppHandler.removeElement(app);
	broadcast('deleteElement', {elemId: appId});

	if (portalId !== undefined && portalId !== null) {
		var ts = Date.now() + remoteSharingSessions[portalId].timeOffset;
		remoteSharingSessions[portalId].wsio.emit('deleteApplication', {appId: appId, date: ts});
	}

	if (app.annotation){
		annotations.deleteAnnotationWindow(app.id);
		broadcast('deleteAnnotationWindow', {appId:app.id}, 'requiresFullApps');
	}
}

/*

	var app;
	var elem = findAppUnderPointer(pointerX, pointerY);

	// widgets
	var ct = findControlsUnderPointer(pointerX, pointerY);

	var itemUnderPointer = ct || elem;
	remoteInteraction[uniqueID].initiatePointerClick(itemUnderPointer);

	//Draw widget connectors
	//showOrHideWidgetConnectors(uniqueID, itemUnderPointer, "press");
	if (ct !== null) {
		if (data.button === "left") {
			remoteInteraction[uniqueID].selectMoveControl(ct, pointerX, pointerY);
			broadcast('requestControlId', {addr:uniqueID, ptrId:sagePointers[uniqueID].id, x:pointerX, y:pointerY});
		}
		else if(data.button === "right"){
			if(ct.show === true) {
				hideControl(ct);
				app = findAppById(ct.appId);

				if(app !== null) {

					addEventToUserLog(uniqueID, {type: "widgetMenu", data: {action: "close", application: {id: app.id, type: app.application}}, time: Date.now()});
				}
			}
		}
		return;
	} else {
		var lockedControl = remoteInteraction[uniqueID].lockedControl(); //If a text input widget was locked, drop it
		if (lockedControl !== null) {
			var msgdata = {ctrlId:lockedControl.ctrlId, appId:lockedControl.appId};
			broadcast('dropTextInputControl', msgdata);
			remoteInteraction[uniqueID].dropControl();
		}
	}

	// Middle click switches interaction mode too
	if (data.button === "middle") {
		togglePointerMode(uniqueID);
		return;
	}

	// Radial Menu
	if( radialMenuEvent( { type: "pointerPress", id: uniqueID, x: pointerX, y: pointerY, data: data }  ) === true ) {
		return; // Radial menu is using the event
	}

	if(data.button === "right") {
		createRadialMenu( uniqueID, pointerX, pointerY );

		addEventToUserLog(uniqueID, {type: "radialMenu", data: {action: "open"}, time: Date.now()});
	}

	var dialogX;
	var dialogY;
	// Remote Sharing Request Dialog
	if(remoteSharingRequestDialog !== null) {
		dialogX = pointerX - (config.totalWidth/2 - 13*config.ui.titleBarHeight);
		dialogY = pointerY - (2*config.ui.titleBarHeight);
		if(dialogX >= 0 && dialogX <= 26*config.ui.titleBarHeight && dialogY >= 0 && dialogY <= 8*config.ui.titleBarHeight) {
			// accept button
			if(dialogX >= 0.25*config.ui.titleBarHeight && dialogX <= 9.25*config.ui.titleBarHeight && dialogY >= 4.75*config.ui.titleBarHeight && dialogY <= 7.75*config.ui.titleBarHeight) {
				console.log("Accepting Data-Sharing Request");
				broadcast('closeRequestDataSharingDialog', null, 'requiresFullApps');
				var sharingMin = Math.min(remoteSharingRequestDialog.config.totalWidth, remoteSharingRequestDialog.config.totalHeight-remoteSharingRequestDialog.config.ui.titleBarHeight);
				var myMin = Math.min(config.totalWidth, config.totalHeight-config.ui.titleBarHeight);
				var sharingSize = parseInt(0.45 * (sharingMin + myMin), 10);
				var sharingScale = (0.9*myMin) / sharingSize;
				remoteSharingRequestDialog.wsio.emit('acceptDataSharingSession', {width: sharingSize, height: sharingSize});
				var dataSession = {
					name: remoteSharingRequestDialog.config.name,
					host: remoteSharingRequestDialog.config.host,
					port: remoteSharingRequestDialog.config.port,
					left: config.ui.titleBarHeight,
					top: 1.5*config.ui.titleBarHeight,
					width: sharingSize,
					height: sharingSize,
					scale: sharingScale
				};
				broadcast('initializeDataSharingSession', dataSession, 'requiresFullApps');
				remoteSharingSessions.push(dataSession);
				remoteSharingRequestDialog = null;
			}
			// reject button
			else if(dialogX >= 16.75*config.ui.titleBarHeight && dialogX <= 25.75*config.ui.titleBarHeight && dialogY >= 4.75*config.ui.titleBarHeight && dialogY <= 7.75*config.ui.titleBarHeight) {
				console.log("Rejecting Data-Sharing Request");
				broadcast('closeRequestDataSharingDialog', null, 'requiresFullApps');
				// TODO: send message back to remote server - Reject
				remoteSharingRequestDialog.wsio.emit('rejectDataSharingSession', null);
				remoteSharingRequestDialog = null;
			}
			return;
		}
	}

	// Remote Sharing Wait Dialog
	if(remoteSharingWaitDialog !== null) {
		dialogX = pointerX - (config.totalWidth/2 - 13*config.ui.titleBarHeight);
		dialogY = pointerY - (2*config.ui.titleBarHeight);
		if(dialogX >= 0 && dialogX <= 26*config.ui.titleBarHeight && dialogY >= 0 && dialogY <= 8*config.ui.titleBarHeight) {
			// cancel button
			if(dialogX >= 16.75*config.ui.titleBarHeight && dialogX <= 25.75*config.ui.titleBarHeight && dialogY >= 4.75*config.ui.titleBarHeight && dialogY <= 7.75*config.ui.titleBarHeight) {
				console.log("Canceling Data-Sharing Request");
				broadcast('closeDataSharingWaitDialog', null, 'requiresFullApps');
				remoteSharingWaitDialog.wsio.emit('cancelDataSharingSession', null);
				remoteSharingWaitDialog = null;
			}
			return;
		}
	}

	// apps
	var elemCtrl;
	if(elem === null) {
		var remoteIdx = -1;
		for(var i=0; i<remoteSites.length; i++){
			if(sagePointers[uniqueID].left >= remoteSites[i].pos && sagePointers[uniqueID].left <= remoteSites[i].pos+remoteSites[i].width &&
				sagePointers[uniqueID].top >= 2 && sagePointers[uniqueID].top <= remoteSites[i].height) {
				remoteIdx = i;
				break;
			}
		}
		if(remoteIdx >= 0) {
			if(remoteSites[remoteIdx].connected) {
				console.log("Requesting data-sharing session with " + remoteSites[remoteIdx].name);

				remoteSharingWaitDialog = remoteSites[remoteIdx];
				broadcast('dataSharingConnectionWait', {name: remoteSites[remoteIdx].name, host: remoteSites[remoteIdx].wsio.remoteAddress.address, port: remoteSites[remoteIdx].wsio.remoteAddress.port}, 'requiresFullApps');
				remoteSites[remoteIdx].wsio.emit('requestDataSharingSession', {config: config, secure: false});
			}
			else {
				console.log("Remote site " + remoteSites[remoteIdx].name + " is not currently connected");
			}
		}
	}
	else {
		if( remoteInteraction[uniqueID].windowManagementMode() ){
			if (data.button === "left") {
				var localX = pointerX - elem.left;
				var localY = pointerY - (elem.top+config.ui.titleBarHeight);
				var cornerSize = Math.min(elem.width, elem.height) / 5;

				// if localY in negative, inside titlebar
				if (localY < 0) {
					// titlebar image: 807x138  (10 pixels front paddding)
					var buttonsWidth = config.ui.titleBarHeight * (324.0/111.0);
					var buttonsPad   = config.ui.titleBarHeight * ( 10.0/111.0);
					var oneButton    = buttonsWidth / 2; // two buttons
					var startButtons = elem.width - buttonsWidth;
					if (localX > (startButtons+buttonsPad+oneButton)) {
						addEventToUserLog(uniqueID, {type: "delete", data: {application: {id: elem.id, type: elem.application}}, time: Date.now()});

						// last button: close app
						deleteApplication(elem);

						// need to quit the function and stop processing
						return;
					} else if (localX > (startButtons+buttonsPad)) {
						if (elem.resizeMode !== undefined && elem.resizeMode === "free")
							// full wall resize
							pointerFullZone(uniqueID, pointerX, pointerY);
						else
							// proportional resize
							pointerDblClick(uniqueID, pointerX, pointerY);
					}
				}

				// bottom right corner - select for drag resize
				if(localX >= elem.width-cornerSize && localY >= elem.height-cornerSize){
					remoteInteraction[uniqueID].selectResizeItem(elem, pointerX, pointerY);
					broadcast('startResize', {id: elem.id, date: new Date()});

					addEventToUserLog(uniqueID, {type: "windowManagement", data: {type: "resize", action: "start", application: {id: elem.id, type: elem.application}, location: {x: parseInt(elem.left, 10), y: parseInt(elem.top, 10), width: parseInt(elem.width, 10), height: parseInt(elem.height, 10)}}, time: Date.now()});
				}
				// otherwise - select for move
				else{
					remoteInteraction[uniqueID].selectMoveItem(elem, pointerX, pointerY); //will only go through if window management mode
					broadcast('startMove', {id: elem.id, date: new Date()});

					addEventToUserLog(uniqueID, {type: "windowManagement", data: {type: "move", action: "start", application: {id: elem.id, type: elem.application}, location: {x: parseInt(elem.left, 10), y: parseInt(elem.top, 10), width: parseInt(elem.width, 10), height: parseInt(elem.height, 10)}}, time: Date.now()});
				}
			}
			else if(data.button === "right"){
				elemCtrl = findControlById(elem.id+uniqueID+"_controls");
				if (elemCtrl === null) {
					broadcast('requestNewControl', {elemId: elem.id, user_id: uniqueID, user_label: sagePointers[uniqueID]? sagePointers[uniqueID].label : "", x: pointerX, y: pointerY, date: now });
				}
				else if (elemCtrl.show === false) {

					showControl(elemCtrl, uniqueID, pointerX, pointerY);

					app = findAppById(elemCtrl.appId);

					if(app !== null) {
						addEventToUserLog(uniqueID, {type: "widgetMenu", data: {action: "open", application: {id: app.id, type: app.application}}, time: Date.now()});
					}

				}
				else {
					moveControlToPointer(elemCtrl, uniqueID, pointerX, pointerY);
				}
			}
		}
		if ( remoteInteraction[uniqueID].appInteractionMode() || elem.application === 'thumbnailBrowser' ) {
			console.log("Should not get past this!!");
			if (pointerY >=elem.top && pointerY <= elem.top+config.ui.titleBarHeight){
				console.log("comming here!!!!");
				if(data.button === "right"){
					elemCtrl = findControlById(elem.id+uniqueID+"_controls");
					if (elemCtrl === null) {
						broadcast('requestNewControl', {elemId: elem.id, user_id: uniqueID, user_label: sagePointers[uniqueID]? sagePointers[uniqueID].label : "", x: pointerX, y: pointerY, date: now });
					}
					else if (elemCtrl.show === false) {
						showControl(elemCtrl, uniqueID, pointerX, pointerY);

						app = findAppById(elemCtrl.appId);

						if(app !== null) {
							addEventToUserLog(uniqueID, {type: "widgetMenu", data: {action: "open", application: {id: app.id, type: app.application}}, time: Date.now()});
						}
					}
					else {
						moveControlToPointer(elemCtrl, uniqueID, pointerX, pointerY);
					}
				}
			}
			else{
				elemX = pointerX - elem.left;
				elemY = pointerY - elem.top - config.ui.titleBarHeight;

				ePosition = {x: elemX, y: elemY};
				eUser = {id: sagePointers[uniqueID].id, label: sagePointers[uniqueID].label, color: sagePointers[uniqueID].color};
				now = new Date();

				event = {id: elem.id, type: "pointerPress", position: ePosition, user: eUser, data: data, date: now};

				broadcast('eventInItem', event);

				addEventToUserLog(uniqueID, {type: "applicationInteraction", data: {type: "pointerPress", application: {id: elem.id, type: elem.application}, position: {x: parseInt(ePosition.x, 10), y: parseInt(ePosition.y, 10)}}, time: Date.now()});
			}
		}
		var stickyList = stickyAppHandler.getStickingItems(elem.id);
		var newOrder = moveAppToFront(elem.id);
		for (var idx in stickyList){
			newOrder = moveAppToFront(stickyList[idx].id);
		}
		broadcast('updateItemOrder', {idList: newOrder});
	}
	remoteInteraction[uniqueID].initiatePointerClick(itemUnderPointer);
	var selectedAnnotationWindow = annotations.findAnnotationsUnderPointer(pointerX,pointerY);
	//console.log(selectedAnnotationWindow);
	if(selectedAnnotationWindow.window!==null){
		if (selectedAnnotationWindow.onButton === true){
			toggleAnnotationWindow(selectedAnnotationWindow.window);
		}
		else{
			elemX = pointerX - selectedAnnotationWindow.window.left;
			elemY = pointerY - selectedAnnotationWindow.window.top;

			ePosition = {x: elemX, y: elemY};
			eUser = {id: sagePointers[uniqueID].id, label: sagePointers[uniqueID].label, color: sagePointers[uniqueID].color, uniqueID:uniqueID};
			now = new Date();

			event = {id: selectedAnnotationWindow.window.id, appId: selectedAnnotationWindow.window.appId, type: "pointerPress", position: ePosition, user: eUser, data: data, date: now};

			broadcast('eventInAnnotationWindow', event, 'receivesInputEvents');
		}
	}

}
*/

/*
function pointerPressRight( address, pointerX, pointerY ) {
	if ( sagePointers[address] === undefined ) return;

	var elem = findAppUnderPointer(pointerX, pointerY);
	var ctrl = findControlsUnderPointer(pointerX, pointerY);
	var now  = new Date();
	if (ctrl !== null && ctrl.show === true) {
		hideControl(ctrl);
	}
	else if (elem !== null) {
		var elemCtrl = findControlById(elem.id);
		if ( remoteInteraction[address].windowManagementMode() ) {
			if (elemCtrl === null) {
				broadcast('requestNewControl', {elemId: elem.id, user_id: sagePointers[address].id, user_label: sagePointers[address].label, x: pointerX, y: pointerY, date: now });
			}
			else if (elemCtrl.show === false) {
				showControl(elemCtrl, pointerX, pointerY) ;
			}
			else {
				moveControlToPointer(elemCtrl, pointerX, pointerY) ;
			}
		}
		else if ( remoteInteraction[address].appInteractionMode() ) {

			if (pointerY >=elem.top && pointerY <= elem.top+config.ui.titleBarHeight){
				if (elemCtrl === null) {
					broadcast('requestNewControl', {elemId: elem.id, user_id: sagePointers[address].id, user_label: sagePointers[address].label, x: pointerX, y: pointerY, date: now });
				}
				else if (elemCtrl.show === false) {
					showControl(elemCtrl, pointerX, pointerY) ;
				}
				else {
					moveControlToPointer(elemCtrl, pointerX, pointerY) ;
				}
			}
			else{
				var itemRelX = pointerX - elem.left;
				var itemRelY = pointerY - elem.top - config.ui.titleBarHeight;
				broadcast( 'eventInItem', { eventType: "pointerPress", elemId: elem.id, user_id: sagePointers[address].id, user_label: sagePointers[address].label, itemRelativeX: itemRelX, itemRelativeY: itemRelY, data: {button: "right", user_color: sagePointers[address].color}, date: now });
			}
		}

		var newOrder = moveAppToFront(elem.id);
		broadcast('updateItemOrder', {idList: newOrder});
	}
	else{
		broadcast('requestNewControl', {elemId: null, user_id: sagePointers[address].id, user_label: sagePointers[address].label, x: pointerX, y: pointerY, date: now });
	}

}
*/
/*
function pointerReleaseRight( address, pointerX, pointerY ) {
	if( sagePointers[address] === undefined ) return;

	var now = new Date();
	var elem = findAppUnderPointer(pointerX, pointerY);

	if (elem !== null) {
		if( remoteInteraction[address].windowManagementMode() ){
			broadcast('pointerReleaseRight', {elemId: elem.id, user_id: sagePointers[address].id, user_label: sagePointers[address].label, x: pointerX, y: pointerY, date: now });
		}
		else if ( remoteInteraction[address].appInteractionMode() ) {
			if (pointerY >=elem.top && pointerY <= elem.top+config.ui.titleBarHeight){
				broadcast('pointerReleaseRight', {elemId: elem.id, user_id: sagePointers[address].id, user_label: sagePointers[address].label, x: pointerX, y: pointerY, date: now });
			}
			else{
				var itemRelX = pointerX - elem.left;
				var itemRelY = pointerY - elem.top - config.ui.titleBarHeight;
				broadcast( 'eventInItem', { eventType: "pointerRelease", elemId: elem.id, user_id: sagePointers[address].id, user_label: sagePointers[address].label, itemRelativeX: itemRelX, itemRelativeY: itemRelY, data: {button: "right", user_color: sagePointers[address].color}, date: now });
			}
		}
	}
	else {
		broadcast('pointerReleaseRight', {elemId: null, user_id: sagePointers[address].id, user_label: sagePointers[address].label, x: pointerX, y: pointerY, date: now });
	}

}
*/
/*
function pointerRelease(uniqueID, pointerX, pointerY, data) {
	if( sagePointers[uniqueID] === undefined )
		return;

	var obj = interactMgr.searchGeometry({x: pointerX, y: pointerY});
	if (obj !== null) console.log("found " + obj.layerId + " " + obj.id);

	// Attempting to complete a click action on a button or a drag on a slider
	broadcast('releaseControlId', {addr:uniqueID, ptrId:sagePointers[uniqueID].id, x:pointerX, y:pointerY});
	remoteInteraction[uniqueID].releaseControl();

	// Radial Menu
	if( radialMenuEvent( { type: "pointerRelease", id: uniqueID, x: pointerX, y: pointerY, data: data }  ) === true )
		return; // Radial menu is using the event

	var app;
	var elem = findAppUnderPointer(pointerX, pointerY);

	//var controlUnderPointer = findControlsUnderPointer(pointerX, pointerY);
	//var itemUnderPointer = controlUnderPointer || elem;
	//Draw widget connectors
	//showOrHideWidgetConnectors(uniqueID, itemUnderPointer, "release");

	if( remoteInteraction[uniqueID].windowManagementMode() ){
		if(data.button === "left"){
			if(remoteInteraction[uniqueID].selectedResizeItem !== null){
				app = findAppById(remoteInteraction[uniqueID].selectedResizeItem.id);
				if(app !== null) {
					broadcast('finishedResize', {id: remoteInteraction[uniqueID].selectedResizeItem.id, date: new Date()});

					addEventToUserLog(uniqueID, {type: "windowManagement", data: {type: "resize", action: "end", application: {id: app.id, type: app.application}, location: {x: parseInt(app.left, 10), y: parseInt(app.top, 10), width: parseInt(app.width, 10), height: parseInt(app.height, 10)}}, time: Date.now()});

					if(videoHandles[app.id] !== undefined && videoHandles[app.id].newFrameGenerated === false)
						handleNewVideoFrame(app.id);
					remoteInteraction[uniqueID].releaseItem(true);
				}
			}
			if(remoteInteraction[uniqueID].selectedMoveItem !== null){
				app = findAppById(remoteInteraction[uniqueID].selectedMoveItem.id);
				if(app !== null) {
					broadcast('finishedMove', {id: remoteInteraction[uniqueID].selectedMoveItem.id, date: new Date()}, 'requiresFullApps');

					addEventToUserLog(uniqueID, {type: "windowManagement", data: {type: "move", action: "end", application: {id: app.id, type: app.application}, location: {x: parseInt(app.left, 10), y: parseInt(app.top, 10), width: parseInt(app.width, 10), height: parseInt(app.height, 10)}}, time: Date.now()});


					if(videoHandles[app.id] !== undefined && videoHandles[app.id].newFrameGenerated === false)
						handleNewVideoFrame(app.id);
					remoteInteraction[uniqueID].releaseItem(true);


					// Disabled for data-duplication only
					//var remoteIdx = -1;
					//for(var i=0; i<remoteSites.length; i++){
					//	if(sagePointers[uniqueID].left >= remoteSites[i].geometry.x && sagePointers[uniqueID].left <= remoteSites[i].geometry.x+remoteSites[i].geometry.w &&
					//		sagePointers[uniqueID].top >= remoteSites[i].geometry.y && sagePointers[uniqueID].top  <= remoteSites[i].geometry.y+remoteSites[i].geometry.h) {
					//		remoteIdx = i;
					//		break;
					//	}
					//}
					//if(remoteIdx < 0){
					//	broadcast('finishedMove', {id: remoteInteraction[uniqueID].selectedMoveItem.id, date: new Date()});

					//	addEventToUserLog(uniqueID, {type: "windowManagement", data: {type: "move", action: "end", application: {id: app.id, type: app.application}, location: {x: parseInt(app.left, 10), y: parseInt(app.top, 10), width: parseInt(app.width, 10), height: parseInt(app.height, 10)}}, time: Date.now()});

					//	if(videoHandles[app.id] !== undefined && videoHandles[app.id].newFrameGenerated === false)
					//		handleNewVideoFrame(app.id);
					//	remoteInteraction[uniqueID].releaseItem(true);
					//}
					//else{
					//	remoteSites[remoteIdx].wsio.emit('addNewElementFromRemoteServer', app);

					//	addEventToUserLog(uniqueID, {type: "shareApplication", data: {host: remoteSites[remoteIdx].wsio.remoteAddress.address, port: remoteSites[remoteIdx].wsio.remoteAddress.port, application: {id: app.id, type: app.application}}, time: Date.now()});

					//	var updatedItem = remoteInteraction[uniqueID].releaseItem(false);
					//	if(updatedItem !== null) {
					//		updatedItem.user_color = sagePointers[uniqueID]? sagePointers[uniqueID].color : null;
					//		broadcast('setItemPosition', updatedItem);
					//		broadcast('finishedMove', {id: updatedItem.elemId, date: new Date()});

					//		addEventToUserLog(uniqueID, {type: "windowManagement", data: {type: "move", action: "end", application: {id: elem.id, type: elem.application}, location: {x: parseInt(elem.left, 10), y: parseInt(elem.top, 10), width: parseInt(elem.width, 10), height: parseInt(elem.height, 10)}}, time: Date.now()});

					//		if(videoHandles[app.id] !== undefined && videoHandles[app.id].newFrameGenerated === false)
					//			handleNewVideoFrame(app.id);
					//	}
					//}
				}
			}
		}
		//else if(data.button === "right"){
		//	if( elem !== null ){
		//		// index.hmtl has no 'pointerReleaseRight' message.
		//		// I renamed 'pointerPressRight' to 'requestNewControl'
		//		// since this function could come from any device (not just a right mouse click)
		//		broadcast('pointerReleaseRight', {elemId: elem.id, user_id: sagePointers[uniqueID].id, user_label: sagePointers[uniqueID].label, x: pointerX, y: pointerY, date: new Date() });
		//	}
		//}
	}
	if ( remoteInteraction[uniqueID].appInteractionMode() || (elem !== null && elem.application === 'thumbnailBrowser') ) {
		if( elem !== null ){
			var elemX = pointerX - elem.left;
			var elemY = pointerY - elem.top - config.ui.titleBarHeight;

			var ePosition = {x: elemX, y: elemY};
			var eUser = {id: sagePointers[uniqueID].id, label: sagePointers[uniqueID].label, color: sagePointers[uniqueID].color};
			var now = new Date();

			var event = {id: elem.id, type: "pointerRelease", position: ePosition, user: eUser, data: data, date: now};

			broadcast('eventInItem', event);

			addEventToUserLog(uniqueID, {type: "applicationInteraction", data: {type: "pointerRelease", application: {id: elem.id, type: elem.application}, position: {x: parseInt(ePosition.x, 10), y: parseInt(ePosition.y, 10)}}, time: Date.now()});
		}
	}
	var click = remoteInteraction[uniqueID].completePointerClick(elem,sagePointers[uniqueID].label, pointerX,pointerY);
	if (click !==null && elem!== null && data.button === "left"){
		// A click was made on app window and it was expected by its annotation window
		var noteCredentials = annotations.setMarkerPosition(elem,click);
		if (noteCredentials!==null){
			broadcast('setAnnotationMarker', noteCredentials, 'requiresFullApps');
		}
	}

}
*/

/*
function pointerMove(uniqueID, pointerX, pointerY, data) {
	if (sagePointers[uniqueID] === undefined) {
		return;
	}

	sagePointers[uniqueID].left += data.dx;
	sagePointers[uniqueID].top  += data.dy;
	if(sagePointers[uniqueID].left < 0)                 sagePointers[uniqueID].left = 0;
	if(sagePointers[uniqueID].left > config.totalWidth) sagePointers[uniqueID].left = config.totalWidth;
	if(sagePointers[uniqueID].top < 0)                  sagePointers[uniqueID].top = 0;
	if(sagePointers[uniqueID].top > config.totalHeight) sagePointers[uniqueID].top = config.totalHeight;

	//broadcast('updateSagePointerPosition', sagePointers[uniqueID]);
	broadcast('upp', sagePointers[uniqueID]);

	// Radial Menu
	if( radialMenuEvent( { type: "pointerMove", id: uniqueID, x: pointerX, y: pointerY, data: data }  ) === true )
		return; // Radial menu is using the event


	var app;

	// widgets
	var updatedControl = remoteInteraction[uniqueID].moveSelectedControl(pointerX, pointerY);

	if (updatedControl !== null) {
		app = findAppById(updatedControl.appId);
		if (app){
			updatedControl.appData = getAppPositionSize(app);
			updatedControl.user_color = sagePointers[uniqueID]? sagePointers[uniqueID].color : null;
			broadcast('setControlPosition', updatedControl);
			return;
		}
	}
	var lockedControl = remoteInteraction[uniqueID].lockedControl();
	if (lockedControl && /slider/.test(lockedControl.ctrlId)){
		broadcast('moveSliderKnob', {ctrl:lockedControl, x:pointerX});
		return;
	}

	var elem = null;
	//var controlUnderPointer = findControlsUnderPointer(pointerX, pointerY);
	//if (controlUnderPointer===null){
	elem = findAppUnderPointer(pointerX, pointerY);
	//}

	//var itemUnderPointer = controlUnderPointer || elem;
	//Draw widget connectors
	//showOrHideWidgetConnectors(uniqueID, itemUnderPointer, "move");
	// Widget connector show logic ends

	// move / resize window
	if (remoteInteraction[uniqueID].windowManagementMode()) {
		var updatedApp;
		var updatedMoveItem = remoteInteraction[uniqueID].moveSelectedItem(pointerX, pointerY);
		var updatedResizeItem = remoteInteraction[uniqueID].resizeSelectedItem(pointerX, pointerY);

		if (updatedMoveItem !== null) {
			updatedApp = findAppById(updatedMoveItem.elemId);
			//Attach the app to the background app if it is sticky

			var backgroundItem = findAppUnderPointer(updatedMoveItem.elemLeft-1, updatedMoveItem.elemTop-1);
			attachAppIfSticky(backgroundItem, updatedMoveItem.elemId);
			updatedMoveItem.user_color = sagePointers[uniqueID]? sagePointers[uniqueID].color : null;

			broadcast('setItemPosition', updatedMoveItem);

			if(updatedApp !== null && updatedApp.application === "movie_player") calculateValidBlocks(updatedApp, 128, videoHandles);
            if(updatedApp !== null && updatedApp.application === "media_block_stream") calculateValidBlocks(updatedApp, 128, mediaBlockStreams);

			var updatedStickyItems = stickyAppHandler.moveItemsStickingToUpdatedItem(updatedMoveItem, pointerX, pointerY);

			for (var idx=0; idx<updatedStickyItems.length; idx++) {
				updatedStickyItems[idx].user_color = sagePointers[uniqueID]? sagePointers[uniqueID].color : null;
				broadcast('setItemPosition', updatedStickyItems[idx]);
			}
		}
		else if(updatedResizeItem !== null){
			updatedResizeItem.user_color = sagePointers[uniqueID]? sagePointers[uniqueID].color : null;
			broadcast('setItemPositionAndSize', updatedResizeItem);
			updatedApp = findAppById(updatedResizeItem.elemId);
			if (updatedApp !== null && updatedApp.application === "movie_player") calculateValidBlocks(updatedApp, 128, videoHandles);
            if (updatedApp !== null && updatedApp.application === "media_block_stream") calculateValidBlocks(updatedApp, 128, mediaBlockStreams);
        }
		// update hover corner (for resize)
		else {
			if (elem !== null) {
				var localX = pointerX - elem.left;
				var localY = pointerY - (elem.top+config.ui.titleBarHeight);
				var cornerSize = Math.min(elem.width, elem.height) / 5;
				// bottom right corner - select for drag resize
				if (localX >= elem.width-cornerSize && localY >= elem.height-cornerSize) {
					if(remoteInteraction[uniqueID].hoverCornerItem !== null){
						broadcast('hoverOverItemCorner', {elemId: remoteInteraction[uniqueID].hoverCornerItem.id, flag: false});
					}
					remoteInteraction[uniqueID].setHoverCornerItem(elem);
					broadcast('hoverOverItemCorner', {elemId: elem.id, flag: true});
				}
				else if(remoteInteraction[uniqueID].hoverCornerItem !== null){
					broadcast('hoverOverItemCorner', {elemId: remoteInteraction[uniqueID].hoverCornerItem.id, flag: false});
					remoteInteraction[uniqueID].setHoverCornerItem(null);
				}
			}
			else if(remoteInteraction[uniqueID].hoverCornerItem !== null){
				broadcast('hoverOverItemCorner', {elemId: remoteInteraction[uniqueID].hoverCornerItem.id, flag: false});
				remoteInteraction[uniqueID].setHoverCornerItem(null);
			}
		}
	}
	//
	if(remoteInteraction[uniqueID].appInteractionMode() || (elem !== null && elem.application === 'thumbnailBrowser') ) {
		if(elem !== null){
			var elemX = pointerX - elem.left;
			var elemY = pointerY - elem.top - config.ui.titleBarHeight;

			var ePosition = {x: elemX, y: elemY};
			var eUser = {id: sagePointers[uniqueID].id, label: sagePointers[uniqueID].label, color: sagePointers[uniqueID].color};
			var eData = {};
			var now = new Date();

			var event = {id: elem.id, type: "pointerMove", position: ePosition, user: eUser, data: eData, date: now};

			broadcast('eventInItem', event);
		}
	}
	remoteInteraction[uniqueID].cancelPointerClick();
}
*/

/*
function pointerPosition( uniqueID, data ) {
	if( sagePointers[uniqueID] === undefined )
		return;

	sagePointers[uniqueID].left = data.pointerX;
	sagePointers[uniqueID].top  = data.pointerY;
	if(sagePointers[uniqueID].left < 0) sagePointers[uniqueID].left = 0;
	if(sagePointers[uniqueID].left > config.totalWidth) sagePointers[uniqueID].left = config.totalWidth;
	if(sagePointers[uniqueID].top  < 0) sagePointers[uniqueID].top = 0;
	if(sagePointers[uniqueID].top  > config.totalHeight) sagePointers[uniqueID].top = config.totalHeight;

	//broadcast('updateSagePointerPosition', sagePointers[uniqueID]);
	broadcast('upp', sagePointers[uniqueID]);
	var updatedItem = remoteInteraction[uniqueID].moveSelectedItem(sagePointers[uniqueID].left, sagePointers[uniqueID].top);
	if(updatedItem !== null){
		var updatedApp = findAppById(updatedItem.elemId);

		var backgroundItem = findAppUnderPointer(updatedItem.elemLeft-1, updatedItem.elemTop-1);
		attachAppIfSticky(backgroundItem, updatedItem.elemId);
		updatedItem.user_color = sagePointers[uniqueID]? sagePointers[uniqueID].color : null;

		broadcast('setItemPosition', updatedItem);
		if(updatedApp !== null && updatedApp.application === "movie_player") calculateValidBlocks(updatedApp, 128, videoHandles);
		if(updatedApp !== null && updatedApp.application === "media_block_stream") calculateValidBlocks(updatedApp, 128, mediaBlockStreams);
        var updatedStickyItems = stickyAppHandler.moveItemsStickingToUpdatedItem(updatedItem, sagePointers[uniqueID].left, sagePointers[uniqueID].top);
		for (var idx=0; idx<updatedStickyItems.length; idx++) {
			updatedStickyItems[idx].user_color = sagePointers[uniqueID]? sagePointers[uniqueID].color : null;
			broadcast('setItemPosition', updatedStickyItems[idx]);
		}
	}
	//if(updatedItem !== null) broadcast('setItemPosition', updatedItem);
}
*/

/*
function pointerScrollStart( uniqueID, pointerX, pointerY ) {
	if( sagePointers[uniqueID] === undefined )
		return;
	var control = findControlsUnderPointer(pointerX, pointerY);
	if (control!==null)
		return;
	// Radial Menu
	if( isEventOnMenu( { type: "pointerSingleEvent", id: uniqueID, x: pointerX, y: pointerY }  ) === true )
		return; // Radial menu is using the event

	if( remoteInteraction[uniqueID].windowManagementMode() ) {
		var elem = findAppUnderPointer(pointerX, pointerY);

		if (elem !== null && remoteInteraction[uniqueID].selectTimeId[elem.id] === undefined) {
			remoteInteraction[uniqueID].selectScrollItem(elem);
			//Retain the order to items sticking on this element
			var stickyList = stickyAppHandler.getStickingItems(elem.id);
			var newOrder = moveAppToFront(elem.id);
			for (var idx in stickyList){
				newOrder = moveAppToFront(stickyList[idx].id);
			}
			broadcast('updateItemOrder', {idList: newOrder});

			broadcast('startMove', {id: elem.id, date: new Date()});
			broadcast('startResize', {id: elem.id, date: new Date()});

			addEventToUserLog(uniqueID, {type: "windowManagement", data: {type: "move", action: "start", application: {id: elem.id, type: elem.application}, location: {x: parseInt(elem.left, 10), y: parseInt(elem.top, 10), width: parseInt(elem.width, 10), height: parseInt(elem.height, 10)}}, time: Date.now()});
			addEventToUserLog(uniqueID, {type: "windowManagement", data: {type: "resize", action: "start", application: {id: elem.id, type: elem.application}, location: {x: parseInt(elem.left, 10), y: parseInt(elem.top, 10), width: parseInt(elem.width, 10), height: parseInt(elem.height, 10)}}, time: Date.now()});
		}
	}
}
*/
/*
function pointerScroll( uniqueID, data ) {
	if( sagePointers[uniqueID] === undefined )
		return;

	var pointerX = sagePointers[uniqueID].left;
	var pointerY = sagePointers[uniqueID].top;

	var control = findControlsUnderPointer(pointerX, pointerY);
	if (control!==null)
		return;

	// Radial Menu
	if( isEventOnMenu( { type: "pointerSingleEvent", id: uniqueID, x: pointerX, y: pointerY, data: data }  ) === true )
		return; // Radial menu is using the event

	if( remoteInteraction[uniqueID].windowManagementMode() ){
		var scale = 1.0 + Math.abs(data.wheelDelta)/512;
		if(data.wheelDelta > 0) scale = 1.0 / scale;

		var updatedItem = remoteInteraction[uniqueID].scrollSelectedItem(scale);
		if(updatedItem !== null){
			var updatedApp = findAppById(updatedItem.elemId);
			if(updatedApp !== null) {
				updatedItem.user_color = sagePointers[uniqueID]? sagePointers[uniqueID].color : null;
				broadcast('setItemPositionAndSize', updatedItem);

				if(updatedApp !== null && updatedApp.application === "movie_player") calculateValidBlocks(updatedApp, 128, videoHandles);
				if(updatedApp !== null && updatedApp.application === "media_block_stream") calculateValidBlocks(updatedApp, 128, mediaBlockStreams);

				if(remoteInteraction[uniqueID].selectTimeId[updatedApp.id] !== undefined){
					clearTimeout(remoteInteraction[uniqueID].selectTimeId[updatedApp.id]);
				}

				remoteInteraction[uniqueID].selectTimeId[updatedApp.id] = setTimeout(function() {
					broadcast('finishedMove', {id: updatedApp.id, date: new Date()});
					broadcast('finishedResize', {id: updatedApp.id, date: new Date()});

					addEventToUserLog(uniqueID, {type: "windowManagement", data: {type: "move", action: "end", application: {id: updatedApp.id, type: updatedApp.application}, location: {x: parseInt(updatedApp.left, 10), y: parseInt(updatedApp.top, 10), width: parseInt(updatedApp.width, 10), height: parseInt(updatedApp.height, 10)}}, time: Date.now()});
					addEventToUserLog(uniqueID, {type: "windowManagement", data: {type: "resize", action: "end", application: {id: updatedApp.id, type: updatedApp.application}, location: {x: parseInt(updatedApp.left, 10), y: parseInt(updatedApp.top, 10), width: parseInt(updatedApp.width, 10), height: parseInt(updatedApp.height, 10)}}, time: Date.now()});

					if(videoHandles[updatedApp.id] !== undefined && videoHandles[updatedApp.id].newFrameGenerated === false)
						handleNewVideoFrame(updatedApp.id);
					remoteInteraction[uniqueID].selectedScrollItem = null;
					delete remoteInteraction[uniqueID].selectTimeId[updatedApp.id];
				}, 500);
			}
		}
	}
	else if ( remoteInteraction[uniqueID].appInteractionMode() ) {

		var elem = findAppUnderPointer(pointerX, pointerY);

		if( elem !== null ){
			var elemX = pointerX - elem.left;
			var elemY = pointerY - elem.top - config.ui.titleBarHeight;

			var ePosition = {x: elemX, y: elemY};
			var eUser = {id: sagePointers[uniqueID].id, label: sagePointers[uniqueID].label, color: sagePointers[uniqueID].color};
			var now = new Date();

			var event = {id: elem.id, type: "pointerScroll", position: ePosition, user: eUser, data: data, date: now};

			broadcast('eventInItem', event);

			if( remoteInteraction[uniqueID].selectTimeId[elem.id] !== undefined) {
				clearTimeout(remoteInteraction[uniqueID].selectTimeId[elem.id]);
				remoteInteraction[uniqueID].selectWheelDelta += data.wheelDelta;
			}
			else {
				remoteInteraction[uniqueID].selectWheelDelta = data.wheelDelta;
			}

			remoteInteraction[uniqueID].selectTimeId[elem.id] = setTimeout(function() {

				addEventToUserLog(uniqueID, {type: "applicationInteraction", data: {type: "pointerScroll", application: {id: elem.id, type: elem.application}, wheelDelta: remoteInteraction[uniqueID].selectWheelDelta}, time: Date.now()});

				delete remoteInteraction[uniqueID].selectTimeId[elem.id];
				delete remoteInteraction[uniqueID].selectWheelDelta;
			}, 500);
		}
	}
}
*/

function pointerDraw(uniqueID, data) {
	if(sagePointers[uniqueID] === undefined) return;

	var ePos  = {x: 0, y: 0};
	var eUser = {id: sagePointers[uniqueID].id, label: 'drawing', color: [220, 10, 10]};
	var now   = Date.now();

	var key;
	var app;
	var event;
	for (key in SAGE2Items.applications.list) {
		app = SAGE2Items.applications.list[key];
		// Send the drawing events only to whiteboard apps
		if (app.application === 'whiteboard') {
			event = {id: app.id, type: "pointerDraw", position: ePos, user: eUser, data: data, date: now};
			broadcast('eventInItem', event);
		}
	}
}

/*
function pointerDblClick(uniqueID, pointerX, pointerY) {
	if( sagePointers[uniqueID] === undefined )
		return;

	var control = findControlsUnderPointer(pointerX, pointerY);
	if (control!==null){
		return;
	}

	// Radial Menu
	if( isEventOnMenu( { type: "pointerSingleEvent", id: uniqueID, x: pointerX, y: pointerY }  ) === true )
		return; // Radial menu is using the event

	var elem = findAppUnderPointer(pointerX, pointerY);
	if (elem !== null) {
		if( elem.application === 'thumbnailBrowser' )
			return;

		if( remoteInteraction[uniqueID].windowManagementMode() ){
			var updatedItem;
			var updatedApp;

			if (elem.maximized !== true) {
				// need to maximize the item
				updatedItem = remoteInteraction[uniqueID].maximizeSelectedItem(elem);
				if (updatedItem !== null) {
					updatedApp = findAppById(updatedItem.elemId);
					if(updatedApp !== null) {
						broadcast('startMove', {id: updatedItem.elemId, date: new Date()});
						broadcast('startResize', {id: updatedItem.elemId, date: new Date()});

						addEventToUserLog(uniqueID, {type: "windowManagement", data: {type: "move", action: "start", application: {id: updatedApp.id, type: updatedApp.application}, location: {x: parseInt(updatedApp.left, 10), y: parseInt(updatedApp.top, 10), width: parseInt(updatedApp.width, 10), height: parseInt(updatedApp.height, 10)}}, time: Date.now()});
						addEventToUserLog(uniqueID, {type: "windowManagement", data: {type: "resize", action: "start", application: {id: updatedApp.id, type: updatedApp.application}, location: {x: parseInt(updatedApp.left, 10), y: parseInt(updatedApp.top, 10), width: parseInt(updatedApp.width, 10), height: parseInt(updatedApp.height, 10)}}, time: Date.now()});

						updatedItem.user_color = sagePointers[uniqueID]? sagePointers[uniqueID].color : null;

						broadcast('setItemPositionAndSize', updatedItem);

						// the PDF files need an extra redraw
						broadcast('finishedMove', {id: updatedItem.elemId, date: new Date()});
						broadcast('finishedResize', {id: updatedItem.elemId, date: new Date()});

						addEventToUserLog(uniqueID, {type: "windowManagement", data: {type: "move", action: "end", application: {id: updatedApp.id, type: updatedApp.application}, location: {x: parseInt(updatedApp.left, 10), y: parseInt(updatedApp.top, 10), width: parseInt(updatedApp.width, 10), height: parseInt(updatedApp.height, 10)}}, time: Date.now()});
						addEventToUserLog(uniqueID, {type: "windowManagement", data: {type: "resize", action: "end", application: {id: updatedApp.id, type: updatedApp.application}, location: {x: parseInt(updatedApp.left, 10), y: parseInt(updatedApp.top, 10), width: parseInt(updatedApp.width, 10), height: parseInt(updatedApp.height, 10)}}, time: Date.now()});

						if(updatedApp !== null && updatedApp.application === "movie_player") calculateValidBlocks(updatedApp, 128, videoHandles);
						if(updatedApp !== null && updatedApp.application === "media_block_stream") calculateValidBlocks(updatedApp, 128, mediaBlockStreams);
						if(videoHandles[updatedItem.elemId] !== undefined && videoHandles[updatedItem.elemId].newFrameGenerated === false)
							handleNewVideoFrame(updatedItem.elemId);
					}
				}
			} else {
				// already maximized, need to restore the item size
				updatedItem = remoteInteraction[uniqueID].restoreSelectedItem(elem);
				if (updatedItem !== null) {
					updatedApp = findAppById(updatedItem.elemId);
					if(updatedApp !== null) {
						broadcast('startMove', {id: updatedItem.elemId, date: new Date()});
						broadcast('startResize', {id: updatedItem.elemId, date: new Date()});

						addEventToUserLog(uniqueID, {type: "windowManagement", data: {type: "move", action: "start", application: {id: updatedApp.id, type: updatedApp.application}, location: {x: parseInt(updatedApp.left, 10), y: parseInt(updatedApp.top, 10), width: parseInt(updatedApp.width, 10), height: parseInt(updatedApp.height, 10)}}, time: Date.now()});
						addEventToUserLog(uniqueID, {type: "windowManagement", data: {type: "resize", action: "start", application: {id: updatedApp.id, type: updatedApp.application}, location: {x: parseInt(updatedApp.left, 10), y: parseInt(updatedApp.top, 10), width: parseInt(updatedApp.width, 10), height: parseInt(updatedApp.height, 10)}}, time: Date.now()});

						updatedItem.user_color = sagePointers[uniqueID]? sagePointers[uniqueID].color : null;

						broadcast('setItemPositionAndSize', updatedItem);

						// the PDF files need an extra redraw
						broadcast('finishedMove', {id: updatedItem.elemId, date: new Date()});
						broadcast('finishedResize', {id: updatedItem.elemId, date: new Date()});

						addEventToUserLog(uniqueID, {type: "windowManagement", data: {type: "move", action: "end", application: {id: updatedApp.id, type: updatedApp.application}, location: {x: parseInt(updatedApp.left, 10), y: parseInt(updatedApp.top, 10), width: parseInt(updatedApp.width, 10), height: parseInt(updatedApp.height, 10)}}, time: Date.now()});
						addEventToUserLog(uniqueID, {type: "windowManagement", data: {type: "resize", action: "end", application: {id: updatedApp.id, type: updatedApp.application}, location: {x: parseInt(updatedApp.left, 10), y: parseInt(updatedApp.top, 10), width: parseInt(updatedApp.width, 10), height: parseInt(updatedApp.height, 10)}}, time: Date.now()});

						if(updatedApp !== null && updatedApp.application === "movie_player") calculateValidBlocks(updatedApp, 128, videoHandles);
						if(updatedApp !== null && updatedApp.application === "media_block_stream") calculateValidBlocks(updatedApp, 128, mediaBlockStreams);
						if(videoHandles[updatedItem.elemId] !== undefined && videoHandles[updatedItem.elemId].newFrameGenerated === false)
							handleNewVideoFrame(updatedItem.elemId);
					}
				}
			}
		}
	}
}
*/


function pointerCloseGesture(uniqueID, pointerX, pointerY, time, gesture) {
	if( sagePointers[uniqueID] === undefined )
		return;

	//var pX   = sagePointers[uniqueID].left;
	//var pY   = sagePointers[uniqueID].top;
	//var elem = findAppUnderPointer(pX, pY);
	var elem = null;
	if (elem !== null) {
		if( elem.closeGestureID === undefined && gesture === 0 ) { // gesture: 0 = down, 1 = hold/move, 2 = up
			elem.closeGestureID = uniqueID;
			elem.closeGestureTime = time + closeGestureDelay; // Delay in ms
		}
		else if( elem.closeGestureTime <= time && gesture === 1 ) { // Held long enough, remove
			deleteApplication(elem);
		}
		else if( gesture === 2 ) { // Released, reset timer
			elem.closeGestureID = undefined;
		}
	}
}

/*
function keyDown( uniqueID, pointerX, pointerY, data) {
	if(sagePointers[uniqueID] === undefined) return;

	if ( remoteInteraction[uniqueID].appInteractionMode() ) {
		var elem = findAppUnderPointer(pointerX, pointerY);
		if(elem !== null){
			var elemX = pointerX - elem.left;
			var elemY = pointerY - elem.top - config.ui.titleBarHeight;

			var ePosition = {x: elemX, y: elemY};
			var eUser = {id: sagePointers[uniqueID].id, label: sagePointers[uniqueID].label, color: sagePointers[uniqueID].color};
			var eData =  {code: data.code, state: "down"};
			var now = new Date();

			var event = {id: elem.id, type: "specialKey", position: ePosition, user: eUser, data: eData, date: now};

			broadcast('eventInItem', event);

			addEventToUserLog(uniqueID, {type: "applicationInteraction", data: {type: "specialKey", application: {id: elem.id, type: elem.application}, code: eData.code, state: eData.state}, time: Date.now()});
		}
	}
}
*/
/*
function keyUp( uniqueID, pointerX, pointerY, data) {
	if( sagePointers[uniqueID] === undefined )
		return;

	if ( remoteInteraction[uniqueID].appInteractionMode() ) {
		var elem = findAppUnderPointer(pointerX, pointerY);
		if( elem !== null ){
			var elemX = pointerX - elem.left;
			var elemY = pointerY - elem.top - config.ui.titleBarHeight;

			var ePosition = {x: elemX, y: elemY};
			var eUser = {id: sagePointers[uniqueID].id, label: sagePointers[uniqueID].label, color: sagePointers[uniqueID].color};
			var eData =  {code: data.code, state: "up"};
			var now = new Date();

			var event = {id: elem.id, type: "specialKey", position: ePosition, user: eUser, data: eData, date: now};

			broadcast('eventInItem', event);

			addEventToUserLog(uniqueID, {type: "applicationInteraction", data: {type: "specialKey", application: {id: elem.id, type: elem.application}, code: eData.code, state: eData.state}, time: Date.now()});
		}
	}
}
*/
/*
function keyPress( uniqueID, pointerX, pointerY, data ) {
	if( sagePointers[uniqueID] === undefined )
		return;
	var elemX, elemY, ePosition, eUser, now, event;

	if ( remoteInteraction[uniqueID].appInteractionMode() ) {
		var elem = findAppUnderPointer(pointerX, pointerY);
		if( elem !== null ){
			elemX = pointerX - elem.left;
			elemY = pointerY - elem.top - config.ui.titleBarHeight;

			ePosition = {x: elemX, y: elemY};
			eUser = {id: sagePointers[uniqueID].id, label: sagePointers[uniqueID].label, color: sagePointers[uniqueID].color};
			now = new Date();

			event = {id: elem.id, type: "keyboard", position: ePosition, user: eUser, data: data, date: now};

			broadcast('eventInItem', event);

			addEventToUserLog(uniqueID, {type: "applicationInteraction", data: {type: "keyboard", application: {id: elem.id, type: elem.application}, code: data.code, character: data.character}, time: Date.now()});

			return;
		}
	}
	var annotationWindow = annotations.findAnnotationsUnderPointer(pointerX,pointerY).window;
	if (annotationWindow!== null){
		elemX = pointerX - annotationWindow.left;
		elemY = pointerY - annotationWindow.top;

		ePosition = {x: elemX, y: elemY};
		eUser = {id: sagePointers[uniqueID].id, label: sagePointers[uniqueID].label, color: sagePointers[uniqueID].color, uniqueID:uniqueID};
		now = new Date();

		event = {id: annotationWindow.id, appId: annotationWindow.appId, type: "keyboard", position: ePosition, user: eUser, data: data, date: now};

		broadcast('eventInAnnotationWindow', event, 'receivesInputEvents');

		addEventToUserLog(uniqueID, {type: "annotationInteraction", data: {type: "keyboard", application: {id: annotationWindow.appId, type: annotationWindow.application}, code: data.code, character: data.character}, time: Date.now()});

		return;
	}

}
*/

function handleNewApplication(appInstance, videohandle) {
	broadcast('createAppWindow', appInstance);
	broadcast('createAppWindowPositionSizeOnly', getAppPositionSize(appInstance));

	var zIndex = SAGE2Items.applications.numItems + SAGE2Items.portals.numItems;
	var appWindowGeometry = {x: appInstance.left, y: appInstance.top, w: appInstance.width, h: appInstance.height+config.ui.titleBarHeight};
	if (appInstance.annotation === true){
		var annotationWindow = annotations.loadAnnotations(appInstance, config);
		if (annotationWindow!==undefined && annotationWindow !== null){
			annotationWindow.zIndex = zIndex;
			annotationWindow.now = Date.now();
			var noteButton = annotationWindow.button;
			broadcast('createAnnotationWindow', annotationWindow);
			var annotationWindowGeometry = {x: annotationWindow.left, y: annotationWindow.top, w: annotationWindow.width, h: annotationWindow.height};
			var annotationButtonGeometry = {x: noteButton.left, y:noteButton.top, w: noteButton.width, h: noteButton.height};
			var shapeData = {
				window:{
					type: "rectangle",
					visible:true,
					geometry:appWindowGeometry
				},
				noteWindow:{
					type:"rectangle",
					visible:false,
					geometry:annotationWindowGeometry
				},
				noteButton:{
					type:"rectangle",
					visible:true,
					geometry: annotationButtonGeometry
				}
			};
			interactMgr.addComplexGeometry(appInstance.id, "applications", shapeData, zIndex, appInstance);
		}
	}
	else{
		interactMgr.addGeometry(appInstance.id, "applications", "rectangle", appWindowGeometry, true, zIndex, appInstance);
	}

	var cornerSize = 0.2 * Math.min(appInstance.width, appInstance.height);
	var buttonsWidth = config.ui.titleBarHeight * (324.0/111.0);
	var buttonsPad   = config.ui.titleBarHeight * ( 10.0/111.0);
	var oneButton    = buttonsWidth / 2; // two buttons
	var startButtons = appInstance.width - buttonsWidth;

	SAGE2Items.applications.addItem(appInstance);
	SAGE2Items.applications.addButtonToItem(appInstance.id, "titleBar", "rectangle", {x: 0, y: 0, w: appInstance.width, h: config.ui.titleBarHeight}, 0);
	SAGE2Items.applications.addButtonToItem(appInstance.id, "fullscreenButton", "rectangle", {x: startButtons+buttonsPad, y: 0, w: oneButton, h: config.ui.titleBarHeight}, 1);
	SAGE2Items.applications.addButtonToItem(appInstance.id, "closeButton", "rectangle", {x: startButtons+buttonsPad+oneButton, y: 0, w: oneButton, h: config.ui.titleBarHeight}, 1);
	SAGE2Items.applications.addButtonToItem(appInstance.id, "dragCorner", "rectangle", {x: appInstance.width-cornerSize, y: appInstance.height+config.ui.titleBarHeight-cornerSize, w: cornerSize, h: cornerSize}, 2);
	initializeLoadedVideo(appInstance, videohandle);

}

function handleNewApplicationInDataSharingPortal(appInstance, videohandle, portalId) {
	broadcast('createAppWindowInDataSharingPortal', {portal: portalId, application: appInstance});

	var zIndex = remoteSharingSessions[portalId].appCount;
	var titleBarHeight = SAGE2Items.portals.list[portalId].titleBarHeight;
	SAGE2Items.portals.interactMgr[portalId].addGeometry(appInstance.id, "applications", "rectangle", {x: appInstance.left, y: appInstance.top, w: appInstance.width, h: appInstance.height+titleBarHeight}, true, zIndex, appInstance);

	var cornerSize = 0.2 * Math.min(appInstance.width, appInstance.height);
	var buttonsWidth = titleBarHeight * (324.0/111.0);
	var buttonsPad   = titleBarHeight * ( 10.0/111.0);
	var oneButton    = buttonsWidth / 2; // two buttons
	var startButtons = appInstance.width - buttonsWidth;

	SAGE2Items.applications.addItem(appInstance);
	SAGE2Items.applications.addButtonToItem(appInstance.id, "titleBar", "rectangle", {x: 0, y: 0, w: appInstance.width, h: titleBarHeight}, 0);
	SAGE2Items.applications.addButtonToItem(appInstance.id, "fullscreenButton", "rectangle", {x: startButtons+buttonsPad, y: 0, w: oneButton, h: titleBarHeight}, 1);
	SAGE2Items.applications.addButtonToItem(appInstance.id, "closeButton", "rectangle", {x: startButtons+buttonsPad+oneButton, y: 0, w: oneButton, h: titleBarHeight}, 1);
	SAGE2Items.applications.addButtonToItem(appInstance.id, "dragCorner", "rectangle", {x: appInstance.width-cornerSize, y: appInstance.height+titleBarHeight-cornerSize, w: cornerSize, h: cornerSize}, 2);

	initializeLoadedVideo(appInstance, videohandle);
}

function handleApplicationResize(appId) {
	if (SAGE2Items.applications.list[appId] === undefined) return;

	var app = SAGE2Items.applications.list[appId];
	var portal = findApplicationPortal(app);
	var titleBarHeight = config.ui.titleBarHeight;
	if(portal !== undefined && portal !== null) {
		titleBarHeight = portal.data.titleBarHeight;
	}

	var cornerSize = 0.2 * Math.min(app.width, app.height);
	var buttonsWidth = titleBarHeight * (324.0/111.0);
	var buttonsPad   = titleBarHeight * ( 10.0/111.0);
	var oneButton    = buttonsWidth / 2; // two buttons
	var startButtons = app.width - buttonsWidth;

	SAGE2Items.applications.editButtonOnItem(appId, "titleBar", "rectangle", {x: 0, y: 0, w: app.width, h: titleBarHeight});
	SAGE2Items.applications.editButtonOnItem(appId, "fullscreenButton", "rectangle", {x: startButtons+buttonsPad, y: 0, w: oneButton, h: titleBarHeight});
	SAGE2Items.applications.editButtonOnItem(appId, "closeButton", "rectangle", {x: startButtons+buttonsPad+oneButton, y: 0, w: oneButton, h: titleBarHeight});
	SAGE2Items.applications.editButtonOnItem(appId, "dragCorner", "rectangle", {x: app.width-cornerSize, y: app.height+titleBarHeight-cornerSize, w: cornerSize, h: cornerSize});
}

function handleDataSharingPortalResize(portalId) {
	if (SAGE2Items.portals.list[portalId] === undefined) return;

	SAGE2Items.portals.list[portalId].scale = SAGE2Items.portals.list[portalId].width / SAGE2Items.portals.list[portalId].natural_width;
	var portalWidth = SAGE2Items.portals.list[portalId].width;
	var portalHeight = SAGE2Items.portals.list[portalId].height;

	var cornerSize = 0.2 * Math.min(portalWidth, portalHeight);
	var buttonsWidth = (config.ui.titleBarHeight-4) * (324.0/111.0);
	var buttonsPad   = (config.ui.titleBarHeight-4) * ( 10.0/111.0);
	var oneButton    = buttonsWidth / 2; // two buttons
	var startButtons = portalWidth - buttonsWidth;

	SAGE2Items.portals.editButtonOnItem(portalId, "titleBar", "rectangle", {x: 0, y: 0, w: portalWidth, h: config.ui.titleBarHeight});
	SAGE2Items.portals.editButtonOnItem(portalId, "fullscreenButton", "rectangle", {x: startButtons+buttonsPad, y: 0, w: oneButton, h: config.ui.titleBarHeight});
	SAGE2Items.portals.editButtonOnItem(portalId, "closeButton", "rectangle", {x: startButtons+buttonsPad+oneButton, y: 0, w: oneButton, h: config.ui.titleBarHeight});
	SAGE2Items.portals.editButtonOnItem(portalId, "dragCorner", "rectangle", {x: portalWidth-cornerSize, y: portalHeight+config.ui.titleBarHeight-cornerSize, w: cornerSize, h: cornerSize});
}

function findInteractableManager(appId) {
	if (interactMgr.hasObjectWithId(appId) === true)
		return interactMgr;

	var key;
	for(key in SAGE2Items.portals.interactMgr) {
		if (SAGE2Items.portals.interactMgr[key].hasObjectWithId(appId) === true)
			return SAGE2Items.portals.interactMgr[key];
	}

	return null;
}

function findApplicationPortal(app) {
	if (app === undefined || app === null) return null;

	var portalIdx = app.id.indexOf("_portal");
	if (portalIdx < 0) return null;

	var portalId = app.id.substring(portalIdx+1, app.id.length);
	return interactMgr.getObject(portalId, "portals");
}

/*
function deleteApplication( elem ) {
	// Tell the clients to remove the element
	broadcast('deleteElement', {elemId: elem.id});

	var broadcastWS = null;
    var mediaStreamData = elem.id.split("|");
    var broadcastAddress = mediaStreamData[0];
    var broadcastID = parseInt(mediaStreamData[1]);
    var i, clientAddress;
    if (elem.application === "media_stream") {
		for (i=0; i<clients.length; i++) {
			clientAddress = clients[i].remoteAddress.address + ":" + clients[i].remoteAddress.port;
			if (clientAddress === broadcastAddress) broadcastWS = clients[i];
		}

		if (broadcastWS !== null) broadcastWS.emit('stopMediaCapture', {streamId: broadcastID});
	}
    else if (elem.application === "media_block_stream"){
		for (i=0; i<clients.length; i++){
			clientAddress = clients[i].remoteAddress.address + ":" + clients[i].remoteAddress.port;
			if (clientAddress === broadcastAddress) broadcastWS = clients[i];
		}

		if (broadcastWS !== null) broadcastWS.emit('stopMediaCapture', {streamId: broadcastID});
	}
	stickyAppHandler.removeElement(elem);
	if (elem.annotation){
		annotations.deleteAnnotationWindow(elem.id);
		broadcast('deleteAnnotationWindow', {appId:elem.id}, 'requiresFullApps');
	}
	removeElement(applications, elem);

}
*/

// **************  Omicron section *****************
var omicronRunning = false;
if ( config.experimental && config.experimental.omicron && config.experimental.omicron.enable === true ) {
	var omicronManager = new Omicron( config );

	var closeGestureDelay = 1500;

	if( config.experimental.omicron.closeGestureDelay !== undefined )
	{
		closeGestureDelay = config.experimental.omicron.closeGestureDelay;
	}

	omicronManager.setCallbacks(
		sagePointers,
		createSagePointer,
		showPointer,
		pointerPress,
		pointerMove,
		pointerPosition,
		hidePointer,
		pointerRelease,
		pointerScrollStart,
		pointerScroll,
		pointerDblClick,
		pointerCloseGesture,
		keyDown,
		keyUp,
		keyPress,
		createRadialMenu
	);
	omicronManager.runTracker();
	omicronRunning = true;
}

/* ****** Radial Menu section ************************************************************** */

//createMediabrowser();

function createRadialMenu(uniqueID, pointerX, pointerY) {
	var validLocation = true;
	var newMenuPos = {x: pointerX, y: pointerY};
	var existingRadialMenu = null;
	// Make sure there's enough distance from other menus
	for (var key in SAGE2Items.radialMenus.list) {
		existingRadialMenu = SAGE2Items.radialMenus.list[key];
		var prevMenuPos = {x: existingRadialMenu.left, y: existingRadialMenu.top };
		var distance    = Math.sqrt( Math.pow( Math.abs(newMenuPos.x - prevMenuPos.x), 2 ) + Math.pow( Math.abs(newMenuPos.y - prevMenuPos.y), 2 ) );
		if (existingRadialMenu.visible && distance < existingRadialMenu.radialMenuSize.x) {
			//validLocation = false;
			//console.log("Menu is too close to existing menu");
		}
	}

	if (validLocation && SAGE2Items.radialMenus.list[uniqueID+"_menu"] === undefined) {
		var newRadialMenu = new Radialmenu(uniqueID, uniqueID, config.ui);
		newRadialMenu.setPosition(newMenuPos);
		interactMgr.addGeometry(uniqueID+"_menu_radial", "radialMenus", "circle", {x: newRadialMenu.left, y: newRadialMenu.top, r: newRadialMenu.radialMenuSize.y/2}, true, Object.keys(SAGE2Items.radialMenus).length, newRadialMenu);
		interactMgr.addGeometry(uniqueID+"_menu_thumbnail", "radialMenus", "rectangle", {x: newRadialMenu.left, y: newRadialMenu.top, w: newRadialMenu.thumbnailWindowSize.x, h: newRadialMenu.thumbnailWindowSize.y}, false, Object.keys(SAGE2Items.radialMenus).length, newRadialMenu);
		SAGE2Items.radialMenus.list[uniqueID+"_menu"] = newRadialMenu;

		//console.log("Create New Radial menu");
		//console.log(newRadialMenu);
		// Open a 'media' radial menu
		broadcast('createRadialMenu', newRadialMenu.getInfo());
	}
	else if (validLocation && SAGE2Items.radialMenus.list[uniqueID+"_menu"] !== undefined) {
		setRadialMenuPosition(uniqueID, pointerX, pointerY);
		broadcast('updateRadialMenu', existingRadialMenu.getInfo());
	}
	updateRadialMenu(uniqueID);
}
/**
function createThumbnailWindow(uniqueID, pointerX, pointerY) {
	var validLocation = true;
	var newMenuPos = {x: pointerX, y: pointerY};
	var existingRadialMenu = null;

	if (validLocation && SAGE2Items.radialMenus.list[uniqueID+"_menu"] === undefined) {
		var newRadialMenu = new Radialmenu(uniqueID, uniqueID, config.ui);
		newRadialMenu.setPosition(newMenuPos);

		interactMgr.addGeometry(uniqueID+"_menu_thumbnail", "radialMenus", "rectangle", {x: newRadialMenu.left, y: newRadialMenu.top, w: newRadialMenu.thumbnailWindowSize.x, h: newRadialMenu.thumbnailWindowSize.y}, false, Object.keys(SAGE2Items.radialMenus).length, newRadialMenu);
		SAGE2Items.radialMenus.list[uniqueID+"_menu"] = newRadialMenu;

		// Open a 'media' radial menu
		broadcast('createRadialMenu', newRadialMenu.getInfo());
	}
	else if (validLocation && SAGE2Items.radialMenus.list[uniqueID+"_menu"] !== undefined) {
		setRadialMenuPosition(uniqueID, pointerX, pointerY);
		broadcast('updateRadialMenu', existingRadialMenu.getInfo());
	}
	updateRadialMenu(uniqueID);
}
**/
/**
* Translates position of a radial menu by an offset
*
* @method moveRadialMenu
* @param uniqueID {Integer} radial menu ID
* @param pointerX {Float} offset x position
* @param pointerY {Float} offset y position
*/
function moveRadialMenu(uniqueID, pointerX, pointerY ) {
	var existingRadialMenu = SAGE2Items.radialMenus.list[uniqueID+"_menu"];

	if( existingRadialMenu ) {
		existingRadialMenu.setPosition({x: existingRadialMenu.left + pointerX, y: existingRadialMenu.top + pointerY});
		existingRadialMenu.visible = true;

		interactMgr.editGeometry(uniqueID+"_menu_radial", "radialMenus", "circle", {x: existingRadialMenu.left, y: existingRadialMenu.top, r: existingRadialMenu.radialMenuSize.y/2});

		var thumbnailWindowPos = existingRadialMenu.getThumbnailWindowPosition();
		interactMgr.editGeometry(uniqueID+"_menu_thumbnail", "radialMenus", "rectangle", {x: thumbnailWindowPos.x, y: thumbnailWindowPos.y, w: existingRadialMenu.thumbnailWindowSize.x, h: existingRadialMenu.thumbnailWindowSize.y});

		broadcast('updateRadialMenu', existingRadialMenu.getInfo());
	}
}

/**
* Sets the absolute position of a radial menu
*
* @method setRadialMenuPosition
* @param uniqueID {Integer} radial menu ID
* @param pointerX {Float} x position
* @param pointerY {Float} y position
*/
function setRadialMenuPosition(uniqueID, pointerX, pointerY ) {
	var existingRadialMenu = SAGE2Items.radialMenus.list[uniqueID+"_menu"];

	// Sets the position and visibility
	existingRadialMenu.setPosition({x: pointerX, y: pointerY});

	// Update the interactable geometry
	interactMgr.editGeometry(uniqueID+"_menu_radial", "radialMenus", "circle", {x: existingRadialMenu.left, y: existingRadialMenu.top, r: existingRadialMenu.radialMenuSize.y/2});
	showRadialMenu(uniqueID);
	// Send the updated radial menu state to the display clients (and set menu visible)
	broadcast('updateRadialMenu', existingRadialMenu.getInfo());
}

/**
* Shows radial menu and enables interactivity
*
* @method showRadialMenu
* @param uniqueID {Integer} radial menu ID
*/
function showRadialMenu(uniqueID) {
	var radialMenu = SAGE2Items.radialMenus.list[uniqueID+"_menu"];

	if (radialMenu !== undefined) {
		radialMenu.visible = true;
		interactMgr.editVisibility(uniqueID+"_menu_radial", "radialMenus", true);
		interactMgr.editVisibility(uniqueID+"_menu_thumbnail", "radialMenus", false);
	}
}

/**
* Hides radial menu and enables interactivity
*
* @method hideRadialMenu
* @param uniqueID {Integer} radial menu ID
*/
function hideRadialMenu(uniqueID) {
var radialMenu = SAGE2Items.radialMenus.list[uniqueID+"_menu"];
	if (radialMenu !== undefined) {
		radialMenu.visible = false;
		interactMgr.editVisibility(uniqueID+"_menu_radial", "radialMenus", false);
		interactMgr.editVisibility(uniqueID+"_menu_thumbnail", "radialMenus", false);
	}
}

function updateRadialMenu(uniqueID) {
	// Build lists of assets
	var uploadedImages = assets.listImages();
	var uploadedVideos = assets.listVideos();
	var uploadedPdfs   = assets.listPDFs();
	var uploadedApps   = getApplications();
	var savedSessions  = listSessions();

	// Sort independently of case
	uploadedImages.sort( sageutils.compareFilename );
	uploadedVideos.sort( sageutils.compareFilename );
	uploadedPdfs.sort(   sageutils.compareFilename );
	savedSessions.sort(  sageutils.compareFilename );

	var list = {images: uploadedImages, videos: uploadedVideos, pdfs: uploadedPdfs, sessions: savedSessions, apps: uploadedApps};

	broadcast('updateRadialMenuDocs', {id: uniqueID, fileList: list});
}

// Standard case: Checks for event down and up events to determine menu ownership of event
function radialMenuEvent( data )
{
	broadcast('radialMenuEvent', data);
}

// Check for pointer move events that are dragging a radial menu (but outside the menu)
function updateRadialMenuPointerPosition(uniqueID, pointerX, pointerY) {
	for (var key in SAGE2Items.radialMenus.list)
	{
		var radialMenu = SAGE2Items.radialMenus.list[key];
		//console.log(data.id+"_menu: " + radialMenu);
		if( radialMenu !== undefined && radialMenu.dragState === true )
		{
			var offset = radialMenu.getDragOffset(uniqueID, {x: pointerX, y: pointerY});
			moveRadialMenu( radialMenu.id, offset.x, offset.y );
		}
	}
}

function wsRemoveRadialMenu( wsio, data ) {
	hideRadialMenu(data.id);
}

function wsRadialMenuThumbnailWindow( wsio, data ) {
	var radialMenu = SAGE2Items.radialMenus.list[data.id+"_menu"];

	if (radialMenu !== undefined) {
		radialMenu.openThumbnailWindow(data);

		var thumbnailWindowPos = radialMenu.getThumbnailWindowPosition();
		interactMgr.editGeometry(data.id+"_menu_thumbnail", "radialMenus", "rectangle", {x: thumbnailWindowPos.x, y: thumbnailWindowPos.y, w: radialMenu.thumbnailWindowSize.x, h: radialMenu.thumbnailWindowSize.y});
		interactMgr.editVisibility(data.id+"_menu_thumbnail", "radialMenus", data.thumbnailWindowOpen);
	}
}

function wsRadialMenuMoved( wsio, data ) {
	var radialMenu = SAGE2Items.radialMenus.list[data.uniqueID+"_menu"];
	if (radialMenu !== undefined) {
		radialMenu.setPosition(data);
	}
}


function attachAppIfSticky(backgroundItem, appId){
	var app = SAGE2Items.applications.list[appId];
	if (app === null || app.sticky !== true) return;
	stickyAppHandler.detachStickyItem(app);
	if (backgroundItem !== null)
		stickyAppHandler.attachStickyItem(backgroundItem, app);
}


function showOrHideWidgetLinks(data){
	var obj = data.item;
	var appId = obj.data.appId || obj.data.id;
	var app = SAGE2Items.applications.list[appId];
	if (app!==null && app!==undefined){
		app = getAppPositionSize(app);
		app.user_id = data.uniqueID;
		if (data.show===true){
			app.user_color = data.user_color;
			if (app.user_color!==null){
				appUserColors[appId] = app.user_color;
			}
			broadcast('showWidgetToAppConnector', app);
		}
		else{
			broadcast('hideWidgetToAppConnector', app);
		}
	}
}

function setItemPosition(updatedMoveItem, layerId, portalId){
	var titleBarHeight = config.ui.titleBarHeight;
	if (portalId !== undefined && portalId !== null) {
		titleBarHeight = remoteSharingSessions[portalId].portal.titleBarHeight;
	}
	broadcast('setItemPosition', updatedMoveItem);
	var im = findInteractableManager(updatedMoveItem.elemId);
	var itemWindowGeometry = {x: updatedMoveItem.elemLeft, y: updatedMoveItem.elemTop, w: updatedMoveItem.elemWidth, h: updatedMoveItem.elemHeight+titleBarHeight};
	if (layerId === "applications"){
		var app = SAGE2Items.applications.list[updatedMoveItem.elemId];
		if (app.annotation === true){
			var updatedAnnotationWindow = annotations.updateAnnotationWindowPosition(updatedMoveItem);
			if (updatedAnnotationWindow!==undefined && updatedAnnotationWindow!==null){
				broadcast('setAnnotationWindowPosition', updatedAnnotationWindow, 'receivesWindowModification');
				var noteButton = updatedAnnotationWindow.button;
				var annotationWindowGeometry = {x: updatedAnnotationWindow.left, y: updatedAnnotationWindow.top, w: updatedAnnotationWindow.width, h: updatedAnnotationWindow.height};
				var annotationButtonGeometry = {x: noteButton.left, y:noteButton.top, w: noteButton.width, h: noteButton.height};
				var shapeData = {
					window:{
						type: "rectangle",
						visible:true,
						geometry:itemWindowGeometry
					},
					noteWindow:{
						type:"rectangle",
						visible:updatedAnnotationWindow.show,
						geometry:annotationWindowGeometry
					},
					noteButton:{
						type:"rectangle",
						visible:true,
						geometry: annotationButtonGeometry
					}
				};
				im.editComplexGeometry(updatedMoveItem.elemId, layerId, shapeData);
			}
		}
		else{
			im.editGeometry(updatedMoveItem.elemId, layerId, "rectangle", itemWindowGeometry);
		}
	}
	else{
		im.editGeometry(updatedMoveItem.elemId, layerId, "rectangle", itemWindowGeometry);
	}
}

function setItemPositionAndSize(updatedItem, layerId, portalId){
	var titleBarHeight = config.ui.titleBarHeight;
	if (portalId !== undefined && portalId !== null) {
		titleBarHeight = remoteSharingSessions[portalId].portal.titleBarHeight;
	}
	broadcast('setItemPositionAndSize', updatedItem, 'receivesWindowModification');
	var im = findInteractableManager(updatedItem.elemId);
	var itemWindowGeometry = {x: updatedItem.elemLeft, y: updatedItem.elemTop, w: updatedItem.elemWidth, h: updatedItem.elemHeight+titleBarHeight};
	if (layerId === "applications"){
		var app = SAGE2Items.applications.list[updatedItem.elemId];
		if (app.annotation === true){
			var updatedAnnotationWindow = annotations.updateAnnotationWindowPositionAndSize(updatedItem);
			if (updatedAnnotationWindow!==undefined && updatedAnnotationWindow!==null){
				broadcast('setAnnotationWindowPositionAndSize', updatedAnnotationWindow, 'receivesWindowModification');
				var noteButton = updatedAnnotationWindow.button;
				var annotationWindowGeometry = {x: updatedAnnotationWindow.left, y: updatedAnnotationWindow.top, w: updatedAnnotationWindow.width, h: updatedAnnotationWindow.height};
				var annotationButtonGeometry = {x: noteButton.left, y:noteButton.top, w: noteButton.width, h: noteButton.height};
				var shapeData = {
					window:{
						type: "rectangle",
						visible:true,
						geometry:itemWindowGeometry
					},
					noteWindow:{
						type:"rectangle",
						visible:updatedAnnotationWindow.show,
						geometry:annotationWindowGeometry
					},
					noteButton:{
						type:"rectangle",
						visible:true,
						geometry: annotationButtonGeometry
					}
				};
				im.editComplexGeometry(updatedItem.elemId, layerId, shapeData);
			}
		}
		else{
			im.editGeometry(updatedItem.elemId, layerId, "rectangle", itemWindowGeometry);
		}
	}
	else{
		im.editGeometry(updatedItem.elemId, layerId, "rectangle", itemWindowGeometry);
	}
}

function toggleAnnotationWindow(annotationWindow){
	var updatedAnnotationWindow;
	if (annotationWindow.show){
		updatedAnnotationWindow = annotations.hideAnnotationWindow(annotationWindow.appId);
		broadcast('hideAnnotationWindow', updatedAnnotationWindow, 'receivesWindowModification');
	}
	else{
		updatedAnnotationWindow = annotations.showAnnotationWindow(annotationWindow.appId);
		broadcast('showAnnotationWindow', updatedAnnotationWindow, 'receivesWindowModification');
	}
	var im = findInteractableManager(annotationWindow.appId);
	var app = SAGE2Items.applications.list[annotationWindow.appId];
	var itemWindowGeometry = {x: app.left, y: app.top, w: app.width, h: app.height+config.ui.titleBarHeight};

	if (updatedAnnotationWindow!==undefined && updatedAnnotationWindow!==null){
		var noteButton = updatedAnnotationWindow.button;
		var annotationWindowGeometry = {x: updatedAnnotationWindow.left, y: updatedAnnotationWindow.top, w: updatedAnnotationWindow.width, h: updatedAnnotationWindow.height};
		var annotationButtonGeometry = {x: noteButton.left, y:noteButton.top, w: noteButton.width, h: noteButton.height};
		var shapeData = {
			window:{
				type: "rectangle",
				visible:true,
				geometry:itemWindowGeometry
			},
			noteWindow:{
				type:"rectangle",
				visible:updatedAnnotationWindow.show,
				geometry:annotationWindowGeometry
			},
			noteButton:{
				type:"rectangle",
				visible:true,
				geometry: annotationButtonGeometry
			}
		};
		im.editComplexGeometry(annotationWindow.appId, "applications", shapeData);
	}

}

function wsAnnotationUpdate(wsio, noteItem){
	var annotationWindow = annotations.getAnnotationWindowForApp(noteItem.credentials.appId);
	if (annotationWindow){
		annotations.saveTextForAnnotation(annotationWindow.filename, noteItem.credentials.id, noteItem.text);
	}
}

function wsRequestForNewNote(wsio, data){
	var app = SAGE2Items.applications.list[data.appId];
	var credentials = {
		appId:data.appId,
		userLabel: sagePointers[data.uniqueID]? sagePointers[data.uniqueID].label : "Sage User",
		createdOn: Date.now(),
		marker:data.requestMarker?  {position:{x:2, y:2}, page:app.data.page || 1} : null
	};

	var noteItem = annotations.addNewNote(credentials);
	broadcast('addNewNoteToAnnotationWindow', {credentials: noteItem, color:sagePointers[data.uniqueID].color} , 'requiresFullApps');
}

function wsRequestForNoteDeletion(wsio, credentials){
	var annotationWindow = annotations.getAnnotationWindowForApp(credentials.appId);
	if (annotationWindow){
		annotations.deleteAnnotationFromFile(annotationWindow.filename, credentials.id);
	}
	broadcast('deleteNote', credentials, 'requiresFullApps');
}

function wsSetNoteAsEditable(wsio, data){
	annotations.setNoteAsEditable(data.credentials);
	broadcast('makeNoteEditable', data, 'requiresFullApps');
}

function wsRequestForMarkerDeletion (wsio, credentials){
	if (credentials.marker!==null){
		var annotationWindow = annotations.getAnnotationWindowForApp(credentials.appId);
		if (annotationWindow){
			annotations.deleteMarkerFromAnnotation(annotationWindow.filename, credentials.id);
		}
		credentials.marker = null;
		annotations.setNoteAsEditable(credentials);
		broadcast('removeMarkerFromNote', credentials, 'requiresFullApps');
	}
}

function wsRequestForMarkerAddition (wsio, data){
	var credentials = data.credentials;
	if (credentials.marker===null){
		var app = SAGE2Items.applications.list[credentials.appId];
		var annotationWindow = annotations.getAnnotationWindowForApp(credentials.appId);
		credentials.marker = {position:{x:2, y:2}, page:app.data.page || 1};
		if (annotationWindow){
			annotations.saveMarkerForAnnotation(annotationWindow.filename, credentials.id, credentials.marker);
		}
		annotations.setNoteAsEditable(credentials);
		broadcast('addMarkerToNote', data, 'requiresFullApps');
	}
}

function wsRequestFileBuffer (wsio, data){
	if (data.createdOn === null || data.createdOn === undefined){
		data.createdOn = Date.now();
	}
	if (fileBufferManager.hasFileBufferForApp(data.id) === true){
		fileBufferManager.editCredentialsForBuffer({appId:data.id, owner: data.owner, createdOn: data.createdOn});
	}
	else{
		fileBufferManager.requestBuffer({appId:data.id, owner: data.owner, createdOn: data.createdOn});		
	}
	
	if (data.fileName!==null && data.fileName!==undefined){
		var app = SAGE2Items.applications.list[data.id];
		console.log("requesting file buffer:", app.application);
		var ext = "txt";
		if (app.application === "sticky_note"){
			ext = "json";
		}
		fileBufferManager.associateFile({appId:data.id, fileName:data.fileName, extension:ext});
	}
}

function wsCloseFileBuffer (wsio, data){
	console.log("Closing buffer for:", data.id);
	fileBufferManager.closeFileBuffer(data.id);
}

<<<<<<< HEAD

function startTimeUpdateBroadcasts(){
	setInterval(function(){
		broadcast('timeUpdate', {now:Date.now()});
	}, 60000);
=======
function wsRequestNewTitle (wsio, data){
	var app = SAGE2Items.applications.list[data.id];
	if (app !== null && app !== undefined){
		app.title = data.title;
		broadcast('setTitle', data);
	}
>>>>>>> cbd4fd70
}<|MERGE_RESOLUTION|>--- conflicted
+++ resolved
@@ -8060,18 +8060,16 @@
 	fileBufferManager.closeFileBuffer(data.id);
 }
 
-<<<<<<< HEAD
-
 function startTimeUpdateBroadcasts(){
 	setInterval(function(){
 		broadcast('timeUpdate', {now:Date.now()});
 	}, 60000);
-=======
+}
+
 function wsRequestNewTitle (wsio, data){
 	var app = SAGE2Items.applications.list[data.id];
 	if (app !== null && app !== undefined){
 		app.title = data.title;
 		broadcast('setTitle', data);
 	}
->>>>>>> cbd4fd70
 }