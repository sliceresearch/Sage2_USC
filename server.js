// SAGE2 is available for use under the SAGE2 Software License
//
// University of Illinois at Chicago's Electronic Visualization Laboratory (EVL)
// and University of Hawai'i at Manoa's Laboratory for Advanced Visualization
// and Applications (LAVA)
//
// See full text, terms and conditions in the LICENSE.txt included file
//
// Copyright (c) 2014-2015

/**
 * SAGE2 server
 *
 * @class server
 * @module server
 * @submodule server-core
 * @requires fs http https os path readline url formidable gm json5 qr-image sprint websocketio
 */


// node mode
/* jshint node: true */

// how to deal with spaces and tabs
/* jshint smarttabs: false */

// Don't make functions within a loop
/* jshint -W083 */

/*global mediaFolders */

// require variables to be declared
'use strict';

// node: built-in
var fs            = require('fs');               // filesystem access
var http          = require('http');             // http server
var https         = require('https');            // https server
var os            = require('os');               // operating system access
var path          = require('path');             // file path management
var readline      = require('readline');         // to build an evaluation loop
var url           = require('url');              // parses urls

// npm: defined in package.json
var formidable    = require('formidable');       // upload processor
var gm            = require('gm');               // graphicsmagick
var json5         = require('json5');            // Relaxed JSON format
var qrimage       = require('qr-image');         // qr-code generation
var sprint        = require('sprint');           // pretty formating (sprintf)
var imageMagick;                                 // derived from graphicsmagick

var WebsocketIO   = require('websocketio');      // creates WebSocket server and clients

// custom node modules
var assets              = require('./src/node-assets');           // manages the list of files
var commandline         = require('./src/node-sage2commandline'); // handles command line parameters for SAGE2
var exiftool            = require('./src/node-exiftool');         // gets exif tags for images
var pixelblock          = require('./src/node-pixelblock');       // chops pixels buffers into square chunks
var sageutils           = require('./src/node-utils');            // provides the current version number
var md5                 = require('./src/md5');                   // return standard md5 hash of given param

var HttpServer          = require('./src/node-httpserver');       // creates web server
var InteractableManager = require('./src/node-interactable');     // handles geometry and determining which object a point is over
var Interaction         = require('./src/node-interaction');      // handles sage interaction (move, resize, etc.)
var Loader              = require('./src/node-itemloader');       // handles sage item creation
var Omicron             = require('./src/node-omicron');
var Drawing             = require('./src/node-drawing');          // handles Omicron input events
var Radialmenu          = require('./src/node-radialmenu');       // radial menu
var Sage2ItemList       = require('./src/node-sage2itemlist');    // list of SAGE2 items
var Sagepointer         = require('./src/node-sagepointer');      // handles sage pointers (creation, location, etc.)
var StickyItems         = require('./src/node-stickyitems');
var registry            = require('./src/node-registry');        // Registry Manager

var PartitionList				= require('./src/node-partitionlist');		// list of SAGE2 Partitions
var Visualization				= require('./src/node-viewcontroller');		// Visualization view controller

//
// Globals
//

// Global variable for all media folders
global.mediaFolders = {};
// System folder, defined within SAGE2 installation
mediaFolders.system =	{
	name: "system",
	path: "public/uploads/",
	url:  "/uploads",
	upload: false
};
// Home directory, defined as ~/Documents/SAGE2_Media or equivalent
mediaFolders.user =	{
	name: "user",
	path: path.join(sageutils.getHomeDirectory(), "Documents", "SAGE2_Media", "/"),
	url:  "/user",
	upload: true
};
// Default upload folder
var mainFolder = mediaFolders.user;

// Session hash for security
global.__SESSION_ID    = null;

var sage2Server        = null;
var sage2ServerS       = null;
var wsioServer         = null;
var wsioServerS        = null;
var SAGE2_version      = sageutils.getShortVersion();
var platform           = os.platform() === "win32" ? "Windows" : os.platform() === "darwin" ? "Mac OS X" : "Linux";
var program            = commandline.initializeCommandLineParameters(SAGE2_version, emitLog);
var config             = loadConfiguration();
var imageMagickOptions = {imageMagick: true};
var ffmpegOptions      = {};
var hostOrigin         = "";
var SAGE2Items         = {};
var sharedApps         = {};
var users              = null;
var appLoader          = null;
var interactMgr        = new InteractableManager();
var mediaBlockSize     = 512;
var startTime          = Date.now();
var drawingManager;
var pressingAlt        = true;

var partitions				 = new PartitionList(config);
var draggingPartition	 = {};
var cuttingPartition 	 = {};

var SAGE2_Vizs 				 = {};


// Add extra folders defined in the configuration file
if (config.folders) {
	config.folders.forEach(function(f) {
		// Add a new folder into the collection
		mediaFolders[f.name] = {};
		mediaFolders[f.name].name   = f.name;
		mediaFolders[f.name].path   = f.path;
		mediaFolders[f.name].url    = f.url;
		mediaFolders[f.name].upload = sageutils.isTrue(f.upload);
	});
}

var publicDirectory  = "public";
var uploadsDirectory = path.join(publicDirectory, "uploads");
var sessionDirectory = path.join(publicDirectory, "sessions");
var whiteboardDirectory = sessionDirectory;
// Validate all the media folders
for (var folder in mediaFolders) {
	var f = mediaFolders[folder];
	console.log(sageutils.header('Folders') + f.name + " " + f.path + " " + f.url);
	if (!sageutils.folderExists(f.path)) {
		sageutils.mkdirParent(f.path);
	}
	if (mediaFolders[f.name].upload) {
		mediaFolders.system.upload = false;
		// Update the main upload folder
		uploadsDirectory = f.path;
		mainFolder = f;
		sessionDirectory = path.join(uploadsDirectory, "sessions");
		whiteboardDirectory = path.join(uploadsDirectory, "whiteboard");
		if (!sageutils.folderExists(sessionDirectory)) {
			sageutils.mkdirParent(sessionDirectory);
		}
		console.log(sageutils.header('Folders') + 'upload to ' + f.path);
	}
	var newdirs = ["apps", "assets", "images", "pdfs",
		"tmp", "videos", "config", "whiteboard", "web"];

	newdirs.forEach(function(d) {
		var newsubdir = path.join(mediaFolders[f.name].path, d);
		if (!sageutils.folderExists(newsubdir)) {
			sageutils.mkdirParent(newsubdir);
		}
	});
}

// Add back all the media folders to the configuration structure
config.folders = mediaFolders;

console.log(sageutils.header("SAGE2") + "Node Version: " + sageutils.getNodeVersion());
console.log(sageutils.header("SAGE2") + "Detected Server OS as:\t" + platform);
console.log(sageutils.header("SAGE2") + "SAGE2 Short Version:\t" + SAGE2_version);

// Initialize Server
initializeSage2Server();

/**
 * initialize the SAGE2 server
 *
 * @method     initializeSage2Server
 */
function initializeSage2Server() {
	// Remove API keys from being investigated further
	// if (config.apis) delete config.apis;

	// Register with evl's server
	if (config.register_site) {
		sageutils.registerSAGE2(config);
	}

	// Check for missing packages
	//     pass parameter `true` for devel packages also
	if (process.arch !== 'arm') {
		// seems very slow to do on ARM processor (Raspberry PI)
		sageutils.checkPackages();
	}

	// Setup binaries path
	if (config.dependencies !== undefined) {
		if (config.dependencies.ImageMagick !== undefined) {
			imageMagickOptions.appPath = config.dependencies.ImageMagick;
		}
		if (config.dependencies.FFMpeg !== undefined) {
			ffmpegOptions.appPath = config.dependencies.FFMpeg;
		}
	}
	imageMagick = gm.subClass(imageMagickOptions);
	assets.initializeConfiguration(config);
	assets.setupBinaries(imageMagickOptions, ffmpegOptions);

	// Set default host origin for this server
	if (config.rproxy_port === undefined) {
		hostOrigin = "http://" + config.host + (config.port === 80 ? "" : ":" + config.port) + "/";
	}

	// Initialize sage2 item lists
	SAGE2Items.applications = new Sage2ItemList();
	SAGE2Items.portals      = new Sage2ItemList();
	SAGE2Items.pointers     = new Sage2ItemList();
	SAGE2Items.radialMenus  = new Sage2ItemList();
	SAGE2Items.widgets      = new Sage2ItemList();
	SAGE2Items.renderSync   = {};

	SAGE2Items.portals.interactMgr = {};

	// Initialize user interaction tracking
	if (program.trackUsers) {
		if (typeof program.trackUsers === "string" && sageutils.fileExists(program.trackUsers)) {
			users = json5.parse(fs.readFileSync(program.trackUsers));
		} else {
			users = {};
		}
		users.session = {};
		users.session.start = Date.now();

		setInterval(saveUserLog, 300000); // every 5 minutes
		if (!sageutils.folderExists("logs")) {
			fs.mkdirSync("logs");
		}
	}

	// Generate a qr image that points to sage2 server
	var qr_png = qrimage.image(hostOrigin, { ec_level: 'M', size: 15, margin: 3, type: 'png' });
	var qr_out = path.join(uploadsDirectory, "images", "QR.png");
	qr_png.on('end', function() {
		console.log(sageutils.header("QR") + "image generated", qr_out);
	});
	qr_png.pipe(fs.createWriteStream(qr_out));

	// Setup tmp directory for SAGE2 server
	process.env.TMPDIR = path.join(__dirname, "tmp");
	console.log(sageutils.header("SAGE2") + "Temp folder: " + process.env.TMPDIR);
	if (!sageutils.folderExists(process.env.TMPDIR)) {
		fs.mkdirSync(process.env.TMPDIR);
	}

	// Setup tmp directory in uploads
	var uploadTemp = path.join(__dirname, "public", "uploads", "tmp");
	console.log(sageutils.header("SAGE2") + "Upload temp folder: " + uploadTemp);
	if (!sageutils.folderExists(uploadTemp)) {
		fs.mkdirSync(uploadTemp);
	}

	// Make sure sessions directory exists
	if (!sageutils.folderExists(sessionDirectory)) {
		fs.mkdirSync(sessionDirectory);
	}

	// Add a flag into the configuration to denote password status (used on display side)
	//   not protected by default
	config.passwordProtected = false;
	// Check for the session password file
	var userDocPath = path.join(sageutils.getHomeDirectory(), "Documents", "SAGE2_Media", "/");
	var passwordFile = userDocPath + 'passwd.json';
	if (typeof program.password  === "string" && program.password.length > 0) {
		// Creating a new hash from the password
		global.__SESSION_ID = md5.getHash(program.password);
		console.log(sageutils.header("Secure") + "Using " + global.__SESSION_ID + " as the key for this session");
		// Saving the hash
		fs.writeFileSync(passwordFile, JSON.stringify({pwd: global.__SESSION_ID}));
		console.log(sageutils.header("Secure") + "Saved to file name " + passwordFile);
		// the session is protected
		config.passwordProtected = true;
	} else if (sageutils.fileExists(passwordFile)) {
		// If a password file exists, load it
		var passwordFileJsonString = fs.readFileSync(passwordFile, 'utf8');
		var passwordFileJson       = JSON.parse(passwordFileJsonString);
		if (passwordFileJson.pwd !== null) {
			global.__SESSION_ID = passwordFileJson.pwd;
			console.log(sageutils.header("Secure") + "A sessionID was found: " + passwordFileJson.pwd);
			// the session is protected
			config.passwordProtected = true;
		} else {
			console.log(sageutils.header("Secure") + "Invalid hash file " + passwordFile);
		}
	}

	// Monitoring some folders
	var listOfFolders = [];
	for (var lf in mediaFolders) {
		listOfFolders.push(mediaFolders[lf].path);
	}
	// try to exclude some folders from the monitoring
	var excludesFiles   = ['.DS_Store', 'Thumbs.db', 'passwd.json'];
	var excludesFolders = ['assets', 'apps', 'config', 'savedFiles', 'sessions', 'tmp', 'web'];
	sageutils.monitorFolders(listOfFolders, excludesFiles, excludesFolders,
		function(change) {
			console.log(sageutils.header("Monitor") + "Changes detected in", this.root);
			if (change.modifiedFiles.length > 0) {
				console.log(sageutils.header("Monitor") + "	Modified files: %j",   change.modifiedFiles);
				// broadcast the new file list
				assets.refresh(this.root, function(count) {
					broadcast('storedFileList', getSavedFilesList());
				});
			}
			if (change.addedFiles.length > 0) {
				// console.log(sageutils.header("Monitor") + "	Added files:    %j",   change.addedFiles);
			}
			if (change.removedFiles.length > 0) {
				// console.log(sageutils.header("Monitor") + "	Removed files:  %j",   change.removedFiles);
			}
			if (change.addedFolders.length > 0) {
				// console.log(sageutils.header("Monitor") + "	Added folders:    %j", change.addedFolders);
			}
			if (change.modifiedFolders.length > 0) {
				// console.log(sageutils.header("Monitor") + "	Modified folders: %j", change.modifiedFolders);
			}
			if (change.removedFolders.length > 0) {
				// console.log(sageutils.header("Monitor") + "	Removed folders:  %j", change.removedFolders);
			}
		}
	);

	// Initialize app loader
	appLoader = new Loader(mainFolder.path, hostOrigin, config, imageMagickOptions, ffmpegOptions);

	// Initialize interactable manager and layers
	interactMgr.addLayer("staticUI",     3);
	interactMgr.addLayer("radialMenus",  2);
	interactMgr.addLayer("widgets",      1);
	interactMgr.addLayer("applications", 0);
	interactMgr.addLayer("portals",      0);
	interactMgr.addLayer("partitions",   0);

	// Initialize the background for the display clients (image or color)
	setupDisplayBackground();

	// initialize dialog boxes
	setUpDialogsAsInteractableObjects();

	// Set up http and https servers
	var httpServerApp = new HttpServer(publicDirectory);
	httpServerApp.httpPOST('/upload', uploadForm); // receive newly uploaded files from SAGE Pointer / SAGE UI
	httpServerApp.httpGET('/config',  sendConfig); // send config object to client using http request
	var options  = setupHttpsOptions();            // create HTTPS options - sets up security keys
	sage2Server  = http.createServer(httpServerApp.onrequest);
	sage2ServerS = https.createServer(options, httpServerApp.onrequest);

	// In case the HTTPS client doesnt support tickets
	var tlsSessionStore = {};
	sage2ServerS.on('newSession', function(id, data, cb) {
		tlsSessionStore[id.toString('hex')] = data;
		cb();
	});
	sage2ServerS.on('resumeSession', function(id, cb) {
		cb(null, tlsSessionStore[id.toString('hex')] || null);
	});

	// Set up websocket servers - 2 way communication between server and all browser clients
	wsioServer  = new WebsocketIO.Server({server: sage2Server});
	wsioServerS = new WebsocketIO.Server({server: sage2ServerS});
	wsioServer.onconnection(openWebSocketClient);
	wsioServerS.onconnection(openWebSocketClient);

	// Get full version of SAGE2 - git branch, commit, date
	sageutils.getFullVersion(function(version) {
		// fields: base commit branch date
		SAGE2_version = version;
		console.log(sageutils.header("SAGE2") + "Full Version:" + json5.stringify(SAGE2_version));
		broadcast('setupSAGE2Version', SAGE2_version);

		if (users !== null) {
			users.session.version = SAGE2_version;
		}
	});

	// Initialize assets folders
	assets.initialize(mainFolder, mediaFolders, function() {
		// when processing assets done, send the file list
		broadcast('storedFileList', getSavedFilesList());
	});

	drawingManager = new Drawing(config);
	drawingManager.setCallbacks(
		drawingInit,
		drawingUpdate,
		drawingRemove,
		sendTouchToPalette,
		sendDragToPalette,
		sendStyleToPalette,
		sendChangeToPalette,
		movePaletteTo,
		saveDrawingSession,
		loadDrawingSession,
		sendSessionListToPalette
	);
	// Link the interactable manager to the drawing manager
	drawingManager.linkInteractableManager(interactMgr);
}


/************************Whiteboard Callbacks************************/

function drawingInit(clientWebSocket, drawState) {
	clientWebSocket.emit("drawingInit", drawState);
}

function drawingUpdate(clientWebSocket, drawingObject) {
	clientWebSocket.emit("drawingUpdate", drawingObject);
}

function drawingRemove(clientWebSocket, drawingObject) {
	clientWebSocket.emit("drawingRemove", drawingObject);
}

function sendTouchToPalette(paletteID, x, y) {
	var ePosition = {x: x, y: y};
	var eUser = {id: 1, label: "Touch", color: "none"};

	var event = {
		id: paletteID,
		type: "pointerPress",
		position: ePosition,
		user: eUser,
		data: {button: "left"},
		date: Date.now()
	};

	broadcast('eventInItem', event);
}
function sendDragToPalette(paletteID, x, y) {
	var ePosition = {x: x, y: y};
	var eUser = {id: 1, label: "Touch", color: "none"};

	var event = {
		id: paletteID,
		type: "pointerDrag",
		position: ePosition,
		user: eUser,
		data: {button: "left"},
		date: Date.now()
	};

	broadcast('eventInItem', event);
}

function sendStyleToPalette(paletteID, style) {
	var ePosition = {x: 0, y: 0};
	var eUser = {id: 1, label: "Touch", color: "none"};

	var event = {
		id: paletteID,
		type: "styleChange",
		position: ePosition,
		user: eUser,
		data: {style: style},
		date: Date.now()
	};

	broadcast('eventInItem', event);
}

function sendSessionListToPalette(paletteID, data) {
	var ePosition = {x: 0, y: 0};
	var eUser = {id: 1, label: "Touch", color: "none"};

	var event = {
		id: paletteID,
		type: "sessionsList",
		position: ePosition,
		user: eUser,
		data: data,
		date: Date.now()
	};

	broadcast('eventInItem', event);

}

function sendChangeToPalette(paletteID, data) {
	var ePosition = {x: 0, y: 0};
	var eUser = {id: 1, label: "Touch", color: "none"};

	var event = {
		id: paletteID,
		type: "modeChange",
		position: ePosition,
		user: eUser,
		data: data,
		date: Date.now()
	};

	broadcast('eventInItem', event);
}

function movePaletteTo(paletteID, x, y, w, h) {
	var paletteApp = SAGE2Items.applications.list[paletteID];
	if (paletteApp !== undefined) {
		paletteApp.left = x;
		paletteApp.top = y;
		var moveApp = {
			elemId: paletteID,
			elemLeft: x,
			elemTop: y,
			elemWidth: w,
			elemHeight: h,
			date: new Date()
		};

		moveApplicationWindow(null, moveApp, null);
	}
}


function setUpDialogsAsInteractableObjects() {
	var dialogGeometry = {
		x: config.totalWidth / 2 - 13 * config.ui.titleBarHeight,
		y: 2 * config.ui.titleBarHeight,
		w: 26 * config.ui.titleBarHeight,
		h: 8 * config.ui.titleBarHeight
	};

	var acceptGeometry = {
		x: dialogGeometry.x + 0.25 * config.ui.titleBarHeight,
		y: dialogGeometry.y + 4.75 * config.ui.titleBarHeight,
		w: 9 * config.ui.titleBarHeight,
		h: 3 * config.ui.titleBarHeight
	};

	var rejectCancelGeometry = {
		x: dialogGeometry.x + 16.75 * config.ui.titleBarHeight,
		y: dialogGeometry.y + 4.75 * config.ui.titleBarHeight,
		w: 9 * config.ui.titleBarHeight,
		h: 3 * config.ui.titleBarHeight
	};

	interactMgr.addGeometry("dataSharingWaitDialog",    "staticUI", "rectangle", dialogGeometry, false, 1, null);
	interactMgr.addGeometry("dataSharingRequestDialog", "staticUI", "rectangle", dialogGeometry, false, 1, null);
	interactMgr.addGeometry("acceptDataSharingRequest", "staticUI", "rectangle", acceptGeometry, false, 2, null);
	interactMgr.addGeometry("cancelDataSharingRequest", "staticUI", "rectangle", rejectCancelGeometry, false, 2, null);
	interactMgr.addGeometry("rejectDataSharingRequest", "staticUI", "rectangle", rejectCancelGeometry, false, 2, null);
}

/**
 * Send a message to all clients using websocket
 * @method broadcast
 * @param  name    {String}      name of the message
 * @param  data    {Object}      data of the message
 */
function broadcast(name, data) {
	wsioServer.broadcast(name, data);
	wsioServerS.broadcast(name, data);
}

// Export variables and functions to sub modules
exports.config    = config;
exports.broadcast = broadcast;
exports.dirname   = path.join(__dirname, "node_modules");


/**
 * Print a message to all the web consoles
 *
 * @method     emitLog
 * @param      {Object}  data    object to print
 */
function emitLog(data) {
	if (wsioServer === null || wsioServerS === null) {
		return;
	}
	broadcast('console', data);
}


// global variables to manage clients
var clients           = [];
var masterDisplay     = null;
var webBrowserClient  = null;
var sagePointers      = {};
var remoteInteraction = {};
var mediaBlockStreams = {};
var appUserColors     = {}; // a dict to keep track of app instance colors(for widget connectors)

// var remoteSharingRequestDialog = null;
var remoteSharingWaitDialog    = null;
var remoteSharingSessions      = {};

// Sticky items and window position for new clones
var stickyAppHandler     = new StickyItems();


//
// Catch the uncaught errors that weren't wrapped in a domain or try catch statement
//
process.on('uncaughtException', function(err) {
	// handle the error safely
	console.trace("SAGE2>	", err);
});


/**
 * Callback when a client connects
 *
 * @method     openWebSocketClient
 * @param      {Websocket}  wsio    The websocket for this client
 */
function openWebSocketClient(wsio) {
	wsio.onclose(closeWebSocketClient);
	wsio.on('addClient', wsAddClient);
}

/**
 * Callback when a client closes
 *
 * @method     closeWebSocketClient
 * @param      {Websocket}  wsio    websocket of the client
 */
function closeWebSocketClient(wsio) {
	var i;
	var key;
	if (wsio.clientType === "display") {
		console.log(sageutils.header("Disconnect") + wsio.id + " (" + wsio.clientType + " " + wsio.clientID + ")");
	} else {
		if (wsio.clientType) {
			console.log(sageutils.header("Disconnect") + wsio.id + " (" + wsio.clientType + ")");
		} else {
			console.log(sageutils.header("Disconnect") + wsio.id + " (unknown)");
		}
	}

	addEventToUserLog(wsio.id, {type: "disconnect", data: null, time: Date.now()});

	// if client is a remote site, send disconnect message
	var remote = findRemoteSiteByConnection(wsio);
	if (remote !== null) {
		console.log(sageutils.header("Remote") + "\"" + remote.name + "\" now offline");
		remote.connected = "off";
		var site = {name: remote.name, connected: remote.connected};
		broadcast('connectedToRemoteSite', site);
	}

	if (wsio.clientType === "sageUI") {
		hidePointer(wsio.id);
		removeControlsForUser(wsio.id);
		delete sagePointers[wsio.id];
		delete remoteInteraction[wsio.id];
		for (key in remoteSharingSessions) {
			remoteSharingSessions[key].wsio.emit('stopRemoteSagePointer', {id: wsio.id});
		}
	} else if (wsio.clientType === "display") {
		for (key in SAGE2Items.renderSync) {
			if (SAGE2Items.renderSync.hasOwnProperty(key)) {
				// If the application had an animation timer, clear it
				if (SAGE2Items.renderSync[key].clients[wsio.id] &&
					SAGE2Items.renderSync[key].clients[wsio.id].animateTimer) {
					clearTimeout(SAGE2Items.renderSync[key].clients[wsio.id].animateTimer);
				}
				// Remove the object from the list
				delete SAGE2Items.renderSync[key].clients[wsio.id];
			}
		}
	} else if (wsio.clientType === "webBrowser") {
		webBrowserClient = null;
	} else {
		// if it's an application, assume it's a stream and try
		deleteApplication(wsio.id + '|0');
	}

	if (wsio === masterDisplay) {
		masterDisplay = null;
		for (i = 0; i < clients.length; i++) {
			if (clients[i].clientType === "display" && clients[i] !== wsio) {
				masterDisplay = clients[i];
				clients[i].emit('setAsMasterDisplay');
				break;
			}
		}
	}

	removeElement(clients, wsio);

	// Unregistering the client from the drawingManager
	if (wsio.clientType === "display") {
		drawingManager.removeWebSocket(wsio);
	}

}

/**
 * Callback that configures a new client
 *
 * @method     wsAddClient
 * @param      {Websocket}  wsio    client's websocket
 * @param      {Object}  data    initialization data
 */
function wsAddClient(wsio, data) {
	// Check for password
	if (config.passwordProtected) {
		if (!data.session || data.session !== global.__SESSION_ID) {
			console.log(sageutils.header("WebsocketIO") + "wrong session hash - closing");
			// Send a message back to server
			wsio.emit('remoteConnection', {status: "refused", reason: 'wrong session hash'});
			// if server protected and wrong hash, close the socket and byebye
			wsio.ws.close();
			return;
		}
	}
	// Send a message back to server
	wsio.emit('remoteConnection', {status: "accepted"});

	// Just making sure the data is valid JSON (one gets strings from C++)
	if (sageutils.isTrue(data.requests.config)) {
		data.requests.config = true;
	} else {
		data.requests.config = false;
	}
	if (sageutils.isTrue(data.requests.version)) {
		data.requests.version = true;
	} else {
		data.requests.version = false;
	}
	if (sageutils.isTrue(data.requests.time)) {
		data.requests.time = true;
	} else {
		data.requests.time = false;
	}
	if (sageutils.isTrue(data.requests.console)) {
		data.requests.console = true;
	} else {
		data.requests.console = false;
	}

	wsio.updateRemoteAddress(data.host, data.port); // overwrite host and port if defined
	wsio.clientType = data.clientType;

	if (wsio.clientType === "display") {
		wsio.clientID = data.clientID;
		if (masterDisplay === null) {
			masterDisplay = wsio;
		}
		console.log(sageutils.header("Connect") + wsio.id + " (" + wsio.clientType + " " + wsio.clientID + ")");
	} else {
		wsio.clientID = -1;
		console.log(sageutils.header("Connect") + wsio.id + " (" + wsio.clientType + ")");
		if (wsio.clientType === "remoteServer") {
			// Remote info
			// var remoteaddr = wsio.ws.upgradeReq.connection.remoteAddress;
			// var remoteport = wsio.ws.upgradeReq.connection.remotePort;

			// Checking if it's a known server
			config.remote_sites.forEach(function(element, index, array) {
				if (element.host === data.host &&
					element.port === data.port &&
					remoteSites[index].connected === "on") {
					console.log(sageutils.header("Connect") + 'known remote site ' + data.host + ':' + data.port);
					manageRemoteConnection(wsio, element, index);
				}
			});
		}
	}

	clients.push(wsio);
	initializeWSClient(wsio, data.requests.config, data.requests.version, data.requests.time, data.requests.console);
	if (wsio.clientType === "display") {
		drawingManager.init(wsio);
	}
	// Check if there's a new pointer for a mobile client
	if (data.browser && data.browser.isMobile && remoteInteraction[wsio.id]) {
		// for mobile clients, default to window interaction mode
		remoteInteraction[wsio.id].previousMode = 0;
	}
}

/**
 * Sends the firt messages when client built
 *
 * @method     initializeWSClient
 * @param      {Websocket}  wsio        client's websocket
 * @param      {bool}  reqConfig   client requests configuration
 * @param      {bool}  reqVersion  client requests version
 * @param      {bool}  reqTime     client requests time information
 * @param      {bool}  reqConsole  client requests console messages
 */
function initializeWSClient(wsio, reqConfig, reqVersion, reqTime, reqConsole) {
	setupListeners(wsio);

	wsio.emit('initialize', {UID: wsio.id, time: Date.now(), start: startTime});
	if (wsio === masterDisplay) {
		wsio.emit('setAsMasterDisplay');
	}

	if (reqConfig) {
		wsio.emit('setupDisplayConfiguration', config);
	}
	if (reqVersion) {
		wsio.emit('setupSAGE2Version', SAGE2_version);
	}
	if (reqTime) {
		var now = new Date();
		wsio.emit('setSystemTime', {date: now.toJSON(), offset: now.getTimezoneOffset()});
	}
	if (reqConsole) {
		wsio.emit('console', json5.stringify(config, null, 4));
	}

	if (wsio.clientType === "display") {
		initializeExistingSagePointers(wsio);
		initializeExistingPartitions(wsio);
		initializeExistingApps(wsio);
		initializeRemoteServerInfo(wsio);
		initializeExistingWallUI(wsio);
		setTimeout(initializeExistingControls, 6000, wsio); // why can't this be done immediately with the rest?
	} else if (wsio.clientType === "audioManager") {
		initializeExistingAppsAudio(wsio);
	} else if (wsio.clientType === "sageUI") {
		createSagePointer(wsio.id);
		var key;
		for (key in remoteSharingSessions) {
			remoteSharingSessions[key].wsio.emit('createRemoteSagePointer', {
				id: wsio.id, portal: {host: config.host, port: config.port}
			});
		}
		initializeExistingAppsPositionSizeTypeOnly(wsio);
		initializeExistingPartitionsUI(wsio);
	}

	var remote = findRemoteSiteByConnection(wsio);
	if (remote !== null) {
		remote.wsio = wsio;
		remote.connected = "on";
		var site = {name: remote.name, connected: remote.connected};
		broadcast('connectedToRemoteSite', site);
	}

	if (wsio.clientType === "webBrowser") {
		webBrowserClient = wsio;
	}
}

/**
 * Installs all the message callbacks on a websocket
 *
 * @method     setupListeners
 * @param      {Websocket}  wsio    concerned websocket
 */
function setupListeners(wsio) {
	wsio.on('registerInteractionClient',            wsRegisterInteractionClient);

	wsio.on('startSagePointer',                     wsStartSagePointer);
	wsio.on('stopSagePointer',                      wsStopSagePointer);

	wsio.on('pointerPress',                         wsPointerPress);
	wsio.on('pointerRelease',                       wsPointerRelease);
	wsio.on('pointerDblClick',                      wsPointerDblClick);
	wsio.on('pointerPosition',                      wsPointerPosition);
	wsio.on('pointerMove',                          wsPointerMove);
	wsio.on('pointerScrollStart',                   wsPointerScrollStart);
	wsio.on('pointerScroll',                        wsPointerScroll);
	wsio.on('pointerScrollEnd',                     wsPointerScrollEnd);
	wsio.on('pointerDraw',                          wsPointerDraw);
	wsio.on('keyDown',                              wsKeyDown);
	wsio.on('keyUp',                                wsKeyUp);
	wsio.on('keyPress',                             wsKeyPress);

	wsio.on('uploadedFile',                         wsUploadedFile);

	wsio.on('startNewMediaStream',                  wsStartNewMediaStream);
	wsio.on('updateMediaStreamFrame',               wsUpdateMediaStreamFrame);
	wsio.on('updateMediaStreamChunk',               wsUpdateMediaStreamChunk);
	wsio.on('stopMediaStream',                      wsStopMediaStream);
	wsio.on('startNewMediaBlockStream',             wsStartNewMediaBlockStream);
	wsio.on('updateMediaBlockStreamFrame',          wsUpdateMediaBlockStreamFrame);
	wsio.on('stopMediaBlockStream',                 wsStopMediaBlockStream);

	wsio.on('requestVideoFrame',                    wsRequestVideoFrame);
	wsio.on('receivedMediaStreamFrame',             wsReceivedMediaStreamFrame);
	wsio.on('receivedRemoteMediaStreamFrame',       wsReceivedRemoteMediaStreamFrame);
	wsio.on('receivedMediaBlockStreamFrame',        wsReceivedMediaBlockStreamFrame);
	wsio.on('receivedRemoteMediaBlockStreamFrame',  wsReceivedRemoteMediaBlockStreamFrame);

	wsio.on('finishedRenderingAppFrame',            wsFinishedRenderingAppFrame);
	wsio.on('updateAppState',                       wsUpdateAppState);
	wsio.on('updateStateOptions',                   wsUpdateStateOptions);
	wsio.on('appResize',                            wsAppResize);
	wsio.on('appFullscreen',                        wsFullscreen);
	wsio.on('broadcast',                            wsBroadcast);
	wsio.on('applicationRPC',                       wsApplicationRPC);

	wsio.on('requestAvailableApplications',         wsRequestAvailableApplications);
	wsio.on('requestStoredFiles',                   wsRequestStoredFiles);
	wsio.on('loadApplication',                      wsLoadApplication);
	wsio.on('loadFileFromServer',                   wsLoadFileFromServer);
	wsio.on('loadImageFromBuffer',                  wsLoadImageFromBuffer);
	wsio.on('deleteElementFromStoredFiles',         wsDeleteElementFromStoredFiles);
	wsio.on('moveElementFromStoredFiles',           wsMoveElementFromStoredFiles);
	wsio.on('saveSesion',                           wsSaveSesion);
	wsio.on('clearDisplay',                         wsClearDisplay);
	wsio.on('tileApplications',                     wsTileApplications);

	// Radial menu should have its own message section? Just appended here for now.
	wsio.on('radialMenuClick',                      wsRadialMenuClick);
	wsio.on('radialMenuMoved',                      wsRadialMenuMoved);
	wsio.on('removeRadialMenu',                     wsRemoveRadialMenu);
	wsio.on('radialMenuWindowToggle',               wsRadialMenuThumbnailWindow);

	// DrawingState messages, should they have their own section?
	wsio.on('updatePalettePosition',				wsUpdatePalettePosition);
	wsio.on('enableDrawingMode',					wsEnableDrawingMode);
	wsio.on('disableDrawingMode',					wsDisableDrawingMode);
	wsio.on('enableEraserMode',						wsEnableEraserMode);
	wsio.on('disableEraserMode',					wsDisableEraserMode);
	wsio.on('enablePointerColorMode',				wsEnablePointerColorMode);
	wsio.on('disablePointerColorMode',				wsDisablePointerColorMode);
	wsio.on('clearDrawingCanvas',					wsClearDrawingCanvas);
	wsio.on('changeStyle',							wsChangeStyle);
	wsio.on('undoLastDrawing',						wsUndoLastDrawing);
	wsio.on('redoDrawing',							wsRedoDrawing);
	wsio.on('loadDrawings',							wsLoadDrawings);
	wsio.on('getSessionsList',						wsGetSessionsList);
	wsio.on('saveDrawings',							wsSaveDrawings);
	wsio.on('enablePaintingMode',					wsEnablePaintingMode);
	wsio.on('disablePaintingMode',					wsDisablePaintingMode);
	wsio.on('saveScreenshot',						wsSaveScreenshot);
	wsio.on('selectionModeOnOff',					wsSelectionModeOnOff);

	wsio.on('addNewWebElement',                     wsAddNewWebElement);

	wsio.on('openNewWebpage',                       wsOpenNewWebpage);

	wsio.on('setVolume',                            wsSetVolume);

	wsio.on('playVideo',                            wsPlayVideo);
	wsio.on('pauseVideo',                           wsPauseVideo);
	wsio.on('stopVideo',                            wsStopVideo);
	wsio.on('updateVideoTime',                      wsUpdateVideoTime);
	wsio.on('muteVideo',                            wsMuteVideo);
	wsio.on('unmuteVideo',                          wsUnmuteVideo);
	wsio.on('loopVideo',                            wsLoopVideo);

	wsio.on('addNewElementFromRemoteServer',          wsAddNewElementFromRemoteServer);
	wsio.on('addNewSharedElementFromRemoteServer',    wsAddNewSharedElementFromRemoteServer);
	wsio.on('requestNextRemoteFrame',                 wsRequestNextRemoteFrame);
	wsio.on('updateRemoteMediaStreamFrame',           wsUpdateRemoteMediaStreamFrame);
	wsio.on('stopMediaStream',                        wsStopMediaStream);
	wsio.on('updateRemoteMediaBlockStreamFrame',      wsUpdateRemoteMediaBlockStreamFrame);
	wsio.on('stopMediaBlockStream',                   wsStopMediaBlockStream);
	wsio.on('requestDataSharingSession',              wsRequestDataSharingSession);
	wsio.on('cancelDataSharingSession',               wsCancelDataSharingSession);
	wsio.on('acceptDataSharingSession',               wsAcceptDataSharingSession);
	wsio.on('rejectDataSharingSession',               wsRejectDataSharingSession);
	wsio.on('createRemoteSagePointer',                wsCreateRemoteSagePointer);
	wsio.on('startRemoteSagePointer',                 wsStartRemoteSagePointer);
	wsio.on('stopRemoteSagePointer',                  wsStopRemoteSagePointer);
	wsio.on('remoteSagePointerPosition',              wsRemoteSagePointerPosition);
	wsio.on('remoteSagePointerToggleModes',           wsRemoteSagePointerToggleModes);
	wsio.on('remoteSagePointerHoverCorner',           wsRemoteSagePointerHoverCorner);
	wsio.on('addNewRemoteElementInDataSharingPortal', wsAddNewRemoteElementInDataSharingPortal);

	wsio.on('updateApplicationOrder',                 wsUpdateApplicationOrder);
	wsio.on('startApplicationMove',                   wsStartApplicationMove);
	wsio.on('startApplicationResize',                 wsStartApplicationResize);
	wsio.on('updateApplicationPosition',              wsUpdateApplicationPosition);
	wsio.on('updateApplicationPositionAndSize',       wsUpdateApplicationPositionAndSize);
	wsio.on('finishApplicationMove',                  wsFinishApplicationMove);
	wsio.on('finishApplicationResize',                wsFinishApplicationResize);
	wsio.on('deleteApplication',                      wsDeleteApplication);
	wsio.on('updateApplicationState',                 wsUpdateApplicationState);
	wsio.on('updateApplicationStateOptions',          wsUpdateApplicationStateOptions);

	wsio.on('addNewControl',                        wsAddNewControl);
	wsio.on('closeAppFromControl',                  wsCloseAppFromControl);
	wsio.on('hideWidgetFromControl',                wsHideWidgetFromControl);
	wsio.on('openRadialMenuFromControl',            wsOpenRadialMenuFromControl);
	wsio.on('recordInnerGeometryForWidget',			wsRecordInnerGeometryForWidget);

	wsio.on('createAppClone',                       wsCreateAppClone);

	wsio.on('sage2Log',                             wsPrintDebugInfo);
	wsio.on('command',                              wsCommand);

	wsio.on('createFolder',                         wsCreateFolder);

	// Jupyper messages
	wsio.on('startJupyterSharing',					wsStartJupyterSharing);
	wsio.on('updateJupyterSharing',					wsUpdateJupyterSharing);

	// message passing between ui to display (utd)
	wsio.on('utdWhatAppIsAt',						wsUtdWhatAppIsAt);
	wsio.on('utdRequestRmbContextMenu',				wsUtdRequestRmbContextMenu);
	wsio.on('utdCallFunctionOnApp',					wsUtdCallFunctionOnApp);
	// display to ui (dtu)
	wsio.on('dtuRmbContextMenuContents',			wsDtuRmbContextMenuContents);
	// generic message passing for data requests or for specific communications.
	// might eventually break this up into individual ws functions
	wsio.on('csdMessage',							wsCsdMessage);

	// application file saving message
	wsio.on('appFileSaveRequest',                   appFileSaveRequest);

	// create partition
<<<<<<< HEAD
	wsio.on('createPartition', 						wsCreatePartition);
	wsio.on('partitionScreen', 						wsPartitionScreen);
	wsio.on('deleteAllPartitions',				wsDeleteAllPartitions);
	wsio.on('partitionsGrabAllContent',		wsPartitionsGrabAllContent);

	// vis controller methods
	wsio.on('createVisualization', 				wsCreateSAGEVis);
=======
	wsio.on('createPartition',                      wsCreatePartition);
	wsio.on('partitionScreen',                      wsPartitionScreen);
	wsio.on('deleteAllPartitions',                  wsDeleteAllPartitions);
	wsio.on('partitionsGrabAllContent',             wsPartitionsGrabAllContent);
>>>>>>> 297b354a
}

/**
 * Ensures that new audioManager instances get metadata about all existing apps
 *
 * @method     initializeExistingAppsAudio
 * @param      {Websocket}  wsio    client's websocket
 */
function initializeExistingAppsAudio(wsio) {
	var key;
	for (key in SAGE2Items.applications.list) {
		wsio.emit('createAppWindow', SAGE2Items.applications.list[key]);
	}
}

/**
 * Rebuilds the application widgets for a given client
 *
 * @method     initializeExistingControls
 * @param      {Websocket}  wsio    client's websocket
 */
function initializeExistingControls(wsio) {
	var i;
	var uniqueID;
	var app;
	var zIndex;
	var data;
	var controlList = SAGE2Items.widgets.list;
	for (i in controlList) {
		if (controlList.hasOwnProperty(i) && SAGE2Items.applications.list.hasOwnProperty(controlList[i].appId)) {
			data = controlList[i];
			wsio.emit('createControl', data);
			zIndex = SAGE2Items.widgets.numItems;
			var radialGeometry = {
				x: data.left + (data.height / 2),
				y: data.top + (data.height / 2),
				r: data.height / 2
			};
			if (data.hasSideBar === true) {
				var shapeData = {
					radial: {
						type: "circle",
						visible: true,
						geometry: radialGeometry
					},
					sidebar: {
						type: "rectangle",
						visible: true,
						geometry: {
							x: data.left + data.height,
							y: data.top + (data.height / 2) - (data.barHeight / 2),
							w: data.width - data.height, h: data.barHeight
						}
					}
				};
				interactMgr.addComplexGeometry(data.id, "widgets", shapeData, zIndex, data);
			} else {
				interactMgr.addGeometry(data.id, "widgets", "circle", radialGeometry, true, zIndex, data);
			}
			SAGE2Items.widgets.addItem(data);
			uniqueID = data.id.substring(data.appId.length, data.id.lastIndexOf("_"));
			app = SAGE2Items.applications.list[data.appId];
			addEventToUserLog(uniqueID, {type: "widgetMenu",
				data: {action: "open", application: {id: app.id, type: app.application}},
				time: Date.now()});
		}
	}
}

/**
 * Rebuilds the pointers for a given client
 *
 * @method     initializeExistingSagePointers
 * @param      {Websocket}  wsio    client's websocket
 */
function initializeExistingSagePointers(wsio) {
	for (var key in sagePointers) {
		if (sagePointers.hasOwnProperty(key)) {
			wsio.emit('createSagePointer', sagePointers[key]);
			wsio.emit('changeSagePointerMode', {id: sagePointers[key].id, mode: remoteInteraction[key].interactionMode});
		}
	}
}

/**
 * Rebuilds the wall radial menu for a given client
 *
 * @method     initializeExistingWallUI
 * @param      {Websocket}  wsio    client's websocket
 */
function initializeExistingWallUI(wsio) {
	var menuInfo;
	if (config.ui.reload_wallui_on_refresh === false) {
		// console.log("WallUI reload on display client refresh: Disabled");
		for (key in SAGE2Items.radialMenus.list) {
			menuInfo = SAGE2Items.radialMenus.list[key].getInfo();
			hideRadialMenu(menuInfo.id);
		}
		return;
	}
	// console.log("WallUI reload on display client refresh: Enabled (default)");
	var key;
	for (key in SAGE2Items.radialMenus.list) {
		menuInfo = SAGE2Items.radialMenus.list[key].getInfo();
		broadcast('createRadialMenu', menuInfo);
		broadcast('updateRadialMenu', menuInfo);
		updateWallUIMediaBrowser(menuInfo.id);
	}
}

function initializeExistingApps(wsio) {
	var key;

	for (key in SAGE2Items.applications.list) {
		// remove partition value from application while sending wsio message (circular structure)
		// does this cause issues?
		var appCopy = Object.assign({}, SAGE2Items.applications.list[key]);
		delete appCopy.partition;

		wsio.emit('createAppWindow', appCopy);
		if (SAGE2Items.renderSync.hasOwnProperty(key)) {
			SAGE2Items.renderSync[key].clients[wsio.id] = {wsio: wsio, readyForNextFrame: false, blocklist: []};
			calculateValidBlocks(SAGE2Items.applications.list[key], mediaBlockSize, SAGE2Items.renderSync[key]);

			// Need to reset the animation loop
			//   a new client could come while other clients were done rendering
			//   (especially true for slow update apps, like the clock)
			broadcast('animateCanvas', {id: SAGE2Items.applications.list[key].id, date: Date.now()});
		}
	}
	for (key in SAGE2Items.portals.list) {
		broadcast('initializeDataSharingSession', SAGE2Items.portals.list[key]);
	}

	var newOrder = interactMgr.getObjectZIndexList("applications", ["portals"]);
	wsio.emit('updateItemOrder', newOrder);
}

function initializeExistingPartitions(wsio) {
	var key;

	for (key in partitions.list) {
		wsio.emit('createPartitionWindow', partitions.list[key].getDisplayInfo());
		wsio.emit('partitionWindowTitleUpdate', partitions.list[key].getTitle());
	}
}

function initializeExistingAppsPositionSizeTypeOnly(wsio) {
	var key;
	for (key in SAGE2Items.applications.list) {
		wsio.emit('createAppWindowPositionSizeOnly', getAppPositionSize(SAGE2Items.applications.list[key]));

		// Send the appliation state to the UI
		broadcast('applicationState', {
			id: SAGE2Items.applications.list[key].id,
			state: SAGE2Items.applications.list[key].data,
			application: SAGE2Items.applications.list[key].application
		});
	}

	var newOrder = interactMgr.getObjectZIndexList("applications", ["portals"]);
	wsio.emit('updateItemOrder', newOrder);
}

function initializeExistingPartitionsUI(wsio) {
	var key;

	for (key in partitions.list) {
		wsio.emit('createPartitionBorder', partitions.list[key].getDisplayInfo());
	}
}

function initializeRemoteServerInfo(wsio) {
	for (var i = 0; i < remoteSites.length; i++) {
		var site = {name: remoteSites[i].name, connected: remoteSites[i].connected, geometry: remoteSites[i].geometry};
		wsio.emit('addRemoteSite', site);
	}
}

// **************  Drawing Functions *****************

// The functions just call their associated method in the drawing manager
function wsUpdatePalettePosition(wsio, data) {
	drawingManager.updatePalettePosition({
		startX: data.x,
		endX: data.x + data.w,
		startY: data.y,
		endY: data.y + data.h});
}

function wsEnableDrawingMode(wsio, data) {
	drawingManager.enableDrawingMode(data);
}
function wsDisableDrawingMode(wsio, data) {
	drawingManager.disableDrawingMode(data);
}

function wsEnableEraserMode(wsio, data) {
	drawingManager.enableEraserMode(data);
}
function wsDisableEraserMode(wsio, data) {
	drawingManager.disableEraserMode(data);
}

function wsEnablePointerColorMode(wsio, data) {
	drawingManager.enablePointerColorMode(data);
}
function wsDisablePointerColorMode(wsio, data) {
	drawingManager.disablePointerColorMode(data);
}


function wsClearDrawingCanvas(wsio, data) {
	drawingManager.clearDrawingCanvas();
}

function wsChangeStyle(wsio, data) {
	drawingManager.changeStyle(data);
}

function wsUndoLastDrawing(wsio, data) {
	drawingManager.undoLastDrawing();
}

function wsRedoDrawing(wsio, data) {
	drawingManager.redoDrawing();
}

function wsLoadDrawings(wsio, data) {
	drawingManager.loadDrawings(data);
}

function wsGetSessionsList(wsio, data) {
	var allDrawings = getAllDrawingsessions();
	drawingManager.gotSessionsList(allDrawings);
}

function wsSaveDrawings(wsio, data) {
	drawingManager.saveDrawings();
}

function wsEnablePaintingMode(wsio, data) {
	drawingManager.enablePaintingMode();
}

function wsDisablePaintingMode(wsio, data) {
	drawingManager.disablePaintingMode();
}
function wsSaveScreenshot(wsio, data) {
	saveScreenshot(data.screenshot);
}

function wsSelectionModeOnOff(wsio, data) {
	drawingManager.selectionModeOnOff();
}

// **************  Sage Pointer Functions *****************

function wsRegisterInteractionClient(wsio, data) {
	var key;

	// Update color and name of pointer when UI connects
	sagePointers[wsio.id].color = data.color;
	sagePointers[wsio.id].name  = data.name;

	if (program.trackUsers === true) {
		var newUser = true;
		for (key in users) {
			if (users[key].name === data.name && users[key].color.toLowerCase() === data.color.toLowerCase()) {
				users[key].ip = wsio.id;
				if (users[key].actions === undefined) {
					users[key].actions = [];
				}
				users[key].actions.push({type: "connect", data: null, time: Date.now()});
				newUser = false;
			}
		}
		if (newUser === true) {
			var id = getNewUserId();
			users[id] = {};
			users[id].name = data.name;
			users[id].color = data.color;
			users[id].ip = wsio.id;
			if (users[id].actions === undefined) {
				users[id].actions = [];
			}
			users[id].actions.push({type: "connect", data: null, time: Date.now()});
		}
	} else {
		for (key in users) {
			if (users[key].name === data.name && users[key].color.toLowerCase() === data.color.toLowerCase()) {
				users[key].ip = wsio.id;
				if (users[key].actions === undefined) {
					users[key].actions = [];
				}
				users[key].actions.push({type: "connect", data: null, time: Date.now()});
			}
		}
	}
}

function wsStartSagePointer(wsio, data) {
	// Switch interaction from window mode (on web) to app mode (wall)
	remoteInteraction[wsio.id].interactionMode = remoteInteraction[wsio.id].getPreviousMode();
	broadcast('changeSagePointerMode', {id: sagePointers[wsio.id].id, mode: remoteInteraction[wsio.id].getPreviousMode()});

	showPointer(wsio.id, data);

	addEventToUserLog(wsio.id, {type: "SAGE2PointerStart", data: null, time: Date.now()});
}

function wsStopSagePointer(wsio, data) {
	hidePointer(wsio.id);

	// return to window interaction mode after stopping pointer
	remoteInteraction[wsio.id].saveMode();
	if (remoteInteraction[wsio.id].appInteractionMode()) {
		remoteInteraction[wsio.id].toggleModes();
		broadcast('changeSagePointerMode', {id: sagePointers[wsio.id].id, mode: remoteInteraction[wsio.id].interactionMode});
	}

	var key;
	for (key in remoteSharingSessions) {
		remoteSharingSessions[key].wsio.emit('stopRemoteSagePointer', {id: wsio.id});
	}

	addEventToUserLog(wsio.id, {type: "SAGE2PointerEnd", data: null, time: Date.now()});
}

function wsPointerPress(wsio, data) {
	var pointerX = sagePointers[wsio.id].left;
	var pointerY = sagePointers[wsio.id].top;

	pointerPress(wsio.id, pointerX, pointerY, data);
}

function wsPointerRelease(wsio, data) {
	var pointerX = sagePointers[wsio.id].left;
	var pointerY = sagePointers[wsio.id].top;

	/*
	if (data.button === 'left')
		pointerRelease(wsio.id, pointerX, pointerY);
	else
		pointerReleaseRight(wsio.id, pointerX, pointerY);
	*/
	pointerRelease(wsio.id, pointerX, pointerY, data);
}

function wsPointerDblClick(wsio, data) {
	var pointerX = sagePointers[wsio.id].left;
	var pointerY = sagePointers[wsio.id].top;

	pointerDblClick(wsio.id, pointerX, pointerY);
}

function wsPointerPosition(wsio, data) {
	pointerPosition(wsio.id, data);
}

function wsPointerMove(wsio, data) {
	var pointerX = sagePointers[wsio.id].left;
	var pointerY = sagePointers[wsio.id].top;

	pointerMove(wsio.id, pointerX, pointerY, data);
}

function wsPointerScrollStart(wsio, data) {
	var pointerX = sagePointers[wsio.id].left;
	var pointerY = sagePointers[wsio.id].top;

	pointerScrollStart(wsio.id, pointerX, pointerY);
}

function wsPointerScroll(wsio, data) {
	// Casting the parameters to correct type
	data.wheelDelta = parseInt(data.wheelDelta, 10);

	pointerScroll(wsio.id, data);
}

function wsPointerScrollEnd(wsio, data) {
	pointerScrollEnd(wsio.id);
}

function wsPointerDraw(wsio, data) {
	pointerDraw(wsio.id, data);
}

function wsKeyDown(wsio, data) {
	var pointerX = sagePointers[wsio.id].left;
	var pointerY = sagePointers[wsio.id].top;

	keyDown(wsio.id, pointerX, pointerY, data);
}

function wsKeyUp(wsio, data) {
	var pointerX = sagePointers[wsio.id].left;
	var pointerY = sagePointers[wsio.id].top;

	keyUp(wsio.id, pointerX, pointerY, data);
}

function wsKeyPress(wsio, data) {
	var pointerX = sagePointers[wsio.id].left;
	var pointerY = sagePointers[wsio.id].top;

	keyPress(wsio.id, pointerX, pointerY, data);
}

// **************  File Upload Functions *****************
function wsUploadedFile(wsio, data) {
	addEventToUserLog(wsio.id, {type: "fileUpload", data: data, time: Date.now()});
}

function wsRadialMenuClick(wsio, data) {
	if (data.button === "closeButton") {
		addEventToUserLog(data.user, {type: "radialMenu", data: {action: "close"}, time: Date.now()});
	} else if (data.button === "settingsButton" || data.button.indexOf("Window") >= 0) {
		var action = data.data.state === "opened" ? "open" : "close";
		addEventToUserLog(data.user, {type: "radialMenuAction", data: {button: data.button, action: action}, time: Date.now()});
	} else {
		addEventToUserLog(data.user, {type: "radialMenuAction", data: {button: data.button}, time: Date.now()});
	}
}

// **************  Media Stream Functions *****************

function wsStartNewMediaStream(wsio, data) {
	console.log(sageutils.header("Media stream") + 'new stream: ' + data.id);

	var i;
	SAGE2Items.renderSync[data.id] = {clients: {}, chunks: []};
	for (i = 0; i < clients.length; i++) {
		if (clients[i].clientType === "display") {
			SAGE2Items.renderSync[data.id].clients[clients[i].id] = {wsio: clients[i], readyForNextFrame: false, blocklist: []};
		}
	}

	// forcing 'int' type for width and height
	data.width  = parseInt(data.width,  10);
	data.height = parseInt(data.height, 10);

	appLoader.createMediaStream(data.src, data.type, data.encoding, data.title, data.color, data.width, data.height,
		function(appInstance) {
			appInstance.id = data.id;
			handleNewApplication(appInstance, null);

			var eLogData = {
				application: {
					id: appInstance.id,
					type: appInstance.application
				}
			};
			addEventToUserLog(wsio.id, {type: "mediaStreamStart", data: eLogData, time: Date.now()});
		});
}

/**
 * Test if two rectangles overlap (axis-aligned)
 *
 * @method doOverlap
 * @param x_1 {Integer} x coordinate first rectangle
 * @param y_1 {Integer} y coordinate first rectangle
 * @param width_1 {Integer} width first rectangle
 * @param height_1 {Integer} height first rectangle
 * @param x_2 {Integer} x coordinate second rectangle
 * @param y_2 {Integer} y coordinate second rectangle
 * @param width_2 {Integer} width second rectangle
 * @param height_2 {Integer} height second rectangle
 * @return {Boolean} true if rectangles overlap
 */
function doOverlap(x_1, y_1, width_1, height_1, x_2, y_2, width_2, height_2) {
	return !(x_1 > x_2 + width_2 || x_1 + width_1 < x_2 || y_1 > y_2 + height_2 || y_1 + height_1 < y_2);
}

function wsUpdateMediaStreamFrame(wsio, data) {
	var key;
	// Remote sites have a pass back issue that needs to be caught
	if (SAGE2Items.renderSync[data.id] === undefined || SAGE2Items.renderSync[data.id] === null) {
		return;
	}

	// Reset the 'ready' flag for every display client
	for (key in SAGE2Items.renderSync[data.id].clients) {
		SAGE2Items.renderSync[data.id].clients[key].readyForNextFrame = false;
	}
	// Get the application from the message
	var stream = SAGE2Items.applications.list[data.id];
	if (stream !== undefined && stream !== null) {
		stream.data = data.state;
	} else {
		// if can't find the application, it's being destroyed...
		return;
	}

	// Send the image to all display nodes
	// broadcast('updateMediaStreamFrame', data);

	// Update the date
	data.date = new Date();

	// Create a copy of the frame object with dummy data (white 1x1 gif)
	var data_copy = {};
	data_copy.id             = data.id;
	data_copy.date           = data.date;
	data_copy.state          = {};
	data_copy.state.src      = "R0lGODlhAQABAIABAP///wAAACwAAAAAAQABAAACAkQBADs=";
	data_copy.state.type     = "image/gif";
	data_copy.state.encoding = "base64";

	// Iterate over all the clients of this app
	for (key in SAGE2Items.renderSync[data.id].clients) {
		var did = SAGE2Items.renderSync[data.id].clients[key].wsio.clientID;
		// Overview display
		if (did === -1) {
			// send the full frame to be displayed
			SAGE2Items.renderSync[data.id].clients[key].wsio.emit('updateMediaStreamFrame', data);
			continue;
		}
		var display = config.displays[did];
		// app coordinates
		var left    = stream.left;
		var top     = stream.top + config.ui.titleBarHeight;
		// tile coordinates
		var offsetX = config.resolution.width  * display.column;
		var offsetY = config.resolution.height * display.row;

		var checkWidth  = config.resolution.width;
		var checkHeight = config.resolution.height;
		// Check for irregular tiles
		checkWidth  *= config.displays[did].width;
		checkHeight *= config.displays[did].height;

		// If the app window and the display overlap
		if (doOverlap(left, top, stream.width, stream.height,
			offsetX, offsetY, checkWidth, checkHeight)) {
			// send the full frame to be displayed
			SAGE2Items.renderSync[data.id].clients[key].wsio.emit('updateMediaStreamFrame', data);
		} else {
			// otherwise send a dummy small image
			SAGE2Items.renderSync[data.id].clients[key].wsio.emit('updateMediaStreamFrame', data_copy);
		}
	}
}

function wsUpdateMediaStreamChunk(wsio, data) {
	if (SAGE2Items.renderSync[data.id].chunks.length === 0) {
		SAGE2Items.renderSync[data.id].chunks = initializeArray(data.total, "");
	}
	SAGE2Items.renderSync[data.id].chunks[data.piece] = data.state.src;
	if (allNonBlank(SAGE2Items.renderSync[data.id].chunks)) {
		wsUpdateMediaStreamFrame(wsio, {id: data.id, state: {
			src: SAGE2Items.renderSync[data.id].chunks.join(""),
			type: data.state.type,
			encoding: data.state.encoding}});
		SAGE2Items.renderSync[data.id].chunks = [];
	}
}

function wsStopMediaStream(wsio, data) {
	var stream = SAGE2Items.applications.list[data.id];
	if (stream !== undefined && stream !== null) {
		deleteApplication(stream.id);

		var eLogData = {
			application: {
				id: stream.id,
				type: stream.application
			}
		};
		addEventToUserLog(wsio.id, {type: "delete", data: eLogData, time: Date.now()});
	}

	// stop all clones in shared portals
	var key;
	for (key in SAGE2Items.portals.list) {
		stream = SAGE2Items.applications.list[data.id + "_" + key];
		if (stream !== undefined && stream !== null) {
			deleteApplication(stream.id);
		}
	}
}

function wsReceivedMediaStreamFrame(wsio, data) {
	SAGE2Items.renderSync[data.id].clients[wsio.id].readyForNextFrame = true;
	if (allTrueDict(SAGE2Items.renderSync[data.id].clients, "readyForNextFrame")) {
		var i;
		var key;
		for (key in SAGE2Items.renderSync[data.id].clients) {
			SAGE2Items.renderSync[data.id].clients[key].readyForNextFrame = false;
		}
		var sender = {wsio: null, serverId: null, clientId: null, streamId: null};
		var mediaStreamData = data.id.split("|");
		if (mediaStreamData.length === 2) { // local stream --> client | stream_id
			sender.clientId = mediaStreamData[0];
			sender.streamId = parseInt(mediaStreamData[1]);
			for (i = 0; i < clients.length; i++) {
				if (clients[i].id === sender.clientId) {
					sender.wsio = clients[i];
					break;
				}
			}
			if (sender.wsio !== null) {
				sender.wsio.emit('requestNextFrame', {streamId: sender.streamId});
			}
		} else if (mediaStreamData.length === 3) { // remote stream --> remote_server | client | stream_id
			sender.serverId = mediaStreamData[0];
			sender.clientId = mediaStreamData[1];
			sender.streamId = mediaStreamData[2];
			for (i = 0; i < clients.length; i++) {
				if (clients[i].id === sender.serverId) {
					sender.wsio = clients[i];
					break;
				}
			}
			if (sender.wsio !== null) {
				sender.wsio.emit('requestNextRemoteFrame', {id: sender.clientId + "|" + sender.streamId});
			}
		}
	}
}

// **************  Media Block Stream Functions *****************
function wsStartNewMediaBlockStream(wsio, data) {
	// Forcing 'int' type for width and height
	//     for some reasons, messages from websocket lib from Linux send strings for ints
	data.width  = parseInt(data.width,  10);
	data.height = parseInt(data.height, 10);

	console.log(sageutils.header("Block stream") + data.width + 'x' + data.height + ' ' + data.colorspace);

	SAGE2Items.renderSync[data.id] = {chunks: [], clients: {}, width: data.width, height: data.height};
	for (var i = 0; i < clients.length; i++) {
		if (clients[i].clientType === "display") {
			SAGE2Items.renderSync[data.id].clients[clients[i].id] = {wsio: clients[i], readyForNextFrame: true, blocklist: []};
		}
	}

	appLoader.createMediaBlockStream(data.title, data.color, data.colorspace, data.width, data.height, function(appInstance) {
		appInstance.id = data.id;
		handleNewApplication(appInstance, null);
		calculateValidBlocks(appInstance, mediaBlockSize, SAGE2Items.renderSync[appInstance.id]);
	});
}

function wsUpdateMediaBlockStreamFrame(wsio, buffer) {
	var i;
	var key;
	var id = byteBufferToString(buffer);

	if (!SAGE2Items.applications.list.hasOwnProperty(id)) {
		return;
	}

	for (key in SAGE2Items.renderSync[id].clients) {
		SAGE2Items.renderSync[id].clients[key].readyForNextFrame = false;
	}

	var imgBuffer = buffer.slice(id.length + 1);

	var colorspace = SAGE2Items.applications.list[id].data.colorspace;
	var blockBuffers;

	if (colorspace === "RGBA") {
		blockBuffers = pixelblock.rgbaToPixelBlocks(imgBuffer, SAGE2Items.renderSync[id].width,
			SAGE2Items.renderSync[id].height, mediaBlockSize);
	} else if (colorspace === "RGB" || colorspace === "BGR") {
		blockBuffers = pixelblock.rgbToPixelBlocks(imgBuffer, SAGE2Items.renderSync[id].width,
			SAGE2Items.renderSync[id].height, mediaBlockSize);
	} else if (colorspace === "YUV420p") {
		blockBuffers = pixelblock.yuv420ToPixelBlocks(imgBuffer, SAGE2Items.renderSync[id].width,
			SAGE2Items.renderSync[id].height, mediaBlockSize);
	}

	var pixelbuffer = [];
	var idBuffer = Buffer.concat([new Buffer(id), new Buffer([0])]);
	var dateBuffer = intToByteBuffer(Date.now(), 8);
	var blockIdxBuffer;
	for (i = 0; i < blockBuffers.length; i++) {
		blockIdxBuffer = intToByteBuffer(i, 2);
		pixelbuffer[i] = Buffer.concat([idBuffer, blockIdxBuffer, dateBuffer, blockBuffers[i]]);
	}

	for (key in SAGE2Items.renderSync[id].clients) {
		for (i = 0; i < pixelbuffer.length; i++) {
			if (SAGE2Items.renderSync[id].clients[key].blocklist.indexOf(i) >= 0) {
				SAGE2Items.renderSync[id].clients[key].wsio.emit('updateMediaBlockStreamFrame', pixelbuffer[i]);
			} else {
				// this client has no blocks, so it is ready for next frame!
				SAGE2Items.renderSync[id].clients[key].readyForNextFrame = true;
			}
		}
	}
}

function wsStopMediaBlockStream(wsio, data) {
	deleteApplication(data.id);
}

function wsReceivedMediaBlockStreamFrame(wsio, data) {
	SAGE2Items.renderSync[data.id].clients[wsio.id].readyForNextFrame = true;

	if (allTrueDict(SAGE2Items.renderSync[data.id].clients, "readyForNextFrame")) {
		var i;
		var key;
		for (key in SAGE2Items.renderSync[data.id].clients) {
			SAGE2Items.renderSync[data.id].clients[key].readyForNextFrame = false;
		}
		var sender = {wsio: null, serverId: null, clientId: null, streamId: null};
		var mediaBlockStreamData = data.id.split("|");
		if (mediaBlockStreamData.length === 2) { // local stream --> client | stream_id
			sender.clientId = mediaBlockStreamData[0];
			sender.streamId = parseInt(mediaBlockStreamData[1]);
			for (i = 0; i < clients.length; i++) {
				if (clients[i].id === sender.clientId) {
					sender.wsio = clients[i];
					break;
				}
			}
			if (sender.wsio !== null) {
				sender.wsio.emit('requestNextFrame', {streamId: sender.streamId});
			}
		} else if (mediaBlockStreamData.length === 3) { // remote stream --> remote_server | client | stream_id
			sender.serverId = mediaBlockStreamData[0];
			sender.clientId = mediaBlockStreamData[1];
			sender.streamId = mediaBlockStreamData[2];
			for (i = 0; i < clients.length; i++) {
				if (clients[i].id === sender.serverId) {
					sender.wsio = clients[i];
					break;
				}
			}
			if (sender.wsio !== null) {
				sender.wsio.emit('requestNextRemoteFrame', {id: sender.clientId + "|" + sender.streamId});
			}
		}
	}
}

// Print message from remote applications
function wsPrintDebugInfo(wsio, data) {
	console.log(sageutils.header("Client") + "Node " + data.node + " [" + data.app + "] " + data.message);
}

function wsRequestVideoFrame(wsio, data) {
	SAGE2Items.renderSync[data.id].clients[wsio.id].readyForNextFrame = true;
	handleNewClientReady(data.id);
}

// **************  Application Animation Functions *****************

function wsFinishedRenderingAppFrame(wsio, data) {
	if (wsio === masterDisplay) {
		SAGE2Items.renderSync[data.id].fps = data.fps;
	}

	SAGE2Items.renderSync[data.id].clients[wsio.id].readyForNextFrame = true;
	if (allTrueDict(SAGE2Items.renderSync[data.id].clients, "readyForNextFrame")) {
		var key;
		for (key in SAGE2Items.renderSync[data.id].clients) {
			SAGE2Items.renderSync[data.id].clients[key].readyForNextFrame = false;
		}
		var now = Date.now();
		var elapsed = now - SAGE2Items.renderSync[data.id].date;
		var fps = SAGE2Items.renderSync[data.id].fps || 30;
		var ticks = 1000 / fps;
		if (elapsed > ticks) {
			SAGE2Items.renderSync[data.id].date = now;
			broadcast('animateCanvas', {id: data.id, date: now});
		} else {
			var aTimer = setTimeout(function() {
				now = Date.now();
				SAGE2Items.renderSync[data.id].date = now;
				broadcast('animateCanvas', {id: data.id, date: now});
			}, ticks - elapsed);
			SAGE2Items.renderSync[data.id].clients[wsio.id].animateTimer = aTimer;
		}
	}
}

function wsUpdateAppState(wsio, data) {
	// Using updates only from master
	if (wsio === masterDisplay && SAGE2Items.applications.list.hasOwnProperty(data.id)) {
		var app = SAGE2Items.applications.list[data.id];

		sageutils.mergeObjects(data.localState, app.data, ['doc_url', 'video_url', 'video_type', 'audio_url', 'audio_type']);

		if (data.updateRemote === true) {
			var ts;
			var portal = findApplicationPortal(app);
			if (portal !== undefined && portal !== null) {
				ts = Date.now() + remoteSharingSessions[portal.id].timeOffset;
				remoteSharingSessions[portal.id].wsio.emit('updateApplicationState', {
					id: data.id, state: data.remoteState, date: ts
				});
			} else if (sharedApps[data.id] !== undefined) {
				var i;
				for (i = 0; i < sharedApps[data.id].length; i++) {
					// var ts = Date.now() + remoteSharingSessions[portal.id].timeOffset;
					ts = Date.now();
					sharedApps[data.id][i].wsio.emit('updateApplicationState',
						{id: sharedApps[data.id][i].sharedId, state: data.remoteState, date: ts});
				}
			}
		}

		// Send the appliation state to the UI
		broadcast('applicationState', {
			id: data.id,
			state: app.data,
			application: app.application
		});
	}
}

function wsUpdateStateOptions(wsio, data) {
	if (wsio === masterDisplay && SAGE2Items.applications.list.hasOwnProperty(data.id)) {
		if (sharedApps[data.id] !== undefined) {
			var i;
			for (i = 0; i < sharedApps[data.id].length; i++) {
				// var ts = Date.now() + remoteSharingSessions[portal.id].timeOffset;
				var ts = Date.now();
				sharedApps[data.id][i].wsio.emit('updateApplicationStateOptions',
					{id: sharedApps[data.id][i].sharedId, options: data.options, date: ts});
			}
		}
	}
}

//
// Got a resize call for an application itself
//
function wsAppResize(wsio, data) {
	if (SAGE2Items.applications.list.hasOwnProperty(data.id)) {
		var app = SAGE2Items.applications.list[data.id];

		// Values in percent if smaller than 1
		if (data.width > 0 && data.width <= 1) {
			data.width = Math.round(data.width * config.totalWidth);
		}
		if (data.height > 0 && data.height <= 1) {
			data.height = Math.round(data.height * config.totalHeight);
		}

		// Update the width height and aspect ratio
		if (sageutils.isTrue(data.keepRatio)) {
			// we use the width as leading the calculation
			app.width  = data.width;
			app.height = data.width / app.aspect;
		} else {
			app.width  = data.width;
			app.height = data.height;
			app.aspect = app.width / app.height;
			app.native_width  = data.width;
			app.native_height = data.height;
		}
		// build the object to be sent
		var updateItem = {
			elemId: app.id,
			elemLeft: app.left,
			elemTop: app.top,
			elemWidth: app.width,
			elemHeight: app.height,
			force: true,
			date: Date.now()
		};
		moveAndResizeApplicationWindow(updateItem);
	}
}

//
// Move the application relative to its position
//
function wsAppMoveBy(wsio, data) {
	if (SAGE2Items.applications.list.hasOwnProperty(data.id)) {
		var app = SAGE2Items.applications.list[data.id];
		// Values in percent if smaller than 1
		if (data.dx > 0 && data.dx < 1) {
			data.dx = Math.round(data.dx * config.totalWidth);
		}
		if (data.dy > 0 && data.dy < 1) {
			data.dy = Math.round(data.dy * config.totalHeight);
		}
		app.left += data.dx;
		app.top  += data.dy;
		// build the object to be sent
		var updateItem = {
			elemId: app.id,
			elemLeft: app.left,
			elemTop: app.top,
			elemWidth: app.width,
			elemHeight: app.height,
			force: true,
			date: Date.now()
		};
		moveAndResizeApplicationWindow(updateItem);
	}
}

//
// Move the application relative to its position
//
function wsAppMoveTo(wsio, data) {
	if (SAGE2Items.applications.list.hasOwnProperty(data.id)) {
		var app = SAGE2Items.applications.list[data.id];
		// Values in percent if smaller than 1
		if (data.x > 0 && data.x <= 1) {
			data.x = Math.round(data.x * config.totalWidth);
		}
		if (data.y > 0 && data.y <= 1) {
			data.y = Math.round(data.y * config.totalHeight);
		}
		app.left = data.x;
		app.top  = data.y;
		// build the object to be sent
		var updateItem = {
			elemId: app.id,
			elemLeft: app.left,
			elemTop: app.top,
			elemWidth: app.width,
			elemHeight: app.height,
			force: true,
			date: Date.now()
		};
		moveAndResizeApplicationWindow(updateItem);
	}
}

//
// Application request fullscreen
//
function wsFullscreen(wsio, data) {
	var id = data.id;
	if (SAGE2Items.applications.list.hasOwnProperty(id)) {
		var item = SAGE2Items.applications.list[id];

		var wallRatio = config.totalWidth  / config.totalHeight;
		var iCenterX  = config.totalWidth  / 2.0;
		var iCenterY  = config.totalHeight / 2.0;
		var iWidth    = 1;
		var iHeight   = 1;
		var titleBar = config.ui.titleBarHeight;
		if (config.ui.auto_hide_ui === true) {
			titleBar = 0;
		}

		if (item.aspect > wallRatio) {
			// Image wider than wall
			iWidth  = config.totalWidth;
			iHeight = iWidth / item.aspect;
		} else {
			// Wall wider than image
			iHeight = config.totalHeight - (2 * titleBar);
			iWidth  = iHeight * item.aspect;
		}
		// back up values for restore
		item.previous_left   = item.left;
		item.previous_top    = item.top;
		item.previous_width  = item.width;
		item.previous_height = item.width / item.aspect;

		// calculate new values
		item.left   = iCenterX - (iWidth / 2);
		item.top    = iCenterY - (iHeight / 2);
		item.width  = iWidth;
		item.height = iHeight;

		// Shift by 'titleBarHeight' if no auto-hide
		if (config.ui.auto_hide_ui === true) {
			item.top = item.top - config.ui.titleBarHeight;
		}

		item.maximized = true;

		// build the object to be sent
		var updateItem = {elemId: item.id, elemLeft: item.left, elemTop: item.top,
			elemWidth: item.width, elemHeight: item.height, force: true,
			date: new Date()};

		moveAndResizeApplicationWindow(updateItem);
	}
}


//
// Broadcast data to all clients who need apps
//
function wsBroadcast(wsio, data) {
	broadcast('broadcast', data);
}

//
// RPC call from apps
//
function wsApplicationRPC(wsio, data) {
	var app = SAGE2Items.applications.list[data.app];
	if (app && app.plugin) {
		// Find the path to the app plugin
		var pluginFile = path.resolve(app.file, app.plugin);

		try {
			// Loading the plugin using builtin require function
			var rpcFunction = require(pluginFile);
			// Start the function inside the plugin
			rpcFunction(wsio, data, config);
		} catch (e) {
			// If something fails
			console.log("----------------------------");
			console.log(sageutils.header('RPC') + 'error in plugin ' + pluginFile);
			console.log(e);
			console.log("----------------------------");
		}
	} else {
		console.log(sageutils.header('RPC') + 'error no plugin found for ' + app.file);
	}

}


// **************  Session Functions *****************

function wsSaveSesion(wsio, data) {
	var sname = "";
	if (data) {
		// If a name is passed, use it
		sname = data;
	} else {
		// Otherwise use the date in the name
		var ad    = new Date();
		sname = sprint("session_%4d_%02d_%02d_%02d_%02d_%02s",
							ad.getFullYear(), ad.getMonth() + 1, ad.getDate(),
							ad.getHours(), ad.getMinutes(), ad.getSeconds());
	}
	saveSession(sname);
}

function printListSessions() {
	var thelist = listSessions();
	console.log("Sessions\n---------");
	for (var i = 0; i < thelist.length; i++) {
		console.log(sprint("%2d: Name: %s\tSize: %.0fKB\tDate: %s",
			i, thelist[i].exif.FileName, thelist[i].exif.FileSize / 1024.0, thelist[i].exif.FileDate
		));
	}
}

function listSessions() {
	var thelist = [];
	// Walk through the session files: sync I/Os to build the array
	var files = fs.readdirSync(sessionDirectory);
	for (var i = 0; i < files.length; i++) {
		var file = files[i];
		var filename = path.join(sessionDirectory, file);
		var stat = fs.statSync(filename);
		// is it a file
		if (stat.isFile()) {
			// doest it ends in .json
			if (filename.indexOf(".json", filename.length - 5) >= 0) {
				// use its change time (creation, update, ...)
				var ad = new Date(stat.mtime);
				var strdate = sprint("%4d/%02d/%02d %02d:%02d:%02s",
										ad.getFullYear(), ad.getMonth() + 1, ad.getDate(),
										ad.getHours(), ad.getMinutes(), ad.getSeconds());
				// create path to thumbnail
				var thumbPath = path.join(path.join(path.join("", "user"), "sessions"), ".previews");
				// replace .json with .svg in filename
				var thumbPathFull = "\\" + path.join(thumbPath, file.substring(".json", file.length - 5) + ".svg");
				// Make it look like an exif data structure
				thelist.push({id: filename,
					sage2URL: '/uploads/' + file,
					exif: { FileName: file.slice(0, -5),
						FileSize: stat.size,
						FileDate: strdate,
						MIMEType: 'sage2/session',
						SAGE2thumbnail: thumbPathFull
					}
				});
			}
		}
	}
	return thelist;
}

function deleteSession(filename) {
	if (filename) {
		var fullpath = path.join(sessionDirectory, filename);
		// if it doesn't end in .json, add it
		if (fullpath.indexOf(".json", fullpath.length - 5) === -1) {
			fullpath += '.json';
		}
		fs.unlink(fullpath, function(err) {
			if (err) {
				console.log(sageutils.header("Session") + "Could not delete session " + filename + err);
				return;
			}
			console.log(sageutils.header("Session") + "Successfully deleted session " + filename);
		});
	}
}

function saveDrawingSession(data) {
	var now = new Date();
	var filename = "drawingSession" + now.getTime();

	var fullpath = path.join(sessionDirectory, filename);
	// if it doesn't end in .json, add it
	if (fullpath.indexOf(".json", fullpath.length - 5) === -1) {
		fullpath += '.json';
	}

	try {
		fs.writeFileSync(fullpath, JSON.stringify(data, null, 4));
		console.log(sageutils.header("Session") + "saved drawing session file to " + fullpath);
	} catch (err) {
		console.log(sageutils.header("Session") + "error saving", err);
	}
}

function getAllDrawingsessions() {
	var allNames = fs.readdirSync(sessionDirectory);
	var res = [];
	for (var i in allNames) {
		if (allNames[i].indexOf("drawingSession") != -1) {
			res.push(allNames[i]);
		}
	}
	return res;
}

function loadDrawingSession(filename) {

	if (filename == null) {
		console.log("Filename does not exist");
		filename = "drawingSession";
	}

	var fullpath;
	if (sageutils.fileExists(path.resolve(filename))) {
		fullpath = filename;
	} else {
		fullpath = path.join(sessionDirectory, filename);
	}

	// if it doesn't end in .json, add it
	if (fullpath.indexOf(".json", fullpath.length - 5) === -1) {
		fullpath += '.json';
	}

	fs.readFile(fullpath, function(err, data) {
		if (err) {
			console.log("Error reading DrawingState: ", err);
		} else {
			console.log("Reading DrawingState from " + fullpath);
			var j = JSON.parse(data);
			drawingManager.loadOldState(j);
		}
	});

}

function saveScreenshot(data) {
	var now = new Date();
	// Assign a unique name
	var filename = "screenshot" + now.getTime() + '.png';
	var img = data.replace("data:image/png;base64,", "");
	var fullpath = path.join(whiteboardDirectory, filename);
	var buf = new Buffer(img, 'base64');
	try {
		fs.writeFile(fullpath, buf);
		console.log(sageutils.header("Session") + "saved screenshot file to " + fullpath);
	} catch (err) {
		console.log(sageutils.header("Session") + "error saving", err);
	}
}

function saveSession(filename) {
	filename = filename || 'default.json';

	var key;

	var states     = {};
	states.apps    = [];
	states.numapps = 0;
	states.partitions = [];
	states.numpartitions = 0;
	states.date    = Date.now();
	for (key in SAGE2Items.applications.list) {
		var a = Object.assign({}, SAGE2Items.applications.list[key]);

		if (a.partition) {
			// remove reference to parent partition if it exists
			delete a.partition;
		}
		// Ignore media streaming applications for now (desktop sharing)
		if (a.application !== 'media_stream' && a.application !== 'media_block_stream') {
			states.apps.push(a);
			states.numapps++;
		}
	}

	for (key in partitions.list) {
		var p = Object.assign({}, partitions.list[key]);

		if (p.partitionList) {
			delete p.partitionList;
		}

		for (var app in p.children) {
			p.children[app] = Object.assign({}, p.children[app]);

			if (p.children[app].partition) {
				delete p.children[app].partition;
			}
		}

		states.partitions.push(p);
		states.numpartitions++;
	}

	// session with only partitions considered a "LAYOUT"
	if (states.numapps === 0 && states.numpartitions > 0 && filename !== "default.json") {
		filename = "LAYOUT - " + filename;
	}

	var fullpath = path.join(sessionDirectory, filename);
	// if it doesn't end in .json, add it
	if (fullpath.indexOf(".json", fullpath.length - 5) === -1) {
		fullpath += '.json';
	}

	// save session preview image to sessions/.previews/

	var previewPath = path.join(sessionDirectory, ".previews");

	if (!sageutils.folderExists(previewPath)) {
		sageutils.mkdirParent(previewPath);
	}

	var previewFname;

	if (filename.indexOf(".json", filename.length - 5) === -1) {
		previewFname = filename + ".svg";
	} else {
		previewFname = filename.substr(0, filename.length - 5) + ".svg";
	}

	var fullPreviewPath = path.join(previewPath, previewFname);

	// create svg string as thumbnail for session preview

	var width = config.totalWidth,
		height = config.totalHeight,
		box = "0,0," + width + "," + height;

	var svg = "<svg width=\"" + 256 +
		"\" height=\"" + 256 +
		"\" viewBox=\"" + box +
		"\" version=\"1.1\" xmlns=\"http://www.w3.org/2000/svg\" " +
		"xmlns:xlink=\"http://www.w3.org/1999/xlink\">";

	// add gray background
	svg += "<rect width=\"" + width +
		"\" height=\"" + height +
		"\" style=\"fill: #666666;\"" + "></rect>";

	for (var ptn of states.partitions) {
		// partition areas
		svg += "<rect width=\"" + (ptn.width - 8) +
			"\" height=\"" + (ptn.height - 8) +
			"\" x=\"" + (ptn.left + 4) +
			"\" y=\"" + (ptn.top + 4) +
			"\" style=\"fill: " + ptn.color +
			"; stroke: " + ptn.color +
			"; stroke-width: 8; fill-opacity: 0.3;\"" + "></rect>";

		// partition title bars
		svg += "<rect width=\"" + ptn.width +
			"\" height=\"" + config.ui.titleBarHeight +
			"\" x=\"" + ptn.left +
			"\" y=\"" + (ptn.top - config.ui.titleBarHeight) +
			"\" style=\"fill: " + ptn.color +
			"\"" + "></rect>";
	}

	for (var ap of states.apps) {
		// draw app rectangles
		svg += "<rect width=\"" + ap.width +
			"\" height=\"" + ap.height +
			"\" x=\"" + ap.left +
			"\" y=\"" + ap.top +
			"\" style=\"fill: " + "#AAAAAA; fill-opacity: 0.5; stroke: black; stroke-width: 5;\">" + "</rect>";


		var iconPath = path.join(mainFolder.path, path.relative("/user", ap.icon)) + "_256.jpg";

		var iconImageData = "";

		try {
			iconImageData = new Buffer(fs.readFileSync(iconPath)).toString('base64');
		} catch (error) {
			// error reading/converting icon image
		}

		svg += "<image width=\"" + ap.width +
			"\" height=\"" + ap.height +
			"\" x=\"" + ap.left +
			"\" y=\"" + ap.top +
			"\" xlink:href=\"data:image/jpg;base64," + iconImageData + "\">" + "</image>";
	}

	svg += "</svg>";

	// svg file header
	var header = "<?xml version=\"1.0\" encoding=\"utf-8\"?>";
	header += "<!DOCTYPE svg PUBLIC \"-//W3C//DTD SVG 1.1//EN\" \"http://www.w3.org/Graphics/SVG/1.1/DTD/svg11.dtd\">";

	try {
		fs.writeFileSync(fullpath, JSON.stringify(states, null, 4));
		console.log(sageutils.header("Session") + "saved session file to " + fullpath);
	} catch (err) {
		console.log(sageutils.header("Session") + "error saving " + err);
	}

	// write preview image
	try {
		fs.writeFileSync(fullPreviewPath, header + svg);
		console.log(sageutils.header("Session") + "saved session preview image to " + fullPreviewPath);
	} catch (err) {
		console.log(sageutils.header("Session") + "error saving " + err);
	}
}

function saveUserLog(filename) {
	if (users !== null) {
		filename = filename || "user-log_" + formatDateToYYYYMMDD_HHMMSS(new Date(startTime)) + ".json";

		users.session.end = Date.now();
		var userLogName = path.join("logs", filename);
		if (sageutils.fileExists(userLogName)) {
			fs.unlinkSync(userLogName);
		}
		var ignoreIP = function(key, value) {
			if (key === "ip") {
				return undefined;
			}
			return value;
		};

		fs.writeFileSync(userLogName, json5.stringify(users, ignoreIP, 4));
		console.log(sageutils.header("LOG") + "saved log file to " + userLogName);
	}
}

function createAppFromDescription(app, callback) {
	console.log(sageutils.header("Session") + "App", app.id);

	if (app.application === "media_stream" || app.application === "media_block_stream") {
		callback(JSON.parse(JSON.stringify(app)), null);
		return;
	}

	var cloneApp = function(appInstance, videohandle) {
		appInstance.left            = app.left;
		appInstance.top             = app.top;
		appInstance.width           = app.width;
		appInstance.height          = app.height;
		appInstance.previous_left   = app.previous_left;
		appInstance.previous_top    = app.previous_top;
		appInstance.previous_width  = app.previous_width;
		appInstance.previous_height = app.previous_height;
		appInstance.maximized       = app.maximized;
		sageutils.mergeObjects(app.data, appInstance.data, ['doc_url', 'video_url', 'video_type', 'audio_url', 'audio_type']);

		callback(appInstance, videohandle);
	};

	var appURL = url.parse(app.url);

	if (appURL.hostname === config.host) {
		if (app.application === "image_viewer" || app.application === "pdf_viewer" || app.application === "movie_player") {
			appLoader.loadFileFromLocalStorage({application: app.application, filename: appURL.path}, cloneApp);
		} else {
			appLoader.loadFileFromLocalStorage({application: "custom_app", filename: appURL.path}, cloneApp);
		}
	} else {
		if (app.application === "image_viewer" || app.application === "pdf_viewer" || app.application === "movie_player") {
			appLoader.loadFileFromWebURL({url: app.url, type: app.type}, cloneApp);
		} else {
			appLoader.loadApplicationFromRemoteServer(app, cloneApp);
		}
	}

	return app.id;
}

function loadSession(filename) {
	filename = filename || 'default.json';

	var fullpath;
	if (sageutils.fileExists(path.resolve(filename))) {
		fullpath = filename;
	} else {
		fullpath = path.join(sessionDirectory, filename);
	}

	// if it doesn't end in .json, add it
	if (fullpath.indexOf(".json", fullpath.length - 5) === -1) {
		fullpath += '.json';
	}

	fs.readFile(fullpath, function(err, data) {
		if (err) {
			console.log(sageutils.header("SAGE2") + "error reading session", err);
		} else {
			console.log(sageutils.header("SAGE2") + "reading session from " + fullpath);

			var session = JSON.parse(data);
			console.log(sageutils.header("Session") + "number of applications", session.numapps);

			// recreate partitions
			if (session.partitions) {
				session.partitions.forEach(function(element, index, array) {
					// remake partition
					var ptn = createPartition(
						{
							width: element.width,
							height: element.height,
							left: element.left,
							top: element.top
						},
						element.color
					);

					ptn.innerMaximization = element.innerMaximization;
					ptn.innerTiling = element.innerTiling;

					broadcast('partitionWindowTitleUpdate', ptn.getTitle());
				});
			}

			// Assign the windows to partitions
			partitionsGrabAllContent();

			// recreate apps
			session.apps.forEach(function(element, index, array) {
				createAppFromDescription(element, function(appInstance, videohandle) {
					appInstance.id = getUniqueAppId();

					if (appInstance.animation) {
						var i;
						SAGE2Items.renderSync[appInstance.id] = {clients: {}, date: Date.now()};
						for (i = 0; i < clients.length; i++) {
							if (clients[i].clientType === "display") {
								SAGE2Items.renderSync[appInstance.id].clients[clients[i].id] = {wsio: clients[i],
									readyForNextFrame: false, blocklist: []};
							}
						}
					}

					handleNewApplication(appInstance, videohandle);
				});
			});
		}
	});
}

// **************  Information Functions *****************

function listClients() {
	var i;
	console.log("Clients (%d)\n------------", clients.length);
	for (i = 0; i < clients.length; i++) {
		if (clients[i].clientType === "display") {
			if (clients[i] === masterDisplay) {
				console.log(sprint("%2d: %s (%s %s) master", i, clients[i].id, clients[i].clientType, clients[i].clientID));
			} else {
				console.log(sprint("%2d: %s (%s %s)", i, clients[i].id, clients[i].clientType, clients[i].clientID));
			}
		} else {
			console.log(sprint("%2d: %s (%s)", i, clients[i].id, clients[i].clientType));
		}
	}
}

function listMediaStreams() {
	var i, c, key;
	console.log("Block streams (%d)\n------------", Object.keys(mediaBlockStreams).length);
	i = 0;
	for (key in mediaBlockStreams) {
		var numclients = Object.keys(mediaBlockStreams[key].clients).length;
		console.log(sprint("%2d: %s ready:%s clients:%d", i, key, mediaBlockStreams[key].ready, numclients));
		var cstr = " ";
		for (c in mediaBlockStreams[key].clients) {
			cstr += c + "(" + mediaBlockStreams[key].clients[c] + ") ";
		}
		console.log("\t", cstr);
		i++;
	}

	console.log("Media streams\n------------");
	for (key in SAGE2Items.applications.list) {
		var app = SAGE2Items.applications.list[key];
		if (app.application === "media_stream") {
			console.log(sprint("%2d: %s %s %s",
				i, app.id, app.application, app.title));
			i++;
		}
	}
}

function listMediaBlockStreams() {
	listMediaStreams();
}

function listApplications() {
	var i = 0;
	var key;
	console.log("Applications\n------------");
	for (key in SAGE2Items.applications.list) {
		var app = SAGE2Items.applications.list[key];
		console.log(sprint("%2d: %s %s [%dx%d +%d+%d] %s (v%s) by %s",
			i, app.id, app.application,
			app.width, app.height,
			app.left,  app.top,
			app.title, app.metadata.version,
			app.metadata.author));
		i++;
	}
}


// **************  Tiling Functions *****************

//
//
// From Ratko's DIM in SAGE
//   adapted to use all the tiles
//   and center of gravity

function averageWindowAspectRatio() {
	var num = SAGE2Items.applications.numItems;

	if (num === 0) {
		return 1.0;
	}

	var totAr = 0.0;
	var key;
	for (key in SAGE2Items.applications.list) {
		totAr += (SAGE2Items.applications.list[key].width / SAGE2Items.applications.list[key].height);
	}
	return (totAr / num);
}

function fitWithin(app, x, y, width, height, margin) {
	var titleBar = config.ui.titleBarHeight;
	if (config.ui.auto_hide_ui === true) {
		titleBar = 0;
	}

	// take buffer into account
	x += margin;
	y += margin;
	width  = width  - 2 * margin;
	height = height - 2 * margin;

	var widthRatio  = (width - titleBar)  / app.width;
	var heightRatio = (height - titleBar) / app.height;
	var maximizeRatio;
	if (widthRatio > heightRatio) {
		maximizeRatio = heightRatio;
	} else {
		maximizeRatio = widthRatio;
	}

	// figure out the maximized app size (w/o the widgets)
	var newAppWidth  = Math.round(maximizeRatio * app.width);
	var newAppHeight = Math.round(maximizeRatio * app.height);

	// figure out the maximized app position (with the widgets)
	var postMaxX = Math.round(width / 2.0 - newAppWidth / 2.0);
	var postMaxY = Math.round(height / 2.0 - newAppHeight / 2.0);

	// the new position of the app considering the maximized state and
	// all the widgets around it
	var newAppX = x + postMaxX;
	var newAppY = y + postMaxY;

	return [newAppX, newAppY, newAppWidth, newAppHeight];
}

// Calculate the square of euclidian distance between two objects with .x and .y fields
function distanceSquared2D(p1, p2) {
	var dx = p2.x - p1.x;
	var dy = p2.y - p1.y;
	return (dx * dx + dy * dy);
}

function findMinimum(arr) {
	var val = Number.MAX_VALUE;
	var idx = 0;
	for (var i = 0; i < arr.length; i++) {
		if (arr[i] < val) {
			val = arr[i];
			idx = i;
		}
	}
	return idx;
}

function tileApplications() {
	var app;
	var i, c, r, key;
	var numCols, numRows, numCells;

	var displayAr  = config.totalWidth / config.totalHeight;
	var arDiff     = displayAr / averageWindowAspectRatio();
	var numWindows = SAGE2Items.applications.numItems;

	// 3 scenarios... windows are on average the same aspect ratio as the display
	if (arDiff >= 0.7 && arDiff <= 1.3) {
		numCols = Math.ceil(Math.sqrt(numWindows));
		numRows = Math.ceil(numWindows / numCols);
	} else if (arDiff < 0.7) {
		// windows are much wider than display
		c = Math.round(1 / (arDiff / 2.0));
		if (numWindows <= c) {
			numRows = numWindows;
			numCols = 1;
		} else {
			numCols = Math.max(2, Math.round(numWindows / c));
			numRows = Math.round(Math.ceil(numWindows / numCols));
		}
	} else {
		// windows are much taller than display
		c = Math.round(arDiff * 2);
		if (numWindows <= c) {
			numCols = numWindows;
			numRows = 1;
		} else {
			numRows = Math.max(2, Math.round(numWindows / c));
			numCols = Math.round(Math.ceil(numWindows / numRows));
		}
	}
	numCells = numRows * numCols;

	// determine the bounds of the tiling area
	var titleBar = config.ui.titleBarHeight;
	if (config.ui.auto_hide_ui === true) {
		titleBar = 0;
	}
	var areaX = 0;
	var areaY = Math.round(1.5 * titleBar); // keep 0.5 height as margin
	if (config.ui.auto_hide_ui === true) {
		areaY = -config.ui.titleBarHeight;
	}

	var areaW = config.totalWidth;
	var areaH = config.totalHeight - (1.0 * titleBar);

	var tileW = Math.floor(areaW / numCols);
	var tileH = Math.floor(areaH / numRows);

	var padding = 4;
	// if only one application, no padding, i.e maximize
	if (numWindows === 1) {
		padding = 0;
	}

	var centroidsApps  = {};
	var centroidsTiles = [];

	// Caculate apps centers
	for (key in SAGE2Items.applications.list) {
		app = SAGE2Items.applications.list[key];
		centroidsApps[key] = {x: app.left + app.width / 2.0, y: app.top + app.height / 2.0};
	}
	// Caculate tiles centers
	for (i = 0; i < numCells; i++) {
		c = i % numCols;
		r = Math.floor(i / numCols);
		centroidsTiles.push({x: (c * tileW + areaX) + tileW / 2.0, y: (r * tileH + areaY) + tileH / 2.0});
	}

	// Calculate distances
	var distances = {};
	for (key in centroidsApps) {
		distances[key] = [];
		for (i = 0; i < numCells; i++) {
			var d = distanceSquared2D(centroidsApps[key], centroidsTiles[i]);
			distances[key].push(d);
		}
	}

	for (key in SAGE2Items.applications.list) {
		// get the application
		app = SAGE2Items.applications.list[key];
		// pick a cell
		var cellid = findMinimum(distances[key]);
		// put infinite value to disable the chosen cell
		for (i in SAGE2Items.applications.list) {
			distances[i][cellid] = Number.MAX_VALUE;
		}

		// calculate new dimensions
		c = cellid % numCols;
		r = Math.floor(cellid / numCols);
		var newdims = fitWithin(app, c * tileW + areaX, r * tileH + areaY, tileW, tileH, padding);

		// update the data structure
		app.left = newdims[0];
		app.top = newdims[1] - titleBar;
		app.width = newdims[2];
		app.height = newdims[3];
		var updateItem = {
			elemId: app.id,
			elemLeft: app.left,
			elemTop: app.top,
			elemWidth: app.width,
			elemHeight: app.height,
			force: true,
			date: Date.now()
		};

		broadcast('startMove', {id: updateItem.elemId, date: updateItem.date});
		broadcast('startResize', {id: updateItem.elemId, date: updateItem.date});

		moveAndResizeApplicationWindow(updateItem);

		broadcast('finishedMove', {id: updateItem.elemId, date: updateItem.date});
		broadcast('finishedResize', {id: updateItem.elemId, date: updateItem.date});
	}
}

// Remove all applications
function clearDisplay() {
	var i;
	var all = Object.keys(SAGE2Items.applications.list);
	for (i = 0; i < all.length; i++) {
		deleteApplication(all[i]);
	}
	// Reset the app_id counter to 0
	getUniqueAppId(-1);
}


// handlers for messages from UI
function wsClearDisplay(wsio, data) {
	clearDisplay();

	addEventToUserLog(wsio.id, {type: "clearDisplay", data: null, time: Date.now()});
}

function wsTileApplications(wsio, data) {
	tileApplications();

	addEventToUserLog(wsio.id, {type: "tileApplications", data: null, time: Date.now()});
}


// **************  Server File Functions *****************

function wsRequestAvailableApplications(wsio, data) {
	var apps = assets.listApps();
	wsio.emit('availableApplications', apps);
}

function wsRequestStoredFiles(wsio, data) {
	var savedFiles = getSavedFilesList();
	wsio.emit('storedFileList', savedFiles);
}

function wsLoadApplication(wsio, data) {
	var appData = {application: "custom_app", filename: data.application, data: data.data};
	appLoader.loadFileFromLocalStorage(appData, function(appInstance) {
		appInstance.id = getUniqueAppId();
		if (appInstance.animation) {
			var i;
			SAGE2Items.renderSync[appInstance.id] = {clients: {}, date: Date.now()};
			for (i = 0; i < clients.length; i++) {
				if (clients[i].clientType === "display") {
					SAGE2Items.renderSync[appInstance.id].clients[clients[i].id] = {
						wsio: clients[i], readyForNextFrame: false, blocklist: []
					};
				}
			}
		}

		// Get the drop position and convert it to wall coordinates
		var position = data.position || [0, 0];
		if (position[0] > 1) {
			// value in pixels, used as origin
			appInstance.left = position[0];
		} else {
			// value in percent
			position[0] = Math.round(position[0] * config.totalWidth);
			// Use the position as center of drop location
			appInstance.left = position[0] - appInstance.width / 2;
			if (appInstance.left < 0) {
				appInstance.left = 0;
			}
		}
		if (position[1] > 1) {
			// value in pixels, used as origin
			appInstance.top = position[1];
		} else {
			// value in percent
			position[1] = Math.round(position[1] * config.totalHeight);
			// Use the position as center of drop location
			appInstance.top  = position[1] - appInstance.height / 2;
			if (appInstance.top < 0) {
				appInstance.top = 0;
			}
		}

		console.log(appInstance);

		if (appInstance.data.dataView) {
			handleNewVisualization(appInstance, data.parent, null);

			// sends data too fast, before app is created
			// SAGE2_Vizs[data.parent].updateAllViews();

		} else {
			handleNewApplication(appInstance, null);
		}

		addEventToUserLog(data.user, {type: "openApplication", data:
			{application: {id: appInstance.id, type: appInstance.application}}, time: Date.now()});
	});
}

function wsLoadImageFromBuffer(wsio, data) {
	appLoader.loadImageFromDataBuffer(data.src, data.width, data.height,
		"image/jpeg", "", data.url, data.title, {},
		function(appInstance) {
			// Get the drop position and convert it to wall coordinates
			var position = data.position || [0, 0];
			if (position[0] > 1) {
				// value in pixels, used as origin
				appInstance.left = position[0];
			} else {
				// value in percent
				position[0] = Math.round(position[0] * config.totalWidth);
				// Use the position as center of drop location
				appInstance.left = position[0] - appInstance.width / 2;
				if (appInstance.left < 0) {
					appInstance.left = 0;
				}
			}
			if (position[1] > 1) {
				// value in pixels, used as origin
				appInstance.top = position[1];
			} else {
				// value in percent
				position[1] = Math.round(position[1] * config.totalHeight);
				// Use the position as center of drop location
				appInstance.top  = position[1] - appInstance.height / 2;
				if (appInstance.top < 0) {
					appInstance.top = 0;
				}
			}

			appInstance.id = getUniqueAppId();

			handleNewApplication(appInstance, null);

			addEventToUserLog(data.user, {type: "openFile", data:
				{name: data.filename, application: {id: appInstance.id, type: appInstance.application}}, time: Date.now()});
		});
}

function wsLoadFileFromServer(wsio, data) {
	if (data.application === "load_session") {
		// if it's a session, then load it
		loadSession(data.filename);

		addEventToUserLog(wsio.id, {type: "openFile", data: {name: data.filename,
			application: {id: null, type: "session"}}, time: Date.now()});
	} else {
		appLoader.loadFileFromLocalStorage(data, function(appInstance, videohandle) {
			// Get the drop position and convert it to wall coordinates
			var position = data.position || [0, 0];
			if (position[0] > 1) {
				// value in pixels, used as origin
				appInstance.left = position[0];
			} else {
				// value in percent
				position[0] = Math.round(position[0] * config.totalWidth);
				// Use the position as center of drop location
				appInstance.left = position[0] - appInstance.width / 2;
				if (appInstance.left < 0) {
					appInstance.left = 0;
				}
			}
			if (position[1] > 1) {
				// value in pixels, used as origin
				appInstance.top = position[1];
			} else {
				// value in percent
				position[1] = Math.round(position[1] * config.totalHeight);
				// Use the position as center of drop location
				appInstance.top  = position[1] - appInstance.height / 2;
				if (appInstance.top < 0) {
					appInstance.top = 0;
				}
			}

			appInstance.id = getUniqueAppId();

			// Add the application in the list of renderSync if needed
			if (appInstance.animation) {
				var i;
				SAGE2Items.renderSync[appInstance.id] = {clients: {}, date: Date.now()};
				for (i = 0; i < clients.length; i++) {
					if (clients[i].clientType === "display") {
						SAGE2Items.renderSync[appInstance.id].clients[clients[i].id] = {
							wsio: clients[i], readyForNextFrame: false, blocklist: []
						};
					}
				}
			}

			handleNewApplication(appInstance, videohandle);

			addEventToUserLog(data.user, {type: "openFile", data:
				{name: data.filename, application: {id: appInstance.id, type: appInstance.application}}, time: Date.now()});
		});
	}
}

function initializeLoadedVideo(appInstance, videohandle) {
	if (appInstance.application !== "movie_player" || videohandle === null) {
		return;
	}

	var i;
	var horizontalBlocks = Math.ceil(appInstance.native_width / mediaBlockSize);
	var verticalBlocks = Math.ceil(appInstance.native_height / mediaBlockSize);
	var videoBuffer = new Array(horizontalBlocks * verticalBlocks);

	videohandle.on('error', function(err) {
		console.log("VIDEO ERROR: " + err);
	});
	videohandle.on('start', function() {
		broadcast('videoPlaying', {id: appInstance.id});
	});
	videohandle.on('end', function() {
		broadcast('videoEnded', {id: appInstance.id});
		if (SAGE2Items.renderSync[appInstance.id].loop === true) {
			SAGE2Items.renderSync[appInstance.id].decoder.seek(0.0, function() {
				SAGE2Items.renderSync[appInstance.id].decoder.play();
			});
			broadcast('updateVideoItemTime', {id: appInstance.id, timestamp: 0.0, play: false});
		}
	});
	videohandle.on('frame', function(frameIdx, buffer) {
		SAGE2Items.renderSync[appInstance.id].frameIdx = frameIdx;
		var blockBuffers = pixelblock.yuv420ToPixelBlocks(buffer,
			appInstance.data.width, appInstance.data.height, mediaBlockSize);

		var idBuffer = Buffer.concat([new Buffer(appInstance.id), new Buffer([0])]);
		var frameIdxBuffer = intToByteBuffer(frameIdx,   4);
		var dateBuffer = intToByteBuffer(Date.now(), 8);
		for (i = 0; i < blockBuffers.length; i++) {
			var blockIdxBuffer = intToByteBuffer(i, 2);
			SAGE2Items.renderSync[appInstance.id].pixelbuffer[i] = Buffer.concat([idBuffer, blockIdxBuffer,
				frameIdxBuffer, dateBuffer, blockBuffers[i]]);
		}

		handleNewVideoFrame(appInstance.id);
	});

	SAGE2Items.renderSync[appInstance.id] = {decoder: videohandle, frameIdx: null, loop: false,
		pixelbuffer: videoBuffer, newFrameGenerated: false, clients: {}};
	for (i = 0; i < clients.length; i++) {
		if (clients[i].clientType === "display") {
			SAGE2Items.renderSync[appInstance.id].clients[clients[i].id] = {
				wsio: clients[i], readyForNextFrame: false, blocklist: []
			};
		}
	}

	calculateValidBlocks(appInstance, mediaBlockSize, SAGE2Items.renderSync[appInstance.id]);

	// initialize based on state
	SAGE2Items.renderSync[appInstance.id].loop = appInstance.data.looped;
	if (appInstance.data.frame !== 0) {
		var ts = appInstance.data.frame / appInstance.data.framerate;
		SAGE2Items.renderSync[appInstance.id].decoder.seek(ts, function() {
			if (appInstance.data.paused === false) {
				SAGE2Items.renderSync[appInstance.id].decoder.play();
			}
		});
		broadcast('updateVideoItemTime', {id: appInstance.id, timestamp: ts, play: false});
	} else {
		if (appInstance.data.paused === false) {
			SAGE2Items.renderSync[appInstance.id].decoder.play();
		}
	}
	if (appInstance.data.muted === true) {
		broadcast('videoMuted', {id: appInstance.id});
	}
}

// move this function elsewhere
function handleNewVideoFrame(id) {
	var videohandle = SAGE2Items.renderSync[id];

	videohandle.newFrameGenerated = true;
	if (!allTrueDict(videohandle.clients, "readyForNextFrame")) {
		return false;
	}

	updateVideoFrame(id);
	return true;
}

// move this function elsewhere
function handleNewClientReady(id) {
	var videohandle = SAGE2Items.renderSync[id];

	// if no new frame is generate or not all display clients have finished rendering previous frame - return
	if (videohandle.newFrameGenerated !== true || !allTrueDict(videohandle.clients, "readyForNextFrame")) {
		return false;
	}

	updateVideoFrame(id);
	return true;
}

function updateVideoFrame(id) {
	var i;
	var key;
	var videohandle = SAGE2Items.renderSync[id];

	videohandle.newFrameGenerated = false;
	for (key in videohandle.clients) {
		videohandle.clients[key].wsio.emit('updateFrameIndex', {id: id, frameIdx: videohandle.frameIdx});
		var hasBlock = false;
		for (i = 0; i < videohandle.pixelbuffer.length; i++) {
			if (videohandle.clients[key].blocklist.indexOf(i) >= 0) {
				hasBlock = true;
				videohandle.clients[key].wsio.emit('updateVideoFrame', videohandle.pixelbuffer[i]);
			}
		}
		if (hasBlock === true) {
			videohandle.clients[key].readyForNextFrame = false;
		}
	}
}

// move this function elsewhere
function calculateValidBlocks(app, blockSize, renderhandle) {
	if (app.application !== "movie_player" && app.application !== "media_block_stream") {
		return;
	}

	var i;
	var j;
	var key;

	var portalX = 0;
	var portalY = 0;
	var portalScale = 1;
	var titleBarHeight = config.ui.titleBarHeight;
	var portal = findApplicationPortal(app);
	if (portal !== undefined && portal !== null) {
		portalX = portal.data.left;
		portalY = portal.data.top;
		portalScale = portal.data.scale;
		titleBarHeight = portal.data.titleBarHeight;
	}

	var horizontalBlocks = Math.ceil(app.data.width / blockSize);
	var verticalBlocks   = Math.ceil(app.data.height / blockSize);

	var renderBlockWidth  = (blockSize * app.width / app.data.width) * portalScale;
	var renderBlockHeight = (blockSize * app.height / app.data.height) * portalScale;

	for (key in renderhandle.clients) {
		renderhandle.clients[key].blocklist = [];
		for (i = 0; i < verticalBlocks; i++) {
			for (j = 0; j < horizontalBlocks; j++) {
				var blockIdx = i * horizontalBlocks + j;

				if (renderhandle.clients[key].wsio.clientID < 0) {
					renderhandle.clients[key].blocklist.push(blockIdx);
				} else {
					var display = config.displays[renderhandle.clients[key].wsio.clientID];
					var left = j * renderBlockWidth  + (app.left * portalScale + portalX);
					var top  = i * renderBlockHeight + ((app.top + titleBarHeight) * portalScale + portalY);
					var offsetX = config.resolution.width  * display.column;
					var offsetY = config.resolution.height * display.row;

					if ((left + renderBlockWidth) >= offsetX &&
						left <= (offsetX + config.resolution.width * display.width) &&
						(top + renderBlockHeight) >= offsetY &&
						top  <= (offsetY + config.resolution.height * display.height)) {
						renderhandle.clients[key].blocklist.push(blockIdx);
					}
				}
			}
		}
		renderhandle.clients[key].wsio.emit('updateValidStreamBlocks', {
			id: app.id, blockList: renderhandle.clients[key].blocklist
		});
	}
}

function wsDeleteElementFromStoredFiles(wsio, data) {
	if (data.application === "load_session") {
		// if it's a session
		deleteSession(data.filename);
	} else {
		assets.deleteAsset(data.filename, function(err) {
			if (!err) {
				// send the update file list
				broadcast('storedFileList', getSavedFilesList());
			}
		});
	}
}

function wsMoveElementFromStoredFiles(wsio, data) {
	var destinationURL = data.url;
	var destinationFile;

	// calculate the new destination filename
	for (var folder in mediaFolders) {
		var f = mediaFolders[folder];
		if (destinationURL.indexOf(f.url) === 0) {
			var splits = destinationURL.split(f.url);
			var subdir = splits[1];
			destinationFile = path.join(f.path, subdir, path.basename(data.filename));
		}
	}

	// Do the move and reprocess the asset
	if (destinationFile) {
		assets.moveAsset(data.filename, destinationFile, function(err) {
			if (err) {
				console.log(sageutils.header('Assets') + 'Error moving ' + data.filename);
			} else {
				// if all good, send the new list of files
				// wsRequestStoredFiles(wsio);
				// send the update file list
				broadcast('storedFileList', getSavedFilesList());
			}
		});
	}
}


// **************  Adding Web Content (URL) *****************

function wsAddNewWebElement(wsio, data) {
	appLoader.loadFileFromWebURL(data, function(appInstance, videohandle) {

		// Get the drop position and convert it to wall coordinates
		var position = data.position || [0, 0];
		position[0] = Math.round(position[0] * config.totalWidth);
		position[1] = Math.round(position[1] * config.totalHeight);

		// Use the position from the drop location
		if (position[0] !== 0 || position[1] !== 0) {
			appInstance.left = position[0] - appInstance.width / 2;
			if (appInstance.left < 0) {
				appInstance.left = 0;
			}
			appInstance.top  = position[1] - appInstance.height / 2;
			if (appInstance.top < 0) {
				appInstance.top = 0;
			}
		}

		appInstance.id = getUniqueAppId();
		handleNewApplication(appInstance, videohandle);

		if (appInstance.animation) {
			var i;
			SAGE2Items.renderSync[appInstance.id] = {clients: {}, date: Date.now()};
			for (i = 0; i < clients.length; i++) {
				if (clients[i].clientType === "display") {
					SAGE2Items.renderSync[appInstance.id].clients[clients[i].id] = {
						wsio: clients[i], readyForNextFrame: false, blocklist: []
					};
				}
			}
		}
	});
}

// **************  Folder management     *****************

function wsCreateFolder(wsio, data) {
	// Create a folder as needed
	for (var folder in mediaFolders) {
		var f = mediaFolders[folder];
		// if it starts with the sage root
		if (data.root.indexOf(f.url) === 0) {
			var subdir = data.root.split(f.url)[1];
			var toCreate = path.join(f.path, subdir, data.path);
			if (!sageutils.folderExists(toCreate)) {
				sageutils.mkdirParent(toCreate);
				console.log(sageutils.header('Folder') + toCreate + ' created');
			}
		}
	}
}


// **************  Command line          *****************

function wsCommand(wsio, data) {
	// send the command to the REPL interpreter
	processInputCommand(data);
}

// **************  Launching Web Browser *****************

function wsOpenNewWebpage(wsio, data) {
	console.log(sageutils.header('Webview') + "opening " + data.url);

	wsLoadApplication(null, {
		application: "/uploads/apps/Webview",
		user: wsio.id,
		// pass the url in the data object
		data: data,
		position: [0, 0]
	});

	// Check if the web-browser is connected
	if (webBrowserClient !== null) {
		// then emit the command
		console.log("Browser> new page", data.url);
		webBrowserClient.emit('openWebBrowser', {url: data.url});
	}
}

// **************  Volume sync  ********************

function wsSetVolume(wsio, data) {
	if (SAGE2Items.renderSync[data.id] === undefined || SAGE2Items.renderSync[data.id] === null) {
		return;
	}

	broadcast('setVolume', data);
}

// **************  Video / Audio Synchonization *****************

function wsPlayVideo(wsio, data) {
	if (SAGE2Items.renderSync[data.id] === undefined || SAGE2Items.renderSync[data.id] === null) {
		return;
	}

	SAGE2Items.renderSync[data.id].decoder.play();
}

function wsPauseVideo(wsio, data) {
	if (SAGE2Items.renderSync[data.id] === undefined || SAGE2Items.renderSync[data.id] === null) {
		return;
	}

	SAGE2Items.renderSync[data.id].decoder.pause(function() {
		broadcast('videoPaused', {id: data.id});
	});
}

function wsStopVideo(wsio, data) {
	if (SAGE2Items.renderSync[data.id] === undefined || SAGE2Items.renderSync[data.id] === null) {
		return;
	}

	SAGE2Items.renderSync[data.id].decoder.stop(function() {
		broadcast('videoPaused', {id: data.id});
		broadcast('updateVideoItemTime', {id: data.id, timestamp: 0.0, play: false});
		broadcast('updateFrameIndex', {id: data.id, frameIdx: 0});
	});
}

function wsUpdateVideoTime(wsio, data) {
	if (SAGE2Items.renderSync[data.id] === undefined || SAGE2Items.renderSync[data.id] === null) {
		return;
	}

	SAGE2Items.renderSync[data.id].decoder.seek(data.timestamp, function() {
		if (data.play === true) {
			SAGE2Items.renderSync[data.id].decoder.play();
		}
	});
	broadcast('updateVideoItemTime', data);
}

function wsMuteVideo(wsio, data) {
	if (SAGE2Items.renderSync[data.id] === undefined || SAGE2Items.renderSync[data.id] === null) {
		return;
	}

	broadcast('videoMuted', {id: data.id});
}

function wsUnmuteVideo(wsio, data) {
	if (SAGE2Items.renderSync[data.id] === undefined || SAGE2Items.renderSync[data.id] === null) {
		return;
	}

	broadcast('videoUnmuted', {id: data.id});
}

function wsLoopVideo(wsio, data) {
	if (SAGE2Items.renderSync[data.id] === undefined || SAGE2Items.renderSync[data.id] === null) {
		return;
	}

	SAGE2Items.renderSync[data.id].loop = data.loop;
}

// **************  Remote Server Content *****************

function wsAddNewElementFromRemoteServer(wsio, data) {
	console.log("add element from remote server");
	var i;

	appLoader.loadApplicationFromRemoteServer(data, function(appInstance, videohandle) {
		console.log("Remote App: " + appInstance.title + " (" + appInstance.application + ")");
		if (appInstance.application === "media_stream" || appInstance.application === "media_block_stream") {
			appInstance.id = wsio.remoteAddress.address + ":" + wsio.remoteAddress.port + "|" + appInstance.id;
			SAGE2Items.renderSync[appInstance.id] = {chunks: [], clients: {}};
			for (i = 0; i < clients.length; i++) {
				if (clients[i].clientType === "display") {
					SAGE2Items.renderSync[appInstance.id].clients[clients[i].id] = {
						wsio: clients[i], readyForNextFrame: false, blocklist: []
					};
				}
			}
		} else {
			appInstance.id = getUniqueAppId();
		}

		sageutils.mergeObjects(data.data, appInstance.data, ['video_url', 'video_type', 'audio_url', 'audio_type']);

		handleNewApplication(appInstance, videohandle);

		if (appInstance.animation) {
			SAGE2Items.renderSync[appInstance.id] = {clients: {}, date: Date.now()};
			for (i = 0; i < clients.length; i++) {
				if (clients[i].clientType === "display") {
					SAGE2Items.renderSync[appInstance.id].clients[clients[i].id] = {
						wsio: clients[i], readyForNextFrame: false, blocklist: []
					};
				}
			}
		}
	});
}

function wsAddNewSharedElementFromRemoteServer(wsio, data) {
	var i;

	appLoader.loadApplicationFromRemoteServer(data.application, function(appInstance, videohandle) {
		console.log(sageutils.header("Remote App") + appInstance.title + " (" + appInstance.application + ")");

		if (appInstance.application === "media_stream" || appInstance.application === "media_block_stream") {
			appInstance.id = wsio.remoteAddress.address + ":" + wsio.remoteAddress.port + "|" + data.id;
			SAGE2Items.renderSync[appInstance.id] = {chunks: [], clients: {}};
			for (i = 0; i < clients.length; i++) {
				if (clients[i].clientType === "display") {
					console.log(sageutils.header("Remote App") + "render client: " + clients[i].id);
					SAGE2Items.renderSync[appInstance.id].clients[clients[i].id] = {
						wsio: clients[i], readyForNextFrame: false, blocklist: []
					};
				}
			}
		} else {
			appInstance.id = data.id;
		}

		sageutils.mergeObjects(data.application.data, appInstance.data, ['video_url', 'video_type', 'audio_url', 'audio_type']);

		handleNewApplication(appInstance, videohandle);

		if (appInstance.animation) {
			SAGE2Items.renderSync[appInstance.id] = {clients: {}, date: Date.now()};
			for (i = 0; i < clients.length; i++) {
				if (clients[i].clientType === "display") {
					SAGE2Items.renderSync[appInstance.id].clients[clients[i].id] = {
						wsio: clients[i], readyForNextFrame: false, blocklist: []
					};
				}
			}
		}

		sharedApps[appInstance.id] = [{wsio: wsio, sharedId: data.remoteAppId}];

		SAGE2Items.applications.editButtonVisibilityOnItem(appInstance.id, "syncButton", true);
		broadcast('setAppSharingFlag', {id: appInstance.id, sharing: true});
	});
}

function wsRequestNextRemoteFrame(wsio, data) {
	var originId;
	var portalCloneIdx = data.id.indexOf("_");
	if (portalCloneIdx >= 0) {
		originId = data.id.substring(0, portalCloneIdx);
	} else {
		originId = data.id;
	}
	var remote_id = config.host + ":" + config.secure_port + "|" + data.id;

	if (SAGE2Items.applications.list.hasOwnProperty(originId)) {
		var stream = SAGE2Items.applications.list[originId];
		wsio.emit('updateRemoteMediaStreamFrame', {id: remote_id, state: stream.data});
	} else {
		wsio.emit('stopMediaStream', {id: remote_id});
	}
}

function wsUpdateRemoteMediaStreamFrame(wsio, data) {
	if (!SAGE2Items.applications.list.hasOwnProperty(data.id)) {
		return;
	}

	var key;
	for (key in SAGE2Items.renderSync[data.id].clients) {
		SAGE2Items.renderSync[data.id].clients[key].readyForNextFrame = false;
	}
	var stream = SAGE2Items.applications.list[data.id];
	stream.data = data.data;

	broadcast('updateMediaStreamFrame', data);
}

function wsReceivedRemoteMediaStreamFrame(wsio, data) {
	SAGE2Items.renderSync[data.id].clients[wsio.id].readyForNextFrame = true;
	if (allTrueDict(SAGE2Items.renderSync[data.id].clients, "readyForNextFrame")) {
		var i;
		var mediaStreamData = data.id.substring(6).split("|");
		var sender = {wsio: null, serverId: mediaStreamData[0], clientId: mediaStreamData[1], streamId: null};
		for (i = 0; i < clients.length; i++) {
			if (clients[i].id === sender.serverId) {
				sender.wsio = clients[i];
				break;
			}
		}
		if (sender.wsio !== null) {
			sender.wsio.emit('requestNextRemoteFrame', {id: sender.clientId});
		}
	}
}

// XXX - Remote block streaming not tested
function wsRequestNextRemoteBlockFrame(wsio, data) {
	var remote_id = config.host + ":" + config.secure_port + "|" + data.id;
	if (SAGE2Items.applications.list.hasOwnProperty(data.id)) {
		var stream = SAGE2Items.applications.list[data.id];
		wsio.emit('updateRemoteMediaBlockStreamFrame', {id: remote_id, state: stream.data});
	} else {
		wsio.emit('stopMediaBlockStream', {id: remote_id});
	}
}

function wsUpdateRemoteMediaBlockStreamFrame(wsio, data) {
	if (!SAGE2Items.applications.list.hasOwnProperty(data.id)) {
		return;
	}

	var key;
	for (key in SAGE2Items.renderSync[data.id].clients) {
		SAGE2Items.renderSync[data.id].clients[key].readyForNextFrame = false;
	}
	var stream = SAGE2Items.applications.list[data.id];
	stream.data = data.data;

	broadcast('updateMediaBlockStreamFrame', data);
}

function wsReceivedRemoteMediaBlockStreamFrame(wsio, data) {
	SAGE2Items.renderSync[data.id].clients[wsio.id].readyForNextFrame = true;
	if (allTrueDict(SAGE2Items.renderSync[data.id].clients, "readyForNextFrame")) {
		var i;
		var mediaBlockStreamData = data.id.substring(6).split("|");
		var sender = {wsio: null, serverId: mediaBlockStreamData[0], clientId: mediaBlockStreamData[1], streamId: null};
		for (i = 0; i < clients.length; i++) {
			if (clients[i].id === sender.serverId) {
				sender.wsio = clients[i];
				break;
			}
		}
		if (sender.wsio !== null) {
			sender.wsio.emit('requestNextRemoteFrame', {id: sender.clientId});
		}
	}
}

function wsRequestDataSharingSession(wsio, data) {
	var known_site = findRemoteSiteByConnection(wsio);
	if (known_site !== null) {
		data.config.name = known_site.name;
	}
	if (data.config.name === undefined || data.config.name === null) {
		data.config.name = "Unknown";
	}

	console.log("Data-sharing request from " + data.config.name + " (" + data.config.host + ":" + data.config.secure_port + ")");
	broadcast('requestedDataSharingSession', {name: data.config.name, host: data.config.host, port: data.config.port});
	// remoteSharingRequestDialog = {wsio: wsio, config: data.config};
	showRequestDialog(true);
}

function wsCancelDataSharingSession(wsio, data) {
	console.log("Data-sharing request cancelled");
	broadcast('closeRequestDataSharingDialog', null, 'requiresFullApps');
	// remoteSharingRequestDialog = null;
	showRequestDialog(false);
}

function wsAcceptDataSharingSession(wsio, data) {
	var myMin = Math.min(config.totalWidth, config.totalHeight - config.ui.titleBarHeight);
	var sharingScale = (0.9 * myMin) / Math.min(data.width, data.height);
	console.log("Data-sharing request accepted: " + data.width + "x" + data.height + ", scale: " + sharingScale);
	broadcast('closeDataSharingWaitDialog', null);
	createNewDataSharingSession(remoteSharingWaitDialog.name, remoteSharingWaitDialog.wsio.remoteAddress.address,
		remoteSharingWaitDialog.wsio.remoteAddress.port, remoteSharingWaitDialog.wsio,
		new Date(data.date), data.width, data.height, sharingScale, data.titleBarHeight, true);
	remoteSharingWaitDialog = null;
	showWaitDialog(false);
}

function wsRejectDataSharingSession(wsio, data) {
	console.log("Data-sharing request rejected");
	broadcast('closeDataSharingWaitDialog', null, 'requiresFullApps');
	remoteSharingWaitDialog = null;
	showWaitDialog(false);
}

function wsCreateRemoteSagePointer(wsio, data) {
	var key;
	var portalId = null;
	for (key in remoteSharingSessions) {
		if (remoteSharingSessions[key].portal.host === data.portal.host &&
			remoteSharingSessions[key].portal.port === data.portal.port) {
			portalId = key;
		}
	}
	createSagePointer(data.id, portalId);
}

function wsStartRemoteSagePointer(wsio, data) {
	sagePointers[data.id].left = data.left;
	sagePointers[data.id].top  = data.top;

	showPointer(data.id, data);
}

function wsStopRemoteSagePointer(wsio, data) {
	hidePointer(data.id, data);

	// return to window interaction mode after stopping pointer
	if (remoteInteraction[data.id].appInteractionMode()) {
		remoteInteraction[data.id].toggleModes();
		broadcast('changeSagePointerMode', {id: sagePointers[data.id].id, mode: remoteInteraction[data.id].interactionMode });
	}
}

function wsRecordInnerGeometryForWidget(wsio, data) {
	// var center = data.innerGeometry.center;
	var buttons = data.innerGeometry.buttons;
	var textInputs = data.innerGeometry.textInputs;
	var sliders = data.innerGeometry.sliders;
	var radioButtons = data.innerGeometry.radioButtons;

	// SAGE2Items.widgets.addButtonToItem(data.instanceID, "center", "circle", {x:center.x, y: center.y, r:center.r}, 0);
	var i;
	for (i = 0; i < buttons.length; i++) {
		SAGE2Items.widgets.addButtonToItem(data.instanceID, buttons[i].id, "circle",
			{x: buttons[i].x, y: buttons[i].y, r: buttons[i].r}, 0);
	}
	for (i = 0; i < textInputs.length; i++) {
		SAGE2Items.widgets.addButtonToItem(data.instanceID, textInputs[i].id, "rectangle",
			{x: textInputs[i].x, y: textInputs[i].y, w: textInputs[i].w, h: textInputs[i].h}, 0);

	}
	for (i = 0; i < sliders.length; i++) {
		SAGE2Items.widgets.addButtonToItem(data.instanceID, sliders[i].id, "rectangle",
			{x: sliders[i].x, y: sliders[i].y, w: sliders[i].w, h: sliders[i].h}, 0);
	}
	for (i = 0; i < radioButtons.length; i++) {
		var radioOptions = radioButtons[i];
		for (var j = 0; j < radioOptions.length; j++) {
			SAGE2Items.widgets.addButtonToItem(data.instanceID, radioOptions[j].id, "circle",
			{x: radioOptions[j].x, y: radioOptions[j].y, r: radioOptions[j].r}, 0);
		}
	}
}

function wsCreateAppClone(wsio, data) {
	var app = SAGE2Items.applications.list[data.id];

	createAppFromDescription(app, function(appInstance, videohandle) {
		appInstance.id = getUniqueAppId();
		if (appInstance.animation) {
			var i;
			SAGE2Items.renderSync[appInstance.id] = {clients: {}, date: Date.now()};
			for (i = 0; i < clients.length; i++) {
				if (clients[i].clientType === "display") {
					SAGE2Items.renderSync[appInstance.id].clients[clients[i].id] = {
						wsio: clients[i], readyForNextFrame: false, blocklist: []
					};
				}
			}
		}

		handleNewApplication(appInstance, videohandle);
	});
}

function wsRemoteSagePointerPosition(wsio, data) {
	if (sagePointers[data.id] === undefined) {
		return;
	}

	sagePointers[data.id].left = data.left;
	sagePointers[data.id].top = data.top;

	broadcast('updateSagePointerPosition', sagePointers[data.id]);
}

function wsRemoteSagePointerToggleModes(wsio, data) {
	// remoteInteraction[data.id].toggleModes();
	remoteInteraction[data.id].interactionMode = data.mode;
	broadcast('changeSagePointerMode', {id: sagePointers[data.id].id, mode: remoteInteraction[data.id].interactionMode});
}

function wsRemoteSagePointerHoverCorner(wsio, data) {
	var appId = data.appHoverCorner.elemId;
	var app = null;
	if (SAGE2Items.applications.list.hasOwnProperty(appId)) {
		app = SAGE2Items.applications.list[appId];
	} else if (SAGE2Items.applications.list.hasOwnProperty(wsio.id + "|" + appId)) {
		data.appHoverCorner.elemId = wsio.id + "|" + appId;
		appId = data.appHoverCorner.elemId;
		app = SAGE2Items.applications.list[appId];
	}
	if (app === undefined || app === null) {
		return;
	}

	broadcast('hoverOverItemCorner', data.appHoverCorner);
}

function wsAddNewRemoteElementInDataSharingPortal(wsio, data) {
	var key;
	var remote = null;
	for (key in remoteSharingSessions) {
		if (remoteSharingSessions[key].wsio.id === wsio.id) {
			remote = remoteSharingSessions[key];
			break;
		}
	}
	console.log("adding element from remote server:");
	if (remote !== null) {
		createAppFromDescription(data, function(appInstance, videohandle) {
			if (appInstance.application === "media_stream" || appInstance.application === "media_block_stream") {
				appInstance.id = wsio.remoteAddress.address + ":" + wsio.remoteAddress.port + "|" + data.id;
			} else {
				appInstance.id = data.id;
			}
			appInstance.left = data.left;
			appInstance.top = data.top;
			appInstance.width = data.width;
			appInstance.height = data.height;

			remoteSharingSessions[remote.portal.id].appCount++;

			var i;
			SAGE2Items.renderSync[appInstance.id] = {clients: {}, date: Date.now()};
			for (i = 0; i < clients.length; i++) {
				if (clients[i].clientType === "display") {
					SAGE2Items.renderSync[appInstance.id].clients[clients[i].id] = {
						wsio: clients[i], readyForNextFrame: false, blocklist: []
					};
				}
			}
			handleNewApplicationInDataSharingPortal(appInstance, videohandle, remote.portal.id);
		});
	}
}

function wsUpdateApplicationOrder(wsio, data) {
	// should check timestamp first (data.date)
	broadcast('updateItemOrder', data.order);
}

function wsStartApplicationMove(wsio, data) {
	// should check timestamp first (data.date)
	var app = null;
	if (SAGE2Items.applications.list.hasOwnProperty(data.appId)) {
		app = SAGE2Items.applications.list[data.appId];
	} else if (SAGE2Items.applications.list.hasOwnProperty(wsio.id + "|" + data.appId)) {
		data.appId = wsio.id + "|" + data.appId;
		app = SAGE2Items.applications.list[data.appId];
	}
	if (app === undefined || app === null) {
		return;
	}

	broadcast('startMove', {id: data.appId, date: Date.now()});

	var eLogData = {
		type: "move",
		action: "start",
		application: {
			id: app.id,
			type: app.application
		},
		location: {
			x: parseInt(app.left, 10),
			y: parseInt(app.top, 10),
			width: parseInt(app.width, 10),
			height: parseInt(app.height, 10)
		}
	};
	addEventToUserLog(data.id, {type: "windowManagement", data: eLogData, time: Date.now()});
}

function wsStartApplicationResize(wsio, data) {
	// should check timestamp first (data.date)
	var app = null;
	if (SAGE2Items.applications.list.hasOwnProperty(data.appId)) {
		app = SAGE2Items.applications.list[data.appId];
	} else if (SAGE2Items.applications.list.hasOwnProperty(wsio.id + "|" + data.appId)) {
		data.appId = wsio.id + "|" + data.appId;
		app = SAGE2Items.applications.list[data.appId];
	}
	if (app === undefined || app === null) {
		return;
	}

	broadcast('startResize', {id: data.appId, date: Date.now()});

	var eLogData = {
		type: "resize",
		action: "start",
		application: {
			id: app.id,
			type: app.application
		},
		location: {
			x: parseInt(app.left, 10),
			y: parseInt(app.top, 10),
			width: parseInt(app.width, 10),
			height: parseInt(app.height, 10)
		}
	};
	addEventToUserLog(data.id, {type: "windowManagement", data: eLogData, time: Date.now()});
}

function wsUpdateApplicationPosition(wsio, data) {
	// should check timestamp first (data.date)
	var appId = data.appPositionAndSize.elemId;
	var app = null;
	if (SAGE2Items.applications.list.hasOwnProperty(appId)) {
		app = SAGE2Items.applications.list[appId];
	} else if (SAGE2Items.applications.list.hasOwnProperty(wsio.id + "|" + appId)) {
		data.appPositionAndSize.elemId = wsio.id + "|" + appId;
		appId = data.appPositionAndSize.elemId;
		app = SAGE2Items.applications.list[appId];
	}
	if (app === undefined || app === null) {
		return;
	}

	var titleBarHeight = config.ui.titleBarHeight;
	if (data.portalId !== undefined && data.portalId !== null) {
		titleBarHeight = remoteSharingSessions[data.portalId].portal.titleBarHeight;
	}
	app.left = data.appPositionAndSize.elemLeft;
	app.top = data.appPositionAndSize.elemTop;
	app.width = data.appPositionAndSize.elemWidth;
	app.height = data.appPositionAndSize.elemHeight;
	var im = findInteractableManager(data.appPositionAndSize.elemId);
	im.editGeometry(app.id, "applications", "rectangle", {x: app.left, y: app.top, w: app.width, h: app.height + titleBarHeight});
	broadcast('setItemPosition', data.appPositionAndSize);
	if (SAGE2Items.renderSync.hasOwnProperty(app.id)) {
		calculateValidBlocks(app, mediaBlockSize, SAGE2Items.renderSync[app.id]);
		if (app.id in SAGE2Items.renderSync && SAGE2Items.renderSync[app.id].newFrameGenerated === false) {
			handleNewVideoFrame(app.id);
		}
	}
}

function wsUpdateApplicationPositionAndSize(wsio, data) {
	// should check timestamp first (data.date)
	var appId = data.appPositionAndSize.elemId;
	var app = null;
	if (SAGE2Items.applications.list.hasOwnProperty(appId)) {
		app = SAGE2Items.applications.list[appId];
	} else if (SAGE2Items.applications.list.hasOwnProperty(wsio.id + "|" + appId)) {
		data.appPositionAndSize.elemId = wsio.id + "|" + appId;
		appId = data.appPositionAndSize.elemId;
		app = SAGE2Items.applications.list[appId];
	}
	if (app === undefined || app === null) {
		return;
	}

	var titleBarHeight = config.ui.titleBarHeight;
	if (data.portalId !== undefined && data.portalId !== null) {
		titleBarHeight = remoteSharingSessions[data.portalId].portal.titleBarHeight;
	}
	app.left = data.appPositionAndSize.elemLeft;
	app.top = data.appPositionAndSize.elemTop;
	app.width = data.appPositionAndSize.elemWidth;
	app.height = data.appPositionAndSize.elemHeight;
	var im = findInteractableManager(data.appPositionAndSize.elemId);
	im.editGeometry(app.id, "applications", "rectangle", {x: app.left, y: app.top, w: app.width, h: app.height + titleBarHeight});
	handleApplicationResize(app.id);
	broadcast('setItemPositionAndSize', data.appPositionAndSize);
	if (SAGE2Items.renderSync.hasOwnProperty(app.id)) {
		calculateValidBlocks(app, mediaBlockSize, SAGE2Items.renderSync[app.id]);
		if (app.id in SAGE2Items.renderSync && SAGE2Items.renderSync[app.id].newFrameGenerated === false) {
			handleNewVideoFrame(app.id);
		}
	}
}

function wsFinishApplicationMove(wsio, data) {
	// should check timestamp first (data.date)
	var app = null;
	if (SAGE2Items.applications.list.hasOwnProperty(data.appId)) {
		app = SAGE2Items.applications.list[data.appId];
	} else if (SAGE2Items.applications.list.hasOwnProperty(wsio.id + "|" + data.appId)) {
		data.appId = wsio.id + "|" + data.appId;
		app = SAGE2Items.applications.list[data.appId];
	}
	if (app === undefined || app === null) {
		return;
	}

	broadcast('finishedMove', {id: data.appId, date: Date.now()});

	var eLogData = {
		type: "move",
		action: "end",
		application: {
			id: app.id,
			type: app.application
		},
		location: {
			x: parseInt(app.left, 10),
			y: parseInt(app.top, 10),
			width: parseInt(app.width, 10),
			height: parseInt(app.height, 10)
		}
	};
	addEventToUserLog(data.id, {type: "windowManagement", data: eLogData, time: Date.now()});
}

function wsFinishApplicationResize(wsio, data) {
	// should check timestamp first (data.date)
	var app = null;
	if (SAGE2Items.applications.list.hasOwnProperty(data.appId)) {
		app = SAGE2Items.applications.list[data.appId];
	} else if (SAGE2Items.applications.list.hasOwnProperty(wsio.id + "|" + data.appId)) {
		data.appId = wsio.id + "|" + data.appId;
		app = SAGE2Items.applications.list[data.appId];
	}
	if (app === undefined || app === null) {
		return;
	}

	broadcast('finishedResize', {id: data.appId, date: Date.now()});

	var eLogData = {
		type: "resize",
		action: "end",
		application: {
			id: app.id,
			type: app.application
		},
		location: {
			x: parseInt(app.left, 10),
			y: parseInt(app.top, 10),
			width: parseInt(app.width, 10),
			height: parseInt(app.height, 10)
		}
	};
	addEventToUserLog(data.id, {type: "windowManagement", data: eLogData, time: Date.now()});
}

function wsDeleteApplication(wsio, data) {
	deleteApplication(data.appId);

	// Is that diffent ?
	// if (SAGE2Items.applications.list.hasOwnProperty(data.appId)) {
	// 	SAGE2Items.applications.removeItem(data.appId);
	// 	var im = findInteractableManager(data.appId);
	// 	im.removeGeometry(data.appId, "applications");
	// 	broadcast('deleteElement', {elemId: data.appId});
	// }
}

function wsUpdateApplicationState(wsio, data) {
	// should check timestamp first (data.date)
	if (SAGE2Items.applications.list.hasOwnProperty(data.id)) {
		var app = SAGE2Items.applications.list[data.id];

		// hang on to old values if movie player
		var oldTs;
		var oldPaused;
		var oldMuted;
		if (app.application === "movie_player") {
			oldTs = app.data.frame / app.data.framerate;
			oldPaused = app.data.paused;
			oldMuted = app.data.muted;
		}

		var modified = sageutils.mergeObjects(data.state, app.data,
			['doc_url', 'video_url', 'video_type', 'audio_url', 'audio_type']);
		if (modified === true) {
			// update video demuxer based on state
			if (app.application === "movie_player") {
				console.log("received state from remote site:", data.state);

				SAGE2Items.renderSync[app.id].loop = app.data.looped;

				var ts = app.data.frame / app.data.framerate;
				if (app.data.paused === true && ts !== oldTs) {
					SAGE2Items.renderSync[app.id].decoder.seek(ts, function() {
						// do nothing
					});
					broadcast('updateVideoItemTime', {id: app.id, timestamp: ts, play: false});
				} else {
					if (app.data.paused === true && oldPaused === false) {
						SAGE2Items.renderSync[app.id].decoder.pause(function() {
							broadcast('videoPaused', {id: app.id});
						});
					}
					if (app.data.paused === false && oldPaused === true) {
						SAGE2Items.renderSync[app.id].decoder.play();
					}
				}
				if (app.data.muted === true && oldMuted === false) {
					broadcast('videoMuted', {id: app.id});
				}
				if (app.data.muted === false && oldMuted === true) {
					broadcast('videoUnmuted', {id: app.id});
				}
			}

			// for all apps - send new state to app
			broadcast('loadApplicationState', {id: app.id, state: app.data, date: Date.now()});
		}
	}
}

function wsUpdateApplicationStateOptions(wsio, data) {
	// should check timestamp first (data.date)
	if (SAGE2Items.applications.list.hasOwnProperty(data.id)) {
		broadcast('loadApplicationOptions', {id: data.id, options: data.options});
	}
}


// **************  Widget Control Messages *****************

function wsAddNewControl(wsio, data) {
	if (!SAGE2Items.applications.list.hasOwnProperty(data.appId)) {
		return;
	}
	if (SAGE2Items.widgets.list.hasOwnProperty(data.id)) {
		return;
	}

	broadcast('createControl', data);

	var zIndex = SAGE2Items.widgets.numItems;
	var radialGeometry = {
		x: data.left + (data.height / 2),
		y: data.top + (data.height / 2),
		r: data.height / 2
	};

	if (data.hasSideBar === true) {
		var shapeData = {
			radial: {
				type: "circle",
				visible: true,
				geometry: radialGeometry
			},
			sidebar: {
				type: "rectangle",
				visible: true,
				geometry: {
					x: data.left + data.height,
					y: data.top + (data.height / 2) - (data.barHeight / 2),
					w: data.width - data.height, h: data.barHeight
				}
			}
		};
		interactMgr.addComplexGeometry(data.id, "widgets", shapeData, zIndex, data);
	} else {
		interactMgr.addGeometry(data.id, "widgets", "circle", radialGeometry, true, zIndex, data);
	}
	SAGE2Items.widgets.addItem(data);
	var uniqueID = data.id.substring(data.appId.length, data.id.lastIndexOf("_"));
	var app = SAGE2Items.applications.list[data.appId];
	addEventToUserLog(uniqueID, {type: "widgetMenu", data: {action: "open", application:
		{id: app.id, type: app.application}}, time: Date.now()});
}


function wsCloseAppFromControl(wsio, data) {
	deleteApplication(data.appId);
}

function wsHideWidgetFromControl(wsio, data) {
	var ctrl = SAGE2Items.widgets.list[data.instanceID];
	hideControl(ctrl);
}

function wsOpenRadialMenuFromControl(wsio, data) {
	console.log("radial menu");
	var ctrl = SAGE2Items.widgets.list[data.id];
	createRadialMenu(wsio.id, ctrl.left, ctrl.top);
}


function loadConfiguration() {
	var configFile = null;

	if (program.configuration) {
		configFile = program.configuration;
	} else {
		// Read config.txt - if exists and specifies a user defined config, then use it
		if (sageutils.fileExists("config.txt")) {
			var lines = fs.readFileSync("config.txt", 'utf8').split("\n");
			for (var i = 0; i < lines.length; i++) {
				var text = "";
				var comment = lines[i].indexOf("//");
				if (comment >= 0) {
					text = lines[i].substring(0, comment).trim();
				} else {
					text = lines[i].trim();
				}

				if (text !== "") {
					configFile = text;
					console.log(sageutils.header("SAGE2") + "Found configuration file: " + configFile);
					break;
				}
			}
		}
	}

	// If config.txt does not exist or does not specify any files, look for a config with the hostname
	if (configFile === null) {
		var hn  = os.hostname();
		var dot = hn.indexOf(".");
		if (dot >= 0) {
			hn = hn.substring(0, dot);
		}
		configFile = path.join("config", hn + "-cfg.json");
		if (sageutils.fileExists(configFile)) {
			console.log(sageutils.header("SAGE2") + "Found configuration file: " + configFile);
		} else {
			// Check in ~/Document/SAGE2_Media/config
			if (platform === "Windows") {
				configFile = path.join(mainFolder.path, "config", "defaultWin-cfg.json");
			} else {
				configFile = path.join(mainFolder.path, "config", "default-cfg.json");
			}
			// finally check in the internal folder
			if (!sageutils.fileExists(configFile)) {
				if (platform === "Windows") {
					configFile = path.join("config", "defaultWin-cfg.json");
				} else {
					configFile = path.join("config", "default-cfg.json");
				}
			}
			console.log(sageutils.header("SAGE2") + "Using default configuration file: " + configFile);
		}
	}

	if (!sageutils.fileExists(configFile)) {
		console.log("\n----------");
		console.log(sageutils.header("SAGE2") + "Cannot find configuration file: " + configFile);
		console.log("----------\n\n");
		process.exit(1);
	}

	// Read the specified configuration file
	var json_str   = fs.readFileSync(configFile, 'utf8');
	// Parse it using JSON5 syntax (more lax than strict JSON)
	var userConfig = json5.parse(json_str);

	// compute extra dependent parameters
	userConfig.totalWidth  = userConfig.resolution.width  * userConfig.layout.columns;
	userConfig.totalHeight = userConfig.resolution.height * userConfig.layout.rows;

	var minDim = Math.min(userConfig.totalWidth, userConfig.totalHeight);
	var maxDim = Math.max(userConfig.totalWidth, userConfig.totalHeight);

	if (userConfig.ui.titleBarHeight) {
		userConfig.ui.titleBarHeight = parseInt(userConfig.ui.titleBarHeight, 10);
	} else {
		userConfig.ui.titleBarHeight = Math.round(0.025 * minDim);
	}

	if (userConfig.ui.widgetControlSize) {
		userConfig.ui.widgetControlSize = parseInt(userConfig.ui.widgetControlSize, 10);
	} else {
		userConfig.ui.widgetControlSize = Math.round(0.020 * minDim);
	}

	if (userConfig.ui.titleTextSize) {
		userConfig.ui.titleTextSize = parseInt(userConfig.ui.titleTextSize, 10);
	} else {
		userConfig.ui.titleTextSize  = Math.round(0.015 * minDim);
	}

	if (userConfig.ui.pointerSize) {
		userConfig.ui.pointerSize = parseInt(userConfig.ui.pointerSize, 10);
	} else {
		userConfig.ui.pointerSize = Math.round(0.08 * minDim);
	}

	if (userConfig.ui.minWindowWidth) {
		userConfig.ui.minWindowWidth = parseInt(userConfig.ui.minWindowWidth, 10);
	} else {
		userConfig.ui.minWindowWidth  = Math.round(0.08 * minDim);  // 8%
	}
	if (userConfig.ui.minWindowHeight) {
		userConfig.ui.minWindowHeight = parseInt(userConfig.ui.minWindowHeight, 10);
	} else {
		userConfig.ui.minWindowHeight = Math.round(0.08 * minDim); // 8%
	}

	if (userConfig.ui.maxWindowWidth) {
		userConfig.ui.maxWindowWidth = parseInt(userConfig.ui.maxWindowWidth, 10);
	} else {
		userConfig.ui.maxWindowWidth  = Math.round(1.2 * maxDim);  // 120%
	}
	if (userConfig.ui.maxWindowHeight) {
		userConfig.ui.maxWindowHeight = parseInt(userConfig.ui.maxWindowHeight, 10);
	} else {
		userConfig.ui.maxWindowHeight = Math.round(1.2 * maxDim); // 120%
	}

	// Check the borders settings (for hidding the borders)
	if (userConfig.dimensions === undefined) {
		userConfig.dimensions = {};
	}

	// Overlapping tile dimension in pixels to allow edge blending
	// tile_overlap = { horizontal: 20, vertical: 20}
	// code provided by Larse Bilke
	// larsbilke83@gmail.com
	if (userConfig.dimensions.tile_overlap === undefined) {
		userConfig.dimensions.tile_overlap = {
			horizontal: 0,
			vertical:   0
		};
	} else {
		// Check the values
		var hoverlap = parseInt(userConfig.dimensions.tile_overlap.horizontal, 10);
		var voverlap = parseInt(userConfig.dimensions.tile_overlap.vertical,   10);
		// If negative values, converted to positives
		if (hoverlap < 0) {
			hoverlap *= -1;
		}
		if (voverlap < 0) {
			voverlap *= -1;
		}
		// Set the final values back into the configuration
		userConfig.dimensions.tile_overlap = {
			horizontal: hoverlap,
			vertical:   voverlap
		};
	}

	// Tile config Basic mode
	var aspectRatioConfig = userConfig.dimensions.aspect_ratio;
	var aspectRatio = 1.7778; // 16:9
	var userDefinedAspectRatio = false;
	if (aspectRatioConfig !== undefined) {
		var ratioParsed = aspectRatioConfig.split(":");
		aspectRatio = (parseFloat(ratioParsed[0]) / parseFloat(ratioParsed[1])) || aspectRatio;
		userDefinedAspectRatio = true;
		console.log(sageutils.header("UI") + "User defined aspect ratio: " + aspectRatio);
	}

	var tileHeight = 0.0;
	if (userConfig.dimensions.tile_diagonal_inches !== undefined) {
		var tile_diagonal_meters = userConfig.dimensions.tile_diagonal_inches * 0.0254;
		tileHeight = tile_diagonal_meters * aspectRatio;
	}

	if (userConfig.dimensions.tile_height) {
		tileHeight   = parseFloat(userConfig.dimensions.tile_height) || 0.0;
	}

	// calculate pixel density (ppm) based on width
	var pixelsPerMeter = userConfig.resolution.height / tileHeight;
	if (userDefinedAspectRatio == false) {
		aspectRatio = userConfig.resolution.width / userConfig.resolution.height;
		console.log(sageutils.header("UI") + "Resolution defined aspect ratio: " + aspectRatio.toFixed(2));
	}

	// Check the display border settings
	if (userConfig.dimensions.tile_borders === undefined) {
		// set default values to 0
		// first for pixel sizes
		userConfig.resolution.borders = { left: 0, right: 0, bottom: 0, top: 0};
		// then for dimensions
		userConfig.dimensions.tile_borders = { left: 0.0, right: 0.0, bottom: 0.0, top: 0.0};
	} else {
		var borderLeft, borderRight, borderBottom, borderTop;
		// make sure the values are valid floats
		borderLeft   = parseFloat(userConfig.dimensions.tile_borders.left)   || 0.0;
		borderRight  = parseFloat(userConfig.dimensions.tile_borders.right)  || 0.0;
		borderBottom = parseFloat(userConfig.dimensions.tile_borders.bottom) || 0.0;
		borderTop    = parseFloat(userConfig.dimensions.tile_borders.top)    || 0.0;

		// calculate values in pixel now
		userConfig.resolution.borders = {};
		userConfig.resolution.borders.left   = Math.round(pixelsPerMeter * borderLeft)   || 0;
		userConfig.resolution.borders.right  = Math.round(pixelsPerMeter * borderRight)  || 0;
		userConfig.resolution.borders.bottom = Math.round(pixelsPerMeter * borderBottom) || 0;
		userConfig.resolution.borders.top    = Math.round(pixelsPerMeter * borderTop)    || 0;
	}

	// calculate the widget control size based on dimensions and user distance
	if (userConfig.ui.auto_scale_ui && tileHeight !== undefined) {
		var objectHeightMeters = 27 / pixelsPerMeter;
		var minimumWidgetControlSize = 20; // Min button size for text readability (also for touch wall)
		var perceptualScalingFactor = 0.0213;
		var oldDefaultWidgetScale = Math.round(0.020 * minDim);
		var userDist = userConfig.dimensions.viewing_distance;
		var calcuatedWidgetControlSize = userDist * (perceptualScalingFactor * (userDist / objectHeightMeters));
		var targetVisualAcuity = 0.5; // degrees of arc

		calcuatedWidgetControlSize = Math.tan((targetVisualAcuity * Math.PI / 180.0) / 2) * 2 * userDist * pixelsPerMeter;

		if (calcuatedWidgetControlSize < minimumWidgetControlSize) {
			calcuatedWidgetControlSize = minimumWidgetControlSize;
			console.log(sageutils.header("UI") + "widgetControlSize (min): " + calcuatedWidgetControlSize);
		} else if (calcuatedWidgetControlSize > oldDefaultWidgetScale) {
			calcuatedWidgetControlSize = oldDefaultWidgetScale * 2;
			console.log(sageutils.header("UI") + "widgetControlSize (max): " + calcuatedWidgetControlSize);
		} else {
			console.log(sageutils.header("UI") + "widgetControlSize: " + calcuatedWidgetControlSize);
		}
		// console.log(sageutils.header("UI") + "pixelsPerMeter: " + pixelsPerMeter);
		userConfig.ui.widgetControlSize = calcuatedWidgetControlSize;
	}

	// Automatically populate the displays entry if undefined. Adds left to right, starting from the top.
	if (userConfig.displays === undefined || userConfig.displays.length == 0) {
		userConfig.displays = [];
		for (var r = 0; r < userConfig.layout.rows; r++) {
			for (var c = 0; c < userConfig.layout.columns; c++) {
				userConfig.displays.push({row: r, column: c});
			}
		}
	}

	// Check the width and height of each display (in tile count)
	// by default, a display covers one tile
	for (var d = 0; d < userConfig.displays.length; d++) {
		userConfig.displays[d].width  = parseInt(userConfig.displays[d].width)  || 1;
		userConfig.displays[d].height = parseInt(userConfig.displays[d].height) || 1;
	}

	// legacy support for config port names
	var http_port, https_port;
	if (userConfig.secure_port === undefined) {
		http_port = userConfig.index_port;
		https_port = userConfig.port;
		delete userConfig.index_port;
	} else {
		http_port = userConfig.port;
		https_port = userConfig.secure_port;
	}
	var rproxy_port, rproxys_port;
	if (userConfig.rproxy_secure_port === undefined) {
		rproxy_port = userConfig.rproxy_index_port;
		rproxys_port = userConfig.rproxy_port;
		delete userConfig.rproxy_index_port;
	} else {
		rproxy_port = userConfig.rproxy_port;
		rproxys_port = userConfig.rproxy_secure_port;
	}
	// Set default values if missing
	if (https_port === undefined) {
		userConfig.secure_port = 443;
	} else {
		userConfig.secure_port = parseInt(https_port, 10); // to make sure it's a number
	}
	if (http_port === undefined) {
		userConfig.port = 80;
	} else {
		userConfig.port = parseInt(http_port, 10);
	}
	userConfig.rproxy_port = parseInt(rproxy_port, 10) || undefined;
	userConfig.rproxy_secure_port = parseInt(rproxys_port, 10) || undefined;

	// Set the display clip value if missing (true by default)
	if (userConfig.background.clip !== undefined) {
		userConfig.background.clip = sageutils.isTrue(userConfig.background.clip);
	} else {
		userConfig.background.clip = true;
	}

	// Registration to EVL's server (sage.evl.uic.edu), true by default
	if (userConfig.register_site === undefined) {
		userConfig.register_site = true;
	} else {
		// test for a true value: true, on, yes, 1, ...
		if (sageutils.isTrue(userConfig.register_site)) {
			userConfig.register_site = true;
		} else {
			userConfig.register_site = false;
		}
	}

	return userConfig;
}

var getUniqueAppId = function(param) {
	// reset the counter
	if (param && param === -1) {
		getUniqueAppId.count = 0;
		return;
	}
	var id = "app_" + getUniqueAppId.count.toString();
	getUniqueAppId.count++;
	return id;
};
getUniqueAppId.count = 0;

var getNewUserId = (function() {
	var count = 0;
	return function() {
		var id = "usr_" + count.toString();
		count++;
		return id;
	};
}());

function getUniqueDataSharingId(remoteHost, remotePort, caller) {
	var id;
	if (caller === true) {
		id = config.host + ":" + config.secure_port + "+" + remoteHost + ":" + remotePort;
	} else {
		id = remoteHost + ":" + remotePort + "+" + config.host + ":" + config.secure_port;
	}
	return "portal_" + id;
}

function getUniqueSharedAppId(portalId) {
	return "app_" + remoteSharingSessions[portalId].appCount + "_" + portalId;
}

function getSavedFilesList() {
	// Get the sessions
	var savedSessions  = listSessions();
	savedSessions.sort(sageutils.compareFilename);

	// Get everything from the asset manager
	var list = assets.listAssets();
	// add the sessions
	list.sessions = savedSessions;

	return list;
}

function setupDisplayBackground() {
	var tmpImg, imgExt;

	// background image
	if (config.background.image !== undefined && config.background.image.url !== undefined) {
		var bg_file = path.join(publicDirectory, config.background.image.url);

		if (config.background.image.style === "fit") {
			exiftool.file(bg_file, function(err1, data) {
				if (err1) {
					console.log("Error processing background image:", bg_file, err1);
					console.log(" ");
					process.exit(1);
				}
				var bg_info = data;

				if (bg_info.ImageWidth === config.totalWidth && bg_info.ImageHeight === config.totalHeight) {
					sliceBackgroundImage(bg_file, bg_file);
				} else {
					tmpImg = path.join(publicDirectory, "images", "background", "tmp_background.png");
					var out_res  = config.totalWidth.toString() + "x" + config.totalHeight.toString();

					imageMagick(bg_file).noProfile().command("convert").in("-gravity", "center")
						.in("-background", "rgba(0,0,0,0)")
						.in("-extent", out_res).write(tmpImg, function(err2) {
							if (err2) {
								throw err2;
							}
							sliceBackgroundImage(tmpImg, bg_file);
						});
				}
			});
		} else if (config.background.image.style === "tile") {
			// do nothing
		} else {
			config.background.image.style = "stretch";
			imgExt = path.extname(bg_file);
			tmpImg = path.join(publicDirectory, "images", "background", "tmp_background" + imgExt);

			imageMagick(bg_file).resize(config.totalWidth, config.totalHeight, "!").write(tmpImg, function(err) {
				if (err) {
					throw err;
				}

				sliceBackgroundImage(tmpImg, bg_file);
			});
		}
	}
}

function sliceBackgroundImage(fileName, outputBaseName) {
	for (var i = 0; i < config.displays.length; i++) {
		var x = config.displays[i].column * config.resolution.width;
		var y = config.displays[i].row * config.resolution.height;
		var output_dir  = path.dirname(outputBaseName);
		var input_ext   = path.extname(outputBaseName);
		var output_ext  = path.extname(fileName);
		var output_base = path.basename(outputBaseName, input_ext);
		var output = path.join(output_dir, output_base + "_" + i.toString() + output_ext);
		imageMagick(fileName).crop(
				config.resolution.width * config.displays[i].width,
				config.resolution.height * config.displays[i].height, x, y)
			.write(output, function(err) {
				if (err) {
					console.log("error slicing image", err); // throw err;
				}
			});
	}
}

function setupHttpsOptions() {
	// build a list of certs to support multi-homed computers
	var certs = {};

	// file caching for the main key of the server
	var server_key = null;
	var server_crt = null;
	var server_ca  = [];

	// add the default cert from the hostname specified in the config file
	try {
		// first try the filename based on the hostname-server.key
		if (sageutils.fileExists(path.join("keys", config.host + "-server.key"))) {
			// Load the certificate files
			console.log(sageutils.header("Certificate") + "Loading certificate " + config.host + "-server.key");
			server_key = fs.readFileSync(path.join("keys", config.host + "-server.key"));
			server_crt = fs.readFileSync(path.join("keys", config.host + "-server.crt"));
			server_ca  = sageutils.loadCABundle(path.join("keys", config.host + "-ca.crt"));
			// Build the crypto
			certs[config.host] = sageutils.secureContext(server_key, server_crt, server_ca);
		} else {
			// remove the hostname from the FQDN and search for wildcard certificate
			//    syntax: _.rest.com.key or _.rest.bigger.com.key
			var domain = '_.' + config.host.split('.').slice(1).join('.');
			console.log(sageutils.header("Certificate") + "Loading domain certificate " + domain + ".key");
			server_key = fs.readFileSync(path.join("keys", domain + ".key"));
			server_crt = fs.readFileSync(path.join("keys", domain + ".crt"));
			server_ca  = sageutils.loadCABundle(path.join("keys", domain + "-ca.crt"));
			certs[config.host] = sageutils.secureContext(server_key, server_crt, server_ca);
		}
	} catch (e) {
		console.log("\n----------");
		console.log("Cannot open certificate for default host:");
		console.log(" \"" + config.host + "\" needs file: " + e.path);
		console.log(" --> Please generate the appropriate certificate in the 'keys' folder");
		console.log("----------\n\n");
		process.exit(1);
	}

	for (var h in config.alternate_hosts) {
		try {
			var alth = config.alternate_hosts[h];
			certs[ alth ] = sageutils.secureContext(
				fs.readFileSync(path.join("keys", alth + "-server.key")),
				fs.readFileSync(path.join("keys", alth + "-server.crt")),
				sageutils.loadCABundle(path.join("keys", alth + "-ca.crt"))
			);
		} catch (e) {
			console.log("\n----------");
			console.log("Cannot open certificate for the alternate host: ", config.alternate_hosts[h]);
			console.log(" needs file: \"" + e.path + "\"");
			console.log(" --> Please generate the appropriate certificates in the 'keys' folder");
			console.log(" Ignoring alternate host: ", config.alternate_hosts[h]);
			console.log("----------\n");
		}
	}

	var httpsOptions;

	if (sageutils.nodeVersion === 10) {
		httpsOptions = {
			// server default keys
			key:  server_key,
			cert: server_crt,
			ca:   server_ca,
			// If true the server will request a certificate from clients that connect and attempt to verify that certificate
			requestCert: false,
			rejectUnauthorized: false,
			// callback to handle multi-homed machines
			SNICallback: function(servername) {
				if (!certs.hasOwnProperty(servername)) {
					console.log(sageutils.header("SNI") + "Unknown host, cannot find a certificate for ", servername);
					return null;
				}
				return certs[servername];
			}
		};
	} else {
		httpsOptions = {
			// server default keys
			key:  server_key,
			cert: server_crt,
			ca:   server_ca,
			// If true the server will request a certificate from clients that connect and attempt to verify that certificate
			requestCert: false,
			rejectUnauthorized: false,
			honorCipherOrder: true,
			// callback to handle multi-homed machines
			SNICallback: function(servername, cb) {
				if (certs.hasOwnProperty(servername)) {
					cb(null, certs[servername]);
				} else {
					console.log(sageutils.header("SNI") + "Unknown host, cannot find a certificate for ", servername);
					cb("SNI Unknown host", null);
				}
			}
		};

		// The SSL method to use, otherwise undefined
		if (config.security && config.security.secureProtocol) {
			// Possible values are defined in the constant SSL_METHODS of OpenSSL
			// Only enable TLS 1.2 for instance
			// SSLv3_method,
			// TLSv1_method, TLSv1_1_method, TLSv1_2_method
			// DTLS_method,  DTLSv1_method,  DTLSv1_2_method
			httpsOptions.secureProtocol = config.security.secureProtocol;
			console.log(sageutils.header("HTTPS") +
				"securing with protocol: " + httpsOptions.secureProtocol);
		}
	}

	return httpsOptions;
}

function sendConfig(req, res) {
	var header = HttpServer.prototype.buildHeader();
	// Set type
	header["Content-Type"] = "application/json";
	// Allow CORS on the /config route
	header['Access-Control-Allow-Origin' ]     = req.headers.origin;
	header['Access-Control-Allow-Methods']     = "GET";
	header['Access-Control-Allow-Headers']     = "X-Requested-With, X-HTTP-Method-Override, Content-Type, Accept";
	header['Access-Control-Allow-Credentials'] = true;
	res.writeHead(200, header);
	// Adding the calculated version into the data structure
	config.version = SAGE2_version;
	res.write(JSON.stringify(config));
	res.end();
}

function uploadForm(req, res) {
	var form     = new formidable.IncomingForm();
	// Drop position
	var position = [0, 0];
	// Open or not the file after upload
	var openAfter = true;
	// User information
	var ptrName  = "";
	var ptrColor = "";

	// Limits the amount of memory all fields together (except files) can allocate in bytes.
	//    set to 4MB.
	form.maxFieldsSize = 4 * 1024 * 1024;
	form.type          = 'multipart';
	form.multiples     = true;

	form.on('fileBegin', function(name, file) {
		console.log(sageutils.header("Upload") + file.name + ' ' + file.type);
	});

	form.on('error', function(err) {
		console.log(sageutils.header("Upload") + 'Request aborted');
		try {
			// Removing the temporary file
			fs.unlinkSync(this.openedFiles[0].path);
		} catch (err) {
			console.log(sageutils.header("Upload") + '   error removing the temporary file');
		}
	});

	form.on('field', function(field, value) {
		// Keep user information
		if (field === 'SAGE2_ptrName') {
			ptrName = value;
			console.log(sageutils.header("Upload") + "by " + ptrName);
		}
		if (field === 'SAGE2_ptrColor') {
			ptrColor = value;
			console.log(sageutils.header("Upload") + "color " + ptrColor);
		}
		// convert value [0 to 1] to wall coordinate from drop location
		if (field === 'dropX') {
			position[0] = parseInt(parseFloat(value) * config.totalWidth,  10);
		}
		if (field === 'dropY') {
			position[1] = parseInt(parseFloat(value) * config.totalHeight, 10);
		}
		// initial application window position
		if (field === 'width') {
			position[2] = parseInt(parseFloat(value) * config.totalWidth,  10);
		}
		if (field === 'height') {
			position[3] = parseInt(parseFloat(value) * config.totalHeight,  10);
		}
		// open or not the file after upload
		if (field === 'open') {
			openAfter = (value === "true");
		}
	});

	form.parse(req, function(err, fields, files) {
		var header = HttpServer.prototype.buildHeader();
		if (err) {
			header["Content-Type"] = "text/plain";
			res.writeHead(500, header);
			res.write(err + "\n\n");
			res.end();
			return;
		}
		// build the reply to the upload
		header["Content-Type"] = "application/json";
		res.writeHead(200, header);
		// For webix uploader: status: server
		fields.done = true;

		// Get the file (only one even if multiple drops, it comes one by one)
		var file = files[ Object.keys(files)[0] ];
		var app = registry.getDefaultApp(file.name);
		if (app === undefined || app === "") {
			fields.good = false;
		} else {
			fields.good = true;
		}
		// Send the reply
		res.end(JSON.stringify({status: 'server',
			fields: fields, files: files}));
	});

	form.on('end', function() {
		// saves files in appropriate directory and broadcasts the items to the displays
		manageUploadedFiles(this.openedFiles, position, ptrName, ptrColor, openAfter);
	});
}

function manageUploadedFiles(files, position, ptrName, ptrColor, openAfter) {
	var fileKeys = Object.keys(files);
	fileKeys.forEach(function(key) {
		var file = files[key];
		appLoader.manageAndLoadUploadedFile(file, function(appInstance, videohandle) {

			if (appInstance === null) {
				console.log(sageutils.header("Upload") + 'unrecognized file type: ' + file.name + ' ' + file.type);
				return;
			}

			// Add user information into exif data
			assets.addTag(appInstance.file, "SAGE2user",  ptrName);
			assets.addTag(appInstance.file, "SAGE2color", ptrColor);

			// contains a flag to open the file or not
			if (openAfter) {
				// Use the size from the drop information
				if (position[2] && position[2] !== 0) {
					appInstance.width = parseFloat(position[2]);
				}
				if (position[3] && position[3] !== 0) {
					appInstance.height = parseFloat(position[3]);
				}

				// Use the position from the drop information
				if (position[0] !== 0 || position[1] !== 0) {
					appInstance.left = position[0] - appInstance.width / 2;
					if (appInstance.left < 0) {
						appInstance.left = 0;
					}
					appInstance.top  = position[1] - appInstance.height / 2;
					if (appInstance.top < 0) {
						appInstance.top = 0;
					}
				}

				appInstance.id = getUniqueAppId();
				if (appInstance.animation) {
					var i;
					SAGE2Items.renderSync[appInstance.id] = {clients: {}, date: Date.now()};
					for (i = 0; i < clients.length; i++) {
						if (clients[i].clientType === "display") {
							SAGE2Items.renderSync[appInstance.id].clients[clients[i].id] = {
								wsio: clients[i], readyForNextFrame: false, blocklist: []
							};
						}
					}
				}
				handleNewApplication(appInstance, videohandle);
			}

			// send the update file list
			broadcast('storedFileList', getSavedFilesList());
		});
	});
}


// **************  Remote Site Collaboration *****************

var remoteSites = [];
if (config.remote_sites) {
	remoteSites = new Array(config.remote_sites.length);
	config.remote_sites.forEach(function(element, index, array) {
		var protocol = (element.secure === true) ? "wss" : "ws";
		var wsURL = protocol + "://" + element.host + ":" + element.port.toString();

		var remote = createRemoteConnection(wsURL, element, index);

		var rGeom = {};
		rGeom.w = Math.min((0.5 * config.totalWidth) / remoteSites.length, config.ui.titleBarHeight * 6)
			- (0.16 * config.ui.titleBarHeight);
		rGeom.h = 0.84 * config.ui.titleBarHeight;
		rGeom.x = (0.5 * config.totalWidth) + ((rGeom.w + (0.16 * config.ui.titleBarHeight)) * (index - (remoteSites.length / 2)))
			+ (0.08 * config.ui.titleBarHeight);
		rGeom.y = 0.08 * config.ui.titleBarHeight;

		// Build the object
		remoteSites[index] = {
			name: element.name,
			wsio: remote,
			connected: "off",
			geometry: rGeom
		};
		// Add the gemeotry for the button
		interactMgr.addGeometry("remote_" + index, "staticUI", "rectangle", rGeom,  true, index, remoteSites[index]);

		// attempt to connect every 15 seconds, if connection failed
		setInterval(function() {
			if (remoteSites[index].connected !== "on") {
				var rem = createRemoteConnection(wsURL, element, index);
				remoteSites[index].wsio = rem;
			}
		}, 15000);
	});
}

function manageRemoteConnection(remote, site, index) {
	// Fix address
	remote.updateRemoteAddress(site.host, site.port);
	// Hope for the best
	remoteSites[index].connected = "on";
	// Check the password or session hash
	if (site.password) {
		// MD5 hash of the password
		site.session = md5.getHash(site.password);
	}

	var clientDescription = {
		clientType: "remoteServer",
		host: config.host,
		port: config.secure_port,
		session: site.session,
		// port: config.port,
		requests: {
			config: false,
			version: false,
			time: false,
			console: false
		}
	};
	remote.clientType = "remoteServer";

	remote.onclose(function() {
		console.log(sageutils.header("Remote") + "\"" + config.remote_sites[index].name + "\" offline");
		// it was locked, keep the state locked
		if (remoteSites[index].connected !== "locked") {
			remoteSites[index].connected = "off";
			var delete_site = {name: remoteSites[index].name, connected: remoteSites[index].connected};
			broadcast('connectedToRemoteSite', delete_site);
		}
		removeElement(clients, remote);
	});

	remote.on('addClient',                              wsAddClient);
	remote.on('addNewElementFromRemoteServer',          wsAddNewElementFromRemoteServer);
	remote.on('addNewSharedElementFromRemoteServer',    wsAddNewSharedElementFromRemoteServer);
	remote.on('requestNextRemoteFrame',                 wsRequestNextRemoteFrame);
	remote.on('updateRemoteMediaStreamFrame',           wsUpdateRemoteMediaStreamFrame);
	remote.on('stopMediaStream',                        wsStopMediaStream);
	remote.on('requestNextRemoteBlockFrame',            wsRequestNextRemoteBlockFrame);
	remote.on('updateRemoteMediaBlockStreamFrame',      wsUpdateRemoteMediaBlockStreamFrame);
	remote.on('stopMediaBlockStream',                   wsStopMediaBlockStream);
	remote.on('requestDataSharingSession',              wsRequestDataSharingSession);
	remote.on('cancelDataSharingSession',               wsCancelDataSharingSession);
	remote.on('acceptDataSharingSession',               wsAcceptDataSharingSession);
	remote.on('rejectDataSharingSession',               wsRejectDataSharingSession);
	remote.on('createRemoteSagePointer',                wsCreateRemoteSagePointer);
	remote.on('startRemoteSagePointer',                 wsStartRemoteSagePointer);
	remote.on('stopRemoteSagePointer',                  wsStopRemoteSagePointer);
	remote.on('remoteSagePointerPosition',              wsRemoteSagePointerPosition);
	remote.on('remoteSagePointerToggleModes',           wsRemoteSagePointerToggleModes);
	remote.on('remoteSagePointerHoverCorner',           wsRemoteSagePointerHoverCorner);
	remote.on('addNewRemoteElementInDataSharingPortal', wsAddNewRemoteElementInDataSharingPortal);

	remote.on('updateApplicationOrder',                 wsUpdateApplicationOrder);
	remote.on('startApplicationMove',                   wsStartApplicationMove);
	remote.on('startApplicationResize',                 wsStartApplicationResize);
	remote.on('updateApplicationPosition',              wsUpdateApplicationPosition);
	remote.on('updateApplicationPositionAndSize',       wsUpdateApplicationPositionAndSize);
	remote.on('finishApplicationMove',                  wsFinishApplicationMove);
	remote.on('finishApplicationResize',                wsFinishApplicationResize);
	remote.on('deleteApplication',                      wsDeleteApplication);
	remote.on('updateApplicationState',                 wsUpdateApplicationState);
	remote.on('updateApplicationStateOptions',          wsUpdateApplicationStateOptions);

	remote.emit('addClient', clientDescription);
	clients.push(remote);

	remote.on('remoteConnection', function(remotesocket, data) {
		if (data.status === "refused") {
			console.log(sageutils.header('Remote') + "Connection refused to " + site.name + ": " + data.reason);
			remoteSites[index].connected = "locked";
		} else {
			console.log(sageutils.header("Remote") + "Connected to " + site.name);
			remoteSites[index].connected = "on";
		}
		var update_site = {name: remoteSites[index].name, connected: remoteSites[index].connected};
		broadcast('connectedToRemoteSite', update_site);
	});
}


function createRemoteConnection(wsURL, element, index) {
	var remote = new WebsocketIO(wsURL, false, function() {
		manageRemoteConnection(remote, element, index);
	});

	return remote;
}

// **************  System Time - Updated Every Minute *****************
var cDate = new Date();
setTimeout(function() {
	var now;
	setInterval(function() {
		now = new Date();
		broadcast('setSystemTime', {date: now.toJSON(), offset: now.getTimezoneOffset()});
	}, 60000);

	now = new Date();
	broadcast('setSystemTime', {date: now.toJSON(), offset: now.getTimezoneOffset()});
}, (61 - cDate.getSeconds()) * 1000);


// ***************************************************************************************

// Place callback for success in the 'listen' call for HTTPS

sage2ServerS.on('listening', function(e) {
	// Success
	console.log(sageutils.header("SAGE2") + "Serving secure clients at https://" +
		config.host + ":" + config.secure_port);
	console.log(sageutils.header("SAGE2") + "Web console at https://" + config.host +
		":" + config.secure_port + "/admin/console.html");
});

// Place callback for errors in the 'listen' call for HTTP
sage2Server.on('error', function(e) {
	if (e.code === 'EACCES') {
		console.log(sageutils.header("HTTP_Server") + "You are not allowed to use the port: ", config.port);
		console.log(sageutils.header("HTTP_Server") + "  use a different port or get authorization (sudo, setcap, ...)");
		console.log(" ");
		process.exit(1);
	} else if (e.code === 'EADDRINUSE') {
		console.log(sageutils.header("HTTP_Server") + "The port is already in use by another process:", config.port);
		console.log(sageutils.header("HTTP_Server") + "  use a different port or stop the offending process");
		console.log(" ");
		process.exit(1);
	} else {
		console.log(sageutils.header("HTTP_Server") + "Error in the listen call: ", e.code);
		console.log(" ");
		process.exit(1);
	}
});

// Place callback for success in the 'listen' call for HTTP
sage2Server.on('listening', function(e) {
	// Success
	var ui_url = "http://" + config.host + ":" + config.port;
	var dp_url = "http://" + config.host + ":" + config.port + "/display.html?clientID=0";
	var am_url = "http://" + config.host + ":" + config.port + "/audioManager.html";
	if (global.__SESSION_ID) {
		ui_url = "http://" + config.host + ":" + config.port + "/session.html?hash=" + global.__SESSION_ID;
		dp_url = "http://" + config.host + ":" + config.port + "/session.html?page=display.html?clientID=0&hash="
			+ global.__SESSION_ID;
		am_url = "http://" + config.host + ":" + config.port + "/session.html?page=audioManager.html&hash="
			+ global.__SESSION_ID;
	}
	console.log(sageutils.header("SAGE2") + "Serving web UI at " + ui_url);
	console.log(sageutils.header("SAGE2") + "Display 0 at "      + dp_url);
	console.log(sageutils.header("SAGE2") + "Audio manager at "  + am_url);
});

// KILL intercept
process.on('SIGTERM', quitSAGE2);
// CTRL-C intercept
process.on('SIGINT',  quitSAGE2);


// Start the HTTP server (listen for IPv4 addresses 0.0.0.0)
sage2Server.listen(config.port, "0.0.0.0");
// Start the HTTPS server (listen for IPv4 addresses 0.0.0.0)
sage2ServerS.listen(config.secure_port, "0.0.0.0");


// ***************************************************************************************

// Load session file if specified on the command line (-s)
if (program.session) {
	setTimeout(function() {
		// if -s specified without argument
		if (program.session === true) {
			loadSession();
		} else {
			// if argument specified
			loadSession(program.session);
		}
	}, 1000);
}

function getSAGE2Path(getName) {
	// pathname: result of the search
	var pathname = null;
	// walk through the list of folders
	for (var f in mediaFolders) {
		// Get the folder object
		var folder = mediaFolders[f];
		// Look for the folder url in the request
		var pubdir = getName.split(folder.url);
		if (pubdir.length === 2) {
			// convert the URL into a path
			var suburl = path.join('.', pubdir[1]);
			pathname   = url.resolve(folder.path, suburl);
			pathname   = decodeURIComponent(pathname);
			break;
		}
	}
	// if everything fails, look in the default public folder
	if (!pathname) {
		pathname = getName;
	}
	return pathname;
}


function processInputCommand(line) {
	// split the command line at whitespace(s)
	var command = line.trim().split(/[\s]+/);
	switch (command[0]) {
		case '': {
			// ignore
			break;
		}
		case 'help': {
			console.log('help\t\tlist commands');
			console.log('kill\t\tclose application: appid');
			console.log('apps\t\tlist running applications');
			console.log('clients\t\tlist connected clients');
			console.log('streams\t\tlist media streams');
			console.log('clear\t\tclose all running applications');
			console.log('tile\t\tlayout all running applications');
			console.log('fullscreen\tmaximize one application: appid');
			console.log('save\t\tsave state of running applications into a session');
			console.log('load\t\tload a session and restore applications');
			console.log('open\t\topen a file: open file_url [0.5, 0.5]');
			console.log('resize\t\tresize a window: appid width height');
			console.log('moveby\t\tshift a window: appid dx dy');
			console.log('moveto\t\tmove a window: appid x y');
			console.log('assets\t\tlist the assets in the file library');
			console.log('regenerate\tregenerates the assets');
			console.log('hideui\t\thide/show/delay the user interface');
			console.log('sessions\tlist the available sessions');
			console.log('update\t\trun a git update');
			console.log('version\t\tprint SAGE2 version');
			console.log('exit\t\tstop SAGE2');
			break;
		}
		case 'version': {
			console.log(sageutils.header("Version") + 'base:', SAGE2_version.base, ' branch:', SAGE2_version.branch,
					' commit:', SAGE2_version.commit, SAGE2_version.date);
			break;
		}
		case 'update': {
			if (SAGE2_version.branch.length > 0) {
				sageutils.updateWithGIT(SAGE2_version.branch, function(error, success) {
					if (error) {
						console.log(sageutils.header('GIT') + 'Update error - ' + error);
					} else {
						console.log(sageutils.header('GIT') + 'Update success - ' + success);
					}
				});
			} else {
				console.log(sageutils.header("Update") + "failed: not linked to any repository");
			}
			break;
		}
		case 'save': {
			if (command[1] !== undefined) {
				saveSession(command[1]);
			} else {
				saveSession();
			}
			break;
		}
		case 'load': {
			if (command[1] !== undefined) {
				loadSession(command[1]);
			} else {
				loadSession();
			}
			break;
		}
		case 'open': {
			if (command[1] !== undefined) {
				var pos  = [0.0, 0.0];
				var file = command[1];
				if (command.length === 4) {
					pos = [parseFloat(command[2]), parseFloat(command[3])];
				}
				var mt = assets.getMimeType(getSAGE2Path(file));
				if (mt === "application/custom") {
					wsLoadApplication(null, {
						application: file,
						user: "127.0.0.1:42",
						position: pos
					});
				} else {
					wsLoadFileFromServer(null, {
						application: "something",
						filename: file,
						user: "127.0.0.1:42",
						position: pos
					});
				}
			} else {
				console.log(sageutils.header("Command") + "should be: open /user/file.pdf [0.5 0.5]");
			}
			break;
		}
		case 'sessions': {
			printListSessions();
			break;
		}
		case 'moveby': {
			// command: moveby appid dx dy (relative, in pixels)
			if (command.length === 4) {
				var dx = parseFloat(command[2]);
				var dy = parseFloat(command[3]);
				wsAppMoveBy(null, {id: command[1], dx: dx, dy: dy});
			} else {
				console.log(sageutils.header("Command") + "should be: moveby app_0 10 10");
			}
			break;
		}
		case 'moveto': {
			// command: moveti appid x y (absolute, in pixels)
			if (command.length === 4) {
				var xx = parseFloat(command[2]);
				var yy = parseFloat(command[3]);
				wsAppMoveTo(null, {id: command[1], x: xx, y: yy});
			} else {
				console.log(sageutils.header("Command") + "should be: moveto app_0 100 100");
			}
			break;
		}
		case 'resize': {
			var ww, hh;
			// command: resize appid width height (force exact resize)
			// command: resize appid width  (keep aspect ratio)
			if (command.length === 4) {
				ww = parseFloat(command[2]);
				hh = parseFloat(command[3]);
				wsAppResize(null, {id: command[1], width: ww, height: hh, keepRatio: false});
				console.log(sageutils.header("Command") + "resizing exactly to " + ww + "x" + hh);
			} else if (command.length === 3) {
				ww = parseFloat(command[2]);
				hh = 0;
				wsAppResize(null, {id: command[1], width: ww, height: hh, keepRatio: true});
			} else {
				console.log(sageutils.header("Command") + "should be: resize app_0 800 600");
			}
			break;
		}
		case 'hideui': {
			// if argument provided, used as auto_hide delay in second
			//   otherwise, it flips a switch
			if (command[1] !== undefined) {
				broadcast('hideui', {delay: parseInt(command[1], 10)});
			} else {
				broadcast('hideui', null);
			}
			break;
		}
		case 'close':
		case 'delete':
		case 'kill': {
			if (command.length > 1 && typeof command[1] === "string") {
				deleteApplication(command[1]);
			}
			break;
		}
		case 'fullscreen': {
			if (command.length > 1 && typeof command[1] === "string") {
				wsFullscreen(null, {id: command[1]});
			} else {
				console.log(sageutils.header("Command") + "should be: fullscreen app_0");
			}
			break;
		}
		case 'clear': {
			clearDisplay();
			break;
		}
		case 'assets': {
			assets.printAssets();
			break;
		}
		case 'regenerate': {
			assets.regenerateAssets();
			break;
		}
		case 'tile': {
			tileApplications();
			break;
		}
		case 'clients': {
			listClients();
			break;
		}
		case 'apps': {
			listApplications();
			break;
		}
		case 'streams': {
			listMediaStreams();
			break;
		}
		case 'blockStreams': {
			listMediaBlockStreams();
			break;
		}
		case 'exit':
		case 'quit':
		case 'bye': {
			quitSAGE2();
			break;
		}
		default: {
			console.log('Say what? I might have heard `' + line.trim() + '`');
			break;
		}
	}
}

// Command loop: reading input commands - SHOULD MOVE LATER: INSIDE CALLBACK AFTER SERVER IS LISTENING
if (program.interactive) {
	// Create line reader for stdin and stdout
	var shell = readline.createInterface({
		input:  process.stdin, output: process.stdout
	});

	// Set the prompt
	shell.setPrompt("> ");

	// Callback for each line
	shell.on('line', function(line) {
		processInputCommand(line);
		shell.prompt();
	}).on('close', function() {
		// Saving stuff
		quitSAGE2();
	});
}


// ***************************************************************************************

function formatDateToYYYYMMDD_HHMMSS(date) {
	var year   = date.getFullYear();
	var month  = date.getMonth() + 1;
	var day    = date.getDate();
	var hour   = date.getHours();
	var minute = date.getMinutes();
	var second = date.getSeconds();

	year   = year.toString();
	month  = month >= 10 ? month.toString() : "0" + month.toString();
	day    = day >= 10 ? day.toString() : "0" + day.toString();
	hour   = hour >= 10 ? hour.toString() : "0" + hour.toString();
	minute = minute >= 10 ? minute.toString() : "0" + minute.toString();
	second = second >= 10 ? second.toString() : "0" + second.toString();

	return year + "-" + month + "-" + day + "_" + hour + "-" + minute + "-" + second;
}

function quitSAGE2() {
	if (config.register_site) {
		// de-register with EVL's server
		sageutils.deregisterSAGE2(config, function() {
			saveUserLog();
			saveSession();
			assets.saveAssets();
			if (omicronRunning) {
				omicronManager.disconnect();
			}
			process.exit(0);
		});
	} else {
		saveUserLog();
		saveSession();
		assets.saveAssets();
		if (omicronRunning) {
			omicronManager.disconnect();
		}
		process.exit(0);
	}
}

function findRemoteSiteByConnection(wsio) {
	var remoteIdx = -1;
	for (var i = 0; i < config.remote_sites.length; i++) {
		if (wsio.remoteAddress.address === config.remote_sites[i].host &&
			wsio.remoteAddress.port === config.remote_sites[i].port) {
			remoteIdx = i;
		}
	}
	if (remoteIdx >= 0) {
		return remoteSites[remoteIdx];
	}
	return null;
}

function hideControl(ctrl) {
	if (ctrl.show === true) {
		ctrl.show = false;
		broadcast('hideControl', {id: ctrl.id, appId: ctrl.appId});
		interactMgr.editVisibility(ctrl.id, "widgets", false);
	}
}

function removeControlsForUser(uniqueID) {
	var widgets = SAGE2Items.widgets.list;
	for (var w in widgets) {
		if (widgets.hasOwnProperty(w) && widgets[w].id.indexOf(uniqueID) > -1) {
			interactMgr.removeGeometry(widgets[w].id, "widgets");
			SAGE2Items.widgets.removeItem(widgets[w].id);
		}
	}
	broadcast('removeControlsForUser', {user_id: uniqueID});
}

function showControl(ctrl, uniqueID, pointerX, pointerY) {
	if (ctrl.show === false) {
		ctrl.show = true;
		interactMgr.editVisibility(ctrl.id, "widgets", true);
		moveControlToPointer(ctrl, uniqueID, pointerX, pointerY);
		broadcast('showControl', {
			id: ctrl.id, appId: ctrl.appId,
			user_color: sagePointers[uniqueID] ? sagePointers[uniqueID].color : null
		});
	}
}

function moveControlToPointer(ctrl, uniqueID, pointerX, pointerY) {
	var dt = new Date();
	var rightMargin = config.totalWidth - ctrl.width;
	var bottomMargin = config.totalHeight - ctrl.height;
	ctrl.left = (pointerX > rightMargin) ? rightMargin : pointerX - ctrl.height / 2;
	ctrl.top = (pointerY > bottomMargin) ? bottomMargin : pointerY - ctrl.height / 2;
	var radialGeometry = {
		x: ctrl.left + (ctrl.height / 2),
		y: ctrl.top + (ctrl.height / 2),
		r: ctrl.height / 2
	};
	if (ctrl.hasSideBar === true) {
		var shapeData = {
			radial: {
				type: "circle",
				visible: true,
				geometry: radialGeometry
			},
			sidebar: {
				type: "rectangle",
				visible: true,
				geometry: {
					x: ctrl.left + ctrl.height,
					y: ctrl.top + (ctrl.height / 2) - (ctrl.barHeight / 2),
					w: ctrl.width - ctrl.height, h: ctrl.barHeight
				}
			}
		};
		interactMgr.editComplexGeometry(ctrl.id, "widgets", shapeData);
	} else {
		interactMgr.editGeometry(ctrl.id, "widgets", "circle", radialGeometry);
	}

	var app = SAGE2Items.applications.list[ctrl.appId];
	var appPos = (app === null) ? null : getAppPositionSize(app);
	broadcast('setControlPosition', {date: dt, elemId: ctrl.id, elemLeft: ctrl.left, elemTop: ctrl.top,
		elemHeight: ctrl.height, appData: appPos});
}

function initializeArray(size, val) {
	var arr = new Array(size);
	for (var i = 0; i < size; i++) {
		arr[i] = val;
	}
	return arr;
}

function allNonBlank(arr) {
	for (var i = 0; i < arr.length; i++) {
		if (arr[i] === "") {
			return false;
		}
	}
	return true;
}

function allTrueDict(dict, property) {
	var key;
	for (key in dict) {
		if (property === undefined && dict[key] !== true) {
			return false;
		}
		if (property !== undefined && dict[key][property] !== true) {
			return false;
		}
	}
	return true;
}

function removeElement(list, elem) {
	if (list.indexOf(elem) >= 0) {
		moveElementToEnd(list, elem);
		list.pop();
	}
}

function moveElementToEnd(list, elem) {
	var i;
	var pos = list.indexOf(elem);
	if (pos < 0) {
		return;
	}
	for (i = pos; i < list.length - 1; i++) {
		list[i] = list[i + 1];
	}
	list[list.length - 1] = elem;
}

function intToByteBuffer(aInt, bytes) {
	var buf = new Buffer(bytes);
	var byteVal;
	var num = aInt;
	for (var i = 0; i < bytes; i++) {
		byteVal = num & 0xff;
		buf[i] = byteVal;
		num = (num - byteVal) / 256;
	}

	return buf;
}

function byteBufferToString(buf) {
	var str = "";
	var i = 0;

	while (buf[i] !== 0 && i < buf.length) {
		str += String.fromCharCode(buf[i]);
		i++;
	}

	return str;
}

function addEventToUserLog(id, data) {
	var key;
	for (key in users) {
		if (users[key].ip && users[key].ip === id) {
			users[key].actions.push(data);
		}
	}
}

function getAppPositionSize(appInstance) {
	return {
		id:          appInstance.id,
		application: appInstance.application,
		left:        appInstance.left,
		top:         appInstance.top,
		width:       appInstance.width,
		height:      appInstance.height,
		icon:        appInstance.icon || null,
		title:       appInstance.title,
		color:       appInstance.color || null
	};
}

// **************  Pointer Functions *****************

function createSagePointer(uniqueID, portal) {
	// From addClient type == sageUI
	sagePointers[uniqueID] = new Sagepointer(uniqueID + "_pointer");
	sagePointers[uniqueID].portal = portal;
	remoteInteraction[uniqueID] = new Interaction(config);
	remoteInteraction[uniqueID].local = portal ? false : true;

	broadcast('createSagePointer', sagePointers[uniqueID]);
}

function showPointer(uniqueID, data) {
	if (sagePointers[uniqueID] === undefined) {
		return;
	}

	console.log(sageutils.header("Pointer") + "starting: " + uniqueID);

	if (data.sourceType === undefined) {
		data.sourceType = "Pointer";
	}

	sagePointers[uniqueID].start(data.label, data.color, data.sourceType);
	broadcast('showSagePointer', sagePointers[uniqueID]);
}

function hidePointer(uniqueID) {
	if (sagePointers[uniqueID] === undefined) {
		return;
	}

	console.log(sageutils.header("Pointer") + "stopping: " + uniqueID);

	sagePointers[uniqueID].stop();
	var prevInteractionItem = remoteInteraction[uniqueID].getPreviousInteractionItem();
	if (prevInteractionItem !== null) {
		showOrHideWidgetLinks({uniqueID: uniqueID, show: false, item: prevInteractionItem});
		remoteInteraction[uniqueID].setPreviousInteractionItem(null);
	}
	broadcast('hideSagePointer', sagePointers[uniqueID]);
}


function globalToLocal(globalX, globalY, type, geometry) {
	var local = {};
	if (type === "circle") {
		local.x = globalX - (geometry.x - geometry.r);
		local.y = globalY - (geometry.y - geometry.r);
	} else {
		local.x = globalX - geometry.x;
		local.y = globalY - geometry.y;
	}

	return local;
}

function pointerPress(uniqueID, pointerX, pointerY, data) {
	if (sagePointers[uniqueID] === undefined) {
		return;
	}

	// Middle click changes interaction mode
	if (data.button === "middle") {
		remoteInteraction[uniqueID].toggleModes();
		broadcast('changeSagePointerMode', {id: sagePointers[uniqueID].id, mode: remoteInteraction[uniqueID].interactionMode});
	}

	var color = sagePointers[uniqueID] ? sagePointers[uniqueID].color : null;

	// Whiteboard app
	// If the user touches on the palette with drawing disabled, enable it
	if ((!drawingManager.drawingMode) && drawingManager.touchInsidePalette(pointerX, pointerY)) {
		// drawingManager.reEnableDrawingMode();
	}
	if (drawingManager.drawingMode) {
		drawingManager.pointerEvent(
			omicronManager.sageToOmicronEvent(uniqueID, pointerX, pointerY, data, 5, color),
			uniqueID, pointerX, pointerY, 10, 10);
	}

	var obj = interactMgr.searchGeometry({x: pointerX, y: pointerY});

	if (obj === null) {
		pointerPressOnOpenSpace(uniqueID, pointerX, pointerY, data);
		return;
	}

	// while cutting partition, can right click to cancel action
	if (cuttingPartition[uniqueID] && data.button === "right") {

		if (cuttingPartition[uniqueID].newPtn1) {
			deletePartition(cuttingPartition[uniqueID].newPtn1.id);
		}

		if (cuttingPartition[uniqueID].newPtn2) {
			deletePartition(cuttingPartition[uniqueID].newPtn2.id);
		}

		delete cuttingPartition[uniqueID];
	}

	// while dragging to create partition, can right click to cancel action
	if (draggingPartition[uniqueID] && data.button === "right") {

		deletePartition(draggingPartition[uniqueID].ptn.id);

		delete draggingPartition[uniqueID];
	}

	var prevInteractionItem = remoteInteraction[uniqueID].getPreviousInteractionItem();
	var localPt = globalToLocal(pointerX, pointerY, obj.type, obj.geometry);

	switch (obj.layerId) {
		case "staticUI": {
			pointerPressOnStaticUI(uniqueID, pointerX, pointerY, data, obj, localPt);
			break;
		}
		case "radialMenus": {
			pointerPressOnRadialMenu(uniqueID, pointerX, pointerY, data, obj, localPt, color);
			break;
		}
		case "widgets": {
			if (prevInteractionItem === null) {
				remoteInteraction[uniqueID].pressOnItem(obj);
				showOrHideWidgetLinks({uniqueID: uniqueID, item: obj, user_color: color, show: true});
			}
			pointerPressOrReleaseOnWidget(uniqueID, pointerX, pointerY, data, obj, localPt, "press");
			break;
		}
		case "applications": {
			if (prevInteractionItem === null) {
				remoteInteraction[uniqueID].pressOnItem(obj);
				showOrHideWidgetLinks({uniqueID: uniqueID, item: obj, user_color: color, show: true});
			}
			pointerPressOnApplication(uniqueID, pointerX, pointerY, data, obj, localPt, null);
			break;
		}
		case "partitions": {
			pointerPressOnPartition(uniqueID, pointerX, pointerY, data, obj, localPt, null);
			break;
		}
		case "portals": {
			pointerPressOnDataSharingPortal(uniqueID, pointerX, pointerY, data, obj, localPt);
			break;
		}
	}
}

function pointerPressOnOpenSpace(uniqueID, pointerX, pointerY, data) {
	if (data.button === "right") {
		// Right click opens the radial menu
		createRadialMenu(uniqueID, pointerX, pointerY);
	} else if (data.button === "left" && remoteInteraction[uniqueID].CTRL) {
		// start tracking size to create new partition
		draggingPartition[uniqueID] = {};
		draggingPartition[uniqueID].ptn = createPartition({left: pointerX, top: pointerY, width: 0, height: 0},
			sagePointers[uniqueID].color);

		draggingPartition[uniqueID].start = {x: pointerX, y: pointerY};
	}
}

function pointerPressOnStaticUI(uniqueID, pointerX, pointerY, data, obj, localPt) {
	// don't allow data-pushing

	/*
	switch (obj.id) {
		case "dataSharingRequestDialog": {
			break;
		}
		case "dataSharingWaitDialog": {
			break;
		}
		case "acceptDataSharingRequest": {
			console.log("Accepting Data-Sharing Request");
			broadcast('closeRequestDataSharingDialog', null);
			var sharingMin = Math.min(remoteSharingRequestDialog.config.totalWidth,
					remoteSharingRequestDialog.config.totalHeight - remoteSharingRequestDialog.config.ui.titleBarHeight);
			var myMin = Math.min(config.totalWidth, config.totalHeight - config.ui.titleBarHeight);
			var sharingSize = parseInt(0.45 * (sharingMin + myMin), 10);
			var sharingScale = (0.9 * myMin) / sharingSize;
			var sharingTitleBarHeight = (remoteSharingRequestDialog.config.ui.titleBarHeight + config.ui.titleBarHeight) / 2;
			remoteSharingRequestDialog.wsio.emit('acceptDataSharingSession',
				{width: sharingSize, height: sharingSize, titleBarHeight: sharingTitleBarHeight, date: Date.now()});
			createNewDataSharingSession(remoteSharingRequestDialog.config.name,
				remoteSharingRequestDialog.config.host, remoteSharingRequestDialog.config.port,
				remoteSharingRequestDialog.wsio, null, sharingSize, sharingSize, sharingScale,
				sharingTitleBarHeight, false);
			remoteSharingRequestDialog = null;
			showRequestDialog(false);
			break;
		}
		case "rejectDataSharingRequest": {
			console.log("Rejecting Data-Sharing Request");
			broadcast('closeRequestDataSharingDialog', null);
			remoteSharingRequestDialog.wsio.emit('rejectDataSharingSession', null);
			remoteSharingRequestDialog = null;
			showRequestDialog(false);
			break;
		}
		case "cancelDataSharingRequest": {
			console.log("Canceling Data-Sharing Request");
			broadcast('closeDataSharingWaitDialog', null);
			remoteSharingWaitDialog.wsio.emit('cancelDataSharingSession', null);
			remoteSharingWaitDialog = null;
			showWaitDialog(false);
			break;
		}
		default: {
			// remote site icon
			requestNewDataSharingSession(obj.data);
		}
	}
	*/
}

function createNewDataSharingSession(remoteName, remoteHost, remotePort, remoteWSIO, remoteTime,
	sharingWidth, sharingHeight, sharingScale, sharingTitleBarHeight, caller) {
	var zIndex = SAGE2Items.applications.numItems + SAGE2Items.portals.numItems;
	var dataSession = {
		id: getUniqueDataSharingId(remoteHost, remotePort, caller),
		name: remoteName,
		host: remoteHost,
		port: remotePort,
		left: config.ui.titleBarHeight,
		top: 1.5 * config.ui.titleBarHeight,
		width: sharingWidth * sharingScale,
		height: sharingHeight * sharingScale,
		previous_left: config.ui.titleBarHeight,
		previous_top: 1.5 * config.ui.titleBarHeight,
		previous_width: sharingWidth * sharingScale,
		previous_height: sharingHeight * sharingScale,
		natural_width: sharingWidth,
		natural_height: sharingHeight,
		aspect: sharingWidth / sharingHeight,
		scale: sharingScale,
		titleBarHeight: sharingTitleBarHeight,
		zIndex: zIndex
	};

	console.log("New Data Sharing Session: " + dataSession.id);

	var geometry = {
		x: dataSession.left,
		y: dataSession.top,
		w: dataSession.width,
		h: dataSession.height + config.ui.titleBarHeight
	};

	var cornerSize   = 0.2 * Math.min(geometry.w, geometry.h);
	var oneButton    = Math.round(config.ui.titleBarHeight) * (300 / 235);
	var buttonsPad   = 0.1 * oneButton;
	var startButtons = geometry.w - Math.round(2 * oneButton + buttonsPad);

	/*
	var buttonsWidth = (config.ui.titleBarHeight-4) * (324.0/111.0);
	var buttonsPad   = (config.ui.titleBarHeight-4) * ( 10.0/111.0);
	var oneButton    = buttonsWidth / 2; // two buttons
	var startButtons = geometry.w - buttonsWidth;
	*/

	interactMgr.addGeometry(dataSession.id, "portals", "rectangle", geometry, true, zIndex, dataSession);

	SAGE2Items.portals.addItem(dataSession);
	SAGE2Items.portals.addButtonToItem(dataSession.id, "titleBar", "rectangle",
		{x: 0, y: 0, w: geometry.w, h: config.ui.titleBarHeight}, 0);
	SAGE2Items.portals.addButtonToItem(dataSession.id, "fullscreenButton", "rectangle",
		{x: startButtons + buttonsPad, y: 0, w: oneButton, h: config.ui.titleBarHeight}, 1);
	SAGE2Items.portals.addButtonToItem(dataSession.id, "closeButton", "rectangle",
		{x: startButtons + buttonsPad + oneButton, y: 0, w: oneButton, h: config.ui.titleBarHeight}, 1);
	SAGE2Items.portals.addButtonToItem(dataSession.id, "dragCorner", "rectangle",
		{x: geometry.w - cornerSize, y: geometry.h + config.ui.titleBarHeight - cornerSize, w: cornerSize, h: cornerSize}, 2);

	SAGE2Items.portals.interactMgr[dataSession.id] = new InteractableManager();
	SAGE2Items.portals.interactMgr[dataSession.id].addLayer("radialMenus",  2);
	SAGE2Items.portals.interactMgr[dataSession.id].addLayer("widgets",      1);
	SAGE2Items.portals.interactMgr[dataSession.id].addLayer("applications", 0);

	broadcast('initializeDataSharingSession', dataSession);
	var key;
	for (key in sagePointers) {
		remoteWSIO.emit('createRemoteSagePointer', {id: key, portal: {host: config.host, port: config.port}});
	}
	var to = caller ? remoteTime.getTime() - Date.now() : 0;
	remoteSharingSessions[dataSession.id] = {portal: dataSession, wsio: remoteWSIO, appCount: 0, timeOffset: to};

}

// Disabling data sharing portal for now
/*
function requestNewDataSharingSession(remote) {
	return;

	if (remote.connected) {
		console.log("Requesting data-sharing session with " + remote.name);

		remoteSharingWaitDialog = remote;
		broadcast('dataSharingConnectionWait', {name: remote.name, host: remote.wsio.remoteAddress.address,
			port: remote.wsio.remoteAddress.port});
		remote.wsio.emit('requestDataSharingSession', {config: config, secure: false});

		showWaitDialog(true);
	} else {
		console.log("Remote site " + remote.name + " is not currently connected");
	}
}
*/

function showWaitDialog(flag) {
	interactMgr.editVisibility("dataSharingWaitDialog", "staticUI", flag);
	interactMgr.editVisibility("cancelDataSharingRequest", "staticUI", flag);
}

function showRequestDialog(flag) {
	interactMgr.editVisibility("dataSharingRequestDialog", "staticUI", flag);
	interactMgr.editVisibility("acceptDataSharingRequest", "staticUI", flag);
	interactMgr.editVisibility("rejectDataSharingRequest", "staticUI", flag);
}

function pointerPressOnRadialMenu(uniqueID, pointerX, pointerY, data, obj, localPt, color) {
	var existingRadialMenu = obj.data;

	if (obj.id.indexOf("menu_radial_button") !== -1) {
		// Pressing on radial menu button
		var menuStateChange = existingRadialMenu.onButtonEvent(obj.id, uniqueID, "pointerPress", color);
		if (menuStateChange !== undefined) {
			radialMenuEvent({type: "stateChange", menuID: existingRadialMenu.id, menuState: menuStateChange });
		}
	} else if (obj.id.indexOf("menu_thumbnail") !== -1) {
		// Pressing on thumbnail window
		// console.log("Pointer press on thumbnail window");
		data = { button: data.button, color: sagePointers[uniqueID].color };
		radialMenuEvent({type: "pointerPress", id: uniqueID, x: pointerX, y: pointerY, data: data});
	} else {
		// Not on a button
		// Drag Content Browser only from radial menu
		if (data.button === "left" && obj.type !== 'rectangle') {
			obj.data.onStartDrag(uniqueID, {x: pointerX, y: pointerY});
		}
	}
}

function pointerPressOrReleaseOnWidget(uniqueID, pointerX, pointerY, data, obj, localPt, pressRelease) {
	var id = obj.data.id;
	if (data.button === "left") {
		var sidebarPoint = {x: obj.geometry.x - obj.data.left + localPt.x, y: obj.geometry.y - obj.data.top + localPt.y};
		var btn = SAGE2Items.widgets.findButtonByPoint(id, localPt) || SAGE2Items.widgets.findButtonByPoint(id, sidebarPoint);
		var ctrlData = {ctrlId: btn ? btn.id : null, appId: obj.data.appId, instanceID: id};
		var regTI = /textInput/;
		var regSl = /slider/;
		var regButton = /button/;
		var lockedControl = null;
		var eUser = {id: sagePointers[uniqueID].id, label: sagePointers[uniqueID].label, color: sagePointers[uniqueID].color};

		if (pressRelease === "press") {
			// var textInputOrSlider = SAGE2Items.widgets.findButtonByPoint(id, sidebarPoint);
			if (btn === null) {// && textInputOrSlider===null) {
				remoteInteraction[uniqueID].selectMoveControl(obj.data, pointerX, pointerY);
			} else {
				remoteInteraction[uniqueID].releaseControl();
				lockedControl = remoteInteraction[uniqueID].lockedControl();
				if (lockedControl) {
					// If a text input widget was locked, drop it
					broadcast('deactivateTextInputControl', lockedControl);
					remoteInteraction[uniqueID].dropControl();
				}

				remoteInteraction[uniqueID].lockControl(ctrlData);
				if (regSl.test(btn.id)) {
					broadcast('sliderKnobLockAction', {ctrl: ctrlData, x: pointerX, user: eUser, date: Date.now()});
				} else if (regTI.test(btn.id)) {
					broadcast('activateTextInputControl', {
						prevTextInput: lockedControl,
						curTextInput: ctrlData, date: Date.now()
					});
				}
			}
		} else {
			lockedControl = remoteInteraction[uniqueID].lockedControl();
			if (lockedControl !== null && btn !== null && regButton.test(btn.id) && lockedControl.ctrlId === btn.id) {
				remoteInteraction[uniqueID].dropControl();
				broadcast('executeControlFunction', {ctrl: ctrlData, user: eUser, date: Date.now()}, 'receivesWidgetEvents');

				var app = SAGE2Items.applications.list[ctrlData.appId];
				if (app) {
					if (btn.id.indexOf("buttonCloseApp") >= 0) {
						addEventToUserLog(data.addr, {type: "delete", data: {application:
							{id: app.id, type: app.application}}, time: Date.now()});
					} else if (btn.id.indexOf("buttonCloseWidget") >= 0) {
						addEventToUserLog(data.addr, {type: "widgetMenu", data: {action: "close", application:
							{id: app.id, type: app.application}}, time: Date.now()});
					} else if (btn.id.indexOf("buttonShareApp") >= 0) {
						console.log("sharing app");
					} else {
						addEventToUserLog(data.addr, {type: "widgetAction", data: {application:
							data.appId, widget: data.ctrlId}, time: Date.now()});
					}
				}
			}
			remoteInteraction[uniqueID].releaseControl();
		}
	} else {
		if (obj.data.show === true && pressRelease === "press") {
			hideControl(obj.data);
			var app2 = SAGE2Items.applications.list[obj.data.appId];
			if (app2 !== null) {
				addEventToUserLog(uniqueID, {type: "widgetMenu", data: {action: "close", application:
					{id: app2.id, type: app2.application}}, time: Date.now()});
			}
		}
	}
}

function releaseSlider(uniqueID) {
	var ctrlData = remoteInteraction[uniqueID].lockedControl();
	if (/slider/.test(ctrlData.ctrlId) === true) {
		remoteInteraction[uniqueID].dropControl();
		var eUser = {id: sagePointers[uniqueID].id, label: sagePointers[uniqueID].label, color: sagePointers[uniqueID].color};
		broadcast('executeControlFunction', {ctrl: ctrlData, user: eUser}, 'receivesWidgetEvents');
	}
}


function pointerPressOnApplication(uniqueID, pointerX, pointerY, data, obj, localPt, portalId) {
	var im = findInteractableManager(obj.data.id);
	im.moveObjectToFront(obj.id, "applications", ["portals"]);
	var stickyList = stickyAppHandler.getStickingItems(obj.id);
	for (var idx in stickyList) {
		im.moveObjectToFront(stickyList[idx].id, obj.layerId);
	}
	var newOrder = im.getObjectZIndexList("applications", ["portals"]);
	broadcast('updateItemOrder', newOrder);

	if (portalId !== undefined && portalId !== null) {
		var ts = Date.now() + remoteSharingSessions[portalId].timeOffset;
		remoteSharingSessions[portalId].wsio.emit('updateApplicationOrder', {order: newOrder, date: ts});
	}

	var btn = SAGE2Items.applications.findButtonByPoint(obj.id, localPt);

	// pointer press on app window
	if (btn === null) {
		if (data.button === "right") {
			var elemCtrl = SAGE2Items.widgets.list[obj.id + uniqueID + "_controls"];
			if (!elemCtrl) {
				// if no UI element, send event to app if in interaction mode
				if (remoteInteraction[uniqueID].appInteractionMode()) {
					sendPointerPressToApplication(uniqueID, obj.data, pointerX, pointerY, data);
				}
				// Request a control (do not know in advance)
				broadcast('requestNewControl', {elemId: obj.id, user_id: uniqueID,
					user_label: sagePointers[uniqueID] ? sagePointers[uniqueID].label : "",
					x: pointerX, y: pointerY, date: Date.now() });
			} else if (elemCtrl.show === false) {
				showControl(elemCtrl, uniqueID, pointerX, pointerY);
				addEventToUserLog(uniqueID, {type: "widgetMenu", data: {action: "open", application:
					{id: obj.id, type: obj.data.application}}, time: Date.now()});
			} else {
				moveControlToPointer(elemCtrl, uniqueID, pointerX, pointerY);
			}
		} else {
			if (remoteInteraction[uniqueID].appInteractionMode()) {
				sendPointerPressToApplication(uniqueID, obj.data, pointerX, pointerY, data);
			} else {
				selectApplicationForMove(uniqueID, obj.data, pointerX, pointerY, portalId);
			}
		}
		return;
	}

	switch (btn.id) {
		case "titleBar":
			if (drawingManager.paletteID !== uniqueID) {
				selectApplicationForMove(uniqueID, obj.data, pointerX, pointerY, portalId);
			}
			break;
		case "dragCorner":
			if (obj.data.application === "Webview") {
				if (!sagePointers[uniqueID].visible) {
					selectApplicationForResize(uniqueID, obj.data, pointerX, pointerY, portalId);
				} else {
					// if corner click and webview, then send the click to app
					sendPointerPressToApplication(uniqueID, obj.data, pointerX, pointerY, data);
				}
			} else {
				selectApplicationForResize(uniqueID, obj.data, pointerX, pointerY, portalId);
			}
			break;
		case "syncButton":
			if (sagePointers[uniqueID].visible) {
				// only if pointer on the wall, not the web UI
				broadcast('toggleSyncOptions', {id: obj.data.id});
			}
			break;
		case "fullscreenButton":
			if (sagePointers[uniqueID].visible) {
				// only if pointer on the wall, not the web UI
				toggleApplicationFullscreen(uniqueID, obj.data, portalId);
			}
			break;
		case "closeButton":
			if (sagePointers[uniqueID].visible) {
				// only if pointer on the wall, not the web UI
				deleteApplication(obj.data.id, portalId);
			}
			break;
	}
}

function pointerPressOnPartition(uniqueID, pointerX, pointerY, data, obj, localPt, portalId) {

	var btn = partitions.findButtonByPoint(obj.id, localPt);

	// pointer press on ptn window
	if (btn === null) {
		if (data.button === "left" && remoteInteraction[uniqueID].CTRL) {
			// start tracking size to create new partition
			cuttingPartition[uniqueID] = {};
			cuttingPartition[uniqueID].start = {x: pointerX, y: pointerY};
			cuttingPartition[uniqueID].ptn = obj.data;
		}

		// if (data.button === "right") {
		// 	var elemCtrl = SAGE2Items.widgets.list[obj.id + uniqueID + "_controls"];
		// 	if (!elemCtrl) {
		// 		// if no UI element, send event to app if in interaction mode
		// 		if (remoteInteraction[uniqueID].appInteractionMode()) {
		// 			sendPointerPressToApplication(uniqueID, obj.data, pointerX, pointerY, data);
		// 		}
		// 		// Request a control (do not know in advance)
		// 		broadcast('requestNewControl', {elemId: obj.id, user_id: uniqueID,
		// 			user_label: sagePointers[uniqueID] ? sagePointers[uniqueID].label : "",
		// 			x: pointerX, y: pointerY, date: Date.now() });
		// 	} else if (elemCtrl.show === false) {
		// 		showControl(elemCtrl, uniqueID, pointerX, pointerY);
		// 		addEventToUserLog(uniqueID, {type: "widgetMenu", data: {action: "open", application:
		// 			{id: obj.id, type: obj.data.application}}, time: Date.now()});
		// 	} else {
		// 		moveControlToPointer(elemCtrl, uniqueID, pointerX, pointerY);
		// 	}
		// } else {
		// 	if (remoteInteraction[uniqueID].appInteractionMode()) {
		// 		sendPointerPressToApplication(uniqueID, obj.data, pointerX, pointerY, data);
		// 	} else {
		// 		selectApplicationForMove(uniqueID, obj.data, pointerX, pointerY, portalId);
		// 	}
		// }
		return;
	}

	switch (btn.id) {
		case "titleBar":
			selectApplicationForMove(uniqueID, obj.data, pointerX, pointerY);
			break;
		case "dragCorner":
			if (sagePointers[uniqueID].visible) {
				// only if pointer on the wall, not the web UI
				selectApplicationForResize(uniqueID, obj.data, pointerX, pointerY, portalId);
			}
			break;
		case "tileButton":
			if (sagePointers[uniqueID].visible) {
				var changedPartitions = partitions.list[obj.id].toggleInnerTiling();

				updatePartitionInnerLayout(partitions.list[obj.id]);

				changedPartitions.forEach(el => {
					broadcast('partitionWindowTitleUpdate', partitions.list[el].getTitle());
				});
			}
			break;
		case "clearButton":
			if (sagePointers[uniqueID].visible) {
				// only if pointer on the wall, not the web UI

				// clear partition (close all windows inside)
				if (partitions.list.hasOwnProperty(obj.id)) {
					// passing method to delete applications for use within clearPartition method
					changedPartitions = partitions.list[obj.id].clearPartition(deleteApplication);
					changedPartitions.forEach(el => {
						broadcast('partitionWindowTitleUpdate', partitions.list[el].getTitle());
					});
				}
			}
			break;
		case "fullscreenButton":
			if (sagePointers[uniqueID].visible) {
				// only if pointer on the wall, not the web UI

				if (!obj.data.maximized) {
					remoteInteraction[uniqueID].maximizeSelectedItem(obj.data);
				} else {
					remoteInteraction[uniqueID].restoreSelectedItem(obj.data);
				}

				partitions.updatePartitionGeometries(obj.id, interactMgr);
				broadcast('partitionMoveAndResizeFinished', obj.data.getDisplayInfo());

				// update child positions within partiton
				updatePartitionInnerLayout(partitions.list[obj.id]);
			}
			break;
		case "closeButton":
			if (sagePointers[uniqueID].visible) {
				// only if pointer on the wall, not the web UI

				// close partition (drop all windows inside)
				// broadcast('deletePartitionWindow', obj.data.getDisplayInfo());
				// partitions.removePartition(obj.id);
				// interactMgr.removeGeometry(obj.id, "partitions");

				deletePartition(obj.id);
			}
			break;
	}
}

function pointerPressOnDataSharingPortal(uniqueID, pointerX, pointerY, data, obj, localPt) {
	interactMgr.moveObjectToFront(obj.id, "portals", ["applications"]);
	var newOrder = interactMgr.getObjectZIndexList("portals", ["applications"]);
	broadcast('updateItemOrder', newOrder);

	var btn = SAGE2Items.portals.findButtonByPoint(obj.id, localPt);

	// pointer press inside portal window
	if (btn === null) {
		var scaledPt = {x: localPt.x / obj.data.scale, y: (localPt.y - config.ui.titleBarHeight) / obj.data.scale};
		pointerPressInDataSharingArea(uniqueID, obj.data.id, scaledPt, data);
		return;
	}

	switch (btn.id) {
		case "titleBar": {
			selectPortalForMove(uniqueID, obj.data, pointerX, pointerY);
			break;
		}
		case "dragCorner": {
			if (remoteInteraction[uniqueID].windowManagementMode()) {
				selectPortalForResize(uniqueID, obj.data, pointerX, pointerY);
			}
			break;
		}
		case "fullscreenButton": {
			// toggleApplicationFullscreen(uniqueID, obj.data);
			break;
		}
		case "closeButton": {
			// deleteApplication(obj.data.id);
			break;
		}
	}
}

function pointerPressInDataSharingArea(uniqueID, portalId, scaledPt, data) {
	var pObj = SAGE2Items.portals.interactMgr[portalId].searchGeometry(scaledPt);
	if (pObj === null) {
		// pointerPressOnOpenSpace(uniqueID, pointerX, pointerY, data);
		return;
	}

	var pLocalPt = globalToLocal(scaledPt.x, scaledPt.y, pObj.type, pObj.geometry);
	switch (pObj.layerId) {
		case "radialMenus": {
			// pointerPressOnRadialMenu(uniqueID, pointerX, pointerY, data, pObj, pLocalPt);
			break;
		}
		case "widgets": {
			// pointerPressOnWidget(uniqueID, pointerX, pointerY, data, pObj, pLocalPt);
			break;
		}
		case "applications": {
			pointerPressOnApplication(uniqueID, scaledPt.x, scaledPt.y, data, pObj, pLocalPt, portalId);
			break;
		}
	}
	return;
}

function selectApplicationForMove(uniqueID, app, pointerX, pointerY, portalId) {
	remoteInteraction[uniqueID].selectMoveItem(app, pointerX, pointerY);
	broadcast('startMove', {id: app.id, date: Date.now()});

	if (portalId !== undefined && portalId !== null) {
		var ts = Date.now() + remoteSharingSessions[portalId].timeOffset;
		remoteSharingSessions[portalId].wsio.emit('startApplicationMove', {id: uniqueID, appId: app.id, date: ts});
	}

	var eLogData = {
		type: "move",
		action: "start",
		application: {
			id: app.id,
			type: app.application
		},
		location: {
			x: parseInt(app.left, 10),
			y: parseInt(app.top, 10),
			width: parseInt(app.width, 10),
			height: parseInt(app.height, 10)
		}
	};
	addEventToUserLog(uniqueID, {type: "windowManagement", data: eLogData, time: Date.now()});
}

function selectApplicationForResize(uniqueID, app, pointerX, pointerY, portalId) {
	remoteInteraction[uniqueID].selectResizeItem(app, pointerX, pointerY);
	broadcast('startResize', {id: app.id, date: Date.now()});

	if (portalId !== undefined && portalId !== null) {
		var ts = Date.now() + remoteSharingSessions[portalId].timeOffset;
		remoteSharingSessions[portalId].wsio.emit('startApplicationResize', {id: uniqueID, appId: app.id, date: ts});
	}

	var eLogData = {
		type: "resize",
		action: "start",
		application: {
			id: app.id,
			type: app.application
		},
		location: {
			x: parseInt(app.left, 10),
			y: parseInt(app.top, 10),
			width: parseInt(app.width, 10),
			height: parseInt(app.height, 10)
		}
	};
	addEventToUserLog(uniqueID, {type: "windowManagement", data: eLogData, time: Date.now()});
}

function sendPointerPressToApplication(uniqueID, app, pointerX, pointerY, data) {
	var ePosition = {x: pointerX - app.left, y: pointerY - (app.top + config.ui.titleBarHeight)};
	var eUser = {id: sagePointers[uniqueID].id, label: sagePointers[uniqueID].label, color: sagePointers[uniqueID].color};

	var event = {
		id: app.id,
		type: "pointerPress",
		position: ePosition,
		user: eUser,
		data: data,
		date: Date.now()
	};

	broadcast('eventInItem', event);

	var eLogData = {
		type: "pointerPress",
		application: {
			id: app.id,
			type: app.application
		},
		position: {
			x: parseInt(ePosition.x, 10),
			y: parseInt(ePosition.y, 10)
		}
	};
	addEventToUserLog(uniqueID, {type: "applicationInteraction", data: eLogData, time: Date.now()});
}

function sendPointerDblClickToApplication(uniqueID, app, pointerX, pointerY) {
	var ePosition = {x: pointerX - app.left, y: pointerY - (app.top + config.ui.titleBarHeight)};
	var eUser = {id: sagePointers[uniqueID].id, label: sagePointers[uniqueID].label, color: sagePointers[uniqueID].color};

	var event = {
		id: app.id,
		type: "pointerDblClick",
		position: ePosition,
		user: eUser,
		date: Date.now()
	};

	broadcast('eventInItem', event);

	var eLogData = {
		type: "pointerDblClick",
		application: {
			id: app.id,
			type: app.application
		},
		position: {
			x: parseInt(ePosition.x, 10),
			y: parseInt(ePosition.y, 10)
		}
	};
	addEventToUserLog(uniqueID, {type: "applicationInteraction", data: eLogData, time: Date.now()});
}

function selectPortalForMove(uniqueID, portal, pointerX, pointerY) {
	remoteInteraction[uniqueID].selectMoveItem(portal, pointerX, pointerY);

	var eLogData = {
		type: "move",
		action: "start",
		portal: {
			id: portal.id,
			name: portal.name,
			host: portal.host,
			port: portal.port
		},
		location: {
			x: parseInt(portal.left, 10),
			y: parseInt(portal.top, 10),
			width: parseInt(portal.width, 10),
			height: parseInt(portal.height, 10)
		}
	};
	addEventToUserLog(uniqueID, {type: "windowManagement", data: eLogData, time: Date.now()});
}

function selectPortalForResize(uniqueID, portal, pointerX, pointerY) {
	remoteInteraction[uniqueID].selectResizeItem(portal, pointerX, pointerY);

	var eLogData = {
		type: "resize",
		action: "start",
		portal: {
			id: portal.id,
			name: portal.name,
			host: portal.host,
			port: portal.port
		},
		location: {
			x: parseInt(portal.left, 10),
			y: parseInt(portal.top, 10),
			width: parseInt(portal.width, 10),
			height: parseInt(portal.height, 10)
		}
	};
	addEventToUserLog(uniqueID, {type: "windowManagement", data: eLogData, time: Date.now()});
}

function pointerMove(uniqueID, pointerX, pointerY, data) {
	if (sagePointers[uniqueID] === undefined) {
		return;
	}

	// Whiteboard app
	if (drawingManager.drawingMode) {
		var color = sagePointers[uniqueID] ? sagePointers[uniqueID].color : null;
		drawingManager.pointerEvent(
			omicronManager.sageToOmicronEvent(uniqueID, pointerX, pointerY, data, 4, color),
			uniqueID, pointerX, pointerY, 10, 10);
	}

	// Trick: press ALT key while moving switches interaction mode
	if (sagePointers[uniqueID] && remoteInteraction[uniqueID].ALT && pressingAlt) {
		remoteInteraction[uniqueID].toggleModes();
		broadcast('changeSagePointerMode', {id: sagePointers[uniqueID].id, mode: remoteInteraction[uniqueID].interactionMode});
		pressingAlt = false;
	} else if (sagePointers[uniqueID] && !remoteInteraction[uniqueID].ALT && !pressingAlt) {
		remoteInteraction[uniqueID].toggleModes();
		broadcast('changeSagePointerMode', {id: sagePointers[uniqueID].id, mode: remoteInteraction[uniqueID].interactionMode});
		pressingAlt = true;
	}

	sagePointers[uniqueID].updatePointerPosition(data, config.totalWidth, config.totalHeight);
	pointerX = sagePointers[uniqueID].left;
	pointerY = sagePointers[uniqueID].top;

	updatePointerPosition(uniqueID, pointerX, pointerY, data);
}

function pointerPosition(uniqueID, data) {
	if (sagePointers[uniqueID] === undefined) {
		return;
	}

	sagePointers[uniqueID].updatePointerPosition(data, config.totalWidth, config.totalHeight);
	var pointerX = sagePointers[uniqueID].left;
	var pointerY = sagePointers[uniqueID].top;

	updatePointerPosition(uniqueID, pointerX, pointerY, data);
}

function updatePointerPosition(uniqueID, pointerX, pointerY, data) {
	broadcast('updateSagePointerPosition', sagePointers[uniqueID]);

	var localPt;
	var scaledPt;
	var moveAppPortal = findApplicationPortal(remoteInteraction[uniqueID].selectedMoveItem);
	var resizeAppPortal = findApplicationPortal(remoteInteraction[uniqueID].selectedResizeItem);
	var updatedMoveItem;
	var updatedResizeItem;
	var updatedControl;

	if (draggingPartition[uniqueID]) {
		draggingPartition[uniqueID].ptn.left =
			pointerX < draggingPartition[uniqueID].start.x ?
			pointerX : draggingPartition[uniqueID].start.x;

		draggingPartition[uniqueID].ptn.top =
			pointerY < draggingPartition[uniqueID].start.y ?
			pointerY : draggingPartition[uniqueID].start.y;

		draggingPartition[uniqueID].ptn.width =
			pointerX < draggingPartition[uniqueID].start.x ?
			draggingPartition[uniqueID].start.x - pointerX : pointerX - draggingPartition[uniqueID].start.x;

		draggingPartition[uniqueID].ptn.height =
			pointerY < draggingPartition[uniqueID].start.y ?
			draggingPartition[uniqueID].start.y - pointerY : pointerY - draggingPartition[uniqueID].start.y;

		partitions.updatePartitionGeometries(draggingPartition[uniqueID].ptn.id, interactMgr);
		broadcast('partitionMoveAndResizeFinished', draggingPartition[uniqueID].ptn.getDisplayInfo());
	}

	// if the user is cutting a partition
	if (cuttingPartition[uniqueID]) {
		var cutDirection = Math.abs(pointerX - cuttingPartition[uniqueID].start.x) >
			Math.abs(pointerY - cuttingPartition[uniqueID].start.y) ?
			"horizontal" : "vertical";

		var cutPosition = cutDirection === "horizontal" ?
			(cuttingPartition[uniqueID].start.y + pointerY) / 2 :
			(cuttingPartition[uniqueID].start.x + pointerX) / 2;

		var cutDist = Math.sqrt(Math.pow(pointerY - cuttingPartition[uniqueID].start.y, 2) +
			Math.pow(pointerX - cuttingPartition[uniqueID].start.x, 2));

		var oldPtn = cuttingPartition[uniqueID].ptn;

		// calculate dimensions of new partitions
		var newDims1, newDims2 = null;

		if (cutDirection === "horizontal") {
			// make sure partition is tall enough to split
			if (oldPtn.height < 2 * partitions.minSize.height) {
				return;
			}

			// clamp cut position inside partition so it doesn't break
			if (cutPosition > (oldPtn.top + oldPtn.height - partitions.minSize.height)) {
				cutPosition = oldPtn.top + oldPtn.height - partitions.minSize.height;
			}

			if (cutPosition < (oldPtn.top + partitions.minSize.height)) {
				cutPosition = oldPtn.top + partitions.minSize.height;
			}

			newDims1 = {
				top: oldPtn.top,
				left: oldPtn.left,
				width: oldPtn.width,
				height: cutPosition - oldPtn.top  - config.ui.titleBarHeight
			};

			newDims2 = {
				top: cutPosition,
				left: oldPtn.left,
				width: oldPtn.width,
				height: (oldPtn.top + oldPtn.height) - cutPosition
			};

		} else if (cutDirection === "vertical") {
			// make sure partition is wide enough to split
			if (oldPtn.width < 2 * partitions.minSize.width) {
				return;
			}
			// clamp cut position inside partition so it doesn't break
			if (cutPosition > (oldPtn.left + oldPtn.width - partitions.minSize.width)) {
				cutPosition = oldPtn.left + oldPtn.width - partitions.minSize.width;
			}

			if (cutPosition < (oldPtn.left + partitions.minSize.width)) {
				cutPosition = oldPtn.left + partitions.minSize.width;
			}

			newDims1 = {
				top: oldPtn.top,
				left: oldPtn.left,
				width: cutPosition - oldPtn.left,
				height: oldPtn.height
			};

			newDims2 = {
				top: oldPtn.top,
				left: cutPosition,
				width: (oldPtn.left + oldPtn.width) - cutPosition,
				height: oldPtn.height
			};
		}

		if (cutDist > Math.min(oldPtn.width, oldPtn.height) / 3) {
			// if partitions are not created
			if (!cuttingPartition[uniqueID].newPtn1 && !cuttingPartition[uniqueID].newPtn2) {
				// if the gesture is long enough and the new partitions haven't been made, create them
				var ptnColor = oldPtn.color;

				// create the 2 new partitions
				cuttingPartition[uniqueID].newPtn1 = createPartition(newDims1, ptnColor);
				cuttingPartition[uniqueID].newPtn2 = createPartition(newDims2, ptnColor);


				broadcast('updatePartitionBorders', {id: cuttingPartition[uniqueID].newPtn1.id, highlight: true});
				broadcast('updatePartitionBorders', {id: cuttingPartition[uniqueID].newPtn2.id, highlight: true});
			} else {
				// if they are already created just update their size and position

				// resize partition 1
				cuttingPartition[uniqueID].newPtn1.left = newDims1.left;
				cuttingPartition[uniqueID].newPtn1.top = newDims1.top;
				cuttingPartition[uniqueID].newPtn1.width = newDims1.width;
				cuttingPartition[uniqueID].newPtn1.height = newDims1.height;

				// resize partition 2
				cuttingPartition[uniqueID].newPtn2.left = newDims2.left;
				cuttingPartition[uniqueID].newPtn2.top = newDims2.top;
				cuttingPartition[uniqueID].newPtn2.width = newDims2.width;
				cuttingPartition[uniqueID].newPtn2.height = newDims2.height;


				moveAndResizePartitionWindow(uniqueID, {elemId: cuttingPartition[uniqueID].newPtn1.id});
				moveAndResizePartitionWindow(uniqueID, {elemId: cuttingPartition[uniqueID].newPtn2.id});

			}
		}

	}

	if (moveAppPortal !== null) {
		localPt = globalToLocal(pointerX, pointerY, moveAppPortal.type, moveAppPortal.geometry);
		scaledPt = {x: localPt.x / moveAppPortal.data.scale,
			y: (localPt.y - config.ui.titleBarHeight) / moveAppPortal.data.scale};
		remoteSharingSessions[moveAppPortal.id].wsio.emit('remoteSagePointerPosition',
			{id: uniqueID, left: scaledPt.x, top: scaledPt.y});
		updatedMoveItem = remoteInteraction[uniqueID].moveSelectedItem(scaledPt.x, scaledPt.y);
		moveApplicationWindow(uniqueID, updatedMoveItem, moveAppPortal.id);
		return;
	}
	if (resizeAppPortal !== null) {
		localPt = globalToLocal(pointerX, pointerY, resizeAppPortal.type, resizeAppPortal.geometry);
		scaledPt = {x: localPt.x / resizeAppPortal.data.scale,
			y: (localPt.y - config.ui.titleBarHeight) / resizeAppPortal.data.scale};
		remoteSharingSessions[resizeAppPortal.id].wsio.emit('remoteSagePointerPosition',
			{id: uniqueID, left: scaledPt.x, top: scaledPt.y});
		updatedResizeItem = remoteInteraction[uniqueID].resizeSelectedItem(scaledPt.x, scaledPt.y);
		moveAndResizeApplicationWindow(updatedResizeItem, resizeAppPortal.id);
		return;
	}

	// update radial menu position if dragged outside radial menu
	updateRadialMenuPointerPosition(uniqueID, pointerX, pointerY);

	// update app position and size if currently modifying a window
	updatedMoveItem = remoteInteraction[uniqueID].moveSelectedItem(pointerX, pointerY);
	updatedResizeItem = remoteInteraction[uniqueID].resizeSelectedItem(pointerX, pointerY);
	updatedControl = remoteInteraction[uniqueID].moveSelectedControl(pointerX, pointerY);

	if (updatedMoveItem !== null) {
		if (SAGE2Items.portals.list.hasOwnProperty(updatedMoveItem.elemId)) {
			moveDataSharingPortalWindow(updatedMoveItem);
		} else if (partitions.list.hasOwnProperty(updatedMoveItem.elemId)) {
			moveAndResizePartitionWindow(uniqueID, updatedMoveItem, null);
		} else {
			moveApplicationWindow(uniqueID, updatedMoveItem, null);

			let currentMoveItem = SAGE2Items.applications.list[updatedMoveItem.elemId];

			broadcast('updatePartitionBorders', {id: currentMoveItem.ptnHovered, highlight: false});

			// Calculate partition which item is over
			currentMoveItem.ptnHovered = partitions.calculateNewPartition(currentMoveItem);

			broadcast('updatePartitionBorders', {id: currentMoveItem.ptnHovered, highlight: true});
		}
		return;
	}
	if (updatedResizeItem !== null) {
		if (SAGE2Items.portals.list.hasOwnProperty(updatedResizeItem.elemId)) {
			moveAndResizeDataSharingPortalWindow(updatedResizeItem);
		} else if (partitions.list.hasOwnProperty(updatedResizeItem.elemId)) {
			moveAndResizePartitionWindow(uniqueID, updatedResizeItem, null);
		} else {
			moveAndResizeApplicationWindow(updatedResizeItem, null);
		}
		return;
	}
	if (updatedControl !== null) {
		moveWidgetControls(uniqueID, updatedControl);
		return;
	}

	var prevInteractionItem = remoteInteraction[uniqueID].getPreviousInteractionItem();

	var obj = interactMgr.searchGeometry({x: pointerX, y: pointerY});
	if (obj === null) {
		removeExistingHoverCorner(uniqueID);
		if (remoteInteraction[uniqueID].portal !== null) {
			remoteSharingSessions[remoteInteraction[uniqueID].portal.id].wsio.emit('stopRemoteSagePointer', {id: uniqueID});
			remoteInteraction[uniqueID].portal = null;
		}
		if (prevInteractionItem !== null) {
			showOrHideWidgetLinks({uniqueID: uniqueID, item: prevInteractionItem, show: false});
		}
	} else {
		var color = sagePointers[uniqueID] ? sagePointers[uniqueID].color : null;
		if (prevInteractionItem !== obj) {
			if (prevInteractionItem !== null) {
				showOrHideWidgetLinks({uniqueID: uniqueID, item: prevInteractionItem, show: false});
			}
			showOrHideWidgetLinks({uniqueID: uniqueID, item: obj, user_color: color, show: true});
		} else {
			var appId = obj.id;
			if (obj.data !== undefined && obj.data !== null && obj.data.appId !== undefined) {
				appId = obj.data.appId;
			}
			if (appUserColors[appId] !== color) {
				showOrHideWidgetLinks({uniqueID: uniqueID, item: prevInteractionItem, show: false});
				showOrHideWidgetLinks({uniqueID: uniqueID, item: obj, user_color: color, show: true});
			}
		}
		localPt = globalToLocal(pointerX, pointerY, obj.type, obj.geometry);
		switch (obj.layerId) {
			case "staticUI": {
				removeExistingHoverCorner(uniqueID);
				if (remoteInteraction[uniqueID].portal !== null) {
					remoteSharingSessions[remoteInteraction[uniqueID].portal.id].wsio.emit(
						'stopRemoteSagePointer', {id: uniqueID});
					remoteInteraction[uniqueID].portal = null;
				}
				break;
			}
			case "radialMenus": {
				pointerMoveOnRadialMenu(uniqueID, pointerX, pointerY, data, obj, localPt, color);
				removeExistingHoverCorner(uniqueID);
				if (remoteInteraction[uniqueID].portal !== null) {
					remoteSharingSessions[remoteInteraction[uniqueID].portal.id].wsio.emit(
						'stopRemoteSagePointer', {id: uniqueID});
					remoteInteraction[uniqueID].portal = null;
				}
				break;
			}
			case "widgets": {
				pointerMoveOnWidgets(uniqueID, pointerX, pointerY, data, obj, localPt);
				removeExistingHoverCorner(uniqueID);
				if (remoteInteraction[uniqueID].portal !== null) {
					remoteSharingSessions[remoteInteraction[uniqueID].portal.id].wsio.emit(
						'stopRemoteSagePointer', {id: uniqueID});
					remoteInteraction[uniqueID].portal = null;
				}
				break;
			}
			case "applications": {
				pointerMoveOnApplication(uniqueID, pointerX, pointerY, data, obj, localPt, null);
				if (remoteInteraction[uniqueID].portal !== null) {
					remoteSharingSessions[remoteInteraction[uniqueID].portal.id].wsio.emit(
						'stopRemoteSagePointer', {id: uniqueID});
					remoteInteraction[uniqueID].portal = null;
				}
				break;
			}
			case "partitions": {
				pointerMoveOnPartition(uniqueID, pointerX, pointerY, data, obj, localPt, null);
				break;
			}
			case "portals": {
				pointerMoveOnDataSharingPortal(uniqueID, pointerX, pointerY, data, obj, localPt);
				break;
			}
		}
	}

	remoteInteraction[uniqueID].setPreviousInteractionItem(obj);
}

function pointerMoveOnRadialMenu(uniqueID, pointerX, pointerY, data, obj, localPt, color) {
	var existingRadialMenu = obj.data;

	if (obj.id.indexOf("menu_radial_button") !== -1) {
		// Pressing on radial menu button
		// console.log("over radial button: " + obj.id);
		// data = { buttonID: obj.id, button: data.button, color: sagePointers[uniqueID].color };
		// radialMenuEvent({type: "pointerMove", id: uniqueID, x: pointerX, y: pointerY, data: data});
		var menuStateChange = existingRadialMenu.onButtonEvent(obj.id, uniqueID, "pointerMove", color);
		if (menuStateChange !== undefined) {
			radialMenuEvent({type: "stateChange", menuID: existingRadialMenu.id, menuState: menuStateChange });
		}
	} else if (obj.id.indexOf("menu_thumbnail") !== -1) {
		// PointerMove on thumbnail window
		// console.log("Pointer move on thumbnail window");
		data = { button: data.button, color: sagePointers[uniqueID].color };
		radialMenuEvent({type: "pointerMove", id: uniqueID, x: pointerX, y: pointerY, data: data});
	} else {
		// Not on a button
		var menuButtonState = existingRadialMenu.onMenuEvent(uniqueID);
		if (menuButtonState !== undefined) {
			radialMenuEvent({type: "stateChange", menuID: existingRadialMenu.id, menuState: menuButtonState });
		}
		// Drag Content Browser only from radial menu
		if (existingRadialMenu.dragState === true && obj.type !== 'rectangle') {
			var offset = existingRadialMenu.getDragOffset(uniqueID, {x: pointerX, y: pointerY});
			moveRadialMenu(existingRadialMenu.id, offset.x, offset.y);
			radialMenuEvent({type: "pointerMove", id: uniqueID, x: pointerX, y: pointerY, data: data});
		}
	}
}

function pointerMoveOnWidgets(uniqueID, pointerX, pointerY, data, obj, localPt) {
	// widgets
	var lockedControl = remoteInteraction[uniqueID].lockedControl();
	var eUser = {id: sagePointers[uniqueID].id, label: sagePointers[uniqueID].label, color: sagePointers[uniqueID].color};

	if (lockedControl && /slider/.test(lockedControl.ctrlId)) {
		broadcast('moveSliderKnob', {ctrl: lockedControl, x: pointerX, user: eUser, date: Date.now()});
		return;
	}
	// showOrHideWidgetConnectors(uniqueID, obj.data, "move");
	// Widget connector show logic ends

}

function pointerMoveOnApplication(uniqueID, pointerX, pointerY, data, obj, localPt, portalId) {
	var btn = SAGE2Items.applications.findButtonByPoint(obj.id, localPt);

	// pointer move on app window
	if (btn === null) {
		removeExistingHoverCorner(uniqueID, portalId);
		if (remoteInteraction[uniqueID].appInteractionMode()) {
			sendPointerMoveToApplication(uniqueID, obj.data, pointerX, pointerY, data);
		}
		return;
	}

	var ts;
	switch (btn.id) {
		case "titleBar": {
			removeExistingHoverCorner(uniqueID, portalId);
			break;
		}
		case "dragCorner": {
			if (obj.data.application === "Webview") {
				if (!sagePointers[uniqueID].visible) {
					if (remoteInteraction[uniqueID].hoverCornerItem === null) {
						remoteInteraction[uniqueID].setHoverCornerItem(obj.data);
						broadcast('hoverOverItemCorner', {elemId: obj.data.id, flag: true});
						if (portalId !== undefined && portalId !== null) {
							ts = Date.now() + remoteSharingSessions[portalId].timeOffset;
							remoteSharingSessions[portalId].wsio.emit('remoteSagePointerHoverCorner',
								{appHoverCorner: {elemId: obj.data.id, flag: true}, date: ts});
						}
					} else if (remoteInteraction[uniqueID].hoverCornerItem.id !== obj.data.id) {
						broadcast('hoverOverItemCorner', {elemId: remoteInteraction[uniqueID].hoverCornerItem.id, flag: false});
						if (portalId !== undefined && portalId !== null) {
							ts = Date.now() + remoteSharingSessions[portalId].timeOffset;
							remoteSharingSessions[portalId].wsio.emit('remoteSagePointerHoverCorner',
								{appHoverCorner: {elemId: remoteInteraction[uniqueID].hoverCornerItem.id,
									flag: false}, date: ts});
						}
						remoteInteraction[uniqueID].setHoverCornerItem(obj.data);
						broadcast('hoverOverItemCorner', {elemId: obj.data.id, flag: true});
						if (portalId !== undefined && portalId !== null) {
							ts = Date.now() + remoteSharingSessions[portalId].timeOffset;
							remoteSharingSessions[portalId].wsio.emit('remoteSagePointerHoverCorner',
								{appHoverCorner: {elemId: obj.data.id, flag: true}, date: ts});
						}
					}
				}
			} else {
				if (remoteInteraction[uniqueID].hoverCornerItem === null) {
					remoteInteraction[uniqueID].setHoverCornerItem(obj.data);
					broadcast('hoverOverItemCorner', {elemId: obj.data.id, flag: true});
					if (portalId !== undefined && portalId !== null) {
						ts = Date.now() + remoteSharingSessions[portalId].timeOffset;
						remoteSharingSessions[portalId].wsio.emit('remoteSagePointerHoverCorner',
							{appHoverCorner: {elemId: obj.data.id, flag: true}, date: ts});
					}
				} else if (remoteInteraction[uniqueID].hoverCornerItem.id !== obj.data.id) {
					broadcast('hoverOverItemCorner', {elemId: remoteInteraction[uniqueID].hoverCornerItem.id, flag: false});
					if (portalId !== undefined && portalId !== null) {
						ts = Date.now() + remoteSharingSessions[portalId].timeOffset;
						remoteSharingSessions[portalId].wsio.emit('remoteSagePointerHoverCorner',
							{appHoverCorner: {elemId: remoteInteraction[uniqueID].hoverCornerItem.id, flag: false}, date: ts});
					}
					remoteInteraction[uniqueID].setHoverCornerItem(obj.data);
					broadcast('hoverOverItemCorner', {elemId: obj.data.id, flag: true});
					if (portalId !== undefined && portalId !== null) {
						ts = Date.now() + remoteSharingSessions[portalId].timeOffset;
						remoteSharingSessions[portalId].wsio.emit('remoteSagePointerHoverCorner',
							{appHoverCorner: {elemId: obj.data.id, flag: true}, date: ts});
					}
				}
			}
			break;
		}
		case "fullscreenButton": {
			removeExistingHoverCorner(uniqueID, portalId);
			break;
		}
		case "closeButton": {
			removeExistingHoverCorner(uniqueID, portalId);
			break;
		}
	}
}

function pointerMoveOnPartition(uniqueID, pointerX, pointerY, data, obj, localPt, portalId) {
	var btn = partitions.findButtonByPoint(obj.id, localPt);

	// pointer press on app window
	if (btn === null || draggingPartition[uniqueID]) {
		return;
	}

	switch (btn.id) {
		case "titleBar":

			break;
		case "dragCorner":
			if (remoteInteraction[uniqueID].hoverCornerItem === null) {
				remoteInteraction[uniqueID].setHoverCornerItem(obj.data);
				broadcast('hoverOverItemCorner', {elemId: obj.data.id, flag: true});

			} else if (remoteInteraction[uniqueID].hoverCornerItem.id !== obj.data.id) {
				broadcast('hoverOverItemCorner', {elemId: remoteInteraction[uniqueID].hoverCornerItem.id, flag: false});

				remoteInteraction[uniqueID].setHoverCornerItem(obj.data);
				broadcast('hoverOverItemCorner', {elemId: obj.data.id, flag: true});
			}
			break;
		case "tileButton":

			break;
		case "clearButton":

			break;
		case "fullscreenButton":

			break;
		case "closeButton":

			break;
	}
}

function pointerMoveOnDataSharingPortal(uniqueID, pointerX, pointerY, data, obj, localPt) {
	var scaledPt = {x: localPt.x / obj.data.scale, y: (localPt.y - config.ui.titleBarHeight) / obj.data.scale};

	if (remoteInteraction[uniqueID].portal === null || remoteInteraction[uniqueID].portal.id !== obj.data.id) {
		remoteInteraction[uniqueID].portal = obj.data;
		var rPointer = {
			id: uniqueID,
			left: scaledPt.x,
			top: scaledPt.y,
			label: sagePointers[uniqueID].label,
			color: sagePointers[uniqueID].color
		};
		remoteSharingSessions[remoteInteraction[uniqueID].portal.id].wsio.emit('startRemoteSagePointer', rPointer);
	}
	remoteSharingSessions[obj.data.id].wsio.emit('remoteSagePointerPosition', {id: uniqueID, left: scaledPt.x, top: scaledPt.y});

	var btn = SAGE2Items.portals.findButtonByPoint(obj.id, localPt);

	// pointer move on portal window
	if (btn === null) {
		var pObj = SAGE2Items.portals.interactMgr[obj.data.id].searchGeometry(scaledPt);
		if (pObj === null) {
			removeExistingHoverCorner(uniqueID, obj.data.id);
			return;
		}

		var pLocalPt = globalToLocal(scaledPt.x, scaledPt.y, pObj.type, pObj.geometry);
		switch (pObj.layerId) {
			case "radialMenus": {
				removeExistingHoverCorner(uniqueID, obj.data.id);
				break;
			}
			case "widgets": {
				removeExistingHoverCorner(uniqueID, obj.data.id);
				break;
			}
			case "applications": {
				pointerMoveOnApplication(uniqueID, scaledPt.x, scaledPt.y, data, pObj, pLocalPt, obj.data.id);
				break;
			}
		}
		return;
	}

	switch (btn.id) {
		case "titleBar": {
			removeExistingHoverCorner(uniqueID, obj.data.id);
			break;
		}
		case "dragCorner": {
			if (remoteInteraction[uniqueID].windowManagementMode()) {
				if (remoteInteraction[uniqueID].hoverCornerItem === null) {
					remoteInteraction[uniqueID].setHoverCornerItem(obj.data);
					broadcast('hoverOverItemCorner', {elemId: obj.data.id, flag: true});
				} else if (remoteInteraction[uniqueID].hoverCornerItem.id !== obj.data.id) {
					broadcast('hoverOverItemCorner', {elemId: remoteInteraction[uniqueID].hoverCornerItem.id, flag: false});
					var ts = Date.now() + remoteSharingSessions[obj.data.id].timeOffset;
					remoteSharingSessions[obj.data.id].wsio.emit('remoteSagePointerHoverCorner',
						{appHoverCorner: {elemId: remoteInteraction[uniqueID].hoverCornerItem.id, flag: false}, date: ts});
					remoteInteraction[uniqueID].setHoverCornerItem(obj.data);
					broadcast('hoverOverItemCorner', {elemId: obj.data.id, flag: true});
				}
			} else if (remoteInteraction[uniqueID].appInteractionMode()) {
				// sendPointerMoveToApplication(uniqueID, obj.data, pointerX, pointerY, data);
			}
			break;
		}
		case "fullscreenButton": {
			removeExistingHoverCorner(uniqueID, obj.data.id);
			break;
		}
		case "closeButton": {
			removeExistingHoverCorner(uniqueID, obj.data.id);
			break;
		}
	}
}

function removeExistingHoverCorner(uniqueID, portalId) {
	// remove hover corner if exists
	if (remoteInteraction[uniqueID].hoverCornerItem !== null) {
		broadcast('hoverOverItemCorner', {elemId: remoteInteraction[uniqueID].hoverCornerItem.id, flag: false});
		if (portalId !== undefined && portalId !== null) {
			var ts = Date.now() + remoteSharingSessions[portalId].timeOffset;
			remoteSharingSessions[portalId].wsio.emit('remoteSagePointerHoverCorner',
				{appHoverCorner: {elemId: remoteInteraction[uniqueID].hoverCornerItem.id, flag: false}, date: ts});
		}
		remoteInteraction[uniqueID].setHoverCornerItem(null);
	}
}

function moveApplicationWindow(uniqueID, moveApp, portalId) {
	var app = SAGE2Items.applications.list[moveApp.elemId];

	var titleBarHeight = config.ui.titleBarHeight;
	if (portalId !== undefined && portalId !== null) {
		titleBarHeight = remoteSharingSessions[portalId].portal.titleBarHeight;
	}
	var im = findInteractableManager(moveApp.elemId);
	if (im) {
		var backgroundObj = im.searchGeometry({x: moveApp.elemLeft - 1, y: moveApp.elemTop - 1});
		if (backgroundObj !== null) {
			if (SAGE2Items.applications.list.hasOwnProperty(backgroundObj.data.id)) {
				attachAppIfSticky(backgroundObj.data, moveApp.elemId);
			}
		}
		drawingManager.applicationMoved(moveApp.elemId, moveApp.elemLeft, moveApp.elemTop);
		im.editGeometry(moveApp.elemId, "applications", "rectangle",
			{x: moveApp.elemLeft, y: moveApp.elemTop, w: moveApp.elemWidth, h: moveApp.elemHeight + titleBarHeight});
		broadcast('setItemPosition', moveApp);
		if (SAGE2Items.renderSync.hasOwnProperty(moveApp.elemId)) {
			calculateValidBlocks(app, mediaBlockSize, SAGE2Items.renderSync[app.id]);
			if (app.id in SAGE2Items.renderSync && SAGE2Items.renderSync[app.id].newFrameGenerated === false) {
				handleNewVideoFrame(app.id);
			}
		}

		if (portalId !== undefined && portalId !== null) {
			var ts = Date.now() + remoteSharingSessions[portalId].timeOffset;
			remoteSharingSessions[portalId].wsio.emit('updateApplicationPosition',
				{appPositionAndSize: moveApp, portalId: portalId, date: ts});
		}

		var updatedStickyItems = stickyAppHandler.moveItemsStickingToUpdatedItem(moveApp);

		for (var idx = 0; idx < updatedStickyItems.length; idx++) {
			var stickyItem = updatedStickyItems[idx];
			im.editGeometry(stickyItem.elemId, "applications", "rectangle", {
				x: stickyItem.elemLeft, y: stickyItem.elemTop,
				w: stickyItem.elemWidth, h: stickyItem.elemHeight + config.ui.titleBarHeight
			});
			broadcast('setItemPosition', updatedStickyItems[idx]);
		}
	}
}

function moveAndResizeApplicationWindow(resizeApp, portalId) {
	// Shift position up and left by one pixel to take border into account
	//    visible in hide-ui mode
	resizeApp.elemLeft = resizeApp.elemLeft - 1;
	resizeApp.elemTop  = resizeApp.elemTop  - 1;

	var app = SAGE2Items.applications.list[resizeApp.elemId];

	var titleBarHeight = config.ui.titleBarHeight;
	if (portalId !== undefined && portalId !== null) {
		titleBarHeight = remoteSharingSessions[portalId].portal.titleBarHeight;
	}
	var im = findInteractableManager(resizeApp.elemId);
	drawingManager.applicationMoved(resizeApp.elemId, resizeApp.elemLeft, resizeApp.elemTop);
	drawingManager.applicationResized(resizeApp.elemId, resizeApp.elemWidth, resizeApp.elemHeight + titleBarHeight,
										{x: resizeApp.elemLeft, y: resizeApp.elemTop});
	im.editGeometry(resizeApp.elemId, "applications", "rectangle",
		{x: resizeApp.elemLeft, y: resizeApp.elemTop, w: resizeApp.elemWidth, h: resizeApp.elemHeight + titleBarHeight});
	handleApplicationResize(resizeApp.elemId);
	broadcast('setItemPositionAndSize', resizeApp);
	if (SAGE2Items.renderSync.hasOwnProperty(resizeApp.elemId)) {
		calculateValidBlocks(app, mediaBlockSize, SAGE2Items.renderSync[app.id]);
		if (app.id in SAGE2Items.renderSync && SAGE2Items.renderSync[app.id].newFrameGenerated === false) {
			handleNewVideoFrame(app.id);
		}
	}

	if (portalId !== undefined && portalId !== null) {
		var ts = Date.now() + remoteSharingSessions[portalId].timeOffset;
		remoteSharingSessions[portalId].wsio.emit('updateApplicationPositionAndSize',
			{appPositionAndSize: resizeApp, portalId: portalId, date: ts});
	}
}

function moveAndResizePartitionWindow(uniqueID, movePartition) {
	if (partitions.list.hasOwnProperty(movePartition.elemId)) {

		partitions.updatePartitionGeometries(movePartition.elemId, interactMgr);
		broadcast('partitionMoveAndResizeFinished', partitions.list[movePartition.elemId].getDisplayInfo());

		updatePartitionInnerLayout(partitions.list[movePartition.elemId]);
	}
}

function updatePartitionInnerLayout(partition) {
	partition.updateInnerLayout();

	// update children of partition
	let updatedChildren = partition.updateChildrenPositions();

	for (let child of updatedChildren) {
		moveAndResizeApplicationWindow(child);
	}
}

function moveDataSharingPortalWindow(movePortal) {
	interactMgr.editGeometry(movePortal.elemId, "portals", "rectangle", {
		x: movePortal.elemLeft, y: movePortal.elemTop,
		w: movePortal.elemWidth, h: movePortal.elemHeight + config.ui.titleBarHeight
	});
	broadcast('setItemPosition', movePortal);
}

function moveAndResizeDataSharingPortalWindow(resizePortal) {
	interactMgr.editGeometry(resizePortal.elemId, "portals", "rectangle",
		{x: resizePortal.elemLeft, y: resizePortal.elemTop,
			w: resizePortal.elemWidth, h: resizePortal.elemHeight + config.ui.titleBarHeight});
	handleDataSharingPortalResize(resizePortal.elemId);
	broadcast('setItemPositionAndSize', resizePortal);
}

function moveWidgetControls(uniqueID, moveControl) {
	var app = SAGE2Items.applications.list[moveControl.appId];
	if (app) {
		moveControl.appData = getAppPositionSize(app);
		broadcast('setControlPosition', moveControl);
		var radialGeometry =  {
			x: moveControl.elemLeft + (moveControl.elemHeight / 2),
			y: moveControl.elemTop + (moveControl.elemHeight / 2),
			r: moveControl.elemHeight / 2
		};
		var barGeometry = {
			x: moveControl.elemLeft + moveControl.elemHeight,
			y: moveControl.elemTop + (moveControl.elemHeight / 2) - (moveControl.elemBarHeight / 2),
			w: moveControl.elemWidth - moveControl.elemHeight, h: moveControl.elemBarHeight
		};

		if (moveControl.hasSideBar === true) {
			var shapeData = {
				radial: {
					type: "circle",
					visible: true,
					geometry: radialGeometry
				},
				sidebar: {
					type: "rectangle",
					visible: true,
					geometry: barGeometry
				}
			};
			interactMgr.editComplexGeometry(moveControl.elemId, "widgets", shapeData);
		} else {
			interactMgr.editGeometry(moveControl.elemId, "widgets", "circle", radialGeometry);
		}

		/*interactMgr.editGeometry(moveControl.elemId+"_radial", "widgets", "circle", circle);
		if(moveControl.hasSideBar === true) {
			interactMgr.editGeometry(moveControl.elemId+"_sidebar", "widgets", "rectangle", bar );
		}*/
	}
}

function sendPointerMoveToApplication(uniqueID, app, pointerX, pointerY, data) {
	var ePosition = {x: pointerX - app.left, y: pointerY - (app.top + config.ui.titleBarHeight)};
	var eUser = {id: sagePointers[uniqueID].id, label: sagePointers[uniqueID].label, color: sagePointers[uniqueID].color};

	var event = {
		id: app.id,
		type: "pointerMove",
		position: ePosition,
		user: eUser,
		data: data,
		date: Date.now()
	};

	broadcast('eventInItem', event);
}

function pointerRelease(uniqueID, pointerX, pointerY, data) {
	if (sagePointers[uniqueID] === undefined) {
		return;
	}

	removeExistingHoverCorner(uniqueID);

	// Whiteboard app
	if (drawingManager.drawingMode) {
		var color = sagePointers[uniqueID] ? sagePointers[uniqueID].color : null;
		drawingManager.pointerEvent(
			omicronManager.sageToOmicronEvent(uniqueID, pointerX, pointerY, data, 6, color),
			uniqueID, pointerX, pointerY, 10, 10);
	}

	// If obj is undefined (as in this case, will search for radial menu using uniqueID
	pointerReleaseOnRadialMenu(uniqueID, pointerX, pointerY, data);

	if (remoteInteraction[uniqueID].lockedControl() !== null) {
		releaseSlider(uniqueID);
	}

	var prevInteractionItem = remoteInteraction[uniqueID].releaseOnItem();
	if (prevInteractionItem) {
		showOrHideWidgetLinks({uniqueID: uniqueID, item: prevInteractionItem, show: false});
	}
	var obj;
	var selectedApp = remoteInteraction[uniqueID].selectedMoveItem || remoteInteraction[uniqueID].selectedResizeItem;
	var portal = {id: null};

	if (selectedApp !== undefined && selectedApp !== null) {
		obj = interactMgr.searchGeometry({x: pointerX, y: pointerY}, null, [selectedApp.id]);
		portal = findApplicationPortal(selectedApp) || {id: null};
	}	else {
		obj = interactMgr.searchGeometry({x: pointerX, y: pointerY});
	}

	if (draggingPartition[uniqueID] && data.button === "left") {

		draggingPartition[uniqueID].ptn.left =
			pointerX < draggingPartition[uniqueID].start.x ?
			pointerX : draggingPartition[uniqueID].start.x;

		draggingPartition[uniqueID].ptn.top =
			pointerY < draggingPartition[uniqueID].start.y ?
			pointerY : draggingPartition[uniqueID].start.y;

		draggingPartition[uniqueID].ptn.width =
			pointerX < draggingPartition[uniqueID].start.x ?
			draggingPartition[uniqueID].start.x - pointerX : pointerX - draggingPartition[uniqueID].start.x;

		draggingPartition[uniqueID].ptn.height =
			pointerY < draggingPartition[uniqueID].start.y ?
			draggingPartition[uniqueID].start.y - pointerY : pointerY - draggingPartition[uniqueID].start.y;

		// if the partition is much too small (most likely created by mistake)
		if (draggingPartition[uniqueID].ptn.width < 25 || draggingPartition[uniqueID].ptn.height < 25) {

			// delete the partition
			// broadcast('deletePartitionWindow', partitions.list[draggingPartition[uniqueID].ptn.id].getDisplayInfo());
			// partitions.removePartition(draggingPartition[uniqueID].ptn.id);
			// interactMgr.removeGeometry(draggingPartition[uniqueID].ptn.id, "partitions");

			deletePartition(draggingPartition[uniqueID].ptn.id);
		} else {
			// increase partition width to minimum width if too thin
			if (draggingPartition[uniqueID].ptn.width < partitions.minSize.width) {
				draggingPartition[uniqueID].ptn.width = partitions.minSize.width;
			}

			// increase partition height to minimum height if too short
			if (draggingPartition[uniqueID].ptn.height < partitions.minSize.height) {
				draggingPartition[uniqueID].ptn.height = partitions.minSize.height;
			}

			draggingPartition[uniqueID].ptn.aspect =
				draggingPartition[uniqueID].ptn.width / draggingPartition[uniqueID].ptn.height;

			partitions.updatePartitionGeometries(draggingPartition[uniqueID].ptn.id, interactMgr);
			broadcast('partitionMoveAndResizeFinished', draggingPartition[uniqueID].ptn.getDisplayInfo());

			broadcast('partitionWindowTitleUpdate', draggingPartition[uniqueID].ptn.getTitle());
		}
		// stop creation of partition
		delete draggingPartition[uniqueID];

		return;
	}

	if (cuttingPartition[uniqueID] && data.button === "left") {
		cuttingPartition[uniqueID].end = {x: pointerX, y: pointerY};

		var cutDirection = +(pointerX - cuttingPartition[uniqueID].start.x) >
			+(pointerY - cuttingPartition[uniqueID].start.y) ?
			"horizontal" : "vertical";

		var oldPtn = cuttingPartition[uniqueID].ptn;

		var newPtn1 = cuttingPartition[uniqueID].newPtn1;
		var newPtn2 = cuttingPartition[uniqueID].newPtn2;

		// if mouse is dragged outside of old partition, consider that to be a cancelled split, delete the new partitions
		// also do nothing if partition is not large enough to be split
		if (pointerX < oldPtn.left || pointerX > oldPtn.left + oldPtn.width ||
			pointerY < oldPtn.top || pointerY > oldPtn.top + oldPtn.height ||
			(cutDirection === "horizontal" && oldPtn.height < partitions.minSize.height * 2) ||
			(cutDirection === "vertical" && oldPtn.width < partitions.minSize.width * 2)) {

			// cancel operation, delete new partitions
			if (newPtn1) {
				deletePartition(newPtn1.id);
			}
			if (newPtn2) {
				deletePartition(newPtn2.id);
			}

		} else {
			// otherwise, delete old partition, assign items to new partitions

			// make sure that the new partitions exist
			// it is possible that they wouldn't if the drag gesture was too small
			// if they don't exist, do nothing
			if (newPtn1 && newPtn2) {
				var cutPtnItems = Object.assign({}, oldPtn.children);
				// var ptnColor = oldPtn.color;
				var ptnTiled = oldPtn.innerTiling; // to preserve tiling of new partitions

				// delete the old partition
				deletePartition(oldPtn.id);

				// reassign content from oldPtn to the 2 new partitions
				for (var key in cutPtnItems) {
					partitions.updateOnItemRelease(cutPtnItems[key]);
				}

				// if the old partition was tiled, set the new displays to be tiled
				if (ptnTiled) {
					newPtn1.toggleInnerTiling();
					updatePartitionInnerLayout(newPtn1);

					newPtn2.toggleInnerTiling();
					updatePartitionInnerLayout(newPtn2);
				}

				// update parititon titles
				broadcast('partitionWindowTitleUpdate', newPtn1.getTitle());
				broadcast('partitionWindowTitleUpdate', newPtn2.getTitle());

				// return borders to normal
				broadcast('updatePartitionBorders', {id: newPtn1.id, highlight: false});
				broadcast('updatePartitionBorders', {id: newPtn2.id, highlight: false});
			}
		}

		// stop division of partition
		delete cuttingPartition[uniqueID];

		return;
	}

	// update parent partition of item when the app is released
	if (selectedApp && selectedApp.id && SAGE2Items.applications.list.hasOwnProperty(selectedApp.id)) {
		var changedPartitions = partitions.updateOnItemRelease(selectedApp);

		moveAndResizeApplicationWindow({
			elemId: selectedApp.id, elemLeft: selectedApp.left,
			elemTop: selectedApp.top, elemWidth: selectedApp.width,
			elemHeight: selectedApp.height, date: new Date()
		});

		changedPartitions.forEach(el => {
			broadcast('partitionWindowTitleUpdate', partitions.list[el].getTitle());

			updatePartitionInnerLayout(partitions.list[el]);
		});

		// remove partition edge highlight
		broadcast('updatePartitionBorders', null);
	}

	if (obj === null) {
		dropSelectedItem(uniqueID, true, portal.id);
		return;
	}

	var localPt = globalToLocal(pointerX, pointerY, obj.type, obj.geometry);
	switch (obj.layerId) {
		case "staticUI": {
			if (portal.id !== null) {
				dropSelectedItem(uniqueID, true, portal.id);
			}
			pointerReleaseOnStaticUI(uniqueID, pointerX, pointerY, obj, portal.id);
			break;
		}
		case "radialMenus": {
			pointerReleaseOnRadialMenu(uniqueID, pointerX, pointerY, data, obj);
			dropSelectedItem(uniqueID, true, portal.id);
			break;
		}
		case "applications": {
			if (dropSelectedItem(uniqueID, true, portal.id) === null) {
				if (remoteInteraction[uniqueID].appInteractionMode()) {
					sendPointerReleaseToApplication(uniqueID, obj.data, pointerX, pointerY, data);
				}
			}
			break;
		}
		case "partitions": {
			// pointer release on partition (no functionality yet)
			dropSelectedItem(uniqueID, true, portal.id);
			break;
		}
		case "portals": {
			pointerReleaseOnPortal(uniqueID, obj.data.id, localPt, data);
			break;
		}
		case "widgets": {
			pointerPressOrReleaseOnWidget(uniqueID, pointerX, pointerY, data, obj, localPt, "release");
			dropSelectedItem(uniqueID, true, portal.id);
			break;
		}
		default: {
			dropSelectedItem(uniqueID, true, portal.id);
		}
	}
}

function pointerReleaseOnStaticUI(uniqueID, pointerX, pointerY, obj) {
	// don't allow data-pushing
	// dropSelectedItem(uniqueID, true);

	/*
	var remote = obj.data;
	var app = dropSelectedItem(uniqueID, false, null);
	if (app !== null && SAGE2Items.applications.list.hasOwnProperty(app.application.id) && remote.connected) {
		remote.wsio.emit('addNewElementFromRemoteServer', app.application);

		var eLogData = {
			host: remote.wsio.remoteAddress.address,
			port: remote.wsio.remoteAddress.port,
			application: {
				id: app.application.id,
				type: app.application.application
			}
		};
		addEventToUserLog(uniqueID, {type: "shareApplication", data: eLogData, time: Date.now()});
	}
	*/

	var remote = obj.data;
	var app = dropSelectedItem(uniqueID, false, null);
	if (app !== null && SAGE2Items.applications.list.hasOwnProperty(app.application.id) && remote.connected === "on") {
		var sharedId = app.application.id + "_" + config.host + ":" + config.secure_port + "+" + remote.wsio.id;
		if (sharedApps[app.application.id] === undefined) {
			sharedApps[app.application.id] = [{wsio: remote.wsio, sharedId: sharedId}];
		} else {
			sharedApps[app.application.id].push({wsio: remote.wsio, sharedId: sharedId});
		}

		SAGE2Items.applications.editButtonVisibilityOnItem(app.application.id, "syncButton", true);

		remote.wsio.emit('addNewSharedElementFromRemoteServer',
			{application: app.application, id: sharedId, remoteAppId: app.application.id});
		broadcast('setAppSharingFlag', {id: app.application.id, sharing: true});

		var eLogData = {
			host: remote.wsio.remoteAddress.address,
			port: remote.wsio.remoteAddress.port,
			application: {
				id: app.application.id,
				type: app.application.application
			}
		};
		addEventToUserLog(uniqueID, {type: "shareApplication", data: eLogData, time: Date.now()});
	}
}

function pointerReleaseOnPortal(uniqueID, portalId, localPt, data) {
	var obj = interactMgr.getObject(portalId, "portals");

	var selectedApp = remoteInteraction[uniqueID].selectedMoveItem || remoteInteraction[uniqueID].selectedResizeItem;
	if (selectedApp) {
		var portal = findApplicationPortal(selectedApp);
		if (portal !== undefined && portal !== null && portal.id === portalId) {
			dropSelectedItem(uniqueID, true, portalId);
			return;
		}

		var app = dropSelectedItem(uniqueID, false, null);
		localPt = globalToLocal(app.previousPosition.left, app.previousPosition.top, obj.type, obj.geometry);
		var remote = remoteSharingSessions[obj.id];
		createAppFromDescription(app.application, function(appInstance, videohandle) {
			if (appInstance.application === "media_stream" || appInstance.application === "media_block_stream") {
				appInstance.id = app.application.id + "_" + obj.data.id;
			} else {
				appInstance.id = getUniqueSharedAppId(obj.data.id);
			}

			appInstance.left = localPt.x / obj.data.scale;
			appInstance.top = (localPt.y - config.ui.titleBarHeight) / obj.data.scale;
			appInstance.width = app.previousPosition.width / obj.data.scale;
			appInstance.height = app.previousPosition.height / obj.data.scale;

			remoteSharingSessions[obj.data.id].appCount++;

			// if (SAGE2Items.renderSync.hasOwnProperty(app.id) {
			var i;
			SAGE2Items.renderSync[appInstance.id] = {clients: {}, date: Date.now()};
			for (i = 0; i < clients.length; i++) {
				if (clients[i].clientType === "display") {
					SAGE2Items.renderSync[appInstance.id].clients[clients[i].id] = {
						wsio: clients[i], readyForNextFrame: false, blocklist: []
					};
				}
			}
			handleNewApplicationInDataSharingPortal(appInstance, videohandle, obj.data.id);

			remote.wsio.emit('addNewRemoteElementInDataSharingPortal', appInstance);

			var eLogData = {
				host: remote.portal.host,
				port: remote.portal.port,
				application: {
					id: appInstance.id,
					type: appInstance.application
				}
			};
			addEventToUserLog(uniqueID, {type: "shareApplication", data: eLogData, time: Date.now()});
		});
	} else {
		if (remoteInteraction[uniqueID].appInteractionMode()) {
			var scaledPt = {x: localPt.x / obj.data.scale, y: (localPt.y - config.ui.titleBarHeight) / obj.data.scale};
			var pObj = SAGE2Items.portals.interactMgr[portalId].searchGeometry(scaledPt);
			if (pObj === null) {
				return;
			}

			// var pLocalPt = globalToLocal(scaledPt.x, scaledPt.y, pObj.type, pObj.geometry);
			switch (pObj.layerId) {
				case "radialMenus": {
					break;
				}
				case "widgets": {
					break;
				}
				case "applications": {
					sendPointerReleaseToApplication(uniqueID, pObj.data, scaledPt.x, scaledPt.y, data);
					break;
				}
			}
		}
	}
}

function pointerReleaseOnRadialMenu(uniqueID, pointerX, pointerY, data, obj) {
	if (obj === undefined) {
		for (var key in SAGE2Items.radialMenus.list) {
			radialMenu = SAGE2Items.radialMenus.list[key];
			// console.log(data.id+"_menu: " + radialMenu);
			if (radialMenu !== undefined) {
				radialMenu.onRelease(uniqueID);
			}
		}
		// If pointer release is outside window, use the pointerRelease type to end the
		// scroll event, but don't trigger any clicks because of a 'null' button (clicks expects a left/right)
		data = { button: "null", color: sagePointers[uniqueID].color };
		radialMenuEvent({type: "pointerRelease", id: uniqueID, x: pointerX, y: pointerY, data: data});
	} else {
		var radialMenu = obj.data;
		if (obj.id.indexOf("menu_radial_button") !== -1) {
			// Pressing on radial menu button
			// console.log("pointer release on radial button: " + obj.id);
			radialMenu.onRelease(uniqueID);
			var menuState = radialMenu.onButtonEvent(obj.id, uniqueID, "pointerRelease");
			if (menuState !== undefined) {
				radialMenuEvent({type: "stateChange", menuID: radialMenu.id, menuState: menuState });
			}
		}  else if (obj.id.indexOf("menu_thumbnail") !== -1) {
			// PointerRelease on thumbnail window
			// console.log("Pointer release on thumbnail window");
			data = { button: data.button, color: sagePointers[uniqueID].color };
			radialMenuEvent({type: "pointerRelease", id: uniqueID, x: pointerX, y: pointerY, data: data});
		} else {
			// Not on a button
			radialMenu = obj.data.onRelease(uniqueID);
		}
	}
}

function dropSelectedItem(uniqueID, valid, portalId) {
	var item;
	var position;
	if (remoteInteraction[uniqueID].selectedMoveItem !== null) {
		// check which list contains the move item selected
		if (SAGE2Items.portals.list.hasOwnProperty(remoteInteraction[uniqueID].selectedMoveItem.id)) {
			// if the item is a portal
			item = SAGE2Items.portals.list[remoteInteraction[uniqueID].selectedMoveItem.id];
		} else if (partitions.list.hasOwnProperty(remoteInteraction[uniqueID].selectedMoveItem.id)) {
			// if the item is a partition
			item = partitions.list[remoteInteraction[uniqueID].selectedMoveItem.id];
		} else {
			item = SAGE2Items.applications.list[remoteInteraction[uniqueID].selectedMoveItem.id];
		}

		if (item) {
			position = {left: item.left, top: item.top, width: item.width, height: item.height};
			dropMoveItem(uniqueID, item, valid, portalId);
			return {application: item, previousPosition: position};
		}
	} else if (remoteInteraction[uniqueID].selectedResizeItem !== null) {
		// check which list contains the item selected
		if (SAGE2Items.portals.list.hasOwnProperty(remoteInteraction[uniqueID].selectedResizeItem.id)) {
			// if the item is a portal
			item = SAGE2Items.portals.list[remoteInteraction[uniqueID].selectedResizeItem.id];
		} else if (partitions.list.hasOwnProperty(remoteInteraction[uniqueID].selectedResizeItem.id)) {
			// if the item is a partition
			item = partitions.list[remoteInteraction[uniqueID].selectedResizeItem.id];
		} else {
			item = SAGE2Items.applications.list[remoteInteraction[uniqueID].selectedResizeItem.id];
		}

		if (item) {
			position = {left: item.left, top: item.top, width: item.width, height: item.height};
			dropResizeItem(uniqueID, item, portalId);
			return {application: item, previousPosition: position};
		}
	}
	return null;
}

function dropMoveItem(uniqueID, app, valid, portalId) {
	if (valid !== false) {
		valid = true;
	}

	var updatedItem = remoteInteraction[uniqueID].releaseItem(valid);
	if (updatedItem !== null) {
		moveApplicationWindow(uniqueID, updatedItem, portalId);
	}

	broadcast('finishedMove', {id: app.id, date: Date.now()});

	if (portalId !== undefined && portalId !== null) {
		var ts = Date.now() + remoteSharingSessions[portalId].timeOffset;
		remoteSharingSessions[portalId].wsio.emit('finishApplicationMove', {id: uniqueID, appId: app.id, date: ts});
	}

	var eLogData = {
		type: "move",
		action: "end",
		application: {
			id: app.id,
			type: app.application
		},
		location: {
			x: parseInt(app.left, 10),
			y: parseInt(app.top, 10),
			width: parseInt(app.width, 10),
			height: parseInt(app.height, 10)
		}
	};
	addEventToUserLog(uniqueID, {type: "windowManagement", data: eLogData, time: Date.now()});
}

function dropResizeItem(uniqueID, app, portalId) {
	remoteInteraction[uniqueID].releaseItem(true);

	broadcast('finishedResize', {id: app.id, date: Date.now()});

	if (portalId !== undefined && portalId !== null) {
		var ts = Date.now() + remoteSharingSessions[portalId].timeOffset;
		remoteSharingSessions[portalId].wsio.emit('finishApplicationResize', {id: uniqueID, appId: app.id, date: ts});
	}

	var eLogData = {
		type: "resize",
		action: "end",
		application: {
			id: app.id,
			type: app.application
		},
		location: {
			x: parseInt(app.left, 10),
			y: parseInt(app.top, 10),
			width: parseInt(app.width, 10),
			height: parseInt(app.height, 10)
		}
	};
	addEventToUserLog(uniqueID, {type: "windowManagement", data: eLogData, time: Date.now()});
}

function sendPointerReleaseToApplication(uniqueID, app, pointerX, pointerY, data) {
	var ePosition = {x: pointerX - app.left, y: pointerY - (app.top + config.ui.titleBarHeight)};
	var eUser = {id: sagePointers[uniqueID].id, label: sagePointers[uniqueID].label, color: sagePointers[uniqueID].color};

	var event = {
		id: app.id,
		type: "pointerRelease",
		position: ePosition,
		user: eUser,
		data: data,
		date: Date.now()
	};

	broadcast('eventInItem', event);
}

function pointerDblClick(uniqueID, pointerX, pointerY) {
	if (sagePointers[uniqueID] === undefined) {
		return;
	}

	var obj = interactMgr.searchGeometry({x: pointerX, y: pointerY});
	if (obj === null) {
		return;
	}

	var localPt = globalToLocal(pointerX, pointerY, obj.type, obj.geometry);
	switch (obj.layerId) {
		case "applications": {
			pointerDblClickOnApplication(uniqueID, pointerX, pointerY, obj, localPt);
			break;
		}
		case "portals": {
			break;
		}
	}
}

function pointerDblClickOnApplication(uniqueID, pointerX, pointerY, obj, localPt) {
	var btn = SAGE2Items.applications.findButtonByPoint(obj.id, localPt);

	// pointer press on app window
	if (btn === null) {
		if (remoteInteraction[uniqueID].windowManagementMode()) {
			toggleApplicationFullscreen(uniqueID, obj.data, true);
		} else {
			sendPointerDblClickToApplication(uniqueID, obj.data, pointerX, pointerY);
		}
		return;
	}

	switch (btn.id) {
		case "titleBar": {
			toggleApplicationFullscreen(uniqueID, obj.data, true);
			break;
		}
		case "dragCorner": {
			break;
		}
		case "fullscreenButton": {
			break;
		}
		case "closeButton": {
			break;
		}
	}
}

function pointerScrollStart(uniqueID, pointerX, pointerY) {
	if (sagePointers[uniqueID] === undefined) {
		return;
	}

	var obj = interactMgr.searchGeometry({x: pointerX, y: pointerY});

	if (obj === null) {
		return;
	}

	var localPt = globalToLocal(pointerX, pointerY, obj.type, obj.geometry);
	switch (obj.layerId) {
		case "staticUI": {
			break;
		}
		case "radialMenus": {
			break;
		}
		case "widgets": {
			break;
		}
		case "applications": {
			pointerScrollStartOnApplication(uniqueID, pointerX, pointerY, obj, localPt);
			break;
		}
		case "portals": {
			break;
		}
	}
}

function pointerScrollStartOnApplication(uniqueID, pointerX, pointerY, obj, localPt) {
	var btn = SAGE2Items.applications.findButtonByPoint(obj.id, localPt);

	interactMgr.moveObjectToFront(obj.id, obj.layerId);
	var newOrder = interactMgr.getObjectZIndexList("applications", ["portals"]);
	broadcast('updateItemOrder', newOrder);

	// pointer scroll on app window
	if (btn === null) {
		if (remoteInteraction[uniqueID].windowManagementMode()) {
			selectApplicationForScrollResize(uniqueID, obj.data, pointerX, pointerY);
		} else if (remoteInteraction[uniqueID].appInteractionMode()) {
			remoteInteraction[uniqueID].selectWheelItem = obj.data;
			remoteInteraction[uniqueID].selectWheelDelta = 0;
		}
		return;
	}

	switch (btn.id) {
		case "titleBar": {
			selectApplicationForScrollResize(uniqueID, obj.data, pointerX, pointerY);
			break;
		}
		case "dragCorner": {
			if (remoteInteraction[uniqueID].windowManagementMode()) {
				selectApplicationForScrollResize(uniqueID, obj.data, pointerX, pointerY);
			} else if (remoteInteraction[uniqueID].appInteractionMode()) {
				remoteInteraction[uniqueID].selectWheelItem = obj.data;
				remoteInteraction[uniqueID].selectWheelDelta = 0;
			}
			break;
		}
		case "fullscreenButton": {
			selectApplicationForScrollResize(uniqueID, obj.data, pointerX, pointerY);
			break;
		}
		case "closeButton": {
			selectApplicationForScrollResize(uniqueID, obj.data, pointerX, pointerY);
			break;
		}
	}
}

function selectApplicationForScrollResize(uniqueID, app, pointerX, pointerY) {
	remoteInteraction[uniqueID].selectScrollItem(app);

	broadcast('startMove', {id: app.id, date: Date.now()});
	broadcast('startResize', {id: app.id, date: Date.now()});

	var a = {
		id: app.id,
		type: app.application
	};
	var l = {
		x: parseInt(app.left, 10),
		y: parseInt(app.top, 10),
		width: parseInt(app.width, 10),
		height: parseInt(app.height, 10)
	};

	addEventToUserLog(uniqueID, {type: "windowManagement", data:
		{type: "move", action: "start", application: a, location: l}, time: Date.now()});
	addEventToUserLog(uniqueID, {type: "windowManagement", data:
		{type: "resize", action: "start", application: a, location: l}, time: Date.now()});
}

function pointerScroll(uniqueID, data) {
	if (sagePointers[uniqueID] === undefined) {
		return;
	}

	var pointerX = sagePointers[uniqueID].left;
	var pointerY = sagePointers[uniqueID].top;

	var scale = 1.0 + Math.abs(data.wheelDelta) / 512;
	if (data.wheelDelta > 0) {
		scale = 1.0 / scale;
	}

	var updatedResizeItem = remoteInteraction[uniqueID].scrollSelectedItem(scale);
	if (updatedResizeItem !== null) {
		moveAndResizeApplicationWindow(updatedResizeItem);
	} else {
		var obj = interactMgr.searchGeometry({x: pointerX, y: pointerY});

		if (obj === null) {
			return;
		}

		// var localPt = globalToLocal(pointerX, pointerY, obj.type, obj.geometry);
		switch (obj.layerId) {
			case "staticUI": {
				break;
			}
			case "radialMenus": {
				sendPointerScrollToRadialMenu(uniqueID, obj, pointerX, pointerY, data);
				break;
			}
			case "widgets": {
				break;
			}
			case "applications": {
				sendPointerScrollToApplication(uniqueID, obj.data, pointerX, pointerY, data);
				break;
			}
		}
	}
}

function sendPointerScrollToRadialMenu(uniqueID, obj, pointerX, pointerY, data) {
	if (obj.id.indexOf("menu_thumbnail") !== -1) {
		var event = { button: data.button, color: sagePointers[uniqueID].color, wheelDelta: data.wheelDelta };
		radialMenuEvent({type: "pointerScroll", id: uniqueID, x: pointerX, y: pointerY, data: event});
	}
	remoteInteraction[uniqueID].selectWheelDelta += data.wheelDelta;
}

function sendPointerScrollToApplication(uniqueID, app, pointerX, pointerY, data) {
	var ePosition = {x: pointerX - app.left, y: pointerY - (app.top + config.ui.titleBarHeight)};
	var eUser = {id: sagePointers[uniqueID].id, label: sagePointers[uniqueID].label, color: sagePointers[uniqueID].color};

	var event = {id: app.id, type: "pointerScroll", position: ePosition, user: eUser, data: data, date: Date.now()};

	broadcast('eventInItem', event);

	remoteInteraction[uniqueID].selectWheelDelta += data.wheelDelta;
}

function pointerScrollEnd(uniqueID) {
	if (sagePointers[uniqueID] === undefined) {
		return;
	}

	var updatedResizeItem = remoteInteraction[uniqueID].selectedScrollItem;
	if (updatedResizeItem !== null) {
		broadcast('finishedMove', {id: updatedResizeItem.id, date: Date()});
		broadcast('finishedResize', {id: updatedResizeItem.id, date: Date.now()});

		var a = {
			id: updatedResizeItem.id,
			type: updatedResizeItem.application
		};
		var l = {
			x: parseInt(updatedResizeItem.left, 10),
			y: parseInt(updatedResizeItem.top, 10),
			width: parseInt(updatedResizeItem.width, 10),
			height: parseInt(updatedResizeItem.height, 10)
		};

		addEventToUserLog(uniqueID, {type: "windowManagement",
			data: {type: "move", action: "end", application: a, location: l}, time: Date.now()});
		addEventToUserLog(uniqueID, {type: "windowManagement",
			data: {type: "resize", action: "end", application: a, location: l}, time: Date.now()});

		remoteInteraction[uniqueID].selectedScrollItem = null;
	} else {
		if (remoteInteraction[uniqueID].appInteractionMode()) {
			var app = remoteInteraction[uniqueID].selectWheelItem;
			if (app !== undefined && app !== null) {
				var eLogData = {
					type: "pointerScroll",
					application: {
						id: app.id,
						type: app.application
					},
					wheelDelta: remoteInteraction[uniqueID].selectWheelDelta
				};
				addEventToUserLog(uniqueID, {type: "applicationInteraction", data: eLogData, time: Date.now()});
			}
		}
	}
}

function checkForSpecialKeys(uniqueID, code, flag) {
	switch (code) {
		case 16: {
			remoteInteraction[uniqueID].SHIFT = flag;
			break;
		}
		case 17: {
			remoteInteraction[uniqueID].CTRL = flag;
			break;
		}
		case 18: {
			remoteInteraction[uniqueID].ALT = flag;
			break;
		}
		case 20: {
			remoteInteraction[uniqueID].CAPS = flag;
			break;
		}
		case 91:
		case 92:
		case 93: {
			remoteInteraction[uniqueID].CMD = flag;
			break;
		}
	}
}

function keyDown(uniqueID, pointerX, pointerY, data) {
	if (sagePointers[uniqueID] === undefined) {
		return;
	}

	checkForSpecialKeys(uniqueID, data.code, true);

	// if (remoteInteraction[uniqueID].appInteractionMode()) {
	// luc: send keys to app anyway
	var obj = interactMgr.searchGeometry({x: pointerX, y: pointerY});

	if (obj === null) {
		return;
	}

	var localPt = globalToLocal(pointerX, pointerY, obj.type, obj.geometry);
	switch (obj.layerId) {
		case "staticUI": {
			break;
		}
		case "radialMenus": {
			break;
		}
		case "widgets": {
			break;
		}
		case "applications": {
			sendKeyDownToApplication(uniqueID, obj.data, localPt, data);
			break;
		}
		case "portals": {
			keyDownOnPortal(uniqueID, obj.data.id, localPt, data);
			break;
		}
	}
	// }
}

function sendKeyDownToApplication(uniqueID, app, localPt, data) {
	var portal = findApplicationPortal(app);
	var titleBarHeight = config.ui.titleBarHeight;
	if (portal !== undefined && portal !== null) {
		titleBarHeight = portal.data.titleBarHeight;
	}

	var ePosition = {x: localPt.x, y: localPt.y - titleBarHeight};
	var eUser = {id: sagePointers[uniqueID].id, label: sagePointers[uniqueID].label, color: sagePointers[uniqueID].color};
	var eData =  {
		code: data.code,
		state: "down",
		// add also the state of the special keys
		status: {
			SHIFT: remoteInteraction[uniqueID].SHIFT,
			CTRL:  remoteInteraction[uniqueID].CTRL,
			ALT:   remoteInteraction[uniqueID].ALT,
			CAPS:  remoteInteraction[uniqueID].CAPS,
			CMD:   remoteInteraction[uniqueID].CMD
		}
	};

	var event = {id: app.id, type: "specialKey", position: ePosition, user: eUser, data: eData, date: Date.now()};
	broadcast('eventInItem', event);

	var eLogData = {
		type: "specialKey",
		application: {
			id: app.id,
			type: app.application
		},
		code: eData.code,
		state: eData.state
	};
	addEventToUserLog(uniqueID, {type: "applicationInteraction", data: eLogData, time: Date.now()});
}

function keyDownOnPortal(uniqueID, portalId, localPt, data) {
	checkForSpecialKeys(uniqueID, data.code, true);

	var portal = SAGE2Items.portals.list[portalId];
	var scaledPt = {x: localPt.x / portal.scale, y: (localPt.y - config.ui.titleBarHeight) / portal.scale};
	if (remoteInteraction[uniqueID].local && remoteInteraction[uniqueID].portal !== null) {
		var rData = {
			id: uniqueID,
			left: scaledPt.x,
			top: scaledPt.y,
			code: data.code
		};
		remoteSharingSessions[portalId].wsio.emit('remoteSageKeyDown', rData);
	}

	var pObj = SAGE2Items.portals.interactMgr[portalId].searchGeometry(scaledPt);

	if (pObj === null) {
		return;
	}

	// var pLocalPt = globalToLocal(scaledPt.x, scaledPt.y, pObj.type, pObj.geometry);
	switch (pObj.layerId) {
		case "radialMenus": {
			break;
		}
		case "widgets": {
			break;
		}
		case "applications": {
			sendKeyDownToApplication(uniqueID, pObj.data, scaledPt, data);
			break;
		}
	}
}

function keyUp(uniqueID, pointerX, pointerY, data) {
	if (sagePointers[uniqueID] === undefined) {
		return;
	}

	checkForSpecialKeys(uniqueID, data.code, false);

	if (remoteInteraction[uniqueID].modeChange !== undefined && (data.code === 9 || data.code === 16)) {
		return;
	}

	var lockedControl = remoteInteraction[uniqueID].lockedControl();

	if (lockedControl !== null) {
		var eUser = {id: sagePointers[uniqueID].id, label: sagePointers[uniqueID].label,
			color: sagePointers[uniqueID].color};
		var event = {code: data.code, printable: false, state: "up", ctrlId: lockedControl.ctrlId,
			appId: lockedControl.appId, instanceID: lockedControl.instanceID, user: eUser,
			date: Date.now()};
		broadcast('keyInTextInputWidget', event);
		if (data.code === 13) {
			// Enter key
			remoteInteraction[uniqueID].dropControl();
		}
		return;
	}

	var obj = interactMgr.searchGeometry({x: pointerX, y: pointerY});

	if (obj === null) {
		return;
	}

	var localPt = globalToLocal(pointerX, pointerY, obj.type, obj.geometry);
	switch (obj.layerId) {
		case "staticUI": {
			break;
		}
		case "radialMenus": {
			break;
		}
		case "widgets": {
			break;
		}
		case "applications": {
			if (remoteInteraction[uniqueID].windowManagementMode() &&
				(data.code === 8 || data.code === 46)) {
				// backspace or delete
				deleteApplication(obj.data.id);

				var eLogData = {
					application: {
						id: obj.data.id,
						type: obj.data.application
					}
				};
				addEventToUserLog(uniqueID, {type: "delete", data: eLogData, time: Date.now()});
			// } else {
			// 	sendKeyUpToApplication(uniqueID, obj.data, localPt, data);
			// }
			}
			// luc: send keys to app anyway
			sendKeyUpToApplication(uniqueID, obj.data, localPt, data);
			break;
		}
		case "portals": {
			keyUpOnPortal(uniqueID, obj.data.id, localPt, data);
			break;
		}
	}
}

function sendKeyUpToApplication(uniqueID, app, localPt, data) {
	var portal = findApplicationPortal(app);
	var titleBarHeight = config.ui.titleBarHeight;
	if (portal !== undefined && portal !== null) {
		titleBarHeight = portal.data.titleBarHeight;
	}

	var ePosition = {x: localPt.x, y: localPt.y - titleBarHeight};
	var eUser = {id: sagePointers[uniqueID].id, label: sagePointers[uniqueID].label, color: sagePointers[uniqueID].color};
	var eData =  {code: data.code, state: "up"};

	var event = {id: app.id, type: "specialKey", position: ePosition, user: eUser, data: eData, date: Date.now()};
	broadcast('eventInItem', event);

	var eLogData = {
		type: "specialKey",
		application: {
			id: app.id,
			type: app.application
		},
		code: eData.code,
		state: eData.state
	};
	addEventToUserLog(uniqueID, {type: "applicationInteraction", data: eLogData, time: Date.now()});
}

function keyUpOnPortal(uniqueID, portalId, localPt, data) {
	checkForSpecialKeys(uniqueID, data.code, false);

	var portal = SAGE2Items.portals.list[portalId];
	var scaledPt = {x: localPt.x / portal.scale, y: (localPt.y - config.ui.titleBarHeight) / portal.scale};
	if (remoteInteraction[uniqueID].local && remoteInteraction[uniqueID].portal !== null) {
		var rData = {
			id: uniqueID,
			left: scaledPt.x,
			top: scaledPt.y,
			code: data.code
		};
		remoteSharingSessions[portalId].wsio.emit('remoteSageKeyUp', rData);
	}

	var pObj = SAGE2Items.portals.interactMgr[portalId].searchGeometry(scaledPt);

	if (pObj === null) {
		return;
	}

	// var pLocalPt = globalToLocal(scaledPt.x, scaledPt.y, pObj.type, pObj.geometry);
	switch (pObj.layerId) {
		case "radialMenus": {
			break;
		}
		case "widgets": {
			break;
		}
		case "applications": {
			sendKeyUpToApplication(uniqueID, pObj.data, scaledPt, data);
			break;
		}
	}
}

function keyPress(uniqueID, pointerX, pointerY, data) {
	if (sagePointers[uniqueID] === undefined) {
		return;
	}

	var modeSwitch = false;
	if (data.code === 9 && remoteInteraction[uniqueID].SHIFT && sagePointers[uniqueID].visible) {
		// shift + tab
		remoteInteraction[uniqueID].toggleModes();
		broadcast('changeSagePointerMode', {id: sagePointers[uniqueID].id, mode: remoteInteraction[uniqueID].interactionMode});

		if (remoteInteraction[uniqueID].modeChange !== undefined) {
			clearTimeout(remoteInteraction[uniqueID].modeChange);
		}
		remoteInteraction[uniqueID].modeChange = setTimeout(function() {
			delete remoteInteraction[uniqueID].modeChange;
		}, 500);

		modeSwitch = true;
	}

	var lockedControl = remoteInteraction[uniqueID].lockedControl();
	if (lockedControl !== null) {
		var eUser = {
			id: sagePointers[uniqueID].id, label: sagePointers[uniqueID].label,
			color: sagePointers[uniqueID].color
		};
		var event = {
			code: data.code, printable: true, state: "press", ctrlId: lockedControl.ctrlId,
			appId: lockedControl.appId, instanceID: lockedControl.instanceID, user: eUser,
			date: Date.now()
		};
		broadcast('keyInTextInputWidget', event);
		if (data.code === 13) {
			// Enter key
			remoteInteraction[uniqueID].dropControl();
		}
		return;
	}

	var obj = interactMgr.searchGeometry({x: pointerX, y: pointerY});
	if (obj === null) {
		// if in empty space:
		// Pressing ? for help (with shift)
		if (data.code === 63 && remoteInteraction[uniqueID].SHIFT) {
			broadcast('toggleHelp', {});
		}
		return;
	}

	var localPt = globalToLocal(pointerX, pointerY, obj.type, obj.geometry);
	switch (obj.layerId) {
		case "staticUI": {
			break;
		}
		case "radialMenus": {
			break;
		}
		case "widgets": {
			break;
		}
		case "applications": {
			// if (modeSwitch === false && remoteInteraction[uniqueID].appInteractionMode()) {
			// luc: send keys to app anyway
			if (modeSwitch === false) {
				sendKeyPressToApplication(uniqueID, obj.data, localPt, data);
			}
			break;
		}
		case "portals": {
			if (modeSwitch === true) {
				remoteSharingSessions[obj.data.id].wsio.emit('remoteSagePointerToggleModes',
					{id: uniqueID, mode: remoteInteraction[uniqueID].interactionMode});
			} else if (remoteInteraction[uniqueID].appInteractionMode()) {
				keyPressOnPortal(uniqueID, obj.data.id, localPt, data);
			}
			break;
		}
	}
}

function sendKeyPressToApplication(uniqueID, app, localPt, data) {
	var portal = findApplicationPortal(app);
	var titleBarHeight = config.ui.titleBarHeight;
	if (portal !== undefined && portal !== null) {
		titleBarHeight = portal.data.titleBarHeight;
	}

	var ePosition = {x: localPt.x, y: localPt.y - titleBarHeight};
	var eUser = {id: sagePointers[uniqueID].id, label: sagePointers[uniqueID].label, color: sagePointers[uniqueID].color};
	var event = {id: app.id, type: "keyboard", position: ePosition, user: eUser, data: data, date: Date.now()};
	broadcast('eventInItem', event);

	var eLogData = {
		type: "keyboard",
		application: {
			id: app.id,
			type: app.application
		},
		code: data.code,
		character: data.character
	};
	addEventToUserLog(uniqueID, {type: "applicationInteraction", data: eLogData, time: Date.now()});
}

function keyPressOnPortal(uniqueID, portalId, localPt, data) {
	var portal = SAGE2Items.portals.list[portalId];
	var scaledPt = {x: localPt.x / portal.scale, y: (localPt.y - config.ui.titleBarHeight) / portal.scale};
	if (remoteInteraction[uniqueID].local && remoteInteraction[uniqueID].portal !== null) {
		var rData = {
			id: uniqueID,
			left: scaledPt.x,
			top: scaledPt.y,
			code: data.code,
			character: data.character
		};
		remoteSharingSessions[portalId].wsio.emit('remoteSageKeyPress', rData);
	}

	var pObj = SAGE2Items.portals.interactMgr[portalId].searchGeometry(scaledPt);

	if (pObj === null) {
		return;
	}

	// var pLocalPt = globalToLocal(scaledPt.x, scaledPt.y, pObj.type, pObj.geometry);
	switch (pObj.layerId) {
		case "radialMenus": {
			break;
		}
		case "widgets": {
			break;
		}
		case "applications": {
			sendKeyPressToApplication(uniqueID, pObj.data, scaledPt, data);
			break;
		}
	}
}


function toggleApplicationFullscreen(uniqueID, app, dblClick) {
	var resizeApp;
	if (app.maximized !== true) { // maximize
		resizeApp = remoteInteraction[uniqueID].maximizeSelectedItem(app);
	} else { // restore to previous
		resizeApp = remoteInteraction[uniqueID].restoreSelectedItem(app);
	}

	if (resizeApp !== null) {
		broadcast('startMove', {id: resizeApp.elemId, date: Date.now()});
		broadcast('startResize', {id: resizeApp.elemId, date: Date.now()});

		var a = {
			id: app.id,
			type: app.application
		};
		var l = {
			x: parseInt(app.left, 10),
			y: parseInt(app.top, 10),
			width: parseInt(app.width, 10),
			height: parseInt(app.height, 10)
		};

		addEventToUserLog(uniqueID, {type: "windowManagement",
			data: {type: "move", action: "start", application: a, location: l}, time: Date.now()});
		addEventToUserLog(uniqueID, {type: "windowManagement",
			data: {type: "resize", action: "start", application: a, location: l}, time: Date.now()});

		moveAndResizeApplicationWindow(resizeApp);

		if (app.partition) {
			updatePartitionInnerLayout(app.partition);
			broadcast('partitionWindowTitleUpdate', app.partition.getTitle());
		}

		broadcast('finishedMove', {id: resizeApp.elemId, date: Date.now()});
		broadcast('finishedResize', {id: resizeApp.elemId, date: Date.now()});

		addEventToUserLog(uniqueID, {type: "windowManagement",
			data: {type: "move", action: "end", application: a, location: l}, time: Date.now()});
		addEventToUserLog(uniqueID, {type: "windowManagement",
			data: {type: "resize", action: "end", application: a, location: l}, time: Date.now()});
	}
}

function deleteApplication(appId, portalId) {
	if (!SAGE2Items.applications.list.hasOwnProperty(appId)) {
		return;
	}

	var app = SAGE2Items.applications.list[appId];

	// if the app being deleted was in a partition, update partition
	if (app.partition) {
		let ptn = app.partition.releaseChild(app.id);

		updatePartitionInnerLayout(partitions.list[ptn]);
		broadcast('partitionWindowTitleUpdate', partitions.list[ptn].getTitle());
	}

	var application = app.application;
	if (application === "media_stream" || application === "media_block_stream") {
		var i;
		var mediaStreamData = appId.split("|");
		var sender = {wsio: null, clientId: mediaStreamData[0], streamId: parseInt(mediaStreamData[1], 10)};
		for (i = 0; i < clients.length; i++) {
			if (clients[i].id === sender.clientId) {
				sender.wsio = clients[i];
			}
		}
		if (sender.wsio !== null) {
			sender.wsio.emit('stopMediaCapture', {streamId: sender.streamId});
		}
	}

	SAGE2Items.applications.removeItem(appId);
	var im = findInteractableManager(appId);
	im.removeGeometry(appId, "applications");
	var widgets = SAGE2Items.widgets.list;
	for (var w in widgets) {
		if (widgets.hasOwnProperty(w) && widgets[w].appId === appId) {
			im.removeGeometry(widgets[w].id, "widgets");
			SAGE2Items.widgets.removeItem(widgets[w].id);
		}
	}

	stickyAppHandler.removeElement(app);
	broadcast('deleteElement', {elemId: appId});

	if (portalId !== undefined && portalId !== null) {
		var ts = Date.now() + remoteSharingSessions[portalId].timeOffset;
		remoteSharingSessions[portalId].wsio.emit('deleteApplication', {appId: appId, date: ts});
	}
}


function pointerDraw(uniqueID, data) {
	var ePos  = {x: 0, y: 0};
	var eUser = {id: null, label: 'drawing', color: [220, 10, 10]};
	var now   = Date.now();

	var key;
	var app;
	var event;
	for (key in SAGE2Items.applications.list) {
		app = SAGE2Items.applications.list[key];
		// Send the drawing events only to whiteboard apps
		if (app.application === 'whiteboard') {
			event = {id: app.id, type: "pointerDraw", position: ePos, user: eUser, data: data, date: now};
			broadcast('eventInItem', event);
		}
	}
}


function pointerCloseGesture(uniqueID, pointerX, pointerY, time, gesture) {
	if (sagePointers[uniqueID] === undefined) {
		return;
	}

	var elem = null;
	if (elem !== null) {
		if (elem.closeGestureID === undefined && gesture === 0) { // gesture: 0 = down, 1 = hold/move, 2 = up
			elem.closeGestureID = uniqueID;
			// elem.closeGestureTime = time + closeGestureDelay; // Delay in ms
		} else if (elem.closeGestureTime <= time && gesture === 1) { // Held long enough, remove
			deleteApplication(elem);
		} else if (gesture === 2) { // Released, reset timer
			elem.closeGestureID = undefined;
		}
	}
}

function handleNewApplication(appInstance, videohandle) {
	broadcast('createAppWindow', appInstance);
	broadcast('createAppWindowPositionSizeOnly', getAppPositionSize(appInstance));

	// reserve 20 backmost layers for partitions
	var zIndex = SAGE2Items.applications.numItems + SAGE2Items.portals.numItems + 20;
	interactMgr.addGeometry(appInstance.id, "applications", "rectangle", {
		x: appInstance.left, y: appInstance.top,
		w: appInstance.width, h: appInstance.height + config.ui.titleBarHeight},
		true, zIndex, appInstance);

	var cornerSize   = 0.2 * Math.min(appInstance.width, appInstance.height);
	var oneButton    = Math.round(config.ui.titleBarHeight) * (300 / 235);
	var buttonsPad   = 0.1 * oneButton;
	var startButtons = appInstance.width - Math.round(3 * oneButton + 2 * buttonsPad);

	/*
	var buttonsWidth = config.ui.titleBarHeight * (324.0/111.0);
	var buttonsPad   = config.ui.titleBarHeight * ( 10.0/111.0);
	var oneButton    = buttonsWidth / 2; // two buttons
	var startButtons = appInstance.width - buttonsWidth;
	*/

	SAGE2Items.applications.addItem(appInstance);
	SAGE2Items.applications.addButtonToItem(appInstance.id, "titleBar", "rectangle",
		{x: 0, y: 0, w: appInstance.width, h: config.ui.titleBarHeight}, 0);
	SAGE2Items.applications.addButtonToItem(appInstance.id, "syncButton", "rectangle",
		{x: startButtons, y: 0, w: oneButton, h: config.ui.titleBarHeight}, 1);
	SAGE2Items.applications.addButtonToItem(appInstance.id, "fullscreenButton", "rectangle",
		{x: startButtons + (1 * (buttonsPad + oneButton)), y: 0, w: oneButton, h: config.ui.titleBarHeight}, 1);
	SAGE2Items.applications.addButtonToItem(appInstance.id, "closeButton", "rectangle",
		{x: startButtons + (2 * (buttonsPad + oneButton)), y: 0, w: oneButton, h: config.ui.titleBarHeight}, 1);
	SAGE2Items.applications.addButtonToItem(appInstance.id, "dragCorner", "rectangle", {
		x: appInstance.width - cornerSize,
		y: appInstance.height + config.ui.titleBarHeight - cornerSize,
		w: cornerSize, h: cornerSize
	}, 2);
	SAGE2Items.applications.editButtonVisibilityOnItem(appInstance.id, "syncButton", false);

	initializeLoadedVideo(appInstance, videohandle);

	// assign content to a partition immediately when it is created
	var changedPartitions = partitions.updateOnItemRelease(appInstance);
	changedPartitions.forEach((id => {
		updatePartitionInnerLayout(partitions.list[id]);

		broadcast('partitionWindowTitleUpdate', partitions.list[id].getTitle());
	}));
}

function handleNewVisualization(appInstance, parent, videohandle) {
	SAGE2_Vizs[parent].addView({id: appInstance.id, types: appInstance.data.handlesData});
	console.log("Adding new visualization", appInstance.id, "to", parent);

	// SAGE2_Vizs[parent].views[]

	handleNewApplication(appInstance, videohandle);
}

function handleNewApplicationInDataSharingPortal(appInstance, videohandle, portalId) {
	broadcast('createAppWindowInDataSharingPortal', {portal: portalId, application: appInstance});

	var zIndex = remoteSharingSessions[portalId].appCount;
	var titleBarHeight = SAGE2Items.portals.list[portalId].titleBarHeight;
	SAGE2Items.portals.interactMgr[portalId].addGeometry(appInstance.id, "applications", "rectangle", {
		x: appInstance.left, y: appInstance.top,
		w: appInstance.width, h: appInstance.height + titleBarHeight
	}, true, zIndex, appInstance);

	var cornerSize = 0.2 * Math.min(appInstance.width, appInstance.height);
	var oneButton    = Math.round(titleBarHeight) * (300 / 235);
	var buttonsPad   = 0.1 * oneButton;
	var startButtons = appInstance.width - Math.round(3 * oneButton + 2 * buttonsPad);

	/*
	var buttonsWidth = titleBarHeight * (324.0/111.0);
	var buttonsPad   = titleBarHeight * ( 10.0/111.0);
	var oneButton    = buttonsWidth / 2; // two buttons
	var startButtons = appInstance.width - buttonsWidth;
	*/

	SAGE2Items.applications.addItem(appInstance);
	SAGE2Items.applications.addButtonToItem(appInstance.id, "titleBar", "rectangle",
		{x: 0, y: 0, w: appInstance.width, h: titleBarHeight}, 0);
	SAGE2Items.applications.addButtonToItem(appInstance.id, "syncButton", "rectangle",
		{x: startButtons, y: 0, w: oneButton, h: titleBarHeight}, 1);
	SAGE2Items.applications.addButtonToItem(appInstance.id, "fullscreenButton", "rectangle",
		{x: startButtons + (1 * (buttonsPad + oneButton)), y: 0, w: oneButton, h: titleBarHeight}, 1);
	SAGE2Items.applications.addButtonToItem(appInstance.id, "closeButton", "rectangle",
		{x: startButtons + (2 * (buttonsPad + oneButton)), y: 0, w: oneButton, h: titleBarHeight}, 1);
	SAGE2Items.applications.addButtonToItem(appInstance.id, "dragCorner", "rectangle", {
		x: appInstance.width - cornerSize, y: appInstance.height + titleBarHeight - cornerSize,
		w: cornerSize, h: cornerSize
	}, 2);
	SAGE2Items.applications.editButtonVisibilityOnItem(appInstance.id, "syncButton", false);

	initializeLoadedVideo(appInstance, videohandle);
}

function handleApplicationResize(appId) {
	if (SAGE2Items.applications.list[appId] === undefined) {
		return;
	}

	var app = SAGE2Items.applications.list[appId];
	var portal = findApplicationPortal(app);
	var titleBarHeight = config.ui.titleBarHeight;
	if (portal !== undefined && portal !== null) {
		titleBarHeight = portal.data.titleBarHeight;
	}

	var cornerSize = 0.2 * Math.min(app.width, app.height);
	var oneButton    = Math.round(titleBarHeight) * (300 / 235);
	var buttonsPad   = 0.1 * oneButton;
	var startButtons = app.width - Math.round(3 * oneButton + 2 * buttonsPad);

	/*
	var buttonsWidth = titleBarHeight * (324.0/111.0);
	var buttonsPad   = titleBarHeight * ( 10.0/111.0);
	var oneButton    = buttonsWidth / 2; // two buttons
	var startButtons = app.width - buttonsWidth;
	*/

	SAGE2Items.applications.editButtonOnItem(appId, "titleBar", "rectangle",
		{x: 0, y: 0, w: app.width, h: titleBarHeight});
	SAGE2Items.applications.editButtonOnItem(appId, "syncButton", "rectangle",
		{x: startButtons, y: 0, w: oneButton, h: titleBarHeight});
	SAGE2Items.applications.editButtonOnItem(appId, "fullscreenButton", "rectangle",
		{x: startButtons + (1 * (buttonsPad + oneButton)), y: 0, w: oneButton, h: titleBarHeight});
	SAGE2Items.applications.editButtonOnItem(appId, "closeButton", "rectangle",
		{x: startButtons + (2 * (buttonsPad + oneButton)), y: 0, w: oneButton, h: titleBarHeight});
	SAGE2Items.applications.editButtonOnItem(appId, "dragCorner", "rectangle",
		{x: app.width - cornerSize, y: app.height + titleBarHeight - cornerSize, w: cornerSize, h: cornerSize});
}

function handleDataSharingPortalResize(portalId) {
	if (SAGE2Items.portals.list[portalId] === undefined) {
		return;
	}

	SAGE2Items.portals.list[portalId].scale = SAGE2Items.portals.list[portalId].width /
											SAGE2Items.portals.list[portalId].natural_width;
	var portalWidth = SAGE2Items.portals.list[portalId].width;
	var portalHeight = SAGE2Items.portals.list[portalId].height;

	var cornerSize   = 0.2 * Math.min(portalWidth, portalHeight);
	var oneButton    = Math.round(config.ui.titleBarHeight) * (300 / 235);
	var buttonsPad   = 0.1 * oneButton;
	var startButtons = portalWidth - Math.round(2 * oneButton + buttonsPad);

	/*
	var buttonsWidth = (config.ui.titleBarHeight-4) * (324.0/111.0);
	var buttonsPad   = (config.ui.titleBarHeight-4) * ( 10.0/111.0);
	var oneButton    = buttonsWidth / 2; // two buttons
	var startButtons = portalWidth - buttonsWidth;
	*/

	SAGE2Items.portals.editButtonOnItem(portalId, "titleBar", "rectangle",
		{x: 0, y: 0, w: portalWidth, h: config.ui.titleBarHeight});
	SAGE2Items.portals.editButtonOnItem(portalId, "fullscreenButton", "rectangle",
		{x: startButtons, y: 0, w: oneButton, h: config.ui.titleBarHeight});
	SAGE2Items.portals.editButtonOnItem(portalId, "closeButton", "rectangle",
		{x: startButtons + buttonsPad + oneButton, y: 0, w: oneButton, h: config.ui.titleBarHeight});
	SAGE2Items.portals.editButtonOnItem(portalId, "dragCorner", "rectangle",
		{x: portalWidth - cornerSize, y: portalHeight + config.ui.titleBarHeight - cornerSize, w: cornerSize, h: cornerSize});
}

function findInteractableManager(appId) {
	if (interactMgr.hasObjectWithId(appId) === true) {
		return interactMgr;
	}

	var key;
	for (key in SAGE2Items.portals.interactMgr) {
		if (SAGE2Items.portals.interactMgr[key].hasObjectWithId(appId) === true) {
			return SAGE2Items.portals.interactMgr[key];
		}
	}

	return null;
}

function findApplicationPortal(app) {
	if (app === undefined || app === null) {
		return null;
	}

	var portalIdx = app.id.indexOf("_portal");
	if (portalIdx < 0) {
		return null;
	}

	var portalId = app.id.substring(portalIdx + 1, app.id.length);
	return interactMgr.getObject(portalId, "portals");
}


// **************  Omicron section *****************
var omicronRunning = false;
var omicronManager = new Omicron(config);

// Helper function for omicron to switch pointer mode
function omi_pointerChangeMode(uniqueID) {
	remoteInteraction[uniqueID].toggleModes();
	broadcast('changeSagePointerMode', {id: sagePointers[uniqueID].id, mode: remoteInteraction[uniqueID].interactionMode});
}

// Set callback functions so Omicron can generate SAGEPointer events
omicronManager.setCallbacks(
		sagePointers,
		createSagePointer,
		showPointer,
		pointerPress,
		pointerMove,
		pointerPosition,
		hidePointer,
		pointerRelease,
		pointerScrollStart,
		pointerScroll,
		pointerScrollEnd,
		pointerDblClick,
		pointerCloseGesture,
		keyDown,
		keyUp,
		keyPress,
		createRadialMenu,
		omi_pointerChangeMode,
		remoteInteraction
	);
omicronManager.linkDrawingManager(drawingManager);

/* ****** Radial Menu section ************************************************************** */
// createMediabrowser();

function createRadialMenu(uniqueID, pointerX, pointerY) {
	var validLocation = true;
	var newMenuPos = {x: pointerX, y: pointerY};
	var existingRadialMenu = null;
	// Make sure there's enough distance from other menus
	for (var key in SAGE2Items.radialMenus.list) {
		existingRadialMenu = SAGE2Items.radialMenus.list[key];
		var prevMenuPos = {x: existingRadialMenu.left, y: existingRadialMenu.top };
		var distance = Math.sqrt(Math.pow(Math.abs(newMenuPos.x - prevMenuPos.x), 2) +
						Math.pow(Math.abs(newMenuPos.y - prevMenuPos.y), 2));
		if (existingRadialMenu.visible && distance < existingRadialMenu.radialMenuSize.x) {
			// validLocation = false;
			// console.log("Menu is too close to existing menu");
		}
	}

	if (validLocation && SAGE2Items.radialMenus.list[uniqueID + "_menu"] === undefined) {
		// Create a new radial menu
		var newRadialMenu = new Radialmenu(uniqueID, uniqueID, config);
		newRadialMenu.generateGeometry(interactMgr, SAGE2Items.radialMenus);
		newRadialMenu.setPosition(newMenuPos);

		SAGE2Items.radialMenus.list[uniqueID + "_menu"] = newRadialMenu;

		// Open a 'media' radial menu
		broadcast('createRadialMenu', newRadialMenu.getInfo());
	} else if (validLocation && SAGE2Items.radialMenus.list[uniqueID + "_menu"] !== undefined) {
		// Radial menu already exists for this pointer, move to new location instead
		setRadialMenuPosition(uniqueID, pointerX, pointerY);
		broadcast('updateRadialMenu', existingRadialMenu.getInfo());
	}
	updateWallUIMediaBrowser(uniqueID);
}

/**
* Translates position of a radial menu by an offset
*
* @method moveRadialMenu
* @param uniqueID {Integer} radial menu ID
* @param pointerX {Float} offset x position
* @param pointerY {Float} offset y position
*/
function moveRadialMenu(uniqueID, pointerX, pointerY) {
	var existingRadialMenu = SAGE2Items.radialMenus.list[uniqueID + "_menu"];

	if (existingRadialMenu) {

		existingRadialMenu.setPosition({x: existingRadialMenu.left + pointerX, y: existingRadialMenu.top + pointerY});
		existingRadialMenu.visible = true;

		broadcast('updateRadialMenuPosition', existingRadialMenu.getInfo());
	}
}

/**
* Sets the absolute position of a radial menu
*
* @method setRadialMenuPosition
* @param uniqueID {Integer} radial menu ID
* @param pointerX {Float} x position
* @param pointerY {Float} y position
*/
function setRadialMenuPosition(uniqueID, pointerX, pointerY) {
	var existingRadialMenu = SAGE2Items.radialMenus.list[uniqueID + "_menu"];

	// Sets the position and visibility
	existingRadialMenu.setPosition({x: pointerX, y: pointerY});

	// Update the interactable geometry
	interactMgr.editGeometry(uniqueID + "_menu_radial", "radialMenus", "circle",
			{x: existingRadialMenu.left, y: existingRadialMenu.top, r: existingRadialMenu.radialMenuSize.y / 2});
	showRadialMenu(uniqueID);
	// Send the updated radial menu state to the display clients (and set menu visible)
	broadcast('updateRadialMenuPosition', existingRadialMenu.getInfo());
}

/**
* Shows radial menu and enables interactivity
*
* @method showRadialMenu
* @param uniqueID {Integer} radial menu ID
*/
function showRadialMenu(uniqueID) {
	var radialMenu = SAGE2Items.radialMenus.list[uniqueID + "_menu"];

	if (radialMenu !== undefined) {
		radialMenu.visible = true;
		interactMgr.editVisibility(uniqueID + "_menu_radial", "radialMenus", true);
		interactMgr.editVisibility(uniqueID + "_menu_thumbnail", "radialMenus", radialMenu.isThumbnailWindowOpen());
	}
}

/**
* Hides radial menu and enables interactivity
*
* @method hideRadialMenu
* @param uniqueID {Integer} radial menu ID
*/
function hideRadialMenu(uniqueID) {
	var radialMenu = SAGE2Items.radialMenus.list[uniqueID + "_menu"];
	if (radialMenu !== undefined) {
		radialMenu.hide();
	}
	broadcast('updateRadialMenu', radialMenu.getInfo());
}

function updateWallUIMediaBrowser(uniqueID) {
	var list = getSavedFilesList();

	broadcast('updateRadialMenuDocs', {id: uniqueID, fileList: list});
}

// Sends button state update messages to display
function radialMenuEvent(data) {
	if (data.type === "stateChange") {
		broadcast('radialMenuEvent', data);

		if (data.menuState.action !== undefined && data.menuState.action.type === "saveSession") {
			var ad    = new Date();
			var sname = sprint("session_%4d_%02d_%02d_%02d_%02d_%02s",
							ad.getFullYear(), ad.getMonth() + 1, ad.getDate(),
							ad.getHours(), ad.getMinutes(), ad.getSeconds());
			saveSession(sname);
		} else if (data.menuState.action !== undefined && data.menuState.action.type === "tileContent") {
			tileApplications();
		} else if (data.menuState.action !== undefined && data.menuState.action.type === "clearAllContent") {
			clearDisplay();
		}
	} else {
		broadcast('radialMenuEvent', data);
	}
}

// Check for pointer move events that are dragging a radial menu (but outside the menu)
function updateRadialMenuPointerPosition(uniqueID, pointerX, pointerY) {
	for (var key in SAGE2Items.radialMenus.list) {
		var radialMenu = SAGE2Items.radialMenus.list[key];
		// console.log(data.id+"_menu: " + radialMenu);
		if (radialMenu !== undefined && radialMenu.dragState === true) {
			var offset = radialMenu.getDragOffset(uniqueID, {x: pointerX, y: pointerY});
			moveRadialMenu(radialMenu.id, offset.x, offset.y);
		}
	}
}

function wsRemoveRadialMenu(wsio, data) {
	hideRadialMenu(data.id);
}

function wsRadialMenuThumbnailWindow(wsio, data) {
	var radialMenu = SAGE2Items.radialMenus.list[data.id + "_menu"];

	if (radialMenu !== undefined) {
		radialMenu.openThumbnailWindow(data);

		var thumbnailWindowPos = radialMenu.getThumbnailWindowPosition();
		interactMgr.editGeometry(data.id + "_menu_thumbnail", "radialMenus", "rectangle", {
			x: thumbnailWindowPos.x,
			y: thumbnailWindowPos.y,
			w: radialMenu.thumbnailWindowSize.x,
			h: radialMenu.thumbnailWindowSize.y
		});
		interactMgr.editVisibility(data.id + "_menu_thumbnail", "radialMenus", data.thumbnailWindowOpen);
	}
}

function wsRadialMenuMoved(wsio, data) {
	var radialMenu = SAGE2Items.radialMenus.list[data.uniqueID + "_menu"];
	if (radialMenu !== undefined) {
		radialMenu.setPosition(data);
	}
}


function attachAppIfSticky(backgroundItem, appId) {
	var app = SAGE2Items.applications.list[appId];
	if (app === null || app.sticky !== true) {
		return;
	}
	stickyAppHandler.detachStickyItem(app);
	if (backgroundItem !== null) {
		stickyAppHandler.attachStickyItem(backgroundItem, app);
	}
}


function showOrHideWidgetLinks(data) {
	var obj = data.item;
	var appId = obj.id;
	if (obj.data !== undefined && obj.data !== null && obj.data.appId !== undefined) {
		appId = obj.data.appId;
	}
	var app = SAGE2Items.applications.list[appId];
	if (app !== null && app !== undefined) {
		app = getAppPositionSize(app);
		app.user_id = data.uniqueID;
		if (data.show === true) {
			app.user_color = data.user_color;
			if (app.user_color !== null) {
				appUserColors[appId] = app.user_color;
			}
			broadcast('showWidgetToAppConnector', app);
		} else {
			broadcast('hideWidgetToAppConnector', app);
		}
	}
}

/**
 * Asks what app is at given x,y coordinate.
 */
function wsUtdWhatAppIsAt(wsio, data) {
	var obj = interactMgr.searchGeometry({x: data.x, y: data.y});

	data.message = "utdWhatAppIsAt>Received query from:" + wsio.id + " ";
	if (obj === null) {
		data.message += "no app at location";
	} else {
		data.message += obj.data.id;
	}
	wsio.emit('utdConsoleMessage', data);
}

/**
 * Asks for rmb context menu from app under x,y coordinate.
 */
function wsUtdRequestRmbContextMenu(wsio, data) {
	var obj = interactMgr.searchGeometry({x: data.x, y: data.y});
	if (obj !== null && SAGE2Items.applications.list[obj.data.id]) {
		if (SAGE2Items.applications.list[obj.data.id].contextMenu) {
			// If we already have the menu info, send it
			wsio.emit('dtuRmbContextMenuContents', {
				x: data.xClick,
				y: data.yClick,
				app: obj.data.id,
				entries: SAGE2Items.applications.list[obj.data.id].contextMenu
			});
		} else {
			// Default response
			wsio.emit('dtuRmbContextMenuContents', {
				x: data.xClick,
				y: data.yClick,
				app: obj.data.id,
				entries: [{
					description: "App not yet loaded on display client yet."
				}]
			});
		}
	}
}

/**
 * Asks for rmb context menu from app under x,y coordinate.
 */
function wsUtdCallFunctionOnApp(wsio, data) {
	if (data.func === "SAGE2DeleteElement") {
		deleteApplication(data.app);
		return; // closing of applications are handled by the called function.
	}
	if (data.func === "SAGE2SendToBack") {
		// data.app should contain the id.
		var im = findInteractableManager(data.app);
		im.moveObjectToBack(data.app, "applications");
		var newOrder = im.getObjectZIndexList("applications");
		broadcast('updateItemOrder', newOrder);

		return;
	}
	// Using broadcast means the parameter must be in data.data
	data.data = data.parameters;
	// add the serverDate property
	data.data.serverDate = Date.now();
	// add the clientId property
	data.data.clientId = wsio.id;
	// send to all display clients(since they all need to update)
	for (var i = 0; i < clients.length; i++) {
		if (clients[i].clientType === "display") {
			clients[i].emit('broadcast', data);
		}
	}
}

/**
 * Passes the received values from app to the specified client.
 */
function wsDtuRmbContextMenuContents(wsio, data) {
	SAGE2Items.applications.list[data.app].contextMenu = data.entries;
}


/**
This is the function that handles all 'csdMessage' packets.
Required for processing is data.type.
Further requirements based upon the type.
*/
function wsCsdMessage(wsio, data) {
	// if the type is not defined,
	if (data.type === undefined) {
		console.log(sageutils.header("csdMessage") + "Error: Undefined csdMessage");
		return;
	}

	switch (data.type) {
		case "consolePrint":
			// used for debugging
			csdConsolePrint(wsio, data);
			break;
		case "whatAppIsAt":
			// used for testing
			csdWhatAppIsAt(wsio, data);
			break;
		case "getPathOfApp":
			// currently just used for testing
			console.log("csd getPathOfApp " + data.appName + ":" + csdGetPathOfApp(data.appName));
			break;
		case "launchAppWithValues":
			csdLaunchAppWithValues(wsio, data);
			break;
		case "sendDataToClient":
			csdSendDataToClient(wsio, data);
			break;
		case "setValue":
			csdSetValue(wsio, data);
			break;
		case "getValue":
			csdGetValue(wsio, data);
			break;
		case "subscribeToValue":
			csdSubscribeToValue(wsio, data);
			break;
		case "getAllTrackedValues":
			csdGetAllTrackedValues(wsio, data);
			break;
		case "saveDataOnServer":
			csdSaveDataOnServer(wsio, data);
			break;
		default:
			console.log("csd ERROR, unknown message type " + data.type);
			break;
	}
}

/**
 * Prints a console message on the server.
 * csd requirement:
 * 		data.message 		what will be printed.
 */
function csdConsolePrint(wsio, data) {
	if (data.message === undefined) {
		console.log(sageutils.header("csdConsolePrint") + "Error: Undefined message");
		return;
	}
	console.log(sageutils.header("csdConsolePrint") + data.message);
}

/**
 * Will find app at location x,y.
 *
 * csd requirement:
 * 		data.x 		x location to check.
 * 		data.y 		y location to check.
 *
 * csd options:
 * 		data.serverPrint 	true = print to console on server.
 * 		data.replyPrint 	true = print to console on server.
 *
 */
function csdWhatAppIsAt(wsio, data) {
	var obj = interactMgr.searchGeometry({x: data.x, y: data.y});

	if (data.serverPrint === true) {
		console.log(sageutils.header("csdWhatAppIsAt") + obj.data.id);
	}

	if (data.replyPrint === true) {
		// send back to the source the print command
		var csdData = {};
		csdData.type	= "consolePrint";
		csdData.message = obj.data.id;
		wsio.emit('csdMessage', csdData);
	}
}

/**
 * Used to get the full path of an app starting with appName in the FileName.
 *
 * Note: under conditions it might be possible to generate false positives.
*/
function csdGetPathOfApp(appName) {
	var apps = assets.listApps();
	// for each of the apps known to SAGE2, usually everything in public/uploads/apps
	for (var i = 0; i < apps.length; i++) {
		if (// if the name contains appName
			apps[i].exif.FileName.indexOf(appName) === 0
			|| apps[i].id.indexOf(appName) !== -1
		) {
			return apps[i].id; // this is the path.
		} // end if this app contains the specified name
	} // end for each application available.
	return null;
}


/**
 * Will launch app with specified name and call the given function after.
 *
 * csd requirement:
 * 		data.appName 	x location to check.
 *
 * csd options:
 * 		data.func 		if defined will attempt to call this func on the app
 * 		data.params 	assumed to be defined if data.func is. Will send these params to func.
 *
 */
function csdLaunchAppWithValues(wsio, data) {
	var fullpath = csdGetPathOfApp(data.appName);
	if (fullpath === null) {
		fullpath = path.join(mediaFolders.system.path, "apps", data.appName);
		try {
			fs.accessSync(fullpath);
		} catch (err) {
			console.log(sageutils.header("csdLaunchAppWithValues") + "Cannot launch " + data.appName + ", doesn't exist.");
			return;
		}
	}
	// Prep the data needed to launch an application.
	var appLoadData = { };
	appLoadData.application = fullpath;
	appLoadData.user = wsio.id; // needed for the wsLoadApplication function
	var whatTheNewAppIdShouldBe = "app_" + getUniqueAppId.count;

	// If the launch location is defined, use it, otherwise use the stagger position.
	if (data.xLaunch !== null && data.xLaunch !== undefined) {
		appLoadData.position = [data.xLaunch, data.yLaunch];
	} else {
		// stagger the start location to prevent them from stacking on top of each other.
		// this is just a temporary solution.
		// percents
		appLoadData.position = [csdDataStructure.xAppLaunchCoordinate, csdDataStructure.yAppLaunchCoordinate];
		// after launch reset position
		csdDataStructure.xAppLaunchCoordinate += 600;
		if (csdDataStructure.xAppLaunchCoordinate >= config.totalWidth - 500) {
			csdDataStructure.yAppLaunchCoordinate += 600;
			csdDataStructure.xAppLaunchCoordinate = 10;
			if (csdDataStructure.yAppLaunchCoordinate >= config.totalHeight - 500) {
				csdDataStructure.yAppLaunchCoordinate = 100;
			}
		}
	}

	// call the previously made wsLoadApplication funciton and give it the required data.
	wsLoadApplication(wsio, appLoadData);
	// if a data.func is defined make a delayed call to it on the app. Otherwise, its just an app launch.
	if (data.func !== undefined) {
		setTimeout(
			function() {
				var app = SAGE2Items.applications.list[ whatTheNewAppIdShouldBe ];
				// if the app doesn't exist, exit. Because it should and dunno what happened to it (potentially crash).
				if (app === null || app === undefined) {
					console.log(sageutils.header("csdLaunchAppWithValues") + "App " + data.appName +
						" launched, but now it doesn't exist.");
				} else {
					// else try send it data
					// add potentially missing params
					data.params.serverDate = Date.now();
					data.params.clientId   = wsio.id;
					// load the data object for the new app
					var dataForDisplay  = {};
					dataForDisplay.app  = app.id;
					dataForDisplay.func = data.func;
					dataForDisplay.data = data.params;
					// send to all display clients(since they all need to update)
					for (var i = 0; i < clients.length; i++) {
						if (clients[i].clientType === "display") {
							clients[i].emit('broadcast', dataForDisplay);
						}
					}
				}
			}
		, 400); // milliseconds how low can this value be to ensure it works?
	} // end if data.func !== undefined
} // end csdLaunchAppWithValues


/**
 * Will send data to a client by means of function.
 *
 * csd requirement:
 * 		data.clientDest 	Which clients to send data to.
 * 							allDisplays 	sends to any client with clientType === "display"
 * 							masterDisplay 	sends only to masterDisplay.
 * 							allClients  	sends to all connected clients. (Not implemented)
 * 							<wsio.id>		sends only to the specified id
 *
 * csd options:
 * 		data.func 		displays need func defined
 * 		data.app 	 	displays need app defined
 * 		data.data 	 	displays need data defined (acts a param to function)
 *
 */
function csdSendDataToClient(wsio, data) {
	var i;
	if (data.clientDest === "allDisplays") {
		for (i = 0; i < clients.length; i++) {
			if (clients[i].clientType === "display") {
				clients[i].emit('broadcast', data);
			}
		}
	} else if (data.clientDest === "masterDisplay") {
		// only send if a master display is connected
		if (masterDisplay) {
			masterDisplay.emit('broadcast', data); // only send to one display to prevent multiple responses.
		}
	} else {
		for (i = 0; i < clients.length; i++) {
			// !!!! the clients[i].id  and clientDest need auto convert to evaluate as equivalent.
			// update: condition is because console.log auto converts in a specific way
			if (clients[i].id == data.clientDest) {
				clients[i].emit('csdSendDataToClient', data);
			}
		}
	}
}

/*
Data structure for the csd value passing.

var csdDataStructure = {};
	csdDataStructure.allValues = {};
		object to hold all tracked values
		example csdDataStructure.allValues['nameOfvalue'] = <entryObject>
	csdDataStructure.numberOfValues = 0;
		will increment as new values are added
	csdDataStructure.allNamesOfValues = [];
		strings to denote the names used for values
		order is based on when it was first set (not alphabetical)
	csdDataStructure.xAppLaunchCoordinate = 0.05;
		for the csdLaunchAppWithValues positioning
	csdDataStructure.yAppLaunchCoordinate = 0.05;
		for the csdLaunchAppWithValues positioning

	The allValues is comprised of entry objects
	{
		name: 	name of value
		value: 	actual value which could be an object of more values
		desc: 	used for later
		subscribers: 	[]
	}

	Each entry in subscribers is also an object.
	Current assumption is that all subscribers are apps on a display.
	{
		app: 	identifies the app which is subscribing to the value.
			NOTE: need to find a way to unsubscribe esp if the app is removed, or apps are reset.

		func: 	name of the function to call in order to pass the information.
			NOTE: broadcast currently only supports 1 parameter.
	}
*/
var csdDataStructure = {};
csdDataStructure.allValues = {};
csdDataStructure.numberOfValues = 0;
csdDataStructure.allNamesOfValues = [];
csdDataStructure.xAppLaunchCoordinate = 10;
csdDataStructure.yAppLaunchCoordinate = 100;

/**
Will set the named value.

Needs
	data.nameOfValue
	data.value
	data.description (for later)
*/
function csdSetValue(wsio, data) {
	// don't do anything if this isn't filled out.
	if (data.nameOfValue === undefined || data.nameOfValue === null) {
		return;
	}
	// check if there is no entry for that value
	if (csdDataStructure.allValues["" + data.nameOfValue] === undefined) {
		// need to make an entry for this value
		var newCsdValue = {};
		newCsdValue.name			= data.nameOfValue;
		newCsdValue.value			= data.value;
		newCsdValue.description		= data.description;
		newCsdValue.subscribers		= [];
		// add it and update tracking vars.
		csdDataStructure.allValues["" + data.nameOfValue] = newCsdValue;
		csdDataStructure.numberOfValues++;
		csdDataStructure.allNamesOfValues.push("" + data.nameOfValue);
	} else {
		// value exists, just update it.
		csdDataStructure.allValues[ "" + data.nameOfValue ].value = data.value;
	}
	// send to each of the subscribers.
	var dataForApp = {};
	for (var i = 0; i < csdDataStructure.allValues[ "" + data.nameOfValue ].subscribers.length; i++) {
		// fill the data object for the app, using display's broadcast packet
		dataForApp.app  = csdDataStructure.allValues["" + data.nameOfValue].subscribers[i].app;
		dataForApp.func = csdDataStructure.allValues["" + data.nameOfValue].subscribers[i].func;
		dataForApp.data = csdDataStructure.allValues["" + data.nameOfValue].value;
		// send to all display clients(since they all need to update)
		for (var j = 0; j < clients.length; j++) {
			if (clients[j].clientType === "display") {
				clients[j].emit('broadcast', dataForApp);
			}
		}
	}
}

/**
Will send back the named value if it exists.

Needs
	data.nameOfValue
	data.app
	data.func
*/
function csdGetValue(wsio, data) {
	// don't do anything if this isn't filled out.
	if (data.nameOfValue === undefined || data.nameOfValue === null) {
		return;
	}
	// also don't do anything if the value doesn't exist
	if (csdDataStructure.allValues["" + data.nameOfValue] === undefined) {
		return;
	}
	// make the data for the app, using display's broadcast packet
	var dataForApp = {};
	dataForApp.app  = data.app;
	dataForApp.func = data.func;
	dataForApp.data = csdDataStructure.allValues[ "" + data.nameOfValue ].value;
	wsio.emit('broadcast', dataForApp);
}

/**
Adds the app to the named value as a subscriber. However the named value must exist.
This will NOT automatically add a subscriber if the values doesn't exist but is added later.

Needs
	data.nameOfValue
	data.app
	data.func
*/
function csdSubscribeToValue(wsio, data) {
	// don't do anything if this isn't filled out.
	if (data.nameOfValue === undefined || data.nameOfValue === null) {
		return;
	}
	// also don't do anything if the value doesn't exist
	if (csdDataStructure.allValues["" + data.nameOfValue] === undefined) {
		return;
	}
	// make the new subscriber entry
	var newCsdSubscriber  = {};
	newCsdSubscriber.app  = data.app;
	newCsdSubscriber.func = data.func;
	// add it to that value
	csdDataStructure.allValues[ "" + data.nameOfValue ].subscribers.push(newCsdSubscriber);
}



/**
Adds the app to the named value as a subscriber. However the named value must exist.
This will NOT automatically add a subscriber if the values doesn't exist but is added later.

Needs
	data.nameOfValue
	data.app
	data.func
*/
function csdGetAllTrackedValues(wsio, data) {
	var dataForApp = {};
	dataForApp.data = [];
	dataForApp.app  = data.app;
	dataForApp.func = data.func;
	for (var i = 0; i < csdDataStructure.allNamesOfValues.length; i++) {
		dataForApp.data.push(
			{	name: csdDataStructure.allNamesOfValues[i],
				value: csdDataStructure.allValues[ csdDataStructure.allNamesOfValues[i] ]
			});
	}
	wsio.emit('broadcast', dataForApp);
}




/**
Currently used to save files in server media folders.
Writes to mainFolder.path, which should place it into ~/Documents/SAGE2_Media

Needs
	data.fileName
	data.fileType
		note
	data.fileContent

*/
function csdSaveDataOnServer(wsio, data) {
	// First check if all necessary fields have been provided.
	if (data.fileType == null || data.fileType == undefined
		|| data.fileName == null || data.fileName == undefined
		|| data.fileContent == null || data.fileContent == undefined
	) {
		console.log("ERROR:csdSaveDataOnServer: not saving data, a required field is null or undefined");
	}
	// Remove weird path changing by chopping of the / andor \ in the filename.
	while (data.fileName.indexOf("/") >= 0) {
		data.fileName = data.fileName.substring(data.fileName.indexOf("/") + 1);
	}
	while (data.fileName.indexOf("\\") >= 0) {
		data.fileName = data.fileName.substring(data.fileName.indexOf("\\") + 1);
	}

	// Create the folder as needed
	var notesFolder = path.join(mainFolder.path, "notes");
	if (!sageutils.folderExists(notesFolder)) {
		sageutils.mkdirParent(notesFolder);
	}

	var fullpath;
	// Special case for the extension saving.
	if (data.fileType === "note") {
		// Just in case, save
		fullpath = path.join(notesFolder, "lastNote.note");
		fs.writeFileSync(fullpath, data.fileContent);
		fullpath = path.join(notesFolder, data.fileName);
		fs.writeFileSync(fullpath, data.fileContent);
	} else if (data.fileType === "doodle") {
		// Just in case, save
		fullpath = path.join(notesFolder, "lastDoodle.doodle");
		// Remove the header but keep uri
		var regex = /^data:.+\/(.+);base64,(.*)$/;
		var matches = data.fileContent.match(regex);
		// Convert to base64 encoding
		var buffer = new Buffer(matches[2], 'base64');
		fs.writeFileSync(fullpath, buffer);
		fullpath = path.join(notesFolder, data.fileName);
		fs.writeFileSync(fullpath, buffer);
	} else {
		console.log("ERROR:csdSaveDataOnServer: unable to save data on server for fileType " + data.fileType);
	}
}

/**
 * Start a jupyter connection
 *
 * @method     wsStartJupyterSharing
 * @param      {Object}  wsio    The websocket
 * @param      {Object}  data    The data
 */
function wsStartJupyterSharing(wsio, data) {
	console.log(sageutils.header('Jupyter') + "received new stream: " + data.id);

	/*var i;
	SAGE2Items.renderSync[data.id] = {clients: {}, chunks: []};
	for (i = 0; i < clients.length; i++) {
		if (clients[i].clientType === "display") {
			SAGE2Items.renderSync[data.id].clients[clients[i].id] = {wsio: clients[i], readyForNextFrame: false, blocklist: []};
		}
	}
	*/

	// forcing 'int' type for width and height
	data.width  = parseInt(data.width,  10);
	data.height = parseInt(data.height, 10);

	appLoader.createJupyterApp(data.src, data.type, data.encoding, data.title, data.color, 800, 1200,
		function(appInstance) {
			appInstance.id = data.id;
			handleNewApplication(appInstance, null);
		}
	);
}

function wsUpdateJupyterSharing(wsio, data) {
	console.log(sageutils.header('Jupyter') + "received update from: " + data.id);
	sendJupyterUpdates(data);
}

function sendJupyterUpdates(data) {
	// var ePosition = {x: 0, y: 0};
	var eUser = {id: 1, label: "Touch", color: "none"};

	var event = {
		id: data.id,
		type: "imageUpload",
		position: 0,
		user: eUser,
		data: data,
		date: Date.now()
	};

	broadcast('eventInItem', event);
}

/**
 * Method handling a file save request from a SAGE2_App
 *
 * @method     appFileSaveRequest
 * @param      {Object}  wsio    The websocket
 * @param      {Object}  data    The data
 */
function appFileSaveRequest(wsio, data) {

	/* data includes
	data = {
		app: Name of application,
		id: id of application,
		asset: true,
		filePath: {
			subdir: subdirectory app wishes file to be saved in
			name: name of the file
			ext: file extension
		},
		saveData: file data
	}
	*/

	if (data.filePath) {
		var appFileSaveDirectory, appdir;

		// is it an asset or an application file
		if (data.asset) {
			// save in the user's folder (~/Documents/SAGE2_Media)
			appFileSaveDirectory = path.join(mediaFolders.user.path, "tmp");
			appdir = appFileSaveDirectory;
		} else {
			// save in protecteed application folder
			appFileSaveDirectory = path.join(mediaFolders.user.path, "savedFiles");
			appdir = path.join(appFileSaveDirectory, data.app);
		}

		// Take the filename
		var filename = data.filePath.name;
		if (filename.indexOf("." + data.filePath.ext) === -1) {
			// add extension if it is not present in name
			filename += "." + data.filePath.ext;
		}

		// save the file in the specific application folder
		var filedir = appdir;
		if (data.filePath.subdir) {
			// add a sub-directory if asked
			filedir = path.join(appdir, data.filePath.subdir);
		}

		// check and create the folder if needed
		if (!sageutils.folderExists(filedir)) {
			sageutils.mkdirParent(filedir);
		}

		// finally, build the full path
		var fullpath = path.join(filedir, filename);

		// and write the file
		try {
			fs.writeFileSync(fullpath, data.saveData);
			console.log(sageutils.header('File') + "saved file to " + fullpath);
			if (data.asset) {
				var fileObject = {};
				fileObject[0] = {
					name: filename,
					type: data.filePath.ext,
					path: fullpath};
				// Add the file to the asset library and open it
				manageUploadedFiles(fileObject, [0, 0], data.app, "#B4B4B4", true);
			}
		} catch (err) {
			console.log(sageutils.header('File') + "error while saving to " + fullpath + ":" + err);
		}

	} else {
		console.log(sageutils.header('File') + "file directory not specified. File not saved.");
	}
}

/**
	* Create a new screen partition with dimensions specified in data
	*
	* @method wsCreatePartition
	* @param {object} data - The dimensions of the partition to be created
	*/
function wsCreatePartition(wsio, data) {
	// Create Test partition
	console.log(sageutils.header('Partition') + "Creating a new partition");
	var newPtn = createPartition(data, "#ffffff");

	// update the title of the new partition
	broadcast('partitionWindowTitleUpdate', newPtn.getTitle());
}

/**
	* Create a new screen partition with dimensions specified in data
	*
	* @method wsPartitionScreen
	* @param {object} data - Contains the layout specificiation with which partitions will be created
	*/
function wsPartitionScreen(wsio, data) {
	console.log(sageutils.header('Partition') + "Dividing SAGE2 into partitions");

	divideAreaPartitions(
		data,
		0,
		config.ui.titleBarHeight,
		config.totalWidth,
		config.totalHeight - config.ui.titleBarHeight
	);
}

function divideAreaPartitions(data, x, y, width, height) {

	let currX = x,
		currY = y;

	let randColor = partitions.defaultColors[Math.floor(Math.random() * 12)];

	if (data.ptn) {
		let newPtn = createPartition(
			{
				left: x,
				top: y,
				width: width,
				height: height - config.ui.titleBarHeight
			},
			randColor
		);

		broadcast('partitionWindowTitleUpdate', newPtn.getTitle());

	} else {
		if (data.type === "col") {
			for (let i = 0; i < data.children.length; i++) {
				divideAreaPartitions(
					data.children[i],
					currX,
					currY,
					width,
					height * data.children[i].size / 12
				);

				currY += height * data.children[i].size / 12;
			}
		} else if (data.type === "row") {
			for (let i = 0; i < data.children.length; i++) {
				divideAreaPartitions(
					data.children[i],
					currX,
					currY,
					width * data.children[i].size / 12,
					height
				);

				currX += width * data.children[i].size / 12;
			}
		}
	}

}

/**
	* Remove all partitions
	*
	* @method wsDeleteAllPartitions
	*/
function wsDeleteAllPartitions(wsio) {
	for (var key in partitions.list) {
		// broadcast('deletePartitionWindow', partitions.list[key].getDisplayInfo());
		// partitions.removePartition(key);
		// interactMgr.removeGeometry(key, "partitions");

		deletePartition(key);
	}
}

/**
	* Cause all apps to be associated with a partition if it is above one
	* (WebSocket method)
	*
	* @method wsPartitionsGrabAllContent
	*/
function wsPartitionsGrabAllContent(wsio) {
	// associate any existing apps with partitions
	partitionsGrabAllContent();
}

/**
	* Cause all apps to be associated with a partition if it is above one
	*
	* @method partitionsGrabAllContent
	*/
function partitionsGrabAllContent() {
	// associate any existing apps with partitions
	for (var key in SAGE2Items.applications.list) {
		var changedPartitions = partitions.updateOnItemRelease(SAGE2Items.applications.list[key]);

		changedPartitions.forEach((id => {
			updatePartitionInnerLayout(partitions.list[id]);

			broadcast('partitionWindowTitleUpdate', partitions.list[id].getTitle());
		}));
	}
}

/**
	* Create a new partition with a given set of dimensions and a color
	*
	* @method createPartition
	* @param {object} dims - The dimensions of a partition in top, left, width, height
	* @param {string} color - The color of the partition
	*/
function createPartition(dims, color) {
	var myPtn = partitions.newPartition(dims, interactMgr, color);
	broadcast('createPartitionWindow', myPtn.getDisplayInfo());
	broadcast('createPartitionBorder', myPtn.getDisplayInfo());

	return myPtn;
}

/**
	* Create a new partition with a given set of dimensions and a color
	*
	* @method createPartition
	* @param {string} id - The id of the partition to be deleted
	*/
function deletePartition(id) {
	var ptn = partitions.list[id];

	broadcast('deletePartitionWindow', ptn.getDisplayInfo());
	partitions.removePartition(ptn.id);
	interactMgr.removeGeometry(ptn.id, "partitions");
}

function wsCreateSAGEVis(wsio, data) {

	var pathFromUser = path.relative("C:\\user", data.filePath);
	var fullPath = path.join(mediaFolders.user.path, pathFromUser);
	console.log(fullPath);

	if (data && data.id) {
		SAGE2_Vizs[data.id] = new Visualization(broadcast, data.filePath);

		SAGE2_Vizs[data.id].loadDataSource(fullPath);
		SAGE2_Vizs[data.id].formatData({}, true, "Node");
	}
}<|MERGE_RESOLUTION|>--- conflicted
+++ resolved
@@ -1018,20 +1018,14 @@
 	wsio.on('appFileSaveRequest',                   appFileSaveRequest);
 
 	// create partition
-<<<<<<< HEAD
-	wsio.on('createPartition', 						wsCreatePartition);
-	wsio.on('partitionScreen', 						wsPartitionScreen);
-	wsio.on('deleteAllPartitions',				wsDeleteAllPartitions);
-	wsio.on('partitionsGrabAllContent',		wsPartitionsGrabAllContent);
-
-	// vis controller methods
-	wsio.on('createVisualization', 				wsCreateSAGEVis);
-=======
 	wsio.on('createPartition',                      wsCreatePartition);
 	wsio.on('partitionScreen',                      wsPartitionScreen);
 	wsio.on('deleteAllPartitions',                  wsDeleteAllPartitions);
 	wsio.on('partitionsGrabAllContent',             wsPartitionsGrabAllContent);
->>>>>>> 297b354a
+
+	// vis controller methods
+	wsio.on('createVisualization', 				wsCreateSAGEVis);
+
 }
 
 /**
