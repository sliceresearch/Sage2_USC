--- conflicted
+++ resolved
@@ -3401,19 +3401,12 @@
 	for (i = 0; i < textInputs.length; i++) {
 		SAGE2Items.widgets.addButtonToItem(data.instanceID, textInputs[i].id, "rectangle",
 			{x: textInputs[i].x, y: textInputs[i].y, w: textInputs[i].w, h: textInputs[i].h}, 0);
-<<<<<<< HEAD
+
 	}
 	for (i = 0; i < sliders.length; i++) {
 		SAGE2Items.widgets.addButtonToItem(data.instanceID, sliders[i].id, "rectangle",
 			{x: sliders[i].x, y: sliders[i].y, w: sliders[i].w, h: sliders[i].h}, 0);
 	}
-=======
-	}
-	for (i = 0; i < sliders.length; i++) {
-		SAGE2Items.widgets.addButtonToItem(data.instanceID, sliders[i].id, "rectangle",
-			{x: sliders[i].x, y: sliders[i].y, w: sliders[i].w, h: sliders[i].h}, 0);
-	}
->>>>>>> 68b7f93d
 	for (i = 0; i < radioButtons.length; i++) {
 		var radioOptions = radioButtons[i];
 		for (var j = 0; j < radioOptions.length; j++) {
