--- conflicted
+++ resolved
@@ -315,13 +315,12 @@
 			var unzipper = new decompresszip(localPath);
 			unzipper.on('extract', function (log) {
 				// read instructions for how to handle
-<<<<<<< HEAD
 				var zipPath = localPath.substring(0, localPath.length-4);
 				console.log("reading instructions");
-				var instuctionsFile = zipPath + "/instructions.json";
-=======
+// 				var instuctionsFile = zipPath + "/instructions.json";
+// =======
 				var instuctionsFile = zipFolder + "/instructions.json";
->>>>>>> 5f3a332d
+
 				fs.readFile(instuctionsFile, 'utf8', function(err, json_str) {
 					if(err){
 						console.log('Error: ' + err);
@@ -404,56 +403,95 @@
 var selectOffsetY;  
 
 //this will be invoked on every sage pointer click 
-function handleSagePointerClick(x, y){
-    moveItemToFront(x, y);  //move item to front and return the item
-    selectedScrollItem = null;
+function handleSagePointerClick(x, y, ptrId, mode){
+    if( mode == 0 ){//if manipulate windows mode
+        var overAnItem = moveItemToFront(x, y);  //move item to front and return the item
+        if( !overAnItem )
+            ptrs[ptrId].mode = 1; 
+        selectedScrollItem = null;
     
-    if( selectedMoveItem != null ){
-        //determine distance btw event and offset 
-        selectOffsetX = selectedMoveItem.left - x; 
-        selectOffsetY = selectedMoveItem.top - y; 
+        if( selectedMoveItem != null ){
+            //determine distance btw event and offset 
+            selectOffsetX = selectedMoveItem.left - x; 
+            selectOffsetY = selectedMoveItem.top - y; 
+        }
     }
-}
-
-function moveItemToFront2(x, y) {
-    console.log("x " + x + " y " + y );
-    potentialItems = []; 
-    idx = [] ;
-    for(var i=0; i<items.length; i++){
-        var l = items[i].left;
-        var w = items[i].width;
-        var t = items[i].top;
-        var h = items[i].height; 
-		if(l < x && l+w > x && t < y && t+h > y) {   
-		    potentialItems.push( items[i] ) ;
-		    idx.push( i ); 
-        } 
-	}
-	if( potentialItems.length == 0 ){
-        console.log("change mode");
-        clickMode = 1; 
-        sio.sockets.emit("changeMode", clickMode);   
-        return;      
+    else if( mode == 1 ){ //else click inside windows mode
+        clickInsideWindow(x, y, ptrId); 
     }
-    
-    if( clickMode == 1 ){
-        clickMode = 0; 
-        sio.sockets.emit("changeMode", clickMode);   
-    }
-    
-    console.log("item: " + potentialItems[0].id );
-    items.splice(idx[0], 0);
-    items.push( potentialItems[0] ); 
-    sio.sockets.emit('itemSelected', potentialItems[0].id );
-    selectedMoveItem = potentialItems[0]; 
-};
+}
+
+// function moveItemToFront2(x, y) {
+//     console.log("x " + x + " y " + y );
+//     potentialItems = []; 
+//     idx = [] ;
+//     for(var i=0; i<items.length; i++){
+//         var l = items[i].left;
+//         var w = items[i].width;
+//         var t = items[i].top;
+//         var h = items[i].height; 
+// 		if(l < x && l+w > x && t < y && t+h > y) {   
+// 		    potentialItems.push( items[i] ) ;
+// 		    idx.push( i ); 
+//         } 
+// 	}
+// 	if( potentialItems.length == 0 ){
+//         console.log("change mode");
+//         clickMode = 1; 
+//         sio.sockets.emit("changeMode", clickMode);   
+//         return;      
+//     }
+//     
+//     if( clickMode == 1 ){
+//         clickMode = 0; 
+//         sio.sockets.emit("changeMode", clickMode); 
+//     }
+//     
+//     console.log("item: " + potentialItems[0].id );
+//     items.splice(idx[0], 0);
+//     items.push( potentialItems[0] ); 
+//     sio.sockets.emit('itemSelected', potentialItems[0].id );
+//     selectedMoveItem = potentialItems[0]; 
+// };
 
 function moveItemToFront(x,y){
 	var i;
 	var selectedIndex;
 	var selectedItem;
 	
-	for(i=0; i<items.length; i++){
+	var overAnItem = false;
+	
+	for(i=items.length-1; i >= 0; i--){
+		var l = items[i].left;
+        var w = items[i].width;
+        var t = items[i].top;
+        var h = items[i].height; 
+		if(l < x && l+w > x && t < y && t+h > y) { 
+			selectedIndex = i;
+			selectedItem = items[selectedIndex];
+			overAnItem = true; 
+			break;
+		}
+	}
+	for(i=selectedIndex; i<items.length-1; i++){
+		items[i] = items[i+1];
+	}
+	items[items.length-1] = selectedItem;
+	
+	
+	var itemIds = [];
+    for(var i=0; i<items.length; i++){
+        itemIds.push(items[i].id);
+    }
+		
+    sio.sockets.emit('updateItemOrder', itemIds);
+
+    return overAnItem; //need to know so that ptr has correct mode
+}
+
+function clickInsideWindow(x, y, pID){
+
+    for(i=items.length-1; i >= 0; i--){
 		var l = items[i].left;
         var w = items[i].width;
         var t = items[i].top;
@@ -464,19 +502,9 @@
 			break;
 		}
 	}
-	for(i=selectedIndex; i<items.length-1; i++){
-		items[i] = items[i+1];
-	}
-	items[items.length-1] = selectedItem;
-	
-	
-	var itemIds = [];
-    for(var i=0; i<items.length; i++){
-        itemIds.push(items[i].id);
-    }
-		
-    sio.sockets.emit('updateItemOrder', itemIds);
-
+	
+    sio.sockets.emit( 'processClick', {elemId: itemId, date: now, x: x, y: y, ptrId: pID } ); 
+		
 }
 
 function handleSagePointerZoom(zoom, x, y){
@@ -639,7 +667,7 @@
                                                         e.extraString = msg.toString("utf-8", offset, offset+e.extraDataItems);
                                                         ptrinfo = e.extraString.split(" ");
                                                         offset += e.extraDataItems;
-                                                        ptrs[e.sourceId] = {id:e.sourceId, label:ptrinfo[0], ip:ptrinfo[1], mouse:[0,0,0], color:colorpt, zoom:0, position:[0,0]};
+                                                        ptrs[e.sourceId] = {id:e.sourceId, label:ptrinfo[0], ip:ptrinfo[1], mouse:[0,0,0], color:colorpt, zoom:0, position:[0,0], mode:0};
                                                         sio.sockets.emit('createPointer', {type: 'ptr', id: e.sourceId, label: ptrinfo[0], color: colorpt, zoom:0, position:[0,0], src: "resources/mouse-pointer-hi.png" });
                                                 }
                                         }
@@ -712,7 +740,7 @@
                                                 if( ptrs[e.sourceId].mouse[0] == 1 )
                                                 {
                                                     console.log("Click");
-                                                    handleSagePointerClick( e.posx * config.totalWidth, e.posy*config.totalHeight );
+                                                    handleSagePointerClick( e.posx * config.totalWidth, e.posy*config.totalHeight, e.sourceId );
                                                 }
                                         }
                                 }
