// SAGE2 is available for use under the SAGE2 Software License
//
// University of Illinois at Chicago's Electronic Visualization Laboratory (EVL)
// and University of Hawai'i at Manoa's Laboratory for Advanced Visualization
// and Applications (LAVA)
//
// See full text, terms and conditions in the LICENSE.txt included file
//
// Copyright (c) 2014-2015

/**
 * SAGE2 server
 *
 * @class server
 * @module server
 * @submodule server-core
 * @requires fs http https os path readline url formidable gm json5 qr-image sprint websocketio
 */


// node mode
/* jshint node: true */

// how to deal with spaces and tabs
/* jshint smarttabs: false */

// Don't make functions within a loop
/* jshint -W083 */

/*global mediaFolders */

// require variables to be declared
'use strict';

// node: built-in
var fs            = require('fs');               // filesystem access
var http          = require('http');             // http server
var https         = require('https');            // https server
var os            = require('os');               // operating system access
var path          = require('path');             // file path management
var readline      = require('readline');         // to build an evaluation loop
var url           = require('url');              // parses urls

// npm: defined in package.json
var formidable    = require('formidable');       // upload processor
var gm            = require('gm');               // graphicsmagick
var json5         = require('json5');            // Relaxed JSON format
var qrimage       = require('qr-image');         // qr-code generation
var sprint        = require('sprint');           // pretty formating (sprintf)
var imageMagick;                                 // derived from graphicsmagick

var WebsocketIO   = require('websocketio');      // creates WebSocket server and clients

// custom node modules
var assets              = require('./src/node-assets');           // manages the list of files
var commandline         = require('./src/node-sage2commandline'); // handles command line parameters for SAGE2
var exiftool            = require('./src/node-exiftool');         // gets exif tags for images
var pixelblock          = require('./src/node-pixelblock');       // chops pixels buffers into square chunks
var sageutils           = require('./src/node-utils');            // provides the current version number
var md5                 = require('./src/md5');                   // return standard md5 hash of given param

var HttpServer          = require('./src/node-httpserver');       // creates web server
var InteractableManager = require('./src/node-interactable');     // handles geometry and determining which object a point is over
var Interaction         = require('./src/node-interaction');      // handles sage interaction (move, resize, etc.)
var Loader              = require('./src/node-itemloader');       // handles sage item creation
var Omicron             = require('./src/node-omicron');
var Drawing             = require('./src/node-drawing');          // handles Omicron input events
var Radialmenu          = require('./src/node-radialmenu');       // radial menu
var Sage2ItemList       = require('./src/node-sage2itemlist');    // list of SAGE2 items
var Sagepointer         = require('./src/node-sagepointer');      // handles sage pointers (creation, location, etc.)
var StickyItems         = require('./src/node-stickyitems');
var registry            = require('./src/node-registry');        // Registry Manager

//
// Globals
//

// Global variable for all media folders
global.mediaFolders = {};
// System folder, defined within SAGE2 installation
mediaFolders.system =	{
	name: "system",
	path: "public/uploads/",
	url:  "/uploads",
	upload: false
};
// Home directory, defined as ~/Documents/SAGE2_Media or equivalent
mediaFolders.user =	{
	name: "user",
	path: path.join(sageutils.getHomeDirectory(), "Documents", "SAGE2_Media", "/"),
	url:  "/user",
	upload: true
};
// Default upload folder
var mainFolder = mediaFolders.user;

// Session hash for security
global.__SESSION_ID    = null;

var sage2Server        = null;
var sage2ServerS       = null;
var wsioServer         = null;
var wsioServerS        = null;
var SAGE2_version      = sageutils.getShortVersion();
var platform           = os.platform() === "win32" ? "Windows" : os.platform() === "darwin" ? "Mac OS X" : "Linux";
var program            = commandline.initializeCommandLineParameters(SAGE2_version, emitLog);
var config             = loadConfiguration();
var imageMagickOptions = {imageMagick: true};
var ffmpegOptions      = {};
var hostOrigin         = "";
var SAGE2Items         = {};
var sharedApps         = {};
var users              = null;
var appLoader          = null;
var interactMgr        = new InteractableManager();
var mediaBlockSize     = 512;
var startTime          = Date.now();
var drawingManager;
var pressingAlt        = true;

// Add extra folders defined in the configuration file
if (config.folders) {
	config.folders.forEach(function(f) {
		// Add a new folder into the collection
		mediaFolders[f.name] = {};
		mediaFolders[f.name].name   = f.name;
		mediaFolders[f.name].path   = f.path;
		mediaFolders[f.name].url    = f.url;
		mediaFolders[f.name].upload = sageutils.isTrue(f.upload);
	});
}

var publicDirectory  = "public";
var uploadsDirectory = path.join(publicDirectory, "uploads");
var sessionDirectory = path.join(publicDirectory, "sessions");
var whiteboardDirectory = sessionDirectory;
// Validate all the media folders
for (var folder in mediaFolders) {
	var f = mediaFolders[folder];
	console.log(sageutils.header('Folders') + f.name + " " + f.path + " " + f.url);
	if (!sageutils.folderExists(f.path)) {
		sageutils.mkdirParent(f.path);
	}
	if (mediaFolders[f.name].upload) {
		mediaFolders.system.upload = false;
		// Update the main upload folder
		uploadsDirectory = f.path;
		mainFolder = f;
		sessionDirectory = path.join(uploadsDirectory, "sessions");
		whiteboardDirectory = path.join(uploadsDirectory, "whiteboard");
		if (!sageutils.folderExists(sessionDirectory)) {
			sageutils.mkdirParent(sessionDirectory);
		}
		console.log(sageutils.header('Folders') + 'upload to ' + f.path);
	}
	var newdirs = ["apps", "assets", "images", "pdfs",
		"tmp", "videos", "config", "whiteboard", "web"];

	newdirs.forEach(function(d) {
		var newsubdir = path.join(mediaFolders[f.name].path, d);
		if (!sageutils.folderExists(newsubdir)) {
			sageutils.mkdirParent(newsubdir);
		}
	});
}

// Add back all the media folders to the configuration structure
config.folders = mediaFolders;

console.log(sageutils.header("SAGE2") + "Node Version: " + sageutils.getNodeVersion());
console.log(sageutils.header("SAGE2") + "Detected Server OS as:\t" + platform);
console.log(sageutils.header("SAGE2") + "SAGE2 Short Version:\t" + SAGE2_version);

// Initialize Server
initializeSage2Server();

/**
 * initialize the SAGE2 server
 *
 * @method     initializeSage2Server
 */
function initializeSage2Server() {
	// Remove API keys from being investigated further
	// if (config.apis) delete config.apis;

	// Register with evl's server
	if (config.register_site) {
		sageutils.registerSAGE2(config);
	}

	// Check for missing packages
	//     pass parameter `true` for devel packages also
	if (process.arch !== 'arm') {
		// seems very slow to do on ARM processor (Raspberry PI)
		sageutils.checkPackages();
	}

	// Setup binaries path
	if (config.dependencies !== undefined) {
		if (config.dependencies.ImageMagick !== undefined) {
			imageMagickOptions.appPath = config.dependencies.ImageMagick;
		}
		if (config.dependencies.FFMpeg !== undefined) {
			ffmpegOptions.appPath = config.dependencies.FFMpeg;
		}
	}
	imageMagick = gm.subClass(imageMagickOptions);
	assets.initializeConfiguration(config);
	assets.setupBinaries(imageMagickOptions, ffmpegOptions);

	// Set default host origin for this server
	if (config.rproxy_port === undefined) {
		hostOrigin = "http://" + config.host + (config.port === 80 ? "" : ":" + config.port) + "/";
	}

	// Initialize sage2 item lists
	SAGE2Items.applications = new Sage2ItemList();
	SAGE2Items.portals      = new Sage2ItemList();
	SAGE2Items.pointers     = new Sage2ItemList();
	SAGE2Items.radialMenus  = new Sage2ItemList();
	SAGE2Items.widgets      = new Sage2ItemList();
	SAGE2Items.renderSync   = {};

	SAGE2Items.portals.interactMgr = {};

	// Initialize user interaction tracking
	if (program.trackUsers) {
		if (typeof program.trackUsers === "string" && sageutils.fileExists(program.trackUsers)) {
			users = json5.parse(fs.readFileSync(program.trackUsers));
		} else {
			users = {};
		}
		users.session = {};
		users.session.start = Date.now();

		setInterval(saveUserLog, 300000); // every 5 minutes
		if (!sageutils.folderExists("logs")) {
			fs.mkdirSync("logs");
		}
	}

	// Generate a qr image that points to sage2 server
	var qr_png = qrimage.image(hostOrigin, { ec_level: 'M', size: 15, margin: 3, type: 'png' });
	var qr_out = path.join(uploadsDirectory, "images", "QR.png");
	qr_png.on('end', function() {
		console.log(sageutils.header("QR") + "image generated", qr_out);
	});
	qr_png.pipe(fs.createWriteStream(qr_out));

	// Setup tmp directory for SAGE2 server
	process.env.TMPDIR = path.join(__dirname, "tmp");
	console.log(sageutils.header("SAGE2") + "Temp folder: " + process.env.TMPDIR);
	if (!sageutils.folderExists(process.env.TMPDIR)) {
		fs.mkdirSync(process.env.TMPDIR);
	}

	// Setup tmp directory in uploads
	var uploadTemp = path.join(__dirname, "public", "uploads", "tmp");
	console.log(sageutils.header("SAGE2") + "Upload temp folder: " + uploadTemp);
	if (!sageutils.folderExists(uploadTemp)) {
		fs.mkdirSync(uploadTemp);
	}

	// Make sure sessions directory exists
	if (!sageutils.folderExists(sessionDirectory)) {
		fs.mkdirSync(sessionDirectory);
	}

	// Add a flag into the configuration to denote password status (used on display side)
	//   not protected by default
	config.passwordProtected = false;
	// Check for the session password file
	var userDocPath = path.join(sageutils.getHomeDirectory(), "Documents", "SAGE2_Media", "/");
	var passwordFile = userDocPath + 'passwd.json';
	if (typeof program.password  === "string" && program.password.length > 0) {
		// Creating a new hash from the password
		global.__SESSION_ID = md5.getHash(program.password);
		console.log(sageutils.header("Secure") + "Using " + global.__SESSION_ID + " as the key for this session");
		// Saving the hash
		fs.writeFileSync(passwordFile, JSON.stringify({pwd: global.__SESSION_ID}));
		console.log(sageutils.header("Secure") + "Saved to file name " + passwordFile);
		// the session is protected
		config.passwordProtected = true;
	} else if (sageutils.fileExists(passwordFile)) {
		// If a password file exists, load it
		var passwordFileJsonString = fs.readFileSync(passwordFile, 'utf8');
		var passwordFileJson       = JSON.parse(passwordFileJsonString);
		if (passwordFileJson.pwd !== null) {
			global.__SESSION_ID = passwordFileJson.pwd;
			console.log(sageutils.header("Secure") + "A sessionID was found: " + passwordFileJson.pwd);
			// the session is protected
			config.passwordProtected = true;
		} else {
			console.log(sageutils.header("Secure") + "Invalid hash file " + passwordFile);
		}
	}

	// Monitoring some folders
	var listOfFolders = [];
	for (var lf in mediaFolders) {
		listOfFolders.push(mediaFolders[lf].path);
	}
	// try to exclude some folders from the monitoring
	var excludes = ['.DS_Store', 'Thumbs.db', 'passwd.json',
		'assets', 'apps', 'tmp', 'config', 'web', 'savedFiles'];
	sageutils.monitorFolders(listOfFolders, excludes,
		function(change) {
			// console.log(sageutils.header("Monitor") + "Changes detected in", this.root);
			if (change.addedFiles.length > 0) {
				// console.log(sageutils.header("Monitor") + "	Added files:    %j",   change.addedFiles);
				// broadcast the new file list
				// assets.refresh(this.root, function(count) {
				// 	broadcast('storedFileList', getSavedFilesList());
				// });
			}
			if (change.modifiedFiles.length > 0) {
				// console.log(sageutils.header("Monitor") + "	Modified files: %j",   change.modifiedFiles);
			}
			if (change.removedFiles.length > 0) {
				// console.log(sageutils.header("Monitor") + "	Removed files:  %j",   change.removedFiles);
			}
			if (change.addedFolders.length > 0) {
				// console.log(sageutils.header("Monitor") + "	Added folders:    %j", change.addedFolders);
			}
			if (change.modifiedFolders.length > 0) {
				// console.log(sageutils.header("Monitor") + "	Modified folders: %j", change.modifiedFolders);
			}
			if (change.removedFolders.length > 0) {
				// console.log(sageutils.header("Monitor") + "	Removed folders:  %j", change.removedFolders);
			}
		}
	);

	// Initialize app loader
	appLoader = new Loader(mainFolder.path, hostOrigin, config, imageMagickOptions, ffmpegOptions);

	// Initialize interactable manager and layers
	interactMgr.addLayer("staticUI",     3);
	interactMgr.addLayer("radialMenus",  2);
	interactMgr.addLayer("widgets",      1);
	interactMgr.addLayer("applications", 0);
	interactMgr.addLayer("portals",      0);

	// Initialize the background for the display clients (image or color)
	setupDisplayBackground();

	// initialize dialog boxes
	setUpDialogsAsInteractableObjects();

	// Set up http and https servers
	var httpServerApp = new HttpServer(publicDirectory);
	httpServerApp.httpPOST('/upload', uploadForm); // receive newly uploaded files from SAGE Pointer / SAGE UI
	httpServerApp.httpGET('/config',  sendConfig); // send config object to client using http request
	var options  = setupHttpsOptions();            // create HTTPS options - sets up security keys
	sage2Server  = http.createServer(httpServerApp.onrequest);
	sage2ServerS = https.createServer(options, httpServerApp.onrequest);

	// In case the HTTPS client doesnt support tickets
	var tlsSessionStore = {};
	sage2ServerS.on('newSession', function(id, data, cb) {
		tlsSessionStore[id.toString('hex')] = data;
		cb();
	});
	sage2ServerS.on('resumeSession', function(id, cb) {
		cb(null, tlsSessionStore[id.toString('hex')] || null);
	});

	// Set up websocket servers - 2 way communication between server and all browser clients
	wsioServer  = new WebsocketIO.Server({server: sage2Server});
	wsioServerS = new WebsocketIO.Server({server: sage2ServerS});
	wsioServer.onconnection(openWebSocketClient);
	wsioServerS.onconnection(openWebSocketClient);

	// Get full version of SAGE2 - git branch, commit, date
	sageutils.getFullVersion(function(version) {
		// fields: base commit branch date
		SAGE2_version = version;
		console.log(sageutils.header("SAGE2") + "Full Version:" + json5.stringify(SAGE2_version));
		broadcast('setupSAGE2Version', SAGE2_version);

		if (users !== null) {
			users.session.version = SAGE2_version;
		}
	});

	// Initialize assets folders
	assets.initialize(mainFolder, mediaFolders, function() {
		// when processing assets done, send the file list
		broadcast('storedFileList', getSavedFilesList());
	});

	drawingManager = new Drawing(config);
	drawingManager.setCallbacks(
		drawingInit,
		drawingUpdate,
		drawingRemove,
		sendTouchToPalette,
		sendDragToPalette,
		sendStyleToPalette,
		sendChangeToPalette,
		movePaletteTo,
		saveDrawingSession,
		loadDrawingSession,
		sendSessionListToPalette
	);
	// Link the interactable manager to the drawing manager
	drawingManager.linkInteractableManager(interactMgr);
}


/************************Whiteboard Callbacks************************/

function drawingInit(clientWebSocket, drawState) {
	clientWebSocket.emit("drawingInit", drawState);
}

function drawingUpdate(clientWebSocket, drawingObject) {
	clientWebSocket.emit("drawingUpdate", drawingObject);
}

function drawingRemove(clientWebSocket, drawingObject) {
	clientWebSocket.emit("drawingRemove", drawingObject);
}

function sendTouchToPalette(paletteID, x, y) {
	var ePosition = {x: x, y: y};
	var eUser = {id: 1, label: "Touch", color: "none"};

	var event = {
		id: paletteID,
		type: "pointerPress",
		position: ePosition,
		user: eUser,
		data: {button: "left"},
		date: Date.now()
	};

	broadcast('eventInItem', event);
}
function sendDragToPalette(paletteID, x, y) {
	var ePosition = {x: x, y: y};
	var eUser = {id: 1, label: "Touch", color: "none"};

	var event = {
		id: paletteID,
		type: "pointerDrag",
		position: ePosition,
		user: eUser,
		data: {button: "left"},
		date: Date.now()
	};

	broadcast('eventInItem', event);
}

function sendStyleToPalette(paletteID, style) {
	var ePosition = {x: 0, y: 0};
	var eUser = {id: 1, label: "Touch", color: "none"};

	var event = {
		id: paletteID,
		type: "styleChange",
		position: ePosition,
		user: eUser,
		data: {style: style},
		date: Date.now()
	};

	broadcast('eventInItem', event);
}

function sendSessionListToPalette(paletteID, data) {
	var ePosition = {x: 0, y: 0};
	var eUser = {id: 1, label: "Touch", color: "none"};

	var event = {
		id: paletteID,
		type: "sessionsList",
		position: ePosition,
		user: eUser,
		data: data,
		date: Date.now()
	};

	broadcast('eventInItem', event);

}

function sendChangeToPalette(paletteID, data) {
	var ePosition = {x: 0, y: 0};
	var eUser = {id: 1, label: "Touch", color: "none"};

	var event = {
		id: paletteID,
		type: "modeChange",
		position: ePosition,
		user: eUser,
		data: data,
		date: Date.now()
	};

	broadcast('eventInItem', event);
}

function movePaletteTo(paletteID, x, y, w, h) {
	var paletteApp = SAGE2Items.applications.list[paletteID];
	if (paletteApp !== undefined) {
		paletteApp.left = x;
		paletteApp.top = y;
		var moveApp = {
			elemId: paletteID,
			elemLeft: x,
			elemTop: y,
			elemWidth: w,
			elemHeight: h,
			date: new Date()
		};

		moveApplicationWindow(null, moveApp, null);
	}
}


function setUpDialogsAsInteractableObjects() {
	var dialogGeometry = {
		x: config.totalWidth / 2 - 13 * config.ui.titleBarHeight,
		y: 2 * config.ui.titleBarHeight,
		w: 26 * config.ui.titleBarHeight,
		h: 8 * config.ui.titleBarHeight
	};

	var acceptGeometry = {
		x: dialogGeometry.x + 0.25 * config.ui.titleBarHeight,
		y: dialogGeometry.y + 4.75 * config.ui.titleBarHeight,
		w: 9 * config.ui.titleBarHeight,
		h: 3 * config.ui.titleBarHeight
	};

	var rejectCancelGeometry = {
		x: dialogGeometry.x + 16.75 * config.ui.titleBarHeight,
		y: dialogGeometry.y + 4.75 * config.ui.titleBarHeight,
		w: 9 * config.ui.titleBarHeight,
		h: 3 * config.ui.titleBarHeight
	};

	interactMgr.addGeometry("dataSharingWaitDialog",    "staticUI", "rectangle", dialogGeometry, false, 1, null);
	interactMgr.addGeometry("dataSharingRequestDialog", "staticUI", "rectangle", dialogGeometry, false, 1, null);
	interactMgr.addGeometry("acceptDataSharingRequest", "staticUI", "rectangle", acceptGeometry, false, 2, null);
	interactMgr.addGeometry("cancelDataSharingRequest", "staticUI", "rectangle", rejectCancelGeometry, false, 2, null);
	interactMgr.addGeometry("rejectDataSharingRequest", "staticUI", "rectangle", rejectCancelGeometry, false, 2, null);
}

/**
 * Send a message to all clients using websocket
 * @method broadcast
 * @param  name    {String}      name of the message
 * @param  data    {Object}      data of the message
 */
function broadcast(name, data) {
	wsioServer.broadcast(name, data);
	wsioServerS.broadcast(name, data);
}

// Export variables and functions to sub modules
exports.config    = config;
exports.broadcast = broadcast;
exports.dirname   = path.join(__dirname, "node_modules");


/**
 * Print a message to all the web consoles
 *
 * @method     emitLog
 * @param      {Object}  data    object to print
 */
function emitLog(data) {
	if (wsioServer === null || wsioServerS === null) {
		return;
	}
	broadcast('console', data);
}


// global variables to manage clients
var clients           = [];
var masterDisplay     = null;
var webBrowserClient  = null;
var sagePointers      = {};
var remoteInteraction = {};
var mediaBlockStreams = {};
var appUserColors     = {}; // a dict to keep track of app instance colors(for widget connectors)

// var remoteSharingRequestDialog = null;
var remoteSharingWaitDialog    = null;
var remoteSharingSessions      = {};

// Sticky items and window position for new clones
var stickyAppHandler     = new StickyItems();


//
// Catch the uncaught errors that weren't wrapped in a domain or try catch statement
//
process.on('uncaughtException', function(err) {
	// handle the error safely
	console.trace("SAGE2>	", err);
});


/**
 * Callback when a client connects
 *
 * @method     openWebSocketClient
 * @param      {Websocket}  wsio    The websocket for this client
 */
function openWebSocketClient(wsio) {
	wsio.onclose(closeWebSocketClient);
	wsio.on('addClient', wsAddClient);
}

/**
 * Callback when a client closes
 *
 * @method     closeWebSocketClient
 * @param      {Websocket}  wsio    websocket of the client
 */
function closeWebSocketClient(wsio) {
	var i;
	var key;
	if (wsio.clientType === "display") {
		console.log(sageutils.header("Disconnect") + wsio.id + " (" + wsio.clientType + " " + wsio.clientID + ")");
	} else {
		if (wsio.clientType) {
			console.log(sageutils.header("Disconnect") + wsio.id + " (" + wsio.clientType + ")");
		} else {
			console.log(sageutils.header("Disconnect") + wsio.id + " (unknown)");
		}
	}

	addEventToUserLog(wsio.id, {type: "disconnect", data: null, time: Date.now()});

	// if client is a remote site, send disconnect message
	var remote = findRemoteSiteByConnection(wsio);
	if (remote !== null) {
		console.log(sageutils.header("Remote") + "\"" + remote.name + "\" now offline");
		remote.connected = "off";
		var site = {name: remote.name, connected: remote.connected};
		broadcast('connectedToRemoteSite', site);
	}

	if (wsio.clientType === "sageUI") {
		hidePointer(wsio.id);
		removeControlsForUser(wsio.id);
		delete sagePointers[wsio.id];
		delete remoteInteraction[wsio.id];
		for (key in remoteSharingSessions) {
			remoteSharingSessions[key].wsio.emit('stopRemoteSagePointer', {id: wsio.id});
		}
	} else if (wsio.clientType === "display") {
		for (key in SAGE2Items.renderSync) {
			if (SAGE2Items.renderSync.hasOwnProperty(key)) {
				// If the application had an animation timer, clear it
				if (SAGE2Items.renderSync[key].clients[wsio.id] &&
					SAGE2Items.renderSync[key].clients[wsio.id].animateTimer) {
					clearTimeout(SAGE2Items.renderSync[key].clients[wsio.id].animateTimer);
				}
				// Remove the object from the list
				delete SAGE2Items.renderSync[key].clients[wsio.id];
			}
		}
	} else if (wsio.clientType === "webBrowser") {
		webBrowserClient = null;
	} else {
		// if it's an application, assume it's a stream and try
		deleteApplication(wsio.id + '|0');
	}

	if (wsio === masterDisplay) {
		masterDisplay = null;
		for (i = 0; i < clients.length; i++) {
			if (clients[i].clientType === "display" && clients[i] !== wsio) {
				masterDisplay = clients[i];
				clients[i].emit('setAsMasterDisplay');
				break;
			}
		}
	}

	removeElement(clients, wsio);

	// Unregistering the client from the drawingManager
	if (wsio.clientType === "display") {
		drawingManager.removeWebSocket(wsio);
	}

}

/**
 * Callback that configures a new client
 *
 * @method     wsAddClient
 * @param      {Websocket}  wsio    client's websocket
 * @param      {Object}  data    initialization data
 */
function wsAddClient(wsio, data) {
	// Check for password
	if (config.passwordProtected) {
		if (!data.session || data.session !== global.__SESSION_ID) {
			console.log(sageutils.header("WebsocketIO") + "wrong session hash - closing");
			// Send a message back to server
			wsio.emit('remoteConnection', {status: "refused", reason: 'wrong session hash'});
			// if server protected and wrong hash, close the socket and byebye
			wsio.ws.close();
			return;
		}
	}
	// Send a message back to server
	wsio.emit('remoteConnection', {status: "accepted"});

	// Just making sure the data is valid JSON (one gets strings from C++)
	if (sageutils.isTrue(data.requests.config)) {
		data.requests.config = true;
	} else {
		data.requests.config = false;
	}
	if (sageutils.isTrue(data.requests.version)) {
		data.requests.version = true;
	} else {
		data.requests.version = false;
	}
	if (sageutils.isTrue(data.requests.time)) {
		data.requests.time = true;
	} else {
		data.requests.time = false;
	}
	if (sageutils.isTrue(data.requests.console)) {
		data.requests.console = true;
	} else {
		data.requests.console = false;
	}

	wsio.updateRemoteAddress(data.host, data.port); // overwrite host and port if defined
	wsio.clientType = data.clientType;

	if (wsio.clientType === "display") {
		wsio.clientID = data.clientID;
		if (masterDisplay === null) {
			masterDisplay = wsio;
		}
		console.log(sageutils.header("Connect") + wsio.id + " (" + wsio.clientType + " " + wsio.clientID + ")");
	} else {
		wsio.clientID = -1;
		console.log(sageutils.header("Connect") + wsio.id + " (" + wsio.clientType + ")");
		if (wsio.clientType === "remoteServer") {
			// Remote info
			// var remoteaddr = wsio.ws.upgradeReq.connection.remoteAddress;
			// var remoteport = wsio.ws.upgradeReq.connection.remotePort;

			// Checking if it's a known server
			config.remote_sites.forEach(function(element, index, array) {
				if (element.host === data.host &&
					element.port === data.port &&
					remoteSites[index].connected === "on") {
					console.log(sageutils.header("Connect") + 'known remote site ' + data.host + ':' + data.port);
					manageRemoteConnection(wsio, element, index);
				}
			});
		}
	}

	clients.push(wsio);
	initializeWSClient(wsio, data.requests.config, data.requests.version, data.requests.time, data.requests.console);
	if (wsio.clientType === "display") {
		drawingManager.init(wsio);
	}
	// Check if there's a new pointer for a mobile client
	if (data.browser && data.browser.isMobile && remoteInteraction[wsio.id]) {
		// for mobile clients, default to window interaction mode
		remoteInteraction[wsio.id].previousMode = 0;
	}
}

/**
 * Sends the firt messages when client built
 *
 * @method     initializeWSClient
 * @param      {Websocket}  wsio        client's websocket
 * @param      {bool}  reqConfig   client requests configuration
 * @param      {bool}  reqVersion  client requests version
 * @param      {bool}  reqTime     client requests time information
 * @param      {bool}  reqConsole  client requests console messages
 */
function initializeWSClient(wsio, reqConfig, reqVersion, reqTime, reqConsole) {
	setupListeners(wsio);

	wsio.emit('initialize', {UID: wsio.id, time: Date.now(), start: startTime});
	if (wsio === masterDisplay) {
		wsio.emit('setAsMasterDisplay');
	}

	if (reqConfig) {
		wsio.emit('setupDisplayConfiguration', config);
	}
	if (reqVersion) {
		wsio.emit('setupSAGE2Version', SAGE2_version);
	}
	if (reqTime) {
		var now = new Date();
		wsio.emit('setSystemTime', {date: now.toJSON(), offset: now.getTimezoneOffset()});
	}
	if (reqConsole) {
		wsio.emit('console', json5.stringify(config, null, 4));
	}

	if (wsio.clientType === "display") {
		initializeExistingSagePointers(wsio);
		initializeExistingApps(wsio);
		initializeRemoteServerInfo(wsio);
		initializeExistingWallUI(wsio);
		setTimeout(initializeExistingControls, 6000, wsio); // why can't this be done immediately with the rest?
	} else if (wsio.clientType === "audioManager") {
		initializeExistingAppsAudio(wsio);
	} else if (wsio.clientType === "sageUI") {
		createSagePointer(wsio.id);
		var key;
		for (key in remoteSharingSessions) {
			remoteSharingSessions[key].wsio.emit('createRemoteSagePointer', {
				id: wsio.id, portal: {host: config.host, port: config.port}
			});
		}
		initializeExistingAppsPositionSizeTypeOnly(wsio);
	}

	var remote = findRemoteSiteByConnection(wsio);
	if (remote !== null) {
		remote.wsio = wsio;
		remote.connected = "on";
		var site = {name: remote.name, connected: remote.connected};
		broadcast('connectedToRemoteSite', site);
	}

	if (wsio.clientType === "webBrowser") {
		webBrowserClient = wsio;
	}
}

/**
 * Installs all the message callbacks on a websocket
 *
 * @method     setupListeners
 * @param      {Websocket}  wsio    concerned websocket
 */
function setupListeners(wsio) {
	wsio.on('registerInteractionClient',            wsRegisterInteractionClient);

	wsio.on('startSagePointer',                     wsStartSagePointer);
	wsio.on('stopSagePointer',                      wsStopSagePointer);

	wsio.on('pointerPress',                         wsPointerPress);
	wsio.on('pointerRelease',                       wsPointerRelease);
	wsio.on('pointerDblClick',                      wsPointerDblClick);
	wsio.on('pointerPosition',                      wsPointerPosition);
	wsio.on('pointerMove',                          wsPointerMove);
	wsio.on('pointerScrollStart',                   wsPointerScrollStart);
	wsio.on('pointerScroll',                        wsPointerScroll);
	wsio.on('pointerScrollEnd',                     wsPointerScrollEnd);
	wsio.on('pointerDraw',                          wsPointerDraw);
	wsio.on('keyDown',                              wsKeyDown);
	wsio.on('keyUp',                                wsKeyUp);
	wsio.on('keyPress',                             wsKeyPress);

	wsio.on('uploadedFile',                         wsUploadedFile);

	wsio.on('startNewMediaStream',                  wsStartNewMediaStream);
	wsio.on('updateMediaStreamFrame',               wsUpdateMediaStreamFrame);
	wsio.on('updateMediaStreamChunk',               wsUpdateMediaStreamChunk);
	wsio.on('stopMediaStream',                      wsStopMediaStream);
	wsio.on('startNewMediaBlockStream',             wsStartNewMediaBlockStream);
	wsio.on('updateMediaBlockStreamFrame',          wsUpdateMediaBlockStreamFrame);
	wsio.on('stopMediaBlockStream',                 wsStopMediaBlockStream);

	wsio.on('requestVideoFrame',                    wsRequestVideoFrame);
	wsio.on('receivedMediaStreamFrame',             wsReceivedMediaStreamFrame);
	wsio.on('receivedRemoteMediaStreamFrame',       wsReceivedRemoteMediaStreamFrame);
	wsio.on('receivedMediaBlockStreamFrame',        wsReceivedMediaBlockStreamFrame);
	wsio.on('receivedRemoteMediaBlockStreamFrame',  wsReceivedRemoteMediaBlockStreamFrame);

	wsio.on('finishedRenderingAppFrame',            wsFinishedRenderingAppFrame);
	wsio.on('updateAppState',                       wsUpdateAppState);
	wsio.on('updateStateOptions',                   wsUpdateStateOptions);
	wsio.on('appResize',                            wsAppResize);
	wsio.on('appFullscreen',                        wsFullscreen);
	wsio.on('broadcast',                            wsBroadcast);
	wsio.on('applicationRPC',                       wsApplicationRPC);

	wsio.on('requestAvailableApplications',         wsRequestAvailableApplications);
	wsio.on('requestStoredFiles',                   wsRequestStoredFiles);
	wsio.on('loadApplication',                      wsLoadApplication);
	wsio.on('loadFileFromServer',                   wsLoadFileFromServer);
	wsio.on('loadImageFromBuffer',                  wsLoadImageFromBuffer);
	wsio.on('deleteElementFromStoredFiles',         wsDeleteElementFromStoredFiles);
	wsio.on('moveElementFromStoredFiles',           wsMoveElementFromStoredFiles);
	wsio.on('saveSesion',                           wsSaveSesion);
	wsio.on('clearDisplay',                         wsClearDisplay);
	wsio.on('tileApplications',                     wsTileApplications);

	// Radial menu should have its own message section? Just appended here for now.
	wsio.on('radialMenuClick',                      wsRadialMenuClick);
	wsio.on('radialMenuMoved',                      wsRadialMenuMoved);
	wsio.on('removeRadialMenu',                     wsRemoveRadialMenu);
	wsio.on('radialMenuWindowToggle',               wsRadialMenuThumbnailWindow);

	// DrawingState messages, should they have their own section?
	wsio.on('updatePalettePosition',				wsUpdatePalettePosition);
	wsio.on('enableDrawingMode',					wsEnableDrawingMode);
	wsio.on('disableDrawingMode',					wsDisableDrawingMode);
	wsio.on('enableEraserMode',						wsEnableEraserMode);
	wsio.on('disableEraserMode',					wsDisableEraserMode);
	wsio.on('enablePointerColorMode',				wsEnablePointerColorMode);
	wsio.on('disablePointerColorMode',				wsDisablePointerColorMode);
	wsio.on('clearDrawingCanvas',					wsClearDrawingCanvas);
	wsio.on('changeStyle',							wsChangeStyle);
	wsio.on('undoLastDrawing',						wsUndoLastDrawing);
	wsio.on('redoDrawing',							wsRedoDrawing);
	wsio.on('loadDrawings',							wsLoadDrawings);
	wsio.on('getSessionsList',						wsGetSessionsList);
	wsio.on('saveDrawings',							wsSaveDrawings);
	wsio.on('enablePaintingMode',					wsEnablePaintingMode);
	wsio.on('disablePaintingMode',					wsDisablePaintingMode);
	wsio.on('saveScreenshot',						wsSaveScreenshot);
	wsio.on('selectionModeOnOff',					wsSelectionModeOnOff);

	wsio.on('addNewWebElement',                     wsAddNewWebElement);

	wsio.on('openNewWebpage',                       wsOpenNewWebpage);

	wsio.on('setVolume',                            wsSetVolume);

	wsio.on('playVideo',                            wsPlayVideo);
	wsio.on('pauseVideo',                           wsPauseVideo);
	wsio.on('stopVideo',                            wsStopVideo);
	wsio.on('updateVideoTime',                      wsUpdateVideoTime);
	wsio.on('muteVideo',                            wsMuteVideo);
	wsio.on('unmuteVideo',                          wsUnmuteVideo);
	wsio.on('loopVideo',                            wsLoopVideo);

	wsio.on('addNewElementFromRemoteServer',          wsAddNewElementFromRemoteServer);
	wsio.on('addNewSharedElementFromRemoteServer',    wsAddNewSharedElementFromRemoteServer);
	wsio.on('requestNextRemoteFrame',                 wsRequestNextRemoteFrame);
	wsio.on('updateRemoteMediaStreamFrame',           wsUpdateRemoteMediaStreamFrame);
	wsio.on('stopMediaStream',                        wsStopMediaStream);
	wsio.on('updateRemoteMediaBlockStreamFrame',      wsUpdateRemoteMediaBlockStreamFrame);
	wsio.on('stopMediaBlockStream',                   wsStopMediaBlockStream);
	wsio.on('requestDataSharingSession',              wsRequestDataSharingSession);
	wsio.on('cancelDataSharingSession',               wsCancelDataSharingSession);
	wsio.on('acceptDataSharingSession',               wsAcceptDataSharingSession);
	wsio.on('rejectDataSharingSession',               wsRejectDataSharingSession);
	wsio.on('createRemoteSagePointer',                wsCreateRemoteSagePointer);
	wsio.on('startRemoteSagePointer',                 wsStartRemoteSagePointer);
	wsio.on('stopRemoteSagePointer',                  wsStopRemoteSagePointer);
	wsio.on('remoteSagePointerPosition',              wsRemoteSagePointerPosition);
	wsio.on('remoteSagePointerToggleModes',           wsRemoteSagePointerToggleModes);
	wsio.on('remoteSagePointerHoverCorner',           wsRemoteSagePointerHoverCorner);
	wsio.on('addNewRemoteElementInDataSharingPortal', wsAddNewRemoteElementInDataSharingPortal);

	wsio.on('updateApplicationOrder',                 wsUpdateApplicationOrder);
	wsio.on('startApplicationMove',                   wsStartApplicationMove);
	wsio.on('startApplicationResize',                 wsStartApplicationResize);
	wsio.on('updateApplicationPosition',              wsUpdateApplicationPosition);
	wsio.on('updateApplicationPositionAndSize',       wsUpdateApplicationPositionAndSize);
	wsio.on('finishApplicationMove',                  wsFinishApplicationMove);
	wsio.on('finishApplicationResize',                wsFinishApplicationResize);
	wsio.on('deleteApplication',                      wsDeleteApplication);
	wsio.on('updateApplicationState',                 wsUpdateApplicationState);
	wsio.on('updateApplicationStateOptions',          wsUpdateApplicationStateOptions);

	wsio.on('addNewControl',                        wsAddNewControl);
	wsio.on('closeAppFromControl',                  wsCloseAppFromControl);
	wsio.on('hideWidgetFromControl',                wsHideWidgetFromControl);
	wsio.on('openRadialMenuFromControl',            wsOpenRadialMenuFromControl);
	wsio.on('recordInnerGeometryForWidget',			wsRecordInnerGeometryForWidget);

	wsio.on('createAppClone',                       wsCreateAppClone);

	wsio.on('sage2Log',                             wsPrintDebugInfo);
	wsio.on('command',                              wsCommand);

	wsio.on('createFolder',                         wsCreateFolder);

	// Jupyper messages
	wsio.on('startJupyterSharing',					wsStartJupyterSharing);
	wsio.on('updateJupyterSharing',					wsUpdateJupyterSharing);

	// message passing between ui to display (utd)
	wsio.on('utdWhatAppIsAt',						wsUtdWhatAppIsAt);
	wsio.on('utdRequestRmbContextMenu',				wsUtdRequestRmbContextMenu);
	wsio.on('utdCallFunctionOnApp',					wsUtdCallFunctionOnApp);
	// display to ui (dtu)
	wsio.on('dtuRmbContextMenuContents',			wsDtuRmbContextMenuContents);
	// generic message passing for data requests or for specific communications.
	// might eventually break this up into individual ws functions
	wsio.on('csdMessage',							wsCsdMessage);

	// application file saving message
	wsio.on('appFileSaveRequest',                   appFileSaveRequest);
}

/**
 * Ensures that new audioManager instances get metadata about all existing apps
 *
 * @method     initializeExistingAppsAudio
 * @param      {Websocket}  wsio    client's websocket
 */
function initializeExistingAppsAudio(wsio) {
	var key;
	for (key in SAGE2Items.applications.list) {
		wsio.emit('createAppWindow', SAGE2Items.applications.list[key]);
	}
}

/**
 * Rebuilds the application widgets for a given client
 *
 * @method     initializeExistingControls
 * @param      {Websocket}  wsio    client's websocket
 */
function initializeExistingControls(wsio) {
	var i;
	var uniqueID;
	var app;
	var zIndex;
	var data;
	var controlList = SAGE2Items.widgets.list;
	for (i in controlList) {
		if (controlList.hasOwnProperty(i) && SAGE2Items.applications.list.hasOwnProperty(controlList[i].appId)) {
			data = controlList[i];
			wsio.emit('createControl', data);
			zIndex = SAGE2Items.widgets.numItems;
			var radialGeometry = {
				x: data.left + (data.height / 2),
				y: data.top + (data.height / 2),
				r: data.height / 2
			};
			if (data.hasSideBar === true) {
				var shapeData = {
					radial: {
						type: "circle",
						visible: true,
						geometry: radialGeometry
					},
					sidebar: {
						type: "rectangle",
						visible: true,
						geometry: {
							x: data.left + data.height,
							y: data.top + (data.height / 2) - (data.barHeight / 2),
							w: data.width - data.height, h: data.barHeight
						}
					}
				};
				interactMgr.addComplexGeometry(data.id, "widgets", shapeData, zIndex, data);
			} else {
				interactMgr.addGeometry(data.id, "widgets", "circle", radialGeometry, true, zIndex, data);
			}
			SAGE2Items.widgets.addItem(data);
			uniqueID = data.id.substring(data.appId.length, data.id.lastIndexOf("_"));
			app = SAGE2Items.applications.list[data.appId];
			addEventToUserLog(uniqueID, {type: "widgetMenu",
					data: {action: "open", application: {id: app.id, type: app.application}},
					time: Date.now()});
		}
	}
}

/**
 * Rebuilds the pointers for a given client
 *
 * @method     initializeExistingSagePointers
 * @param      {Websocket}  wsio    client's websocket
 */
function initializeExistingSagePointers(wsio) {
	for (var key in sagePointers) {
		if (sagePointers.hasOwnProperty(key)) {
			wsio.emit('createSagePointer', sagePointers[key]);
			wsio.emit('changeSagePointerMode', {id: sagePointers[key].id, mode: remoteInteraction[key].interactionMode});
		}
	}
}

/**
 * Rebuilds the wall radial menu for a given client
 *
 * @method     initializeExistingWallUI
 * @param      {Websocket}  wsio    client's websocket
 */
function initializeExistingWallUI(wsio) {
	var menuInfo;
	if (config.ui.reload_wallui_on_refresh === false) {
		// console.log("WallUI reload on display client refresh: Disabled");
		for (key in SAGE2Items.radialMenus.list) {
			menuInfo = SAGE2Items.radialMenus.list[key].getInfo();
			hideRadialMenu(menuInfo.id);
		}
		return;
	}
	// console.log("WallUI reload on display client refresh: Enabled (default)");
	var key;
	for (key in SAGE2Items.radialMenus.list) {
		menuInfo = SAGE2Items.radialMenus.list[key].getInfo();
		broadcast('createRadialMenu', menuInfo);
		broadcast('updateRadialMenu', menuInfo);
		updateWallUIMediaBrowser(menuInfo.id);
	}
}

function initializeExistingApps(wsio) {
	var key;

	for (key in SAGE2Items.applications.list) {
		wsio.emit('createAppWindow', SAGE2Items.applications.list[key]);
		if (SAGE2Items.renderSync.hasOwnProperty(key)) {
			SAGE2Items.renderSync[key].clients[wsio.id] = {wsio: wsio, readyForNextFrame: false, blocklist: []};
			calculateValidBlocks(SAGE2Items.applications.list[key], mediaBlockSize, SAGE2Items.renderSync[key]);

			// Need to reset the animation loop
			//   a new client could come while other clients were done rendering
			//   (especially true for slow update apps, like the clock)
			broadcast('animateCanvas', {id: SAGE2Items.applications.list[key].id, date: Date.now()});
		}
	}
	for (key in SAGE2Items.portals.list) {
		broadcast('initializeDataSharingSession', SAGE2Items.portals.list[key]);
	}

	var newOrder = interactMgr.getObjectZIndexList("applications", ["portals"]);
	wsio.emit('updateItemOrder', newOrder);
}

function initializeExistingAppsPositionSizeTypeOnly(wsio) {
	var key;
	for (key in SAGE2Items.applications.list) {
		wsio.emit('createAppWindowPositionSizeOnly', getAppPositionSize(SAGE2Items.applications.list[key]));
	}

	var newOrder = interactMgr.getObjectZIndexList("applications", ["portals"]);
	wsio.emit('updateItemOrder', newOrder);
}

function initializeRemoteServerInfo(wsio) {
	for (var i = 0; i < remoteSites.length; i++) {
		var site = {name: remoteSites[i].name, connected: remoteSites[i].connected, geometry: remoteSites[i].geometry};
		wsio.emit('addRemoteSite', site);
	}
}

// **************  Drawing Functions *****************

// The functions just call their associated method in the drawing manager
function wsUpdatePalettePosition(wsio, data) {
	drawingManager.updatePalettePosition({
		startX: data.x,
		endX: data.x + data.w,
		startY: data.y,
		endY: data.y + data.h});
}

function wsEnableDrawingMode(wsio, data) {
	drawingManager.enableDrawingMode(data);
}
function wsDisableDrawingMode(wsio, data) {
	drawingManager.disableDrawingMode(data);
}

function wsEnableEraserMode(wsio, data) {
	drawingManager.enableEraserMode(data);
}
function wsDisableEraserMode(wsio, data) {
	drawingManager.disableEraserMode(data);
}

function wsEnablePointerColorMode(wsio, data) {
	drawingManager.enablePointerColorMode(data);
}
function wsDisablePointerColorMode(wsio, data) {
	drawingManager.disablePointerColorMode(data);
}


function wsClearDrawingCanvas(wsio, data) {
	drawingManager.clearDrawingCanvas();
}

function wsChangeStyle(wsio, data) {
	drawingManager.changeStyle(data);
}

function wsUndoLastDrawing(wsio, data) {
	drawingManager.undoLastDrawing();
}

function wsRedoDrawing(wsio, data) {
	drawingManager.redoDrawing();
}

function wsLoadDrawings(wsio, data) {
	drawingManager.loadDrawings(data);
}

function wsGetSessionsList(wsio, data) {
	var allDrawings = getAllDrawingsessions();
	drawingManager.gotSessionsList(allDrawings);
}

function wsSaveDrawings(wsio, data) {
	drawingManager.saveDrawings();
}

function wsEnablePaintingMode(wsio, data) {
	drawingManager.enablePaintingMode();
}

function wsDisablePaintingMode(wsio, data) {
	drawingManager.disablePaintingMode();
}
function wsSaveScreenshot(wsio, data) {
	saveScreenshot(data.screenshot);
}

function wsSelectionModeOnOff(wsio, data) {
	drawingManager.selectionModeOnOff();
}

// **************  Sage Pointer Functions *****************

function wsRegisterInteractionClient(wsio, data) {
	var key;
	if (program.trackUsers === true) {
		var newUser = true;
		for (key in users) {
			if (users[key].name === data.name && users[key].color.toLowerCase() === data.color.toLowerCase()) {
				users[key].ip = wsio.id;
				if (users[key].actions === undefined) {
					users[key].actions = [];
				}
				users[key].actions.push({type: "connect", data: null, time: Date.now()});
				newUser = false;
			}
		}
		if (newUser === true) {
			var id = getNewUserId();
			users[id] = {};
			users[id].name = data.name;
			users[id].color = data.color;
			users[id].ip = wsio.id;
			if (users[id].actions === undefined) {
				users[id].actions = [];
			}
			users[id].actions.push({type: "connect", data: null, time: Date.now()});
		}
	} else {
		for (key in users) {
			if (users[key].name === data.name && users[key].color.toLowerCase() === data.color.toLowerCase()) {
				users[key].ip = wsio.id;
				if (users[key].actions === undefined) {
					users[key].actions = [];
				}
				users[key].actions.push({type: "connect", data: null, time: Date.now()});
			}
		}
	}
}

function wsStartSagePointer(wsio, data) {
	// Switch interaction from window mode (on web) to app mode (wall)
	remoteInteraction[wsio.id].interactionMode = remoteInteraction[wsio.id].getPreviousMode();
	broadcast('changeSagePointerMode', {id: sagePointers[wsio.id].id, mode: remoteInteraction[wsio.id].getPreviousMode()});

	showPointer(wsio.id, data);

	addEventToUserLog(wsio.id, {type: "SAGE2PointerStart", data: null, time: Date.now()});
}

function wsStopSagePointer(wsio, data) {
	hidePointer(wsio.id);

	// return to window interaction mode after stopping pointer
	remoteInteraction[wsio.id].saveMode();
	if (remoteInteraction[wsio.id].appInteractionMode()) {
		remoteInteraction[wsio.id].toggleModes();
		broadcast('changeSagePointerMode', {id: sagePointers[wsio.id].id, mode: remoteInteraction[wsio.id].interactionMode});
	}

	var key;
	for (key in remoteSharingSessions) {
		remoteSharingSessions[key].wsio.emit('stopRemoteSagePointer', {id: wsio.id});
	}

	addEventToUserLog(wsio.id, {type: "SAGE2PointerEnd", data: null, time: Date.now()});
}

function wsPointerPress(wsio, data) {
	var pointerX = sagePointers[wsio.id].left;
	var pointerY = sagePointers[wsio.id].top;

	pointerPress(wsio.id, pointerX, pointerY, data);
}

function wsPointerRelease(wsio, data) {
	var pointerX = sagePointers[wsio.id].left;
	var pointerY = sagePointers[wsio.id].top;

	/*
	if (data.button === 'left')
		pointerRelease(wsio.id, pointerX, pointerY);
	else
		pointerReleaseRight(wsio.id, pointerX, pointerY);
	*/
	pointerRelease(wsio.id, pointerX, pointerY, data);
}

function wsPointerDblClick(wsio, data) {
	var pointerX = sagePointers[wsio.id].left;
	var pointerY = sagePointers[wsio.id].top;

	pointerDblClick(wsio.id, pointerX, pointerY);
}

function wsPointerPosition(wsio, data) {
	pointerPosition(wsio.id, data);
}

function wsPointerMove(wsio, data) {
	var pointerX = sagePointers[wsio.id].left;
	var pointerY = sagePointers[wsio.id].top;

	pointerMove(wsio.id, pointerX, pointerY, data);
}

function wsPointerScrollStart(wsio, data) {
	var pointerX = sagePointers[wsio.id].left;
	var pointerY = sagePointers[wsio.id].top;

	pointerScrollStart(wsio.id, pointerX, pointerY);
}

function wsPointerScroll(wsio, data) {
	// Casting the parameters to correct type
	data.wheelDelta = parseInt(data.wheelDelta, 10);

	pointerScroll(wsio.id, data);
}

function wsPointerScrollEnd(wsio, data) {
	pointerScrollEnd(wsio.id);
}

function wsPointerDraw(wsio, data) {
	pointerDraw(wsio.id, data);
}

function wsKeyDown(wsio, data) {
	var pointerX = sagePointers[wsio.id].left;
	var pointerY = sagePointers[wsio.id].top;

	keyDown(wsio.id, pointerX, pointerY, data);
}

function wsKeyUp(wsio, data) {
	var pointerX = sagePointers[wsio.id].left;
	var pointerY = sagePointers[wsio.id].top;

	keyUp(wsio.id, pointerX, pointerY, data);
}

function wsKeyPress(wsio, data) {
	var pointerX = sagePointers[wsio.id].left;
	var pointerY = sagePointers[wsio.id].top;

	keyPress(wsio.id, pointerX, pointerY, data);
}

function wsKinectInput(wsio, data) {

}

// **************  File Upload Functions *****************
function wsUploadedFile(wsio, data) {
	addEventToUserLog(wsio.id, {type: "fileUpload", data: data, time: Date.now()});
}

function wsRadialMenuClick(wsio, data) {
	if (data.button === "closeButton") {
		addEventToUserLog(data.user, {type: "radialMenu", data: {action: "close"}, time: Date.now()});
	} else if (data.button === "settingsButton" || data.button.indexOf("Window") >= 0) {
		var action = data.data.state === "opened" ? "open" : "close";
		addEventToUserLog(data.user, {type: "radialMenuAction", data: {button: data.button, action: action}, time: Date.now()});
	} else {
		addEventToUserLog(data.user, {type: "radialMenuAction", data: {button: data.button}, time: Date.now()});
	}
}

// **************  Media Stream Functions *****************

function wsStartNewMediaStream(wsio, data) {
	console.log(sageutils.header("Media stream") + 'new stream: ' + data.id);

	var i;
	SAGE2Items.renderSync[data.id] = {clients: {}, chunks: []};
	for (i = 0; i < clients.length; i++) {
		if (clients[i].clientType === "display") {
			SAGE2Items.renderSync[data.id].clients[clients[i].id] = {wsio: clients[i], readyForNextFrame: false, blocklist: []};
		}
	}

	// forcing 'int' type for width and height
	data.width  = parseInt(data.width,  10);
	data.height = parseInt(data.height, 10);

	appLoader.createMediaStream(data.src, data.type, data.encoding, data.title, data.color, data.width, data.height,
		function(appInstance) {
			appInstance.id = data.id;
			handleNewApplication(appInstance, null);

			var eLogData = {
				application: {
					id: appInstance.id,
					type: appInstance.application
				}
			};
			addEventToUserLog(wsio.id, {type: "mediaStreamStart", data: eLogData, time: Date.now()});
		});
}

/**
 * Test if two rectangles overlap (axis-aligned)
 *
 * @method doOverlap
 * @param x_1 {Integer} x coordinate first rectangle
 * @param y_1 {Integer} y coordinate first rectangle
 * @param width_1 {Integer} width first rectangle
 * @param height_1 {Integer} height first rectangle
 * @param x_2 {Integer} x coordinate second rectangle
 * @param y_2 {Integer} y coordinate second rectangle
 * @param width_2 {Integer} width second rectangle
 * @param height_2 {Integer} height second rectangle
 * @return {Boolean} true if rectangles overlap
 */
function doOverlap(x_1, y_1, width_1, height_1, x_2, y_2, width_2, height_2) {
	return !(x_1 > x_2 + width_2 || x_1 + width_1 < x_2 || y_1 > y_2 + height_2 || y_1 + height_1 < y_2);
}

function wsUpdateMediaStreamFrame(wsio, data) {
	var key;
	// Remote sites have a pass back issue that needs to be caught
	if (SAGE2Items.renderSync[data.id] === undefined || SAGE2Items.renderSync[data.id] === null) {
		return;
	}

	// Reset the 'ready' flag for every display client
	for (key in SAGE2Items.renderSync[data.id].clients) {
		SAGE2Items.renderSync[data.id].clients[key].readyForNextFrame = false;
	}
	// Get the application from the message
	var stream = SAGE2Items.applications.list[data.id];
	if (stream !== undefined && stream !== null) {
		stream.data = data.state;
	} else {
		// if can't find the application, it's being destroyed...
		return;
	}

	// Send the image to all display nodes
	// broadcast('updateMediaStreamFrame', data);

	// Update the date
	data.date = new Date();

	// Create a copy of the frame object with dummy data (white 1x1 gif)
	var data_copy = {};
	data_copy.id             = data.id;
	data_copy.date           = data.date;
	data_copy.state          = {};
	data_copy.state.src      = "R0lGODlhAQABAIABAP///wAAACwAAAAAAQABAAACAkQBADs=";
	data_copy.state.type     = "image/gif";
	data_copy.state.encoding = "base64";

	// Iterate over all the clients of this app
	for (key in SAGE2Items.renderSync[data.id].clients) {
		var did = SAGE2Items.renderSync[data.id].clients[key].wsio.clientID;
		// Overview display
		if (did === -1) {
			// send the full frame to be displayed
			SAGE2Items.renderSync[data.id].clients[key].wsio.emit('updateMediaStreamFrame', data);
			continue;
		}
		var display = config.displays[did];
		// app coordinates
		var left    = stream.left;
		var top     = stream.top + config.ui.titleBarHeight;
		// tile coordinates
		var offsetX = config.resolution.width  * display.column;
		var offsetY = config.resolution.height * display.row;

		var checkWidth  = config.resolution.width;
		var checkHeight = config.resolution.height;
		// Check for irregular tiles
		checkWidth  *= config.displays[did].width;
		checkHeight *= config.displays[did].height;

		// If the app window and the display overlap
		if (doOverlap(left, top, stream.width, stream.height,
			offsetX, offsetY, checkWidth, checkHeight)) {
			// send the full frame to be displayed
			SAGE2Items.renderSync[data.id].clients[key].wsio.emit('updateMediaStreamFrame', data);
		} else {
			// otherwise send a dummy small image
			SAGE2Items.renderSync[data.id].clients[key].wsio.emit('updateMediaStreamFrame', data_copy);
		}
	}
}

function wsUpdateMediaStreamChunk(wsio, data) {
	if (SAGE2Items.renderSync[data.id].chunks.length === 0) {
		SAGE2Items.renderSync[data.id].chunks = initializeArray(data.total, "");
	}
	SAGE2Items.renderSync[data.id].chunks[data.piece] = data.state.src;
	if (allNonBlank(SAGE2Items.renderSync[data.id].chunks)) {
		wsUpdateMediaStreamFrame(wsio, {id: data.id, state: {
			src: SAGE2Items.renderSync[data.id].chunks.join(""),
			type: data.state.type,
			encoding: data.state.encoding}});
		SAGE2Items.renderSync[data.id].chunks = [];
	}
}

function wsStopMediaStream(wsio, data) {
	var stream = SAGE2Items.applications.list[data.id];
	if (stream !== undefined && stream !== null) {
		deleteApplication(stream.id);

		var eLogData = {
			application: {
				id: stream.id,
				type: stream.application
			}
		};
		addEventToUserLog(wsio.id, {type: "delete", data: eLogData, time: Date.now()});
	}

	// stop all clones in shared portals
	var key;
	for (key in SAGE2Items.portals.list) {
		stream = SAGE2Items.applications.list[data.id + "_" + key];
		if (stream !== undefined && stream !== null) {
			deleteApplication(stream.id);
		}
	}
}

function wsReceivedMediaStreamFrame(wsio, data) {
	SAGE2Items.renderSync[data.id].clients[wsio.id].readyForNextFrame = true;
	if (allTrueDict(SAGE2Items.renderSync[data.id].clients, "readyForNextFrame")) {
		var i;
		var key;
		for (key in SAGE2Items.renderSync[data.id].clients) {
			SAGE2Items.renderSync[data.id].clients[key].readyForNextFrame = false;
		}
		var sender = {wsio: null, serverId: null, clientId: null, streamId: null};
		var mediaStreamData = data.id.split("|");
		if (mediaStreamData.length === 2) { // local stream --> client | stream_id
			sender.clientId = mediaStreamData[0];
			sender.streamId = parseInt(mediaStreamData[1]);
			for (i = 0; i < clients.length; i++) {
				if (clients[i].id === sender.clientId) {
					sender.wsio = clients[i];
					break;
				}
			}
			if (sender.wsio !== null) {
				sender.wsio.emit('requestNextFrame', {streamId: sender.streamId});
			}
		} else if (mediaStreamData.length === 3) { // remote stream --> remote_server | client | stream_id
			sender.serverId = mediaStreamData[0];
			sender.clientId = mediaStreamData[1];
			sender.streamId = mediaStreamData[2];
			for (i = 0; i < clients.length; i++) {
				if (clients[i].id === sender.serverId) {
					sender.wsio = clients[i];
					break;
				}
			}
			if (sender.wsio !== null) {
				sender.wsio.emit('requestNextRemoteFrame', {id: sender.clientId + "|" + sender.streamId});
			}
		}
	}
}

// **************  Media Block Stream Functions *****************
function wsStartNewMediaBlockStream(wsio, data) {
	// Forcing 'int' type for width and height
	//     for some reasons, messages from websocket lib from Linux send strings for ints
	data.width  = parseInt(data.width,  10);
	data.height = parseInt(data.height, 10);

	console.log(sageutils.header("Block stream") + data.width + 'x' + data.height + ' ' + data.colorspace);

	SAGE2Items.renderSync[data.id] = {chunks: [], clients: {}, width: data.width, height: data.height};
	for (var i = 0; i < clients.length; i++) {
		if (clients[i].clientType === "display") {
			SAGE2Items.renderSync[data.id].clients[clients[i].id] = {wsio: clients[i], readyForNextFrame: true, blocklist: []};
		}
	}

	appLoader.createMediaBlockStream(data.title, data.color, data.colorspace, data.width, data.height, function(appInstance) {
		appInstance.id = data.id;
		handleNewApplication(appInstance, null);
		calculateValidBlocks(appInstance, mediaBlockSize, SAGE2Items.renderSync[appInstance.id]);
	});
}

function wsUpdateMediaBlockStreamFrame(wsio, buffer) {
	var i;
	var key;
	var id = byteBufferToString(buffer);

	if (!SAGE2Items.applications.list.hasOwnProperty(id)) {
		return;
	}

	for (key in SAGE2Items.renderSync[id].clients) {
		SAGE2Items.renderSync[id].clients[key].readyForNextFrame = false;
	}

	var imgBuffer = buffer.slice(id.length + 1);

	var colorspace = SAGE2Items.applications.list[id].data.colorspace;
	var blockBuffers;

	if (colorspace === "RGBA") {
		blockBuffers = pixelblock.rgbaToPixelBlocks(imgBuffer, SAGE2Items.renderSync[id].width,
			SAGE2Items.renderSync[id].height, mediaBlockSize);
	} else if (colorspace === "RGB" || colorspace === "BGR") {
		blockBuffers = pixelblock.rgbToPixelBlocks(imgBuffer, SAGE2Items.renderSync[id].width,
			SAGE2Items.renderSync[id].height, mediaBlockSize);
	} else if (colorspace === "YUV420p") {
		blockBuffers = pixelblock.yuv420ToPixelBlocks(imgBuffer, SAGE2Items.renderSync[id].width,
			SAGE2Items.renderSync[id].height, mediaBlockSize);
	}

	var pixelbuffer = [];
	var idBuffer = Buffer.concat([new Buffer(id), new Buffer([0])]);
	var dateBuffer = intToByteBuffer(Date.now(), 8);
	var blockIdxBuffer;
	for (i = 0; i < blockBuffers.length; i++) {
		blockIdxBuffer = intToByteBuffer(i, 2);
		pixelbuffer[i] = Buffer.concat([idBuffer, blockIdxBuffer, dateBuffer, blockBuffers[i]]);
	}

	for (key in SAGE2Items.renderSync[id].clients) {
		for (i = 0; i < pixelbuffer.length; i++) {
			if (SAGE2Items.renderSync[id].clients[key].blocklist.indexOf(i) >= 0) {
				SAGE2Items.renderSync[id].clients[key].wsio.emit('updateMediaBlockStreamFrame', pixelbuffer[i]);
			} else {
				// this client has no blocks, so it is ready for next frame!
				SAGE2Items.renderSync[id].clients[key].readyForNextFrame = true;
			}
		}
	}
}

function wsStopMediaBlockStream(wsio, data) {
	deleteApplication(data.id);
}

function wsReceivedMediaBlockStreamFrame(wsio, data) {
	SAGE2Items.renderSync[data.id].clients[wsio.id].readyForNextFrame = true;

	if (allTrueDict(SAGE2Items.renderSync[data.id].clients, "readyForNextFrame")) {
		var i;
		var key;
		for (key in SAGE2Items.renderSync[data.id].clients) {
			SAGE2Items.renderSync[data.id].clients[key].readyForNextFrame = false;
		}
		var sender = {wsio: null, serverId: null, clientId: null, streamId: null};
		var mediaBlockStreamData = data.id.split("|");
		if (mediaBlockStreamData.length === 2) { // local stream --> client | stream_id
			sender.clientId = mediaBlockStreamData[0];
			sender.streamId = parseInt(mediaBlockStreamData[1]);
			for (i = 0; i < clients.length; i++) {
				if (clients[i].id === sender.clientId) {
					sender.wsio = clients[i];
					break;
				}
			}
			if (sender.wsio !== null) {
				sender.wsio.emit('requestNextFrame', {streamId: sender.streamId});
			}
		} else if (mediaBlockStreamData.length === 3) { // remote stream --> remote_server | client | stream_id
			sender.serverId = mediaBlockStreamData[0];
			sender.clientId = mediaBlockStreamData[1];
			sender.streamId = mediaBlockStreamData[2];
			for (i = 0; i < clients.length; i++) {
				if (clients[i].id === sender.serverId) {
					sender.wsio = clients[i];
					break;
				}
			}
			if (sender.wsio !== null) {
				sender.wsio.emit('requestNextRemoteFrame', {id: sender.clientId + "|" + sender.streamId});
			}
		}
	}
}

// Print message from remote applications
function wsPrintDebugInfo(wsio, data) {
	console.log(sageutils.header("Client") + "Node " + data.node + " [" + data.app + "] " + data.message);
}

function wsRequestVideoFrame(wsio, data) {
	SAGE2Items.renderSync[data.id].clients[wsio.id].readyForNextFrame = true;
	handleNewClientReady(data.id);
}

// **************  Application Animation Functions *****************

function wsFinishedRenderingAppFrame(wsio, data) {
	if (wsio === masterDisplay) {
		SAGE2Items.renderSync[data.id].fps = data.fps;
	}

	SAGE2Items.renderSync[data.id].clients[wsio.id].readyForNextFrame = true;
	if (allTrueDict(SAGE2Items.renderSync[data.id].clients, "readyForNextFrame")) {
		var key;
		for (key in SAGE2Items.renderSync[data.id].clients) {
			SAGE2Items.renderSync[data.id].clients[key].readyForNextFrame = false;
		}
		var now = Date.now();
		var elapsed = now - SAGE2Items.renderSync[data.id].date;
		var fps = SAGE2Items.renderSync[data.id].fps || 30;
		var ticks = 1000 / fps;
		if (elapsed > ticks) {
			SAGE2Items.renderSync[data.id].date = now;
			broadcast('animateCanvas', {id: data.id, date: now});
		} else {
			var aTimer = setTimeout(function() {
				now = Date.now();
				SAGE2Items.renderSync[data.id].date = now;
				broadcast('animateCanvas', {id: data.id, date: now});
			}, ticks - elapsed);
			SAGE2Items.renderSync[data.id].clients[wsio.id].animateTimer = aTimer;
		}
	}
}

function wsUpdateAppState(wsio, data) {
	// Using updates only from master
	if (wsio === masterDisplay && SAGE2Items.applications.list.hasOwnProperty(data.id)) {
		var app = SAGE2Items.applications.list[data.id];

		sageutils.mergeObjects(data.localState, app.data, ['doc_url', 'video_url', 'video_type', 'audio_url', 'audio_type']);

		if (data.updateRemote === true) {
			var ts;
			var portal = findApplicationPortal(app);
			if (portal !== undefined && portal !== null) {
				ts = Date.now() + remoteSharingSessions[portal.id].timeOffset;
				remoteSharingSessions[portal.id].wsio.emit('updateApplicationState', {
					id: data.id, state: data.remoteState, date: ts
				});
			} else if (sharedApps[data.id] !== undefined) {
				var i;
				for (i = 0; i < sharedApps[data.id].length; i++) {
					// var ts = Date.now() + remoteSharingSessions[portal.id].timeOffset;
					ts = Date.now();
					sharedApps[data.id][i].wsio.emit('updateApplicationState',
						{id: sharedApps[data.id][i].sharedId, state: data.remoteState, date: ts});
				}
			}
		}
	}
}

function wsUpdateStateOptions(wsio, data) {
	if (wsio === masterDisplay && SAGE2Items.applications.list.hasOwnProperty(data.id)) {
		if (sharedApps[data.id] !== undefined) {
			var i;
			for (i = 0; i < sharedApps[data.id].length; i++) {
				// var ts = Date.now() + remoteSharingSessions[portal.id].timeOffset;
				var ts = Date.now();
				sharedApps[data.id][i].wsio.emit('updateApplicationStateOptions',
					{id: sharedApps[data.id][i].sharedId, options: data.options, date: ts});
			}
		}
	}
}

//
// Got a resize call for an application itself
//
function wsAppResize(wsio, data) {
	if (SAGE2Items.applications.list.hasOwnProperty(data.id)) {
		var app = SAGE2Items.applications.list[data.id];

		// Values in percent if smaller than 1
		if (data.width > 0 && data.width <= 1) {
			data.width = Math.round(data.width * config.totalWidth);
		}
		if (data.height > 0 && data.height <= 1) {
			data.height = Math.round(data.height * config.totalHeight);
		}

		// Update the width height and aspect ratio
		if (sageutils.isTrue(data.keepRatio)) {
			// we use the width as leading the calculation
			app.width  = data.width;
			app.height = data.width / app.aspect;
		} else {
			app.width  = data.width;
			app.height = data.height;
			app.aspect = app.width / app.height;
			app.native_width  = data.width;
			app.native_height = data.height;
		}
		// build the object to be sent
		var updateItem = {
			elemId: app.id,
			elemLeft: app.left,
			elemTop: app.top,
			elemWidth: app.width,
			elemHeight: app.height,
			force: true,
			date: Date.now()
		};
		moveAndResizeApplicationWindow(updateItem);
	}
}

//
// Move the application relative to its position
//
function wsAppMoveBy(wsio, data) {
	if (SAGE2Items.applications.list.hasOwnProperty(data.id)) {
		var app = SAGE2Items.applications.list[data.id];
		// Values in percent if smaller than 1
		if (data.dx > 0 && data.dx < 1) {
			data.dx = Math.round(data.dx * config.totalWidth);
		}
		if (data.dy > 0 && data.dy < 1) {
			data.dy = Math.round(data.dy * config.totalHeight);
		}
		app.left += data.dx;
		app.top  += data.dy;
		// build the object to be sent
		var updateItem = {
			elemId: app.id,
			elemLeft: app.left,
			elemTop: app.top,
			elemWidth: app.width,
			elemHeight: app.height,
			force: true,
			date: Date.now()
		};
		moveAndResizeApplicationWindow(updateItem);
	}
}

//
// Move the application relative to its position
//
function wsAppMoveTo(wsio, data) {
	if (SAGE2Items.applications.list.hasOwnProperty(data.id)) {
		var app = SAGE2Items.applications.list[data.id];
		// Values in percent if smaller than 1
		if (data.x > 0 && data.x <= 1) {
			data.x = Math.round(data.x * config.totalWidth);
		}
		if (data.y > 0 && data.y <= 1) {
			data.y = Math.round(data.y * config.totalHeight);
		}
		app.left = data.x;
		app.top  = data.y;
		// build the object to be sent
		var updateItem = {
			elemId: app.id,
			elemLeft: app.left,
			elemTop: app.top,
			elemWidth: app.width,
			elemHeight: app.height,
			force: true,
			date: Date.now()
		};
		moveAndResizeApplicationWindow(updateItem);
	}
}

//
// Application request fullscreen
//
function wsFullscreen(wsio, data) {
	var id = data.id;
	if (SAGE2Items.applications.list.hasOwnProperty(id)) {
		var item = SAGE2Items.applications.list[id];

		var wallRatio = config.totalWidth  / config.totalHeight;
		var iCenterX  = config.totalWidth  / 2.0;
		var iCenterY  = config.totalHeight / 2.0;
		var iWidth    = 1;
		var iHeight   = 1;
		var titleBar = config.ui.titleBarHeight;
		if (config.ui.auto_hide_ui === true) {
			titleBar = 0;
		}

		if (item.aspect > wallRatio) {
			// Image wider than wall
			iWidth  = config.totalWidth;
			iHeight = iWidth / item.aspect;
		} else {
			// Wall wider than image
			iHeight = config.totalHeight - (2 * titleBar);
			iWidth  = iHeight * item.aspect;
		}
		// back up values for restore
		item.previous_left   = item.left;
		item.previous_top    = item.top;
		item.previous_width  = item.width;
		item.previous_height = item.width / item.aspect;

		// calculate new values
		item.left   = iCenterX - (iWidth / 2);
		item.top    = iCenterY - (iHeight / 2);
		item.width  = iWidth;
		item.height = iHeight;

		// Shift by 'titleBarHeight' if no auto-hide
		if (config.ui.auto_hide_ui === true) {
			item.top = item.top - config.ui.titleBarHeight;
		}

		item.maximized = true;

		// build the object to be sent
		var updateItem = {elemId: item.id, elemLeft: item.left, elemTop: item.top,
				elemWidth: item.width, elemHeight: item.height, force: true,
				date: new Date()};

		moveAndResizeApplicationWindow(updateItem);
	}
}


//
// Broadcast data to all clients who need apps
//
function wsBroadcast(wsio, data) {
	broadcast('broadcast', data);
}

//
// RPC call from apps
//
function wsApplicationRPC(wsio, data) {
	var app = SAGE2Items.applications.list[data.app];
	if (app && app.plugin) {
		// Find the path to the app plugin
		var pluginFile = path.resolve(app.file, app.plugin);

		try {
			// Loading the plugin using builtin require function
			var rpcFunction = require(pluginFile);
			// Start the function inside the plugin
			rpcFunction(wsio, data, config);
		} catch (e) {
			// If something fails
			console.log("----------------------------");
			console.log(sageutils.header('RPC') + 'error in plugin ' + pluginFile);
			console.log(e);
			console.log("----------------------------");
		}
	} else {
		console.log(sageutils.header('RPC') + 'error no plugin found for ' + app.file);
	}

}


// **************  Session Functions *****************

function wsSaveSesion(wsio, data) {
	var sname = "";
	if (data) {
		// If a name is passed, use it
		sname = data;
	} else {
		// Otherwise use the date in the name
		var ad    = new Date();
		sname = sprint("session_%4d_%02d_%02d_%02d_%02d_%02s",
							ad.getFullYear(), ad.getMonth() + 1, ad.getDate(),
							ad.getHours(), ad.getMinutes(), ad.getSeconds());
	}
	saveSession(sname);
}

function printListSessions() {
	var thelist = listSessions();
	console.log("Sessions\n---------");
	for (var i = 0; i < thelist.length; i++) {
		console.log(sprint("%2d: Name: %s\tSize: %.0fKB\tDate: %s",
			i, thelist[i].exif.FileName, thelist[i].exif.FileSize / 1024.0, thelist[i].exif.FileDate
		));
	}
}

function listSessions() {
	var thelist = [];
	// Walk through the session files: sync I/Os to build the array
	var files = fs.readdirSync(sessionDirectory);
	for (var i = 0; i < files.length; i++) {
		var file = files[i];
		var filename = path.join(sessionDirectory, file);
		var stat = fs.statSync(filename);
		// is it a file
		if (stat.isFile()) {
			// doest it ends in .json
			if (filename.indexOf(".json", filename.length - 5) >= 0) {
				// use its change time (creation, update, ...)
				var ad = new Date(stat.mtime);
				var strdate = sprint("%4d/%02d/%02d %02d:%02d:%02s",
										ad.getFullYear(), ad.getMonth() + 1, ad.getDate(),
										ad.getHours(), ad.getMinutes(), ad.getSeconds());
				// Make it look like an exif data structure
				thelist.push({id: filename,
					sage2URL: '/uploads/' + file,
					exif: { FileName: file.slice(0, -5),
							FileSize: stat.size,
							FileDate: strdate,
							MIMEType: 'sage2/session'
						}
				});
			}
		}
	}
	return thelist;
}

function deleteSession(filename) {
	if (filename) {
		var fullpath = path.join(sessionDirectory, filename);
		// if it doesn't end in .json, add it
		if (fullpath.indexOf(".json", fullpath.length - 5) === -1) {
			fullpath += '.json';
		}
		fs.unlink(fullpath, function(err) {
			if (err) {
				console.log(sageutils.header("Session") + "Could not delete session " + filename + err);
				return;
			}
			console.log(sageutils.header("Session") + "Successfully deleted session " + filename);
		});
	}
}

function saveDrawingSession(data) {
	var now = new Date();
	var filename = "drawingSession" + now.getTime();

	var fullpath = path.join(sessionDirectory, filename);
	// if it doesn't end in .json, add it
	if (fullpath.indexOf(".json", fullpath.length - 5) === -1) {
		fullpath += '.json';
	}

	try {
		fs.writeFileSync(fullpath, JSON.stringify(data, null, 4));
		console.log(sageutils.header("Session") + "saved drawing session file to " + fullpath);
	} catch (err) {
		console.log(sageutils.header("Session") + "error saving", err);
	}
}

function getAllDrawingsessions() {
	var allNames = fs.readdirSync(sessionDirectory);
	var res = [];
	for (var i in allNames) {
		if (allNames[i].indexOf("drawingSession") != -1) {
			res.push(allNames[i]);
		}
	}
	return res;
}

function loadDrawingSession(filename) {

	if (filename == null) {
		console.log("Filename does not exist");
		filename = "drawingSession";
	}

	var fullpath;
	if (sageutils.fileExists(path.resolve(filename))) {
		fullpath = filename;
	} else {
		fullpath = path.join(sessionDirectory, filename);
	}

	// if it doesn't end in .json, add it
	if (fullpath.indexOf(".json", fullpath.length - 5) === -1) {
		fullpath += '.json';
	}

	fs.readFile(fullpath, function(err, data) {
		if (err) {
			console.log("Error reading DrawingState: ", err);
		} else {
			console.log("Reading DrawingState from " + fullpath);
			var j = JSON.parse(data);
			drawingManager.loadOldState(j);
		}
	});

}

function saveScreenshot(data) {
	var now = new Date();
	// Assign a unique name
	var filename = "screenshot" + now.getTime() + '.png';
	var img = data.replace("data:image/png;base64,", "");
	var fullpath = path.join(whiteboardDirectory, filename);
	var buf = new Buffer(img, 'base64');
	try {
		fs.writeFile(fullpath, buf);
		console.log(sageutils.header("Session") + "saved screenshot file to " + fullpath);
	} catch (err) {
		console.log(sageutils.header("Session") + "error saving", err);
	}
}

function saveSession(filename) {
	filename = filename || 'default.json';

	var key;
	var fullpath = path.join(sessionDirectory, filename);
	// if it doesn't end in .json, add it
	if (fullpath.indexOf(".json", fullpath.length - 5) === -1) {
		fullpath += '.json';
	}

	var states     = {};
	states.apps    = [];
	states.numapps = 0;
	states.date    = Date.now();
	for (key in SAGE2Items.applications.list) {
		var a = SAGE2Items.applications.list[key];
		// Ignore media streaming applications for now (desktop sharing)
		if (a.application !== 'media_stream' && a.application !== 'media_block_stream') {
			states.apps.push(a);
			states.numapps++;
		}
	}

	try {
		fs.writeFileSync(fullpath, JSON.stringify(states, null, 4));
		console.log(sageutils.header("Session") + "saved session file to " + fullpath);
	} catch (err) {
		console.log(sageutils.header("Session") + "error saving " + err);
	}
}

function saveUserLog(filename) {
	if (users !== null) {
		filename = filename || "user-log_" + formatDateToYYYYMMDD_HHMMSS(new Date(startTime)) + ".json";

		users.session.end = Date.now();
		var userLogName = path.join("logs", filename);
		if (sageutils.fileExists(userLogName)) {
			fs.unlinkSync(userLogName);
		}
		var ignoreIP = function(key, value) {
			if (key === "ip") {
				return undefined;
			}
			return value;
		};

		fs.writeFileSync(userLogName, json5.stringify(users, ignoreIP, 4));
		console.log(sageutils.header("LOG") + "saved log file to " + userLogName);
	}
}

function createAppFromDescription(app, callback) {
	console.log(sageutils.header("Session") + "App", app.id);

	if (app.application === "media_stream" || app.application === "media_block_stream") {
		callback(JSON.parse(JSON.stringify(app)), null);
		return;
	}

	var cloneApp = function(appInstance, videohandle) {
		appInstance.left            = app.left;
		appInstance.top             = app.top;
		appInstance.width           = app.width;
		appInstance.height          = app.height;
		appInstance.previous_left   = app.previous_left;
		appInstance.previous_top    = app.previous_top;
		appInstance.previous_width  = app.previous_width;
		appInstance.previous_height = app.previous_height;
		appInstance.maximized       = app.maximized;
		sageutils.mergeObjects(app.data, appInstance.data, ['doc_url', 'video_url', 'video_type', 'audio_url', 'audio_type']);

		callback(appInstance, videohandle);
	};

	var appURL = url.parse(app.url);

	if (appURL.hostname === config.host) {
		if (app.application === "image_viewer" || app.application === "pdf_viewer" || app.application === "movie_player") {
			appLoader.loadFileFromLocalStorage({application: app.application, filename: appURL.path}, cloneApp);
		} else {
			appLoader.loadFileFromLocalStorage({application: "custom_app", filename: appURL.path}, cloneApp);
		}
	} else {
		if (app.application === "image_viewer" || app.application === "pdf_viewer" || app.application === "movie_player") {
			appLoader.loadFileFromWebURL({url: app.url, type: app.type}, cloneApp);
		} else {
			appLoader.loadApplicationFromRemoteServer(app, cloneApp);
		}
	}
}

function loadSession(filename) {
	filename = filename || 'default.json';

	var fullpath;
	if (sageutils.fileExists(path.resolve(filename))) {
		fullpath = filename;
	} else {
		fullpath = path.join(sessionDirectory, filename);
	}

	// if it doesn't end in .json, add it
	if (fullpath.indexOf(".json", fullpath.length - 5) === -1) {
		fullpath += '.json';
	}

	fs.readFile(fullpath, function(err, data) {
		if (err) {
			console.log(sageutils.header("SAGE2") + "error reading session", err);
		} else {
			console.log(sageutils.header("SAGE2") + "reading session from " + fullpath);

			var session = JSON.parse(data);
			console.log(sageutils.header("Session") + "number of applications", session.numapps);

			session.apps.forEach(function(element, index, array) {
				createAppFromDescription(element, function(appInstance, videohandle) {
					appInstance.id = getUniqueAppId();
					if (appInstance.animation) {
						var i;
						SAGE2Items.renderSync[appInstance.id] = {clients: {}, date: Date.now()};
						for (i = 0; i < clients.length; i++) {
							if (clients[i].clientType === "display") {
								SAGE2Items.renderSync[appInstance.id].clients[clients[i].id] = {wsio: clients[i],
									readyForNextFrame: false, blocklist: []};
							}
						}
					}

					handleNewApplication(appInstance, videohandle);
				});
			});
		}
	});
}

// **************  Information Functions *****************

function listClients() {
	var i;
	console.log("Clients (%d)\n------------", clients.length);
	for (i = 0; i < clients.length; i++) {
		if (clients[i].clientType === "display") {
			if (clients[i] === masterDisplay) {
				console.log(sprint("%2d: %s (%s %s) master", i, clients[i].id, clients[i].clientType, clients[i].clientID));
			} else {
				console.log(sprint("%2d: %s (%s %s)", i, clients[i].id, clients[i].clientType, clients[i].clientID));
			}
		} else {
			console.log(sprint("%2d: %s (%s)", i, clients[i].id, clients[i].clientType));
		}
	}
}

function listMediaStreams() {
	var i, c, key;
	console.log("Block streams (%d)\n------------", Object.keys(mediaBlockStreams).length);
	i = 0;
	for (key in mediaBlockStreams) {
		var numclients = Object.keys(mediaBlockStreams[key].clients).length;
		console.log(sprint("%2d: %s ready:%s clients:%d", i, key, mediaBlockStreams[key].ready, numclients));
		var cstr = " ";
		for (c in mediaBlockStreams[key].clients) {
			cstr += c + "(" + mediaBlockStreams[key].clients[c] + ") ";
		}
		console.log("\t", cstr);
		i++;
	}

	console.log("Media streams\n------------");
	for (key in SAGE2Items.applications.list) {
		var app = SAGE2Items.applications.list[key];
		if (app.application === "media_stream") {
			console.log(sprint("%2d: %s %s %s",
				i, app.id, app.application, app.title));
			i++;
		}
	}
}

function listMediaBlockStreams() {
	listMediaStreams();
}

function listApplications() {
	var i = 0;
	var key;
	console.log("Applications\n------------");
	for (key in SAGE2Items.applications.list) {
		var app = SAGE2Items.applications.list[key];
		console.log(sprint("%2d: %s %s [%dx%d +%d+%d] %s (v%s) by %s",
			i, app.id, app.application,
			app.width, app.height,
			app.left,  app.top,
			app.title, app.metadata.version,
			app.metadata.author));
		i++;
	}
}


// **************  Tiling Functions *****************

//
//
// From Ratko's DIM in SAGE
//   adapted to use all the tiles
//   and center of gravity

function averageWindowAspectRatio() {
	var num = SAGE2Items.applications.numItems;

	if (num === 0) {
		return 1.0;
	}

	var totAr = 0.0;
	var key;
	for (key in SAGE2Items.applications.list) {
		totAr += (SAGE2Items.applications.list[key].width / SAGE2Items.applications.list[key].height);
	}
	return (totAr / num);
}

function fitWithin(app, x, y, width, height, margin) {
	var titleBar = config.ui.titleBarHeight;
	if (config.ui.auto_hide_ui === true) {
		titleBar = 0;
	}

	// take buffer into account
	x += margin;
	y += margin;
	width  = width  - 2 * margin;
	height = height - 2 * margin;

	var widthRatio  = (width - titleBar)  / app.width;
	var heightRatio = (height - titleBar) / app.height;
	var maximizeRatio;
	if (widthRatio > heightRatio) {
		maximizeRatio = heightRatio;
	} else {
		maximizeRatio = widthRatio;
	}

	// figure out the maximized app size (w/o the widgets)
	var newAppWidth  = Math.round(maximizeRatio * app.width);
	var newAppHeight = Math.round(maximizeRatio * app.height);

	// figure out the maximized app position (with the widgets)
	var postMaxX = Math.round(width / 2.0 - newAppWidth / 2.0);
	var postMaxY = Math.round(height / 2.0 - newAppHeight / 2.0);

	// the new position of the app considering the maximized state and
	// all the widgets around it
	var newAppX = x + postMaxX;
	var newAppY = y + postMaxY;

	return [newAppX, newAppY, newAppWidth, newAppHeight];
}

// Calculate the square of euclidian distance between two objects with .x and .y fields
function distanceSquared2D(p1, p2) {
	var dx = p2.x - p1.x;
	var dy = p2.y - p1.y;
	return (dx * dx + dy * dy);
}

function findMinimum(arr) {
	var val = Number.MAX_VALUE;
	var idx = 0;
	for (var i = 0; i < arr.length; i++) {
		if (arr[i] < val) {
			val = arr[i];
			idx = i;
		}
	}
	return idx;
}

function tileApplications() {
	var app;
	var i, c, r, key;
	var numCols, numRows, numCells;

	var displayAr  = config.totalWidth / config.totalHeight;
	var arDiff     = displayAr / averageWindowAspectRatio();
	var numWindows = SAGE2Items.applications.numItems;

	// 3 scenarios... windows are on average the same aspect ratio as the display
	if (arDiff >= 0.7 && arDiff <= 1.3) {
		numCols = Math.ceil(Math.sqrt(numWindows));
		numRows = Math.ceil(numWindows / numCols);
	} else if (arDiff < 0.7) {
		// windows are much wider than display
		c = Math.round(1 / (arDiff / 2.0));
		if (numWindows <= c) {
			numRows = numWindows;
			numCols = 1;
		} else {
			numCols = Math.max(2, Math.round(numWindows / c));
			numRows = Math.round(Math.ceil(numWindows / numCols));
		}
	} else {
		// windows are much taller than display
		c = Math.round(arDiff * 2);
		if (numWindows <= c) {
			numCols = numWindows;
			numRows = 1;
		} else {
			numRows = Math.max(2, Math.round(numWindows / c));
			numCols = Math.round(Math.ceil(numWindows / numRows));
		}
	}
	numCells = numRows * numCols;

	// determine the bounds of the tiling area
	var titleBar = config.ui.titleBarHeight;
	if (config.ui.auto_hide_ui === true) {
		titleBar = 0;
	}
	var areaX = 0;
	var areaY = Math.round(1.5 * titleBar); // keep 0.5 height as margin
	if (config.ui.auto_hide_ui === true) {
		areaY = -config.ui.titleBarHeight;
	}

	var areaW = config.totalWidth;
	var areaH = config.totalHeight - (1.0 * titleBar);

	var tileW = Math.floor(areaW / numCols);
	var tileH = Math.floor(areaH / numRows);

	var padding = 4;
	// if only one application, no padding, i.e maximize
	if (numWindows === 1) {
		padding = 0;
	}

	var centroidsApps  = {};
	var centroidsTiles = [];

	// Caculate apps centers
	for (key in SAGE2Items.applications.list) {
		app = SAGE2Items.applications.list[key];
		centroidsApps[key] = {x: app.left + app.width / 2.0, y: app.top + app.height / 2.0};
	}
	// Caculate tiles centers
	for (i = 0; i < numCells; i++) {
		c = i % numCols;
		r = Math.floor(i / numCols);
		centroidsTiles.push({x: (c * tileW + areaX) + tileW / 2.0, y: (r * tileH + areaY) + tileH / 2.0});
	}

	// Calculate distances
	var distances = {};
	for (key in centroidsApps) {
		distances[key] = [];
		for (i = 0; i < numCells; i++) {
			var d = distanceSquared2D(centroidsApps[key], centroidsTiles[i]);
			distances[key].push(d);
		}
	}

	for (key in SAGE2Items.applications.list) {
		// get the application
		app = SAGE2Items.applications.list[key];
		// pick a cell
		var cellid = findMinimum(distances[key]);
		// put infinite value to disable the chosen cell
		for (i in SAGE2Items.applications.list) {
			distances[i][cellid] = Number.MAX_VALUE;
		}

		// calculate new dimensions
		c = cellid % numCols;
		r = Math.floor(cellid / numCols);
		var newdims = fitWithin(app, c * tileW + areaX, r * tileH + areaY, tileW, tileH, padding);

		// update the data structure
		app.left = newdims[0];
		app.top = newdims[1] - titleBar;
		app.width = newdims[2];
		app.height = newdims[3];
		var updateItem = {
			elemId: app.id,
			elemLeft: app.left,
			elemTop: app.top,
			elemWidth: app.width,
			elemHeight: app.height,
			force: true,
			date: Date.now()
		};

		broadcast('startMove', {id: updateItem.elemId, date: updateItem.date});
		broadcast('startResize', {id: updateItem.elemId, date: updateItem.date});

		moveAndResizeApplicationWindow(updateItem);

		broadcast('finishedMove', {id: updateItem.elemId, date: updateItem.date});
		broadcast('finishedResize', {id: updateItem.elemId, date: updateItem.date});
	}
}

// Remove all applications
function clearDisplay() {
	var i;
	var all = Object.keys(SAGE2Items.applications.list);
	for (i = 0; i < all.length; i++) {
		deleteApplication(all[i]);
	}
	// Reset the app_id counter to 0
	getUniqueAppId(-1);
}


// handlers for messages from UI
function wsClearDisplay(wsio, data) {
	clearDisplay();

	addEventToUserLog(wsio.id, {type: "clearDisplay", data: null, time: Date.now()});
}

function wsTileApplications(wsio, data) {
	tileApplications();

	addEventToUserLog(wsio.id, {type: "tileApplications", data: null, time: Date.now()});
}


// **************  Server File Functions *****************

function wsRequestAvailableApplications(wsio, data) {
	var apps = assets.listApps();
	wsio.emit('availableApplications', apps);
}

function wsRequestStoredFiles(wsio, data) {
	var savedFiles = getSavedFilesList();
	wsio.emit('storedFileList', savedFiles);
}

function wsLoadApplication(wsio, data) {
	var appData = {application: "custom_app", filename: data.application, data: data.data};
	appLoader.loadFileFromLocalStorage(appData, function(appInstance) {
		appInstance.id = getUniqueAppId();
		if (appInstance.animation) {
			var i;
			SAGE2Items.renderSync[appInstance.id] = {clients: {}, date: Date.now()};
			for (i = 0; i < clients.length; i++) {
				if (clients[i].clientType === "display") {
					SAGE2Items.renderSync[appInstance.id].clients[clients[i].id] = {
						wsio: clients[i], readyForNextFrame: false, blocklist: []
					};
				}
			}
		}

		// Get the drop position and convert it to wall coordinates
		var position = data.position || [0, 0];
		if (position[0] > 1) {
			// value in pixels, used as origin
			appInstance.left = position[0];
		} else {
			// value in percent
			position[0] = Math.round(position[0] * config.totalWidth);
			// Use the position as center of drop location
			appInstance.left = position[0] - appInstance.width / 2;
			if (appInstance.left < 0) {
				appInstance.left = 0;
			}
		}
		if (position[1] > 1) {
			// value in pixels, used as origin
			appInstance.top = position[1];
		} else {
			// value in percent
			position[1] = Math.round(position[1] * config.totalHeight);
			// Use the position as center of drop location
			appInstance.top  = position[1] - appInstance.height / 2;
			if (appInstance.top < 0) {
				appInstance.top = 0;
			}
		}

		handleNewApplication(appInstance, null);

		addEventToUserLog(data.user, {type: "openApplication", data:
			{application: {id: appInstance.id, type: appInstance.application}}, time: Date.now()});
	});
}

function wsLoadImageFromBuffer(wsio, data) {
	appLoader.loadImageFromDataBuffer(data.src, data.width, data.height,
		"image/jpeg", "", data.url, data.title, {},
		function(appInstance) {
			// Get the drop position and convert it to wall coordinates
			var position = data.position || [0, 0];
			if (position[0] > 1) {
				// value in pixels, used as origin
				appInstance.left = position[0];
			} else {
				// value in percent
				position[0] = Math.round(position[0] * config.totalWidth);
				// Use the position as center of drop location
				appInstance.left = position[0] - appInstance.width / 2;
				if (appInstance.left < 0) {
					appInstance.left = 0;
				}
			}
			if (position[1] > 1) {
				// value in pixels, used as origin
				appInstance.top = position[1];
			} else {
				// value in percent
				position[1] = Math.round(position[1] * config.totalHeight);
				// Use the position as center of drop location
				appInstance.top  = position[1] - appInstance.height / 2;
				if (appInstance.top < 0) {
					appInstance.top = 0;
				}
			}

			appInstance.id = getUniqueAppId();

			handleNewApplication(appInstance, null);

			addEventToUserLog(data.user, {type: "openFile", data:
				{name: data.filename, application: {id: appInstance.id, type: appInstance.application}}, time: Date.now()});
		});
}

function wsLoadFileFromServer(wsio, data) {
	if (data.application === "load_session") {
		// if it's a session, then load it
		loadSession(data.filename);

		addEventToUserLog(wsio.id, {type: "openFile", data: {name: data.filename,
			application: {id: null, type: "session"}}, time: Date.now()});
	} else {
		appLoader.loadFileFromLocalStorage(data, function(appInstance, videohandle) {
			// Get the drop position and convert it to wall coordinates
			var position = data.position || [0, 0];
			if (position[0] > 1) {
				// value in pixels, used as origin
				appInstance.left = position[0];
			} else {
				// value in percent
				position[0] = Math.round(position[0] * config.totalWidth);
				// Use the position as center of drop location
				appInstance.left = position[0] - appInstance.width / 2;
				if (appInstance.left < 0) {
					appInstance.left = 0;
				}
			}
			if (position[1] > 1) {
				// value in pixels, used as origin
				appInstance.top = position[1];
			} else {
				// value in percent
				position[1] = Math.round(position[1] * config.totalHeight);
				// Use the position as center of drop location
				appInstance.top  = position[1] - appInstance.height / 2;
				if (appInstance.top < 0) {
					appInstance.top = 0;
				}
			}

			appInstance.id = getUniqueAppId();

			// Add the application in the list of renderSync if needed
			if (appInstance.animation) {
				var i;
				SAGE2Items.renderSync[appInstance.id] = {clients: {}, date: Date.now()};
				for (i = 0; i < clients.length; i++) {
					if (clients[i].clientType === "display") {
						SAGE2Items.renderSync[appInstance.id].clients[clients[i].id] = {
							wsio: clients[i], readyForNextFrame: false, blocklist: []
						};
					}
				}
			}

			handleNewApplication(appInstance, videohandle);

			addEventToUserLog(data.user, {type: "openFile", data:
				{name: data.filename, application: {id: appInstance.id, type: appInstance.application}}, time: Date.now()});
		});
	}
}

function initializeLoadedVideo(appInstance, videohandle) {
	if (appInstance.application !== "movie_player" || videohandle === null) {
		return;
	}

	var i;
	var horizontalBlocks = Math.ceil(appInstance.native_width / mediaBlockSize);
	var verticalBlocks = Math.ceil(appInstance.native_height / mediaBlockSize);
	var videoBuffer = new Array(horizontalBlocks * verticalBlocks);

	videohandle.on('error', function(err) {
		console.log("VIDEO ERROR: " + err);
	});
	videohandle.on('start', function() {
		broadcast('videoPlaying', {id: appInstance.id});
	});
	videohandle.on('end', function() {
		broadcast('videoEnded', {id: appInstance.id});
		if (SAGE2Items.renderSync[appInstance.id].loop === true) {
			SAGE2Items.renderSync[appInstance.id].decoder.seek(0.0, function() {
				SAGE2Items.renderSync[appInstance.id].decoder.play();
			});
			broadcast('updateVideoItemTime', {id: appInstance.id, timestamp: 0.0, play: false});
		}
	});
	videohandle.on('frame', function(frameIdx, buffer) {
		SAGE2Items.renderSync[appInstance.id].frameIdx = frameIdx;
		var blockBuffers = pixelblock.yuv420ToPixelBlocks(buffer,
			appInstance.data.width, appInstance.data.height, mediaBlockSize);

		var idBuffer = Buffer.concat([new Buffer(appInstance.id), new Buffer([0])]);
		var frameIdxBuffer = intToByteBuffer(frameIdx,   4);
		var dateBuffer = intToByteBuffer(Date.now(), 8);
		for (i = 0; i < blockBuffers.length; i++) {
			var blockIdxBuffer = intToByteBuffer(i, 2);
			SAGE2Items.renderSync[appInstance.id].pixelbuffer[i] = Buffer.concat([idBuffer, blockIdxBuffer,
				frameIdxBuffer, dateBuffer, blockBuffers[i]]);
		}

		handleNewVideoFrame(appInstance.id);
	});

	SAGE2Items.renderSync[appInstance.id] = {decoder: videohandle, frameIdx: null, loop: false,
		pixelbuffer: videoBuffer, newFrameGenerated: false, clients: {}};
	for (i = 0; i < clients.length; i++) {
		if (clients[i].clientType === "display") {
			SAGE2Items.renderSync[appInstance.id].clients[clients[i].id] = {
				wsio: clients[i], readyForNextFrame: false, blocklist: []
			};
		}
	}

	calculateValidBlocks(appInstance, mediaBlockSize, SAGE2Items.renderSync[appInstance.id]);

	// initialize based on state
	SAGE2Items.renderSync[appInstance.id].loop = appInstance.data.looped;
	if (appInstance.data.frame !== 0) {
		var ts = appInstance.data.frame / appInstance.data.framerate;
		SAGE2Items.renderSync[appInstance.id].decoder.seek(ts, function() {
			if (appInstance.data.paused === false) {
				SAGE2Items.renderSync[appInstance.id].decoder.play();
			}
		});
		broadcast('updateVideoItemTime', {id: appInstance.id, timestamp: ts, play: false});
	} else {
		if (appInstance.data.paused === false) {
			SAGE2Items.renderSync[appInstance.id].decoder.play();
		}
	}
	if (appInstance.data.muted === true) {
		broadcast('videoMuted', {id: appInstance.id});
	}
}

// move this function elsewhere
function handleNewVideoFrame(id) {
	var videohandle = SAGE2Items.renderSync[id];

	videohandle.newFrameGenerated = true;
	if (!allTrueDict(videohandle.clients, "readyForNextFrame")) {
		return false;
	}

	updateVideoFrame(id);
	return true;
}

// move this function elsewhere
function handleNewClientReady(id) {
	var videohandle = SAGE2Items.renderSync[id];

	// if no new frame is generate or not all display clients have finished rendering previous frame - return
	if (videohandle.newFrameGenerated !== true || !allTrueDict(videohandle.clients, "readyForNextFrame")) {
		return false;
	}

	updateVideoFrame(id);
	return true;
}

function updateVideoFrame(id) {
	var i;
	var key;
	var videohandle = SAGE2Items.renderSync[id];

	videohandle.newFrameGenerated = false;
	for (key in videohandle.clients) {
		videohandle.clients[key].wsio.emit('updateFrameIndex', {id: id, frameIdx: videohandle.frameIdx});
		var hasBlock = false;
		for (i = 0; i < videohandle.pixelbuffer.length; i++) {
			if (videohandle.clients[key].blocklist.indexOf(i) >= 0) {
				hasBlock = true;
				videohandle.clients[key].wsio.emit('updateVideoFrame', videohandle.pixelbuffer[i]);
			}
		}
		if (hasBlock === true) {
			videohandle.clients[key].readyForNextFrame = false;
		}
	}
}

// move this function elsewhere
function calculateValidBlocks(app, blockSize, renderhandle) {
	if (app.application !== "movie_player" && app.application !== "media_block_stream") {
		return;
	}

	var i;
	var j;
	var key;

	var portalX = 0;
	var portalY = 0;
	var portalScale = 1;
	var titleBarHeight = config.ui.titleBarHeight;
	var portal = findApplicationPortal(app);
	if (portal !== undefined && portal !== null) {
		portalX = portal.data.left;
		portalY = portal.data.top;
		portalScale = portal.data.scale;
		titleBarHeight = portal.data.titleBarHeight;
	}

	var horizontalBlocks = Math.ceil(app.data.width / blockSize);
	var verticalBlocks   = Math.ceil(app.data.height / blockSize);

	var renderBlockWidth  = (blockSize * app.width / app.data.width) * portalScale;
	var renderBlockHeight = (blockSize * app.height / app.data.height) * portalScale;

	for (key in renderhandle.clients) {
		renderhandle.clients[key].blocklist = [];
		for (i = 0; i < verticalBlocks; i++) {
			for (j = 0; j < horizontalBlocks; j++) {
				var blockIdx = i * horizontalBlocks + j;

				if (renderhandle.clients[key].wsio.clientID < 0) {
					renderhandle.clients[key].blocklist.push(blockIdx);
				} else {
					var display = config.displays[renderhandle.clients[key].wsio.clientID];
					var left = j * renderBlockWidth  + (app.left * portalScale + portalX);
					var top  = i * renderBlockHeight + ((app.top + titleBarHeight) * portalScale + portalY);
					var offsetX = config.resolution.width  * display.column;
					var offsetY = config.resolution.height * display.row;

					if ((left + renderBlockWidth) >= offsetX &&
						left <= (offsetX + config.resolution.width * display.width) &&
						(top + renderBlockHeight) >= offsetY &&
						top  <= (offsetY + config.resolution.height * display.height)) {
						renderhandle.clients[key].blocklist.push(blockIdx);
					}
				}
			}
		}
		renderhandle.clients[key].wsio.emit('updateValidStreamBlocks', {
			id: app.id, blockList: renderhandle.clients[key].blocklist
		});
	}
}

function wsDeleteElementFromStoredFiles(wsio, data) {
	if (data.application === "load_session") {
		// if it's a session
		deleteSession(data.filename);
	} else {
		assets.deleteAsset(data.filename, function(err) {
			if (!err) {
				// send the update file list
				broadcast('storedFileList', getSavedFilesList());
			}
		});
	}
}

function wsMoveElementFromStoredFiles(wsio, data) {
	var destinationURL = data.url;
	var destinationFile;

	// calculate the new destination filename
	for (var folder in mediaFolders) {
		var f = mediaFolders[folder];
		if (destinationURL.indexOf(f.url) === 0) {
			var splits = destinationURL.split(f.url);
			var subdir = splits[1];
			destinationFile = path.join(f.path, subdir, path.basename(data.filename));
		}
	}

	// Do the move and reprocess the asset
	if (destinationFile) {
		assets.moveAsset(data.filename, destinationFile, function(err) {
			if (err) {
				console.log(sageutils.header('Assets') + 'Error moving ' + data.filename);
			} else {
				// if all good, send the new list of files
				// wsRequestStoredFiles(wsio);
				// send the update file list
				broadcast('storedFileList', getSavedFilesList());
			}
		});
	}
}


// **************  Adding Web Content (URL) *****************

function wsAddNewWebElement(wsio, data) {
	appLoader.loadFileFromWebURL(data, function(appInstance, videohandle) {

		// Get the drop position and convert it to wall coordinates
		var position = data.position || [0, 0];
		position[0] = Math.round(position[0] * config.totalWidth);
		position[1] = Math.round(position[1] * config.totalHeight);

		// Use the position from the drop location
		if (position[0] !== 0 || position[1] !== 0) {
			appInstance.left = position[0] - appInstance.width / 2;
			if (appInstance.left < 0) {
				appInstance.left = 0;
			}
			appInstance.top  = position[1] - appInstance.height / 2;
			if (appInstance.top < 0) {
				appInstance.top = 0;
			}
		}

		appInstance.id = getUniqueAppId();
		handleNewApplication(appInstance, videohandle);

		if (appInstance.animation) {
			var i;
			SAGE2Items.renderSync[appInstance.id] = {clients: {}, date: Date.now()};
			for (i = 0; i < clients.length; i++) {
				if (clients[i].clientType === "display") {
					SAGE2Items.renderSync[appInstance.id].clients[clients[i].id] = {
						wsio: clients[i], readyForNextFrame: false, blocklist: []
					};
				}
			}
		}
	});
}

// **************  Folder management     *****************

function wsCreateFolder(wsio, data) {
	// Create a folder as needed
	for (var folder in mediaFolders) {
		var f = mediaFolders[folder];
		// if it starts with the sage root
		if (data.root.indexOf(f.url) === 0) {
			var subdir = data.root.split(f.url)[1];
			var toCreate = path.join(f.path, subdir, data.path);
			if (!sageutils.folderExists(toCreate)) {
				sageutils.mkdirParent(toCreate);
				console.log(sageutils.header('Folder') + toCreate + ' created');
			}
		}
	}
}


// **************  Command line          *****************

function wsCommand(wsio, data) {
	// send the command to the REPL interpreter
	processInputCommand(data);
}

// **************  Launching Web Browser *****************

function wsOpenNewWebpage(wsio, data) {
	console.log(sageutils.header('Webview') + "opening " + data.url);

	wsLoadApplication(null,
		{application: "/uploads/apps/Webview",
		user: wsio.id,
		// pass the url in the data object
		data: data,
		position: [0, 0]});

	// Check if the web-browser is connected
	if (webBrowserClient !== null) {
		// then emit the command
		console.log("Browser> new page", data.url);
		webBrowserClient.emit('openWebBrowser', {url: data.url});
	}
}

// **************  Volume sync  ********************

function wsSetVolume(wsio, data) {
	if (SAGE2Items.renderSync[data.id] === undefined || SAGE2Items.renderSync[data.id] === null) {
		return;
	}

	broadcast('setVolume', data);
}

// **************  Video / Audio Synchonization *****************

function wsPlayVideo(wsio, data) {
	if (SAGE2Items.renderSync[data.id] === undefined || SAGE2Items.renderSync[data.id] === null) {
		return;
	}

	SAGE2Items.renderSync[data.id].decoder.play();
}

function wsPauseVideo(wsio, data) {
	if (SAGE2Items.renderSync[data.id] === undefined || SAGE2Items.renderSync[data.id] === null) {
		return;
	}

	SAGE2Items.renderSync[data.id].decoder.pause(function() {
		broadcast('videoPaused', {id: data.id});
	});
}

function wsStopVideo(wsio, data) {
	if (SAGE2Items.renderSync[data.id] === undefined || SAGE2Items.renderSync[data.id] === null) {
		return;
	}

	SAGE2Items.renderSync[data.id].decoder.stop(function() {
		broadcast('videoPaused', {id: data.id});
		broadcast('updateVideoItemTime', {id: data.id, timestamp: 0.0, play: false});
		broadcast('updateFrameIndex', {id: data.id, frameIdx: 0});
	});
}

function wsUpdateVideoTime(wsio, data) {
	if (SAGE2Items.renderSync[data.id] === undefined || SAGE2Items.renderSync[data.id] === null) {
		return;
	}

	SAGE2Items.renderSync[data.id].decoder.seek(data.timestamp, function() {
		if (data.play === true) {
			SAGE2Items.renderSync[data.id].decoder.play();
		}
	});
	broadcast('updateVideoItemTime', data);
}

function wsMuteVideo(wsio, data) {
	if (SAGE2Items.renderSync[data.id] === undefined || SAGE2Items.renderSync[data.id] === null) {
		return;
	}

	broadcast('videoMuted', {id: data.id});
}

function wsUnmuteVideo(wsio, data) {
	if (SAGE2Items.renderSync[data.id] === undefined || SAGE2Items.renderSync[data.id] === null) {
		return;
	}

	broadcast('videoUnmuted', {id: data.id});
}

function wsLoopVideo(wsio, data) {
	if (SAGE2Items.renderSync[data.id] === undefined || SAGE2Items.renderSync[data.id] === null) {
		return;
	}

	SAGE2Items.renderSync[data.id].loop = data.loop;
}

// **************  Remote Server Content *****************

function wsAddNewElementFromRemoteServer(wsio, data) {
	console.log("add element from remote server");
	var i;

	appLoader.loadApplicationFromRemoteServer(data, function(appInstance, videohandle) {
		console.log("Remote App: " + appInstance.title + " (" + appInstance.application + ")");
		if (appInstance.application === "media_stream" || appInstance.application === "media_block_stream") {
			appInstance.id = wsio.remoteAddress.address + ":" + wsio.remoteAddress.port + "|" + appInstance.id;
			SAGE2Items.renderSync[appInstance.id] = {chunks: [], clients: {}};
			for (i = 0; i < clients.length; i++) {
				if (clients[i].clientType === "display") {
					SAGE2Items.renderSync[appInstance.id].clients[clients[i].id] = {
						wsio: clients[i], readyForNextFrame: false, blocklist: []
					};
				}
			}
		} else {
			appInstance.id = getUniqueAppId();
		}

		sageutils.mergeObjects(data.data, appInstance.data, ['video_url', 'video_type', 'audio_url', 'audio_type']);

		handleNewApplication(appInstance, videohandle);

		if (appInstance.animation) {
			SAGE2Items.renderSync[appInstance.id] = {clients: {}, date: Date.now()};
			for (i = 0; i < clients.length; i++) {
				if (clients[i].clientType === "display") {
					SAGE2Items.renderSync[appInstance.id].clients[clients[i].id] = {
						wsio: clients[i], readyForNextFrame: false, blocklist: []
					};
				}
			}
		}
	});
}

function wsAddNewSharedElementFromRemoteServer(wsio, data) {
	var i;

	appLoader.loadApplicationFromRemoteServer(data.application, function(appInstance, videohandle) {
		console.log(sageutils.header("Remote App") + appInstance.title + " (" + appInstance.application + ")");

		if (appInstance.application === "media_stream" || appInstance.application === "media_block_stream") {
			appInstance.id = wsio.remoteAddress.address + ":" + wsio.remoteAddress.port + "|" + data.id;
			SAGE2Items.renderSync[appInstance.id] = {chunks: [], clients: {}};
			for (i = 0; i < clients.length; i++) {
				if (clients[i].clientType === "display") {
					console.log(sageutils.header("Remote App") + "render client: " + clients[i].id);
					SAGE2Items.renderSync[appInstance.id].clients[clients[i].id] = {
						wsio: clients[i], readyForNextFrame: false, blocklist: []
					};
				}
			}
		} else {
			appInstance.id = data.id;
		}

		sageutils.mergeObjects(data.application.data, appInstance.data, ['video_url', 'video_type', 'audio_url', 'audio_type']);

		handleNewApplication(appInstance, videohandle);

		if (appInstance.animation) {
			SAGE2Items.renderSync[appInstance.id] = {clients: {}, date: Date.now()};
			for (i = 0; i < clients.length; i++) {
				if (clients[i].clientType === "display") {
					SAGE2Items.renderSync[appInstance.id].clients[clients[i].id] = {
						wsio: clients[i], readyForNextFrame: false, blocklist: []
					};
				}
			}
		}

		sharedApps[appInstance.id] = [{wsio: wsio, sharedId: data.remoteAppId}];

		SAGE2Items.applications.editButtonVisibilityOnItem(appInstance.id, "syncButton", true);
		broadcast('setAppSharingFlag', {id: appInstance.id, sharing: true});
	});
}

function wsRequestNextRemoteFrame(wsio, data) {
	var originId;
	var portalCloneIdx = data.id.indexOf("_");
	if (portalCloneIdx >= 0) {
		originId = data.id.substring(0, portalCloneIdx);
	} else {
		originId = data.id;
	}
	var remote_id = config.host + ":" + config.secure_port + "|" + data.id;

	if (SAGE2Items.applications.list.hasOwnProperty(originId)) {
		var stream = SAGE2Items.applications.list[originId];
		wsio.emit('updateRemoteMediaStreamFrame', {id: remote_id, state: stream.data});
	} else {
		wsio.emit('stopMediaStream', {id: remote_id});
	}
}

function wsUpdateRemoteMediaStreamFrame(wsio, data) {
	if (!SAGE2Items.applications.list.hasOwnProperty(data.id)) {
		return;
	}

	var key;
	for (key in SAGE2Items.renderSync[data.id].clients) {
		SAGE2Items.renderSync[data.id].clients[key].readyForNextFrame = false;
	}
	var stream = SAGE2Items.applications.list[data.id];
	stream.data = data.data;

	broadcast('updateMediaStreamFrame', data);
}

function wsReceivedRemoteMediaStreamFrame(wsio, data) {
	SAGE2Items.renderSync[data.id].clients[wsio.id].readyForNextFrame = true;
	if (allTrueDict(SAGE2Items.renderSync[data.id].clients, "readyForNextFrame")) {
		var i;
		var mediaStreamData = data.id.substring(6).split("|");
		var sender = {wsio: null, serverId: mediaStreamData[0], clientId: mediaStreamData[1], streamId: null};
		for (i = 0; i < clients.length; i++) {
			if (clients[i].id === sender.serverId) {
				sender.wsio = clients[i];
				break;
			}
		}
		if (sender.wsio !== null) {
			sender.wsio.emit('requestNextRemoteFrame', {id: sender.clientId});
		}
	}
}

// XXX - Remote block streaming not tested
function wsRequestNextRemoteBlockFrame(wsio, data) {
	var remote_id = config.host + ":" + config.secure_port + "|" + data.id;
	if (SAGE2Items.applications.list.hasOwnProperty(data.id)) {
		var stream = SAGE2Items.applications.list[data.id];
		wsio.emit('updateRemoteMediaBlockStreamFrame', {id: remote_id, state: stream.data});
	} else {
		wsio.emit('stopMediaBlockStream', {id: remote_id});
	}
}

function wsUpdateRemoteMediaBlockStreamFrame(wsio, data) {
	if (!SAGE2Items.applications.list.hasOwnProperty(data.id)) {
		return;
	}

	var key;
	for (key in SAGE2Items.renderSync[data.id].clients) {
		SAGE2Items.renderSync[data.id].clients[key].readyForNextFrame = false;
	}
	var stream = SAGE2Items.applications.list[data.id];
	stream.data = data.data;

	broadcast('updateMediaBlockStreamFrame', data);
}

function wsReceivedRemoteMediaBlockStreamFrame(wsio, data) {
	SAGE2Items.renderSync[data.id].clients[wsio.id].readyForNextFrame = true;
	if (allTrueDict(SAGE2Items.renderSync[data.id].clients, "readyForNextFrame")) {
		var i;
		var mediaBlockStreamData = data.id.substring(6).split("|");
		var sender = {wsio: null, serverId: mediaBlockStreamData[0], clientId: mediaBlockStreamData[1], streamId: null};
		for (i = 0; i < clients.length; i++) {
			if (clients[i].id === sender.serverId) {
				sender.wsio = clients[i];
				break;
			}
		}
		if (sender.wsio !== null) {
			sender.wsio.emit('requestNextRemoteFrame', {id: sender.clientId});
		}
	}
}

function wsRequestDataSharingSession(wsio, data) {
	var known_site = findRemoteSiteByConnection(wsio);
	if (known_site !== null) {
		data.config.name = known_site.name;
	}
	if (data.config.name === undefined || data.config.name === null) {
		data.config.name = "Unknown";
	}

	console.log("Data-sharing request from " + data.config.name + " (" + data.config.host + ":" + data.config.secure_port + ")");
	broadcast('requestedDataSharingSession', {name: data.config.name, host: data.config.host, port: data.config.port});
	// remoteSharingRequestDialog = {wsio: wsio, config: data.config};
	showRequestDialog(true);
}

function wsCancelDataSharingSession(wsio, data) {
	console.log("Data-sharing request cancelled");
	broadcast('closeRequestDataSharingDialog', null, 'requiresFullApps');
	// remoteSharingRequestDialog = null;
	showRequestDialog(false);
}

function wsAcceptDataSharingSession(wsio, data) {
	var myMin = Math.min(config.totalWidth, config.totalHeight - config.ui.titleBarHeight);
	var sharingScale = (0.9 * myMin) / Math.min(data.width, data.height);
	console.log("Data-sharing request accepted: " + data.width + "x" + data.height + ", scale: " + sharingScale);
	broadcast('closeDataSharingWaitDialog', null);
	createNewDataSharingSession(remoteSharingWaitDialog.name, remoteSharingWaitDialog.wsio.remoteAddress.address,
		remoteSharingWaitDialog.wsio.remoteAddress.port, remoteSharingWaitDialog.wsio,
		new Date(data.date), data.width, data.height, sharingScale, data.titleBarHeight, true);
	remoteSharingWaitDialog = null;
	showWaitDialog(false);
}

function wsRejectDataSharingSession(wsio, data) {
	console.log("Data-sharing request rejected");
	broadcast('closeDataSharingWaitDialog', null, 'requiresFullApps');
	remoteSharingWaitDialog = null;
	showWaitDialog(false);
}

function wsCreateRemoteSagePointer(wsio, data) {
	var key;
	var portalId = null;
	for (key in remoteSharingSessions) {
		if (remoteSharingSessions[key].portal.host === data.portal.host &&
			remoteSharingSessions[key].portal.port === data.portal.port) {
			portalId = key;
		}
	}
	createSagePointer(data.id, portalId);
}

function wsStartRemoteSagePointer(wsio, data) {
	sagePointers[data.id].left = data.left;
	sagePointers[data.id].top  = data.top;

	showPointer(data.id, data);
}

function wsStopRemoteSagePointer(wsio, data) {
	hidePointer(data.id, data);

	// return to window interaction mode after stopping pointer
	if (remoteInteraction[data.id].appInteractionMode()) {
		remoteInteraction[data.id].toggleModes();
		broadcast('changeSagePointerMode', {id: sagePointers[data.id].id, mode: remoteInteraction[data.id].interactionMode });
	}
}

function wsRecordInnerGeometryForWidget(wsio, data) {
	// var center = data.innerGeometry.center;
	var buttons = data.innerGeometry.buttons;
	var textInput = data.innerGeometry.textInput;
	var slider = data.innerGeometry.slider;
	// SAGE2Items.widgets.addButtonToItem(data.instanceID, "center", "circle", {x:center.x, y: center.y, r:center.r}, 0);
	for (var i = 0; i < buttons.length; i++) {
		SAGE2Items.widgets.addButtonToItem(data.instanceID, buttons[i].id, "circle",
			{x: buttons[i].x, y: buttons[i].y, r: buttons[i].r}, 0);
	}
	if (textInput !== null) {
		SAGE2Items.widgets.addButtonToItem(data.instanceID, textInput.id, "rectangle",
			{x: textInput.x, y: textInput.y, w: textInput.w, h: textInput.h}, 0);
	}
	if (slider !== null) {
		SAGE2Items.widgets.addButtonToItem(data.instanceID, slider.id, "rectangle",
			{x: slider.x, y: slider.y, w: slider.w, h: slider.h}, 0);
	}
}

function wsCreateAppClone(wsio, data) {
	var app = SAGE2Items.applications.list[data.id];

	createAppFromDescription(app, function(appInstance, videohandle) {
		appInstance.id = getUniqueAppId();
		if (appInstance.animation) {
			var i;
			SAGE2Items.renderSync[appInstance.id] = {clients: {}, date: Date.now()};
			for (i = 0; i < clients.length; i++) {
				if (clients[i].clientType === "display") {
					SAGE2Items.renderSync[appInstance.id].clients[clients[i].id] = {
						wsio: clients[i], readyForNextFrame: false, blocklist: []
					};
				}
			}
		}

		handleNewApplication(appInstance, videohandle);
	});
}

function wsRemoteSagePointerPosition(wsio, data) {
	if (sagePointers[data.id] === undefined) {
		return;
	}

	sagePointers[data.id].left = data.left;
	sagePointers[data.id].top = data.top;

	broadcast('updateSagePointerPosition', sagePointers[data.id]);
}

function wsRemoteSagePointerToggleModes(wsio, data) {
	// remoteInteraction[data.id].toggleModes();
	remoteInteraction[data.id].interactionMode = data.mode;
	broadcast('changeSagePointerMode', {id: sagePointers[data.id].id, mode: remoteInteraction[data.id].interactionMode});
}

function wsRemoteSagePointerHoverCorner(wsio, data) {
	var appId = data.appHoverCorner.elemId;
	var app = null;
	if (SAGE2Items.applications.list.hasOwnProperty(appId)) {
		app = SAGE2Items.applications.list[appId];
	} else if (SAGE2Items.applications.list.hasOwnProperty(wsio.id + "|" + appId)) {
		data.appHoverCorner.elemId = wsio.id + "|" + appId;
		appId = data.appHoverCorner.elemId;
		app = SAGE2Items.applications.list[appId];
	}
	if (app === undefined || app === null) {
		return;
	}

	broadcast('hoverOverItemCorner', data.appHoverCorner);
}

function wsAddNewRemoteElementInDataSharingPortal(wsio, data) {
	var key;
	var remote = null;
	for (key in remoteSharingSessions) {
		if (remoteSharingSessions[key].wsio.id === wsio.id) {
			remote = remoteSharingSessions[key];
			break;
		}
	}
	console.log("adding element from remote server:");
	if (remote !== null) {
		createAppFromDescription(data, function(appInstance, videohandle) {
			if (appInstance.application === "media_stream" || appInstance.application === "media_block_stream") {
				appInstance.id = wsio.remoteAddress.address + ":" + wsio.remoteAddress.port + "|" + data.id;
			} else {
				appInstance.id = data.id;
			}
			appInstance.left = data.left;
			appInstance.top = data.top;
			appInstance.width = data.width;
			appInstance.height = data.height;

			remoteSharingSessions[remote.portal.id].appCount++;

			var i;
			SAGE2Items.renderSync[appInstance.id] = {clients: {}, date: Date.now()};
			for (i = 0; i < clients.length; i++) {
				if (clients[i].clientType === "display") {
					SAGE2Items.renderSync[appInstance.id].clients[clients[i].id] = {
						wsio: clients[i], readyForNextFrame: false, blocklist: []
					};
				}
			}
			handleNewApplicationInDataSharingPortal(appInstance, videohandle, remote.portal.id);
		});
	}
}

function wsUpdateApplicationOrder(wsio, data) {
	// should check timestamp first (data.date)
	broadcast('updateItemOrder', data.order);
}

function wsStartApplicationMove(wsio, data) {
	// should check timestamp first (data.date)
	var app = null;
	if (SAGE2Items.applications.list.hasOwnProperty(data.appId)) {
		app = SAGE2Items.applications.list[data.appId];
	} else if (SAGE2Items.applications.list.hasOwnProperty(wsio.id + "|" + data.appId)) {
		data.appId = wsio.id + "|" + data.appId;
		app = SAGE2Items.applications.list[data.appId];
	}
	if (app === undefined || app === null) {
		return;
	}

	broadcast('startMove', {id: data.appId, date: Date.now()});

	var eLogData = {
		type: "move",
		action: "start",
		application: {
			id: app.id,
			type: app.application
		},
		location: {
			x: parseInt(app.left, 10),
			y: parseInt(app.top, 10),
			width: parseInt(app.width, 10),
			height: parseInt(app.height, 10)
		}
	};
	addEventToUserLog(data.id, {type: "windowManagement", data: eLogData, time: Date.now()});
}

function wsStartApplicationResize(wsio, data) {
	// should check timestamp first (data.date)
	var app = null;
	if (SAGE2Items.applications.list.hasOwnProperty(data.appId)) {
		app = SAGE2Items.applications.list[data.appId];
	} else if (SAGE2Items.applications.list.hasOwnProperty(wsio.id + "|" + data.appId)) {
		data.appId = wsio.id + "|" + data.appId;
		app = SAGE2Items.applications.list[data.appId];
	}
	if (app === undefined || app === null) {
		return;
	}

	broadcast('startResize', {id: data.appId, date: Date.now()});

	var eLogData = {
		type: "resize",
		action: "start",
		application: {
			id: app.id,
			type: app.application
		},
		location: {
			x: parseInt(app.left, 10),
			y: parseInt(app.top, 10),
			width: parseInt(app.width, 10),
			height: parseInt(app.height, 10)
		}
	};
	addEventToUserLog(data.id, {type: "windowManagement", data: eLogData, time: Date.now()});
}

function wsUpdateApplicationPosition(wsio, data) {
	// should check timestamp first (data.date)
	var appId = data.appPositionAndSize.elemId;
	var app = null;
	if (SAGE2Items.applications.list.hasOwnProperty(appId)) {
		app = SAGE2Items.applications.list[appId];
	} else if (SAGE2Items.applications.list.hasOwnProperty(wsio.id + "|" + appId)) {
		data.appPositionAndSize.elemId = wsio.id + "|" + appId;
		appId = data.appPositionAndSize.elemId;
		app = SAGE2Items.applications.list[appId];
	}
	if (app === undefined || app === null) {
		return;
	}

	var titleBarHeight = config.ui.titleBarHeight;
	if (data.portalId !== undefined && data.portalId !== null) {
		titleBarHeight = remoteSharingSessions[data.portalId].portal.titleBarHeight;
	}
	app.left = data.appPositionAndSize.elemLeft;
	app.top = data.appPositionAndSize.elemTop;
	app.width = data.appPositionAndSize.elemWidth;
	app.height = data.appPositionAndSize.elemHeight;
	var im = findInteractableManager(data.appPositionAndSize.elemId);
	im.editGeometry(app.id, "applications", "rectangle", {x: app.left, y: app.top, w: app.width, h: app.height + titleBarHeight});
	broadcast('setItemPosition', data.appPositionAndSize);
	if (SAGE2Items.renderSync.hasOwnProperty(app.id)) {
		calculateValidBlocks(app, mediaBlockSize, SAGE2Items.renderSync[app.id]);
		if (app.id in SAGE2Items.renderSync && SAGE2Items.renderSync[app.id].newFrameGenerated === false) {
			handleNewVideoFrame(app.id);
		}
	}
}

function wsUpdateApplicationPositionAndSize(wsio, data) {
	// should check timestamp first (data.date)
	var appId = data.appPositionAndSize.elemId;
	var app = null;
	if (SAGE2Items.applications.list.hasOwnProperty(appId)) {
		app = SAGE2Items.applications.list[appId];
	} else if (SAGE2Items.applications.list.hasOwnProperty(wsio.id + "|" + appId)) {
		data.appPositionAndSize.elemId = wsio.id + "|" + appId;
		appId = data.appPositionAndSize.elemId;
		app = SAGE2Items.applications.list[appId];
	}
	if (app === undefined || app === null) {
		return;
	}

	var titleBarHeight = config.ui.titleBarHeight;
	if (data.portalId !== undefined && data.portalId !== null) {
		titleBarHeight = remoteSharingSessions[data.portalId].portal.titleBarHeight;
	}
	app.left = data.appPositionAndSize.elemLeft;
	app.top = data.appPositionAndSize.elemTop;
	app.width = data.appPositionAndSize.elemWidth;
	app.height = data.appPositionAndSize.elemHeight;
	var im = findInteractableManager(data.appPositionAndSize.elemId);
	im.editGeometry(app.id, "applications", "rectangle", {x: app.left, y: app.top, w: app.width, h: app.height + titleBarHeight});
	handleApplicationResize(app.id);
	broadcast('setItemPositionAndSize', data.appPositionAndSize);
	if (SAGE2Items.renderSync.hasOwnProperty(app.id)) {
		calculateValidBlocks(app, mediaBlockSize, SAGE2Items.renderSync[app.id]);
		if (app.id in SAGE2Items.renderSync && SAGE2Items.renderSync[app.id].newFrameGenerated === false) {
			handleNewVideoFrame(app.id);
		}
	}
}

function wsFinishApplicationMove(wsio, data) {
	// should check timestamp first (data.date)
	var app = null;
	if (SAGE2Items.applications.list.hasOwnProperty(data.appId)) {
		app = SAGE2Items.applications.list[data.appId];
	} else if (SAGE2Items.applications.list.hasOwnProperty(wsio.id + "|" + data.appId)) {
		data.appId = wsio.id + "|" + data.appId;
		app = SAGE2Items.applications.list[data.appId];
	}
	if (app === undefined || app === null) {
		return;
	}

	broadcast('finishedMove', {id: data.appId, date: Date.now()});

	var eLogData = {
		type: "move",
		action: "end",
		application: {
			id: app.id,
			type: app.application
		},
		location: {
			x: parseInt(app.left, 10),
			y: parseInt(app.top, 10),
			width: parseInt(app.width, 10),
			height: parseInt(app.height, 10)
		}
	};
	addEventToUserLog(data.id, {type: "windowManagement", data: eLogData, time: Date.now()});
}

function wsFinishApplicationResize(wsio, data) {
	// should check timestamp first (data.date)
	var app = null;
	if (SAGE2Items.applications.list.hasOwnProperty(data.appId)) {
		app = SAGE2Items.applications.list[data.appId];
	} else if (SAGE2Items.applications.list.hasOwnProperty(wsio.id + "|" + data.appId)) {
		data.appId = wsio.id + "|" + data.appId;
		app = SAGE2Items.applications.list[data.appId];
	}
	if (app === undefined || app === null) {
		return;
	}

	broadcast('finishedResize', {id: data.appId, date: Date.now()});

	var eLogData = {
		type: "resize",
		action: "end",
		application: {
			id: app.id,
			type: app.application
		},
		location: {
			x: parseInt(app.left, 10),
			y: parseInt(app.top, 10),
			width: parseInt(app.width, 10),
			height: parseInt(app.height, 10)
		}
	};
	addEventToUserLog(data.id, {type: "windowManagement", data: eLogData, time: Date.now()});
}

function wsDeleteApplication(wsio, data) {
	deleteApplication(data.appId);

	// Is that diffent ?
	// if (SAGE2Items.applications.list.hasOwnProperty(data.appId)) {
	// 	SAGE2Items.applications.removeItem(data.appId);
	// 	var im = findInteractableManager(data.appId);
	// 	im.removeGeometry(data.appId, "applications");
	// 	broadcast('deleteElement', {elemId: data.appId});
	// }
}

function wsUpdateApplicationState(wsio, data) {
	// should check timestamp first (data.date)
	if (SAGE2Items.applications.list.hasOwnProperty(data.id)) {
		var app = SAGE2Items.applications.list[data.id];

		// hang on to old values if movie player
		var oldTs;
		var oldPaused;
		var oldMuted;
		if (app.application === "movie_player") {
			oldTs = app.data.frame / app.data.framerate;
			oldPaused = app.data.paused;
			oldMuted = app.data.muted;
		}

		var modified = sageutils.mergeObjects(data.state, app.data,
			['doc_url', 'video_url', 'video_type', 'audio_url', 'audio_type']);
		if (modified === true) {
			// update video demuxer based on state
			if (app.application === "movie_player") {
				console.log("received state from remote site:", data.state);

				SAGE2Items.renderSync[app.id].loop = app.data.looped;

				var ts = app.data.frame / app.data.framerate;
				if (app.data.paused === true && ts !== oldTs) {
					SAGE2Items.renderSync[app.id].decoder.seek(ts, function() {
						// do nothing
					});
					broadcast('updateVideoItemTime', {id: app.id, timestamp: ts, play: false});
				} else {
					if (app.data.paused === true && oldPaused === false) {
						SAGE2Items.renderSync[app.id].decoder.pause(function() {
							broadcast('videoPaused', {id: app.id});
						});
					}
					if (app.data.paused === false && oldPaused === true) {
						SAGE2Items.renderSync[app.id].decoder.play();
					}
				}
				if (app.data.muted === true && oldMuted === false) {
					broadcast('videoMuted', {id: app.id});
				}
				if (app.data.muted === false && oldMuted === true) {
					broadcast('videoUnmuted', {id: app.id});
				}
			}

			// for all apps - send new state to app
			broadcast('loadApplicationState', {id: app.id, state: app.data, date: Date.now()});
		}
	}
}

function wsUpdateApplicationStateOptions(wsio, data) {
	// should check timestamp first (data.date)
	if (SAGE2Items.applications.list.hasOwnProperty(data.id)) {
		broadcast('loadApplicationOptions', {id: data.id, options: data.options});
	}
}


// **************  Widget Control Messages *****************

function wsAddNewControl(wsio, data) {
	if (!SAGE2Items.applications.list.hasOwnProperty(data.appId)) {
		return;
	}
	if (SAGE2Items.widgets.list.hasOwnProperty(data.id)) {
		return;
	}

	broadcast('createControl', data);

	var zIndex = SAGE2Items.widgets.numItems;
	var radialGeometry = {
		x: data.left + (data.height / 2),
		y: data.top + (data.height / 2),
		r: data.height / 2
	};

	if (data.hasSideBar === true) {
		var shapeData = {
			radial: {
				type: "circle",
				visible: true,
				geometry: radialGeometry
			},
			sidebar: {
				type: "rectangle",
				visible: true,
				geometry: {
					x: data.left + data.height,
					y: data.top + (data.height / 2) - (data.barHeight / 2),
					w: data.width - data.height, h: data.barHeight
				}
			}
		};
		interactMgr.addComplexGeometry(data.id, "widgets", shapeData, zIndex, data);
	} else {
		interactMgr.addGeometry(data.id, "widgets", "circle", radialGeometry, true, zIndex, data);
	}
	SAGE2Items.widgets.addItem(data);
	var uniqueID = data.id.substring(data.appId.length, data.id.lastIndexOf("_"));
	var app = SAGE2Items.applications.list[data.appId];
	addEventToUserLog(uniqueID, {type: "widgetMenu", data: {action: "open", application:
		{id: app.id, type: app.application}}, time: Date.now()});
}


function wsCloseAppFromControl(wsio, data) {
	deleteApplication(data.appId);
}

function wsHideWidgetFromControl(wsio, data) {
	var ctrl = SAGE2Items.widgets.list[data.instanceID];
	hideControl(ctrl);
}

function wsOpenRadialMenuFromControl(wsio, data) {
	console.log("radial menu");
	var ctrl = SAGE2Items.widgets.list[data.id];
	createRadialMenu(wsio.id, ctrl.left, ctrl.top);
}


function loadConfiguration() {
	var configFile = null;

	if (program.configuration) {
		configFile = program.configuration;
	} else {
		// Read config.txt - if exists and specifies a user defined config, then use it
		if (sageutils.fileExists("config.txt")) {
			var lines = fs.readFileSync("config.txt", 'utf8').split("\n");
			for (var i = 0; i < lines.length; i++) {
				var text = "";
				var comment = lines[i].indexOf("//");
				if (comment >= 0) {
					text = lines[i].substring(0, comment).trim();
				} else {
					text = lines[i].trim();
				}

				if (text !== "") {
					configFile = text;
					console.log(sageutils.header("SAGE2") + "Found configuration file: " + configFile);
					break;
				}
			}
		}
	}

	// If config.txt does not exist or does not specify any files, look for a config with the hostname
	if (configFile === null) {
		var hn  = os.hostname();
		var dot = hn.indexOf(".");
		if (dot >= 0) {
			hn = hn.substring(0, dot);
		}
		configFile = path.join("config", hn + "-cfg.json");
		if (sageutils.fileExists(configFile)) {
			console.log(sageutils.header("SAGE2") + "Found configuration file: " + configFile);
		} else {
			// Check in ~/Document/SAGE2_Media/config
			if (platform === "Windows") {
				configFile = path.join(mainFolder.path, "config", "defaultWin-cfg.json");
			} else {
				configFile = path.join(mainFolder.path, "config", "default-cfg.json");
			}
			// finally check in the internal folder
			if (!sageutils.fileExists(configFile)) {
				if (platform === "Windows") {
					configFile = path.join("config", "defaultWin-cfg.json");
				} else {
					configFile = path.join("config", "default-cfg.json");
				}
			}
			console.log(sageutils.header("SAGE2") + "Using default configuration file: " + configFile);
		}
	}

	if (!sageutils.fileExists(configFile)) {
		console.log("\n----------");
		console.log(sageutils.header("SAGE2") + "Cannot find configuration file: " + configFile);
		console.log("----------\n\n");
		process.exit(1);
	}

	// Read the specified configuration file
	var json_str   = fs.readFileSync(configFile, 'utf8');
	// Parse it using JSON5 syntax (more lax than strict JSON)
	var userConfig = json5.parse(json_str);

	// compute extra dependent parameters
	userConfig.totalWidth  = userConfig.resolution.width  * userConfig.layout.columns;
	userConfig.totalHeight = userConfig.resolution.height * userConfig.layout.rows;

	var minDim = Math.min(userConfig.totalWidth, userConfig.totalHeight);
	var maxDim = Math.max(userConfig.totalWidth, userConfig.totalHeight);

	if (userConfig.ui.titleBarHeight) {
		userConfig.ui.titleBarHeight = parseInt(userConfig.ui.titleBarHeight, 10);
	} else {
		userConfig.ui.titleBarHeight = Math.round(0.025 * minDim);
	}

	if (userConfig.ui.widgetControlSize) {
		userConfig.ui.widgetControlSize = parseInt(userConfig.ui.widgetControlSize, 10);
	} else {
		userConfig.ui.widgetControlSize = Math.round(0.020 * minDim);
	}

	if (userConfig.ui.titleTextSize) {
		userConfig.ui.titleTextSize = parseInt(userConfig.ui.titleTextSize, 10);
	} else {
		userConfig.ui.titleTextSize  = Math.round(0.015 * minDim);
	}

	if (userConfig.ui.pointerSize) {
		userConfig.ui.pointerSize = parseInt(userConfig.ui.pointerSize, 10);
	} else {
		userConfig.ui.pointerSize = Math.round(0.08 * minDim);
	}

	if (userConfig.ui.minWindowWidth) {
		userConfig.ui.minWindowWidth = parseInt(userConfig.ui.minWindowWidth, 10);
	} else {
		userConfig.ui.minWindowWidth  = Math.round(0.08 * minDim);  // 8%
	}
	if (userConfig.ui.minWindowHeight) {
		userConfig.ui.minWindowHeight = parseInt(userConfig.ui.minWindowHeight, 10);
	} else {
		userConfig.ui.minWindowHeight = Math.round(0.08 * minDim); // 8%
	}

	if (userConfig.ui.maxWindowWidth) {
		userConfig.ui.maxWindowWidth = parseInt(userConfig.ui.maxWindowWidth, 10);
	} else {
		userConfig.ui.maxWindowWidth  = Math.round(1.2 * maxDim);  // 120%
	}
	if (userConfig.ui.maxWindowHeight) {
		userConfig.ui.maxWindowHeight = parseInt(userConfig.ui.maxWindowHeight, 10);
	} else {
		userConfig.ui.maxWindowHeight = Math.round(1.2 * maxDim); // 120%
	}

	// Check the borders settings (for hidding the borders)
	if (userConfig.dimensions === undefined) {
		userConfig.dimensions = {};
	}

	// Overlapping tile dimension in pixels to allow edge blending
	// tile_overlap = { horizontal: 20, vertical: 20}
	// code provided by Larse Bilke
	// larsbilke83@gmail.com
	if (userConfig.dimensions.tile_overlap === undefined) {
		userConfig.dimensions.tile_overlap = {
			horizontal: 0,
			vertical:   0
		};
	} else {
		// Check the values
		var hoverlap = parseInt(userConfig.dimensions.tile_overlap.horizontal, 10);
		var voverlap = parseInt(userConfig.dimensions.tile_overlap.vertical,   10);
		// If negative values, converted to positives
		if (hoverlap < 0) {
			hoverlap *= -1;
		}
		if (voverlap < 0) {
			voverlap *= -1;
		}
		// Set the final values back into the configuration
		userConfig.dimensions.tile_overlap = {
			horizontal: hoverlap,
			vertical:   voverlap
		};
	}

	// Tile config Basic mode
	var aspectRatioConfig = userConfig.dimensions.aspect_ratio;
	var aspectRatio = 1.7778; // 16:9
	var userDefinedAspectRatio = false;
	if (aspectRatioConfig !== undefined) {
		var ratioParsed = aspectRatioConfig.split(":");
		aspectRatio = (parseFloat(ratioParsed[0]) / parseFloat(ratioParsed[1])) || aspectRatio;
		userDefinedAspectRatio = true;
		console.log(sageutils.header("UI") + "User defined aspect ratio: " + aspectRatio);
	}

	var tileHeight = 0.0;
	if (userConfig.dimensions.tile_diagonal_inches !== undefined) {
		var tile_diagonal_meters = userConfig.dimensions.tile_diagonal_inches * 0.0254;
		tileHeight = tile_diagonal_meters * aspectRatio;
	}

	if (userConfig.dimensions.tile_height) {
		tileHeight   = parseFloat(userConfig.dimensions.tile_height) || 0.0;
	}

	// calculate pixel density (ppm) based on width
	var pixelsPerMeter = userConfig.resolution.height / tileHeight;
	if (userDefinedAspectRatio == false) {
		aspectRatio = userConfig.resolution.width / userConfig.resolution.height;
		console.log(sageutils.header("UI") + "Resolution defined aspect ratio: " + aspectRatio.toFixed(2));
	}

	// Check the display border settings
	if (userConfig.dimensions.tile_borders === undefined) {
		// set default values to 0
		// first for pixel sizes
		userConfig.resolution.borders = { left: 0, right: 0, bottom: 0, top: 0};
		// then for dimensions
		userConfig.dimensions.tile_borders = { left: 0.0, right: 0.0, bottom: 0.0, top: 0.0};
	} else {
		var borderLeft, borderRight, borderBottom, borderTop;
		// make sure the values are valid floats
		borderLeft   = parseFloat(userConfig.dimensions.tile_borders.left)   || 0.0;
		borderRight  = parseFloat(userConfig.dimensions.tile_borders.right)  || 0.0;
		borderBottom = parseFloat(userConfig.dimensions.tile_borders.bottom) || 0.0;
		borderTop    = parseFloat(userConfig.dimensions.tile_borders.top)    || 0.0;

		// calculate values in pixel now
		userConfig.resolution.borders = {};
		userConfig.resolution.borders.left   = Math.round(pixelsPerMeter * borderLeft)   || 0;
		userConfig.resolution.borders.right  = Math.round(pixelsPerMeter * borderRight)  || 0;
		userConfig.resolution.borders.bottom = Math.round(pixelsPerMeter * borderBottom) || 0;
		userConfig.resolution.borders.top    = Math.round(pixelsPerMeter * borderTop)    || 0;
	}

	// calculate the widget control size based on dimensions and user distance
	if (userConfig.ui.auto_scale_ui && tileHeight !== undefined) {
		var objectHeightMeters = 27 / pixelsPerMeter;
		// var minimumWidgetControlSize = 20; // Min button size for text readability (also for touch wall)
		var perceptualScalingFactor = 0.0213;
		var userDist = userConfig.dimensions.viewing_distance;
		var calcuatedWidgetControlSize = userDist * (perceptualScalingFactor * (userDist / objectHeightMeters));
		var targetVisualAcuity = 1; // degrees of arc

		calcuatedWidgetControlSize = Math.tan((targetVisualAcuity * Math.PI / 180.0) / 2) * 2 * userDist * pixelsPerMeter;

		console.log(sageutils.header("UI") + "widgetControlSize: " + calcuatedWidgetControlSize);
		console.log(sageutils.header("UI") + "pixelsPerMeter: " + pixelsPerMeter);
	}

	// Check the width and height of each display (in tile count)
	// by default, a display covers one tile
	for (var d = 0; d < userConfig.displays.length; d++) {
		userConfig.displays[d].width  = parseInt(userConfig.displays[d].width)  || 1;
		userConfig.displays[d].height = parseInt(userConfig.displays[d].height) || 1;
	}

	// legacy support for config port names
	var http_port, https_port;
	if (userConfig.secure_port === undefined) {
		http_port = userConfig.index_port;
		https_port = userConfig.port;
		delete userConfig.index_port;
	} else {
		http_port = userConfig.port;
		https_port = userConfig.secure_port;
	}
	var rproxy_port, rproxys_port;
	if (userConfig.rproxy_secure_port === undefined) {
		rproxy_port = userConfig.rproxy_index_port;
		rproxys_port = userConfig.rproxy_port;
		delete userConfig.rproxy_index_port;
	} else {
		rproxy_port = userConfig.rproxy_port;
		rproxys_port = userConfig.rproxy_secure_port;
	}
	// Set default values if missing
	if (https_port === undefined) {
		userConfig.secure_port = 443;
	} else {
		userConfig.secure_port = parseInt(https_port, 10); // to make sure it's a number
	}
	if (http_port === undefined) {
		userConfig.port = 80;
	} else {
		userConfig.port = parseInt(http_port, 10);
	}
	userConfig.rproxy_port = parseInt(rproxy_port, 10) || undefined;
	userConfig.rproxy_secure_port = parseInt(rproxys_port, 10) || undefined;

	// Set the display clip value if missing (true by default)
	if (userConfig.background.clip !== undefined) {
		userConfig.background.clip = sageutils.isTrue(userConfig.background.clip);
	} else {
		userConfig.background.clip = true;
	}

	// Registration to EVL's server (sage.evl.uic.edu), true by default
	if (userConfig.register_site === undefined) {
		userConfig.register_site = true;
	} else {
		// test for a true value: true, on, yes, 1, ...
		if (sageutils.isTrue(userConfig.register_site)) {
			userConfig.register_site = true;
		} else {
			userConfig.register_site = false;
		}
	}

	return userConfig;
}

var getUniqueAppId = function(param) {
	// reset the counter
	if (param && param === -1) {
		getUniqueAppId.count = 0;
		return;
	}
	var id = "app_" + getUniqueAppId.count.toString();
	getUniqueAppId.count++;
	return id;
};
getUniqueAppId.count = 0;

var getNewUserId = (function() {
	var count = 0;
	return function() {
		var id = "usr_" + count.toString();
		count++;
		return id;
	};
}());

function getUniqueDataSharingId(remoteHost, remotePort, caller) {
	var id;
	if (caller === true) {
		id = config.host + ":" + config.secure_port + "+" + remoteHost + ":" + remotePort;
	} else {
		id = remoteHost + ":" + remotePort + "+" + config.host + ":" + config.secure_port;
	}
	return "portal_" + id;
}

function getUniqueSharedAppId(portalId) {
	return "app_" + remoteSharingSessions[portalId].appCount + "_" + portalId;
}

function getSavedFilesList() {
	// Get the sessions
	var savedSessions  = listSessions();
	savedSessions.sort(sageutils.compareFilename);

	// Get everything from the asset manager
	var list = assets.listAssets();
	// add the sessions
	list.sessions = savedSessions;

	return list;
}

function setupDisplayBackground() {
	var tmpImg, imgExt;

	// background image
	if (config.background.image !== undefined && config.background.image.url !== undefined) {
		var bg_file = path.join(publicDirectory, config.background.image.url);

		if (config.background.image.style === "fit") {
			exiftool.file(bg_file, function(err1, data) {
				if (err1) {
					console.log("Error processing background image:", bg_file, err1);
					console.log(" ");
					process.exit(1);
				}
				var bg_info = data;

				if (bg_info.ImageWidth === config.totalWidth && bg_info.ImageHeight === config.totalHeight) {
					sliceBackgroundImage(bg_file, bg_file);
				} else {
					tmpImg = path.join(publicDirectory, "images", "background", "tmp_background.png");
					var out_res  = config.totalWidth.toString() + "x" + config.totalHeight.toString();

					imageMagick(bg_file).noProfile().command("convert").in("-gravity", "center")
						.in("-background", "rgba(0,0,0,0)")
						.in("-extent", out_res).write(tmpImg, function(err2) {
							if (err2) {
								throw err2;
							}
							sliceBackgroundImage(tmpImg, bg_file);
						});
				}
			});
		} else if (config.background.image.style === "tile") {
			// do nothing
		} else {
			config.background.image.style = "stretch";
			imgExt = path.extname(bg_file);
			tmpImg = path.join(publicDirectory, "images", "background", "tmp_background" + imgExt);

			imageMagick(bg_file).resize(config.totalWidth, config.totalHeight, "!").write(tmpImg, function(err) {
				if (err) {
					throw err;
				}

				sliceBackgroundImage(tmpImg, bg_file);
			});
		}
	}
}

function sliceBackgroundImage(fileName, outputBaseName) {
	for (var i = 0; i < config.displays.length; i++) {
		var x = config.displays[i].column * config.resolution.width;
		var y = config.displays[i].row * config.resolution.height;
		var output_dir  = path.dirname(outputBaseName);
		var input_ext   = path.extname(outputBaseName);
		var output_ext  = path.extname(fileName);
		var output_base = path.basename(outputBaseName, input_ext);
		var output = path.join(output_dir, output_base + "_" + i.toString() + output_ext);
		imageMagick(fileName).crop(
				config.resolution.width * config.displays[i].width,
				config.resolution.height * config.displays[i].height, x, y)
			.write(output, function(err) {
				if (err) {
					console.log("error slicing image", err); // throw err;
				}
			});
	}
}

function setupHttpsOptions() {
	// build a list of certs to support multi-homed computers
	var certs = {};

	// file caching for the main key of the server
	var server_key = null;
	var server_crt = null;
	var server_ca  = [];

	// add the default cert from the hostname specified in the config file
	try {
		// first try the filename based on the hostname-server.key
		if (sageutils.fileExists(path.join("keys", config.host + "-server.key"))) {
			// Load the certificate files
			console.log(sageutils.header("Certificate") + "Loading certificate " + config.host + "-server.key");
			server_key = fs.readFileSync(path.join("keys", config.host + "-server.key"));
			server_crt = fs.readFileSync(path.join("keys", config.host + "-server.crt"));
			server_ca  = sageutils.loadCABundle(path.join("keys", config.host + "-ca.crt"));
			// Build the crypto
			certs[config.host] = sageutils.secureContext(server_key, server_crt, server_ca);
		} else {
			// remove the hostname from the FQDN and search for wildcard certificate
			//    syntax: _.rest.com.key or _.rest.bigger.com.key
			var domain = '_.' + config.host.split('.').slice(1).join('.');
			console.log(sageutils.header("Certificate") + "Loading domain certificate " + domain + ".key");
			server_key = fs.readFileSync(path.join("keys", domain + ".key"));
			server_crt = fs.readFileSync(path.join("keys", domain + ".crt"));
			server_ca  = sageutils.loadCABundle(path.join("keys", domain + "-ca.crt"));
			certs[config.host] = sageutils.secureContext(server_key, server_crt, server_ca);
		}
	} catch (e) {
		console.log("\n----------");
		console.log("Cannot open certificate for default host:");
		console.log(" \"" + config.host + "\" needs file: " + e.path);
		console.log(" --> Please generate the appropriate certificate in the 'keys' folder");
		console.log("----------\n\n");
		process.exit(1);
	}

	for (var h in config.alternate_hosts) {
		try {
			var alth = config.alternate_hosts[h];
			certs[ alth ] = sageutils.secureContext(
				fs.readFileSync(path.join("keys", alth + "-server.key")),
				fs.readFileSync(path.join("keys", alth + "-server.crt")),
				sageutils.loadCABundle(path.join("keys", alth + "-ca.crt"))
			);
		} catch (e) {
			console.log("\n----------");
			console.log("Cannot open certificate for the alternate host: ", config.alternate_hosts[h]);
			console.log(" needs file: \"" + e.path + "\"");
			console.log(" --> Please generate the appropriate certificates in the 'keys' folder");
			console.log(" Ignoring alternate host: ", config.alternate_hosts[h]);
			console.log("----------\n");
		}
	}

	var httpsOptions;

	if (sageutils.nodeVersion === 10) {
		httpsOptions = {
			// server default keys
			key:  server_key,
			cert: server_crt,
			ca:   server_ca,
			// If true the server will request a certificate from clients that connect and attempt to verify that certificate
			requestCert: false,
			rejectUnauthorized: false,
			// callback to handle multi-homed machines
			SNICallback: function(servername) {
				if (!certs.hasOwnProperty(servername)) {
					console.log(sageutils.header("SNI") + "Unknown host, cannot find a certificate for ", servername);
					return null;
				}
				return certs[servername];
			}
		};
	} else {
		httpsOptions = {
			// server default keys
			key:  server_key,
			cert: server_crt,
			ca:   server_ca,
			// If true the server will request a certificate from clients that connect and attempt to verify that certificate
			requestCert: false,
			rejectUnauthorized: false,
			honorCipherOrder: true,
			// callback to handle multi-homed machines
			SNICallback: function(servername, cb) {
				if (certs.hasOwnProperty(servername)) {
					cb(null, certs[servername]);
				} else {
					console.log(sageutils.header("SNI") + "Unknown host, cannot find a certificate for ", servername);
					cb("SNI Unknown host", null);
				}
			}
		};

		// The SSL method to use, otherwise undefined
		if (config.security && config.security.secureProtocol) {
			// Possible values are defined in the constant SSL_METHODS of OpenSSL
			// Only enable TLS 1.2 for instance
			// SSLv3_method,
			// TLSv1_method, TLSv1_1_method, TLSv1_2_method
			// DTLS_method,  DTLSv1_method,  DTLSv1_2_method
			httpsOptions.secureProtocol = config.security.secureProtocol;
			console.log(sageutils.header("HTTPS") +
				"securing with protocol: " + httpsOptions.secureProtocol);
		}
	}

	return httpsOptions;
}

function sendConfig(req, res) {
	var header = HttpServer.prototype.buildHeader();
	// Set type
	header["Content-Type"] = "application/json";
	// Allow CORS on the /config route
	header['Access-Control-Allow-Origin' ]     = req.headers.origin;
	header['Access-Control-Allow-Methods']     = "GET";
	header['Access-Control-Allow-Headers']     = "X-Requested-With, X-HTTP-Method-Override, Content-Type, Accept";
	header['Access-Control-Allow-Credentials'] = true;
	res.writeHead(200, header);
	// Adding the calculated version into the data structure
	config.version = SAGE2_version;
	res.write(JSON.stringify(config));
	res.end();
}

function uploadForm(req, res) {
	var form     = new formidable.IncomingForm();
	// Drop position
	var position = [0, 0];
	// Open or not the file after upload
	var openAfter = true;
	// User information
	var ptrName  = "";
	var ptrColor = "";

	// Limits the amount of memory all fields together (except files) can allocate in bytes.
	//    set to 4MB.
	form.maxFieldsSize = 4 * 1024 * 1024;
	form.type          = 'multipart';
	form.multiples     = true;

	form.on('fileBegin', function(name, file) {
		console.log(sageutils.header("Upload") + file.name + ' ' + file.type);
	});

	form.on('error', function(err) {
		console.log(sageutils.header("Upload") + 'Request aborted');
		try {
			// Removing the temporary file
			fs.unlinkSync(this.openedFiles[0].path);
		} catch (err) {
			console.log(sageutils.header("Upload") + '   error removing the temporary file');
		}
	});

	form.on('field', function(field, value) {
		// Keep user information
		if (field === 'SAGE2_ptrName') {
			ptrName = value;
			console.log(sageutils.header("Upload") + "by " + ptrName);
		}
		if (field === 'SAGE2_ptrColor') {
			ptrColor = value;
			console.log(sageutils.header("Upload") + "color " + ptrColor);
		}
		// convert value [0 to 1] to wall coordinate from drop location
		if (field === 'dropX') {
			position[0] = parseInt(parseFloat(value) * config.totalWidth,  10);
		}
		if (field === 'dropY') {
			position[1] = parseInt(parseFloat(value) * config.totalHeight, 10);
		}
		// initial application window position
		if (field === 'width') {
			position[2] = parseInt(parseFloat(value) * config.totalWidth,  10);
		}
		if (field === 'height') {
			position[3] = parseInt(parseFloat(value) * config.totalHeight,  10);
		}
		// open or not the file after upload
		if (field === 'open') {
			openAfter = (value === "true");
		}
	});

	form.parse(req, function(err, fields, files) {
		var header = HttpServer.prototype.buildHeader();
		if (err) {
			header["Content-Type"] = "text/plain";
			res.writeHead(500, header);
			res.write(err + "\n\n");
			res.end();
			return;
		}
		// build the reply to the upload
		header["Content-Type"] = "application/json";
		res.writeHead(200, header);
		// For webix uploader: status: server
		fields.done = true;

		// Get the file (only one even if multiple drops, it comes one by one)
		var file = files[ Object.keys(files)[0] ];
		var app = registry.getDefaultApp(file.name);
		if (app === undefined || app === "") {
			fields.good = false;
		} else {
			fields.good = true;
		}
		// Send the reply
		res.end(JSON.stringify({status: 'server',
			fields: fields, files: files}));
	});

	form.on('end', function() {
		// saves files in appropriate directory and broadcasts the items to the displays
		manageUploadedFiles(this.openedFiles, position, ptrName, ptrColor, openAfter);
	});
}

function manageUploadedFiles(files, position, ptrName, ptrColor, openAfter) {
	var fileKeys = Object.keys(files);
	fileKeys.forEach(function(key) {
		var file = files[key];
		appLoader.manageAndLoadUploadedFile(file, function(appInstance, videohandle) {

			if (appInstance === null) {
				console.log(sageutils.header("Upload") + 'unrecognized file type: ' + file.name + ' ' + file.type);
				return;
			}

			// Add user information into exif data
			assets.addTag(appInstance.file, "SAGE2user",  ptrName);
			assets.addTag(appInstance.file, "SAGE2color", ptrColor);

			// contains a flag to open the file or not
			if (openAfter) {
				// Use the size from the drop information
				if (position[2] && position[2] !== 0) {
					appInstance.width = parseFloat(position[2]);
				}
				if (position[3] && position[3] !== 0) {
					appInstance.height = parseFloat(position[3]);
				}

				// Use the position from the drop information
				if (position[0] !== 0 || position[1] !== 0) {
					appInstance.left = position[0] - appInstance.width / 2;
					if (appInstance.left < 0) {
						appInstance.left = 0;
					}
					appInstance.top  = position[1] - appInstance.height / 2;
					if (appInstance.top < 0) {
						appInstance.top = 0;
					}
				}

				appInstance.id = getUniqueAppId();
				if (appInstance.animation) {
					var i;
					SAGE2Items.renderSync[appInstance.id] = {clients: {}, date: Date.now()};
					for (i = 0; i < clients.length; i++) {
						if (clients[i].clientType === "display") {
							SAGE2Items.renderSync[appInstance.id].clients[clients[i].id] = {
								wsio: clients[i], readyForNextFrame: false, blocklist: []
							};
						}
					}
				}
				handleNewApplication(appInstance, videohandle);
			}

			// send the update file list
			broadcast('storedFileList', getSavedFilesList());
		});
	});
}


// **************  Remote Site Collaboration *****************

var remoteSites = [];
if (config.remote_sites) {
	remoteSites = new Array(config.remote_sites.length);
	config.remote_sites.forEach(function(element, index, array) {
		var protocol = (element.secure === true) ? "wss" : "ws";
		var wsURL = protocol + "://" + element.host + ":" + element.port.toString();

		var remote = createRemoteConnection(wsURL, element, index);

		var rGeom = {};
		rGeom.w = Math.min((0.5 * config.totalWidth) / remoteSites.length, config.ui.titleBarHeight * 6)
			- (0.16 * config.ui.titleBarHeight);
		rGeom.h = 0.84 * config.ui.titleBarHeight;
		rGeom.x = (0.5 * config.totalWidth) + ((rGeom.w + (0.16 * config.ui.titleBarHeight)) * (index - (remoteSites.length / 2)))
			+ (0.08 * config.ui.titleBarHeight);
		rGeom.y = 0.08 * config.ui.titleBarHeight;

		// Build the object
		remoteSites[index] = {
			name: element.name,
			wsio: remote,
			connected: "off",
			geometry: rGeom
		};
		// Add the gemeotry for the button
		interactMgr.addGeometry("remote_" + index, "staticUI", "rectangle", rGeom,  true, index, remoteSites[index]);

		// attempt to connect every 15 seconds, if connection failed
		setInterval(function() {
			if (remoteSites[index].connected !== "on") {
				var rem = createRemoteConnection(wsURL, element, index);
				remoteSites[index].wsio = rem;
			}
		}, 15000);
	});
}

function manageRemoteConnection(remote, site, index) {
	// Fix address
	remote.updateRemoteAddress(site.host, site.port);
	// Hope for the best
	remoteSites[index].connected = "on";
	// Check the password or session hash
	if (site.password) {
		// MD5 hash of the password
		site.session = md5.getHash(site.password);
	}

	var clientDescription = {
		clientType: "remoteServer",
		host: config.host,
		port: config.secure_port,
		session: site.session,
		// port: config.port,
		requests: {
			config: false,
			version: false,
			time: false,
			console: false
		}
	};
	remote.clientType = "remoteServer";

	remote.onclose(function() {
		console.log(sageutils.header("Remote") + "\"" + config.remote_sites[index].name + "\" offline");
		// it was locked, keep the state locked
		if (remoteSites[index].connected !== "locked") {
			remoteSites[index].connected = "off";
			var delete_site = {name: remoteSites[index].name, connected: remoteSites[index].connected};
			broadcast('connectedToRemoteSite', delete_site);
		}
		removeElement(clients, remote);
	});

	remote.on('addClient',                              wsAddClient);
	remote.on('addNewElementFromRemoteServer',          wsAddNewElementFromRemoteServer);
	remote.on('addNewSharedElementFromRemoteServer',    wsAddNewSharedElementFromRemoteServer);
	remote.on('requestNextRemoteFrame',                 wsRequestNextRemoteFrame);
	remote.on('updateRemoteMediaStreamFrame',           wsUpdateRemoteMediaStreamFrame);
	remote.on('stopMediaStream',                        wsStopMediaStream);
	remote.on('requestNextRemoteBlockFrame',            wsRequestNextRemoteBlockFrame);
	remote.on('updateRemoteMediaBlockStreamFrame',      wsUpdateRemoteMediaBlockStreamFrame);
	remote.on('stopMediaBlockStream',                   wsStopMediaBlockStream);
	remote.on('requestDataSharingSession',              wsRequestDataSharingSession);
	remote.on('cancelDataSharingSession',               wsCancelDataSharingSession);
	remote.on('acceptDataSharingSession',               wsAcceptDataSharingSession);
	remote.on('rejectDataSharingSession',               wsRejectDataSharingSession);
	remote.on('createRemoteSagePointer',                wsCreateRemoteSagePointer);
	remote.on('startRemoteSagePointer',                 wsStartRemoteSagePointer);
	remote.on('stopRemoteSagePointer',                  wsStopRemoteSagePointer);
	remote.on('remoteSagePointerPosition',              wsRemoteSagePointerPosition);
	remote.on('remoteSagePointerToggleModes',           wsRemoteSagePointerToggleModes);
	remote.on('remoteSagePointerHoverCorner',           wsRemoteSagePointerHoverCorner);
	remote.on('addNewRemoteElementInDataSharingPortal', wsAddNewRemoteElementInDataSharingPortal);

	remote.on('updateApplicationOrder',                 wsUpdateApplicationOrder);
	remote.on('startApplicationMove',                   wsStartApplicationMove);
	remote.on('startApplicationResize',                 wsStartApplicationResize);
	remote.on('updateApplicationPosition',              wsUpdateApplicationPosition);
	remote.on('updateApplicationPositionAndSize',       wsUpdateApplicationPositionAndSize);
	remote.on('finishApplicationMove',                  wsFinishApplicationMove);
	remote.on('finishApplicationResize',                wsFinishApplicationResize);
	remote.on('deleteApplication',                      wsDeleteApplication);
	remote.on('updateApplicationState',                 wsUpdateApplicationState);
	remote.on('updateApplicationStateOptions',          wsUpdateApplicationStateOptions);

	remote.emit('addClient', clientDescription);
	clients.push(remote);

	remote.on('remoteConnection', function(remotesocket, data) {
		if (data.status === "refused") {
			console.log(sageutils.header('Remote') + "Connection refused to " + site.name + ": " + data.reason);
			remoteSites[index].connected = "locked";
		} else {
			console.log(sageutils.header("Remote") + "Connected to " + site.name);
			remoteSites[index].connected = "on";
		}
		var update_site = {name: remoteSites[index].name, connected: remoteSites[index].connected};
		broadcast('connectedToRemoteSite', update_site);
	});
}


function createRemoteConnection(wsURL, element, index) {
	var remote = new WebsocketIO(wsURL, false, function() {
		manageRemoteConnection(remote, element, index);
	});

	return remote;
}

// **************  System Time - Updated Every Minute *****************
var cDate = new Date();
setTimeout(function() {
	var now;
	setInterval(function() {
		now = new Date();
		broadcast('setSystemTime', {date: now.toJSON(), offset: now.getTimezoneOffset()});
	}, 60000);

	now = new Date();
	broadcast('setSystemTime', {date: now.toJSON(), offset: now.getTimezoneOffset()});
}, (61 - cDate.getSeconds()) * 1000);


// ***************************************************************************************

// Place callback for success in the 'listen' call for HTTPS

sage2ServerS.on('listening', function(e) {
	// Success
	console.log(sageutils.header("SAGE2") + "Serving secure clients at https://" +
		config.host + ":" + config.secure_port);
	console.log(sageutils.header("SAGE2") + "Web console at https://" + config.host +
		":" + config.secure_port + "/admin/console.html");
});

// Place callback for errors in the 'listen' call for HTTP
sage2Server.on('error', function(e) {
	if (e.code === 'EACCES') {
		console.log(sageutils.header("HTTP_Server") + "You are not allowed to use the port: ", config.port);
		console.log(sageutils.header("HTTP_Server") + "  use a different port or get authorization (sudo, setcap, ...)");
		console.log(" ");
		process.exit(1);
	} else if (e.code === 'EADDRINUSE') {
		console.log(sageutils.header("HTTP_Server") + "The port is already in use by another process:", config.port);
		console.log(sageutils.header("HTTP_Server") + "  use a different port or stop the offending process");
		console.log(" ");
		process.exit(1);
	} else {
		console.log(sageutils.header("HTTP_Server") + "Error in the listen call: ", e.code);
		console.log(" ");
		process.exit(1);
	}
});

// Place callback for success in the 'listen' call for HTTP
sage2Server.on('listening', function(e) {
	// Success
	var ui_url = "http://" + config.host + ":" + config.port;
	var dp_url = "http://" + config.host + ":" + config.port + "/display.html?clientID=0";
	var am_url = "http://" + config.host + ":" + config.port + "/audioManager.html";
	if (global.__SESSION_ID) {
		ui_url = "http://" + config.host + ":" + config.port + "/session.html?hash=" + global.__SESSION_ID;
		dp_url = "http://" + config.host + ":" + config.port + "/session.html?page=display.html?clientID=0&hash="
			+ global.__SESSION_ID;
		am_url = "http://" + config.host + ":" + config.port + "/session.html?page=audioManager.html&hash="
			+ global.__SESSION_ID;
	}
	console.log(sageutils.header("SAGE2") + "Serving web UI at " + ui_url);
	console.log(sageutils.header("SAGE2") + "Display 0 at "      + dp_url);
	console.log(sageutils.header("SAGE2") + "Audio manager at "  + am_url);
});

// KILL intercept
process.on('SIGTERM', quitSAGE2);
// CTRL-C intercept
process.on('SIGINT',  quitSAGE2);


// Start the HTTP server (listen for IPv4 addresses 0.0.0.0)
sage2Server.listen(config.port, "0.0.0.0");
// Start the HTTPS server (listen for IPv4 addresses 0.0.0.0)
sage2ServerS.listen(config.secure_port, "0.0.0.0");


// ***************************************************************************************

// Load session file if specified on the command line (-s)
if (program.session) {
	setTimeout(function() {
		// if -s specified without argument
		if (program.session === true) {
			loadSession();
		} else {
			// if argument specified
			loadSession(program.session);
		}
	}, 1000);
}

function getSAGE2Path(getName) {
	// pathname: result of the search
	var pathname = null;
	// walk through the list of folders
	for (var f in mediaFolders) {
		// Get the folder object
		var folder = mediaFolders[f];
		// Look for the folder url in the request
		var pubdir = getName.split(folder.url);
		if (pubdir.length === 2) {
			// convert the URL into a path
			var suburl = path.join('.', pubdir[1]);
			pathname   = url.resolve(folder.path, suburl);
			pathname   = decodeURIComponent(pathname);
			break;
		}
	}
	// if everything fails, look in the default public folder
	if (!pathname) {
		pathname = getName;
	}
	return pathname;
}


function processInputCommand(line) {
	// split the command line at whitespace(s)
	var command = line.trim().split(/[\s]+/);
	switch (command[0]) {
		case '': {
			// ignore
			break;
		}
		case 'help': {
			console.log('help\t\tlist commands');
			console.log('kill\t\tclose application: appid');
			console.log('apps\t\tlist running applications');
			console.log('clients\t\tlist connected clients');
			console.log('streams\t\tlist media streams');
			console.log('clear\t\tclose all running applications');
			console.log('tile\t\tlayout all running applications');
			console.log('fullscreen\tmaximize one application: appid');
			console.log('save\t\tsave state of running applications into a session');
			console.log('load\t\tload a session and restore applications');
			console.log('open\t\topen a file: open file_url [0.5, 0.5]');
			console.log('resize\t\tresize a window: appid width height');
			console.log('moveby\t\tshift a window: appid dx dy');
			console.log('moveto\t\tmove a window: appid x y');
			console.log('assets\t\tlist the assets in the file library');
			console.log('regenerate\tregenerates the assets');
			console.log('hideui\t\thide/show/delay the user interface');
			console.log('sessions\tlist the available sessions');
			console.log('update\t\trun a git update');
			console.log('version\t\tprint SAGE2 version');
			console.log('exit\t\tstop SAGE2');
			break;
		}
		case 'version': {
			console.log(sageutils.header("Version") + 'base:', SAGE2_version.base, ' branch:', SAGE2_version.branch,
					' commit:', SAGE2_version.commit, SAGE2_version.date);
			break;
		}
		case 'update': {
			if (SAGE2_version.branch.length > 0) {
				sageutils.updateWithGIT(SAGE2_version.branch, function(error, success) {
					if (error) {
						console.log(sageutils.header('GIT') + 'Update error - ' + error);
					} else {
						console.log(sageutils.header('GIT') + 'Update success - ' + success);
					}
				});
			} else {
				console.log(sageutils.header("Update") + "failed: not linked to any repository");
			}
			break;
		}
		case 'save': {
			if (command[1] !== undefined) {
				saveSession(command[1]);
			} else {
				saveSession();
			}
			break;
		}
		case 'load': {
			if (command[1] !== undefined) {
				loadSession(command[1]);
			} else {
				loadSession();
			}
			break;
		}
		case 'open': {
			if (command[1] !== undefined) {
				var pos  = [0.0, 0.0];
				var file = command[1];
				if (command.length === 4) {
					pos = [parseFloat(command[2]), parseFloat(command[3])];
				}
				var mt = assets.getMimeType(getSAGE2Path(file));
				if (mt === "application/custom") {
					wsLoadApplication(null,
						{application: file,
						user: "127.0.0.1:42",
						position: pos});
				} else {
					wsLoadFileFromServer(null, {application: "something",
						filename: file,
						user: "127.0.0.1:42",
						position: pos});
				}
			} else {
				console.log(sageutils.header("Command") + "should be: open /user/file.pdf [0.5 0.5]");
			}
			break;
		}
		case 'sessions': {
			printListSessions();
			break;
		}
		case 'moveby': {
			// command: moveby appid dx dy (relative, in pixels)
			if (command.length === 4) {
				var dx = parseFloat(command[2]);
				var dy = parseFloat(command[3]);
				wsAppMoveBy(null, {id: command[1], dx: dx, dy: dy});
			} else {
				console.log(sageutils.header("Command") + "should be: moveby app_0 10 10");
			}
			break;
		}
		case 'moveto': {
			// command: moveti appid x y (absolute, in pixels)
			if (command.length === 4) {
				var xx = parseFloat(command[2]);
				var yy = parseFloat(command[3]);
				wsAppMoveTo(null, {id: command[1], x: xx, y: yy});
			} else {
				console.log(sageutils.header("Command") + "should be: moveto app_0 100 100");
			}
			break;
		}
		case 'resize': {
			var ww, hh;
			// command: resize appid width height (force exact resize)
			// command: resize appid width  (keep aspect ratio)
			if (command.length === 4) {
				ww = parseFloat(command[2]);
				hh = parseFloat(command[3]);
				wsAppResize(null, {id: command[1], width: ww, height: hh, keepRatio: false});
				console.log(sageutils.header("Command") + "resizing exactly to " + ww + "x" + hh);
			} else if (command.length === 3) {
				ww = parseFloat(command[2]);
				hh = 0;
				wsAppResize(null, {id: command[1], width: ww, height: hh, keepRatio: true});
			} else {
				console.log(sageutils.header("Command") + "should be: resize app_0 800 600");
			}
			break;
		}
		case 'hideui': {
			// if argument provided, used as auto_hide delay in second
			//   otherwise, it flips a switch
			if (command[1] !== undefined) {
				broadcast('hideui', {delay: parseInt(command[1], 10)});
			} else {
				broadcast('hideui', null);
			}
			break;
		}
		case 'close':
		case 'delete':
		case 'kill': {
			if (command.length > 1 && typeof command[1] === "string") {
				deleteApplication(command[1]);
			}
			break;
		}
		case 'fullscreen': {
			if (command.length > 1 && typeof command[1] === "string") {
				wsFullscreen(null, {id: command[1]});
			} else {
				console.log(sageutils.header("Command") + "should be: fullscreen app_0");
			}
			break;
		}
		case 'clear': {
			clearDisplay();
			break;
		}
		case 'assets': {
			assets.printAssets();
			break;
		}
		case 'regenerate': {
			assets.regenerateAssets();
			break;
		}
		case 'tile': {
			tileApplications();
			break;
		}
		case 'clients': {
			listClients();
			break;
		}
		case 'apps': {
			listApplications();
			break;
		}
		case 'streams': {
			listMediaStreams();
			break;
		}
		case 'blockStreams': {
			listMediaBlockStreams();
			break;
		}
		case 'exit':
		case 'quit':
		case 'bye': {
			quitSAGE2();
			break;
		}
		default: {
			console.log('Say what? I might have heard `' + line.trim() + '`');
			break;
		}
	}
}

// Command loop: reading input commands - SHOULD MOVE LATER: INSIDE CALLBACK AFTER SERVER IS LISTENING
if (program.interactive) {
	// Create line reader for stdin and stdout
	var shell = readline.createInterface({
		input:  process.stdin, output: process.stdout
	});

	// Set the prompt
	shell.setPrompt("> ");

	// Callback for each line
	shell.on('line', function(line) {
		processInputCommand(line);
		shell.prompt();
	}).on('close', function() {
		// Saving stuff
		quitSAGE2();
	});
}


// ***************************************************************************************

function formatDateToYYYYMMDD_HHMMSS(date) {
	var year   = date.getFullYear();
	var month  = date.getMonth() + 1;
	var day    = date.getDate();
	var hour   = date.getHours();
	var minute = date.getMinutes();
	var second = date.getSeconds();

	year   = year.toString();
	month  = month >= 10 ? month.toString() : "0" + month.toString();
	day    = day >= 10 ? day.toString() : "0" + day.toString();
	hour   = hour >= 10 ? hour.toString() : "0" + hour.toString();
	minute = minute >= 10 ? minute.toString() : "0" + minute.toString();
	second = second >= 10 ? second.toString() : "0" + second.toString();

	return year + "-" + month + "-" + day + "_" + hour + "-" + minute + "-" + second;
}

function quitSAGE2() {
	if (config.register_site) {
		// de-register with EVL's server
		sageutils.deregisterSAGE2(config, function() {
			saveUserLog();
			saveSession();
			assets.saveAssets();
			if (omicronRunning) {
				omicronManager.disconnect();
			}
			process.exit(0);
		});
	} else {
		saveUserLog();
		saveSession();
		assets.saveAssets();
		if (omicronRunning) {
			omicronManager.disconnect();
		}
		process.exit(0);
	}
}

function findRemoteSiteByConnection(wsio) {
	var remoteIdx = -1;
	for (var i = 0; i < config.remote_sites.length; i++) {
		if (wsio.remoteAddress.address === config.remote_sites[i].host &&
			wsio.remoteAddress.port === config.remote_sites[i].port) {
			remoteIdx = i;
		}
	}
	if (remoteIdx >= 0) {
		return remoteSites[remoteIdx];
	}
	return null;
}

function hideControl(ctrl) {
	if (ctrl.show === true) {
		ctrl.show = false;
		broadcast('hideControl', {id: ctrl.id, appId: ctrl.appId});
		interactMgr.editVisibility(ctrl.id, "widgets", false);
	}
}

function removeControlsForUser(uniqueID) {
	var widgets = SAGE2Items.widgets.list;
	for (var w in widgets) {
		if (widgets.hasOwnProperty(w) && widgets[w].id.indexOf(uniqueID) > -1) {
			interactMgr.removeGeometry(widgets[w].id, "widgets");
			SAGE2Items.widgets.removeItem(widgets[w].id);
		}
	}
	broadcast('removeControlsForUser', {user_id: uniqueID});
}

function showControl(ctrl, uniqueID, pointerX, pointerY) {
	if (ctrl.show === false) {
		ctrl.show = true;
		interactMgr.editVisibility(ctrl.id, "widgets", true);
		moveControlToPointer(ctrl, uniqueID, pointerX, pointerY);
		broadcast('showControl', {
			id: ctrl.id, appId: ctrl.appId,
			user_color: sagePointers[uniqueID] ? sagePointers[uniqueID].color : null
		});
	}
}

function moveControlToPointer(ctrl, uniqueID, pointerX, pointerY) {
	var dt = new Date();
	var rightMargin = config.totalWidth - ctrl.width;
	var bottomMargin = config.totalHeight - ctrl.height;
	ctrl.left = (pointerX > rightMargin) ? rightMargin : pointerX - ctrl.height / 2;
	ctrl.top = (pointerY > bottomMargin) ? bottomMargin : pointerY - ctrl.height / 2;
	var radialGeometry = {
		x: ctrl.left + (ctrl.height / 2),
		y: ctrl.top + (ctrl.height / 2),
		r: ctrl.height / 2
	};
	if (ctrl.hasSideBar === true) {
		var shapeData = {
			radial: {
				type: "circle",
				visible: true,
				geometry: radialGeometry
			},
			sidebar: {
				type: "rectangle",
				visible: true,
				geometry: {
					x: ctrl.left + ctrl.height,
					y: ctrl.top + (ctrl.height / 2) - (ctrl.barHeight / 2),
					w: ctrl.width - ctrl.height, h: ctrl.barHeight
				}
			}
		};
		interactMgr.editComplexGeometry(ctrl.id, "widgets", shapeData);
	} else {
		interactMgr.editGeometry(ctrl.id, "widgets", "circle", radialGeometry);
	}

	var app = SAGE2Items.applications.list[ctrl.appId];
	var appPos = (app === null) ? null : getAppPositionSize(app);
	broadcast('setControlPosition', {date: dt, elemId: ctrl.id, elemLeft: ctrl.left, elemTop: ctrl.top,
		elemHeight: ctrl.height, appData: appPos});
}

function initializeArray(size, val) {
	var arr = new Array(size);
	for (var i = 0; i < size; i++) {
		arr[i] = val;
	}
	return arr;
}

function allNonBlank(arr) {
	for (var i = 0; i < arr.length; i++) {
		if (arr[i] === "") {
			return false;
		}
	}
	return true;
}

function allTrueDict(dict, property) {
	var key;
	for (key in dict) {
		if (property === undefined && dict[key] !== true) {
			return false;
		}
		if (property !== undefined && dict[key][property] !== true) {
			return false;
		}
	}
	return true;
}

function removeElement(list, elem) {
	if (list.indexOf(elem) >= 0) {
		moveElementToEnd(list, elem);
		list.pop();
	}
}

function moveElementToEnd(list, elem) {
	var i;
	var pos = list.indexOf(elem);
	if (pos < 0) {
		return;
	}
	for (i = pos; i < list.length - 1; i++) {
		list[i] = list[i + 1];
	}
	list[list.length - 1] = elem;
}

function intToByteBuffer(aInt, bytes) {
	var buf = new Buffer(bytes);
	var byteVal;
	var num = aInt;
	for (var i = 0; i < bytes; i++) {
		byteVal = num & 0xff;
		buf[i] = byteVal;
		num = (num - byteVal) / 256;
	}

	return buf;
}

function byteBufferToString(buf) {
	var str = "";
	var i = 0;

	while (buf[i] !== 0 && i < buf.length) {
		str += String.fromCharCode(buf[i]);
		i++;
	}

	return str;
}

function addEventToUserLog(id, data) {
	var key;
	for (key in users) {
		if (users[key].ip && users[key].ip === id) {
			users[key].actions.push(data);
		}
	}
}

function getAppPositionSize(appInstance) {
	return {
		id:          appInstance.id,
		application: appInstance.application,
		left:        appInstance.left,
		top:         appInstance.top,
		width:       appInstance.width,
		height:      appInstance.height,
		icon:        appInstance.icon || null,
		title:       appInstance.title,
		color:       appInstance.color || null
	};
}

// **************  Pointer Functions *****************

function createSagePointer(uniqueID, portal) {
	// From addClient type == sageUI
	sagePointers[uniqueID] = new Sagepointer(uniqueID + "_pointer");
	sagePointers[uniqueID].portal = portal;
	remoteInteraction[uniqueID] = new Interaction(config);
	remoteInteraction[uniqueID].local = portal ? false : true;

	broadcast('createSagePointer', sagePointers[uniqueID]);
}

function showPointer(uniqueID, data) {
	if (sagePointers[uniqueID] === undefined) {
		return;
	}

	console.log(sageutils.header("Pointer") + "starting: " + uniqueID);

	if (data.sourceType === undefined) {
		data.sourceType = "Pointer";
	}

	sagePointers[uniqueID].start(data.label, data.color, data.sourceType);
	broadcast('showSagePointer', sagePointers[uniqueID]);
}

function hidePointer(uniqueID) {
	if (sagePointers[uniqueID] === undefined) {
		return;
	}

	console.log(sageutils.header("Pointer") + "stopping: " + uniqueID);

	sagePointers[uniqueID].stop();
	var prevInteractionItem = remoteInteraction[uniqueID].getPreviousInteractionItem();
	if (prevInteractionItem !== null) {
		showOrHideWidgetLinks({uniqueID: uniqueID, show: false, item: prevInteractionItem});
		remoteInteraction[uniqueID].setPreviousInteractionItem(null);
	}
	broadcast('hideSagePointer', sagePointers[uniqueID]);
}


function globalToLocal(globalX, globalY, type, geometry) {
	var local = {};
	if (type === "circle") {
		local.x = globalX - (geometry.x - geometry.r);
		local.y = globalY - (geometry.y - geometry.r);
	} else {
		local.x = globalX - geometry.x;
		local.y = globalY - geometry.y;
	}

	return local;
}

function pointerPress(uniqueID, pointerX, pointerY, data) {
	if (sagePointers[uniqueID] === undefined) {
		return;
	}

	// Middle click changes interaction mode
	if (data.button === "middle") {
		remoteInteraction[uniqueID].toggleModes();
		broadcast('changeSagePointerMode', {id: sagePointers[uniqueID].id, mode: remoteInteraction[uniqueID].interactionMode});
	}

	var color = sagePointers[uniqueID] ? sagePointers[uniqueID].color : null;

	// Whiteboard app
	// If the user touches on the palette with drawing disabled, enable it
	if ((!drawingManager.drawingMode) && drawingManager.touchInsidePalette(pointerX, pointerY)) {
		drawingManager.reEnableDrawingMode();
	}
	if (drawingManager.drawingMode) {
		drawingManager.pointerEvent(
			omicronManager.sageToOmicronEvent(uniqueID, pointerX, pointerY, data, 5, color),
			uniqueID, pointerX, pointerY, 10, 10);
	}

	var obj = interactMgr.searchGeometry({x: pointerX, y: pointerY});

	if (obj === null) {
		pointerPressOnOpenSpace(uniqueID, pointerX, pointerY, data);
		return;
	}
	var prevInteractionItem = remoteInteraction[uniqueID].getPreviousInteractionItem();
	var localPt = globalToLocal(pointerX, pointerY, obj.type, obj.geometry);

	switch (obj.layerId) {
		case "staticUI": {
			pointerPressOnStaticUI(uniqueID, pointerX, pointerY, data, obj, localPt);
			break;
		}
		case "radialMenus": {
			pointerPressOnRadialMenu(uniqueID, pointerX, pointerY, data, obj, localPt, color);
			break;
		}
		case "widgets": {
			if (prevInteractionItem === null) {
				remoteInteraction[uniqueID].pressOnItem(obj);
				showOrHideWidgetLinks({uniqueID: uniqueID, item: obj, user_color: color, show: true});
			}
			pointerPressOrReleaseOnWidget(uniqueID, pointerX, pointerY, data, obj, localPt, "press");
			break;
		}
		case "applications": {
			if (prevInteractionItem === null) {
				remoteInteraction[uniqueID].pressOnItem(obj);
				showOrHideWidgetLinks({uniqueID: uniqueID, item: obj, user_color: color, show: true});
			}
			pointerPressOnApplication(uniqueID, pointerX, pointerY, data, obj, localPt, null);
			break;
		}
		case "portals": {
			pointerPressOnDataSharingPortal(uniqueID, pointerX, pointerY, data, obj, localPt);
			break;
		}
	}
}

function pointerPressOnOpenSpace(uniqueID, pointerX, pointerY, data) {
	if (data.button === "right") {
		// Right click opens the radial menu
		createRadialMenu(uniqueID, pointerX, pointerY);
	}
}

function pointerPressOnStaticUI(uniqueID, pointerX, pointerY, data, obj, localPt) {
	// don't allow data-pushing

	/*
	switch (obj.id) {
		case "dataSharingRequestDialog": {
			break;
		}
		case "dataSharingWaitDialog": {
			break;
		}
		case "acceptDataSharingRequest": {
			console.log("Accepting Data-Sharing Request");
			broadcast('closeRequestDataSharingDialog', null);
			var sharingMin = Math.min(remoteSharingRequestDialog.config.totalWidth,
					remoteSharingRequestDialog.config.totalHeight - remoteSharingRequestDialog.config.ui.titleBarHeight);
			var myMin = Math.min(config.totalWidth, config.totalHeight - config.ui.titleBarHeight);
			var sharingSize = parseInt(0.45 * (sharingMin + myMin), 10);
			var sharingScale = (0.9 * myMin) / sharingSize;
			var sharingTitleBarHeight = (remoteSharingRequestDialog.config.ui.titleBarHeight + config.ui.titleBarHeight) / 2;
			remoteSharingRequestDialog.wsio.emit('acceptDataSharingSession',
				{width: sharingSize, height: sharingSize, titleBarHeight: sharingTitleBarHeight, date: Date.now()});
			createNewDataSharingSession(remoteSharingRequestDialog.config.name,
				remoteSharingRequestDialog.config.host, remoteSharingRequestDialog.config.port,
				remoteSharingRequestDialog.wsio, null, sharingSize, sharingSize, sharingScale,
				sharingTitleBarHeight, false);
			remoteSharingRequestDialog = null;
			showRequestDialog(false);
			break;
		}
		case "rejectDataSharingRequest": {
			console.log("Rejecting Data-Sharing Request");
			broadcast('closeRequestDataSharingDialog', null);
			remoteSharingRequestDialog.wsio.emit('rejectDataSharingSession', null);
			remoteSharingRequestDialog = null;
			showRequestDialog(false);
			break;
		}
		case "cancelDataSharingRequest": {
			console.log("Canceling Data-Sharing Request");
			broadcast('closeDataSharingWaitDialog', null);
			remoteSharingWaitDialog.wsio.emit('cancelDataSharingSession', null);
			remoteSharingWaitDialog = null;
			showWaitDialog(false);
			break;
		}
		default: {
			// remote site icon
			requestNewDataSharingSession(obj.data);
		}
	}
	*/
}

/// KINECT input

//kinect
function sendKinectInput(id, data) {	// From addClient type == sageUI

	// for now send to the skeleton tracking app
	var app = SAGE2Items.applications.getFirstItemWithTitle("skeleton");
 	var event = {
		id: app.id,
		type: data.type,
		user: "kinect",
		data: data,
		date: Date.now()
	};

	broadcast('eventInItem', event);
};


function createNewDataSharingSession(remoteName, remoteHost, remotePort, remoteWSIO, remoteTime,
	sharingWidth, sharingHeight, sharingScale, sharingTitleBarHeight, caller) {
	var zIndex = SAGE2Items.applications.numItems + SAGE2Items.portals.numItems;
	var dataSession = {
		id: getUniqueDataSharingId(remoteHost, remotePort, caller),
		name: remoteName,
		host: remoteHost,
		port: remotePort,
		left: config.ui.titleBarHeight,
		top: 1.5 * config.ui.titleBarHeight,
		width: sharingWidth * sharingScale,
		height: sharingHeight * sharingScale,
		previous_left: config.ui.titleBarHeight,
		previous_top: 1.5 * config.ui.titleBarHeight,
		previous_width: sharingWidth * sharingScale,
		previous_height: sharingHeight * sharingScale,
		natural_width: sharingWidth,
		natural_height: sharingHeight,
		aspect: sharingWidth / sharingHeight,
		scale: sharingScale,
		titleBarHeight: sharingTitleBarHeight,
		zIndex: zIndex
	};

	console.log("New Data Sharing Session: " + dataSession.id);

	var geometry = {
		x: dataSession.left,
		y: dataSession.top,
		w: dataSession.width,
		h: dataSession.height + config.ui.titleBarHeight
	};

	var cornerSize   = 0.2 * Math.min(geometry.w, geometry.h);
	var oneButton    = Math.round(config.ui.titleBarHeight) * (300 / 235);
	var buttonsPad   = 0.1 * oneButton;
	var startButtons = geometry.w - Math.round(2 * oneButton + buttonsPad);

	/*
	var buttonsWidth = (config.ui.titleBarHeight-4) * (324.0/111.0);
	var buttonsPad   = (config.ui.titleBarHeight-4) * ( 10.0/111.0);
	var oneButton    = buttonsWidth / 2; // two buttons
	var startButtons = geometry.w - buttonsWidth;
	*/

	interactMgr.addGeometry(dataSession.id, "portals", "rectangle", geometry, true, zIndex, dataSession);

	SAGE2Items.portals.addItem(dataSession);
	SAGE2Items.portals.addButtonToItem(dataSession.id, "titleBar", "rectangle",
		{x: 0, y: 0, w: geometry.w, h: config.ui.titleBarHeight}, 0);
	SAGE2Items.portals.addButtonToItem(dataSession.id, "fullscreenButton", "rectangle",
		{x: startButtons + buttonsPad, y: 0, w: oneButton, h: config.ui.titleBarHeight}, 1);
	SAGE2Items.portals.addButtonToItem(dataSession.id, "closeButton", "rectangle",
		{x: startButtons + buttonsPad + oneButton, y: 0, w: oneButton, h: config.ui.titleBarHeight}, 1);
	SAGE2Items.portals.addButtonToItem(dataSession.id, "dragCorner", "rectangle",
		{x: geometry.w - cornerSize, y: geometry.h + config.ui.titleBarHeight - cornerSize, w: cornerSize, h: cornerSize}, 2);

	SAGE2Items.portals.interactMgr[dataSession.id] = new InteractableManager();
	SAGE2Items.portals.interactMgr[dataSession.id].addLayer("radialMenus",  2);
	SAGE2Items.portals.interactMgr[dataSession.id].addLayer("widgets",      1);
	SAGE2Items.portals.interactMgr[dataSession.id].addLayer("applications", 0);

	broadcast('initializeDataSharingSession', dataSession);
	var key;
	for (key in sagePointers) {
		remoteWSIO.emit('createRemoteSagePointer', {id: key, portal: {host: config.host, port: config.port}});
	}
	var to = caller ? remoteTime.getTime() - Date.now() : 0;
	remoteSharingSessions[dataSession.id] = {portal: dataSession, wsio: remoteWSIO, appCount: 0, timeOffset: to};

}

// Disabling data sharing portal for now
/*
function requestNewDataSharingSession(remote) {
	return;

	if (remote.connected) {
		console.log("Requesting data-sharing session with " + remote.name);

		remoteSharingWaitDialog = remote;
		broadcast('dataSharingConnectionWait', {name: remote.name, host: remote.wsio.remoteAddress.address,
			port: remote.wsio.remoteAddress.port});
		remote.wsio.emit('requestDataSharingSession', {config: config, secure: false});

		showWaitDialog(true);
	} else {
		console.log("Remote site " + remote.name + " is not currently connected");
	}
}
*/

function showWaitDialog(flag) {
	interactMgr.editVisibility("dataSharingWaitDialog", "staticUI", flag);
	interactMgr.editVisibility("cancelDataSharingRequest", "staticUI", flag);
}

function showRequestDialog(flag) {
	interactMgr.editVisibility("dataSharingRequestDialog", "staticUI", flag);
	interactMgr.editVisibility("acceptDataSharingRequest", "staticUI", flag);
	interactMgr.editVisibility("rejectDataSharingRequest", "staticUI", flag);
}

function pointerPressOnRadialMenu(uniqueID, pointerX, pointerY, data, obj, localPt, color) {
	var existingRadialMenu = obj.data;

	if (obj.id.indexOf("menu_radial_button") !== -1) {
		// Pressing on radial menu button
		var menuStateChange = existingRadialMenu.onButtonEvent(obj.id, uniqueID, "pointerPress", color);
		if (menuStateChange !== undefined) {
			radialMenuEvent({type: "stateChange", menuID: existingRadialMenu.id, menuState: menuStateChange });
		}
	} else if (obj.id.indexOf("menu_thumbnail") !== -1) {
		// Pressing on thumbnail window
		// console.log("Pointer press on thumbnail window");
		data = { button: data.button, color: sagePointers[uniqueID].color };
		radialMenuEvent({type: "pointerPress", id: uniqueID, x: pointerX, y: pointerY, data: data});
	} else {
		// Not on a button
		// Drag Content Browser only from radial menu
		if (data.button === "left" && obj.type !== 'rectangle') {
			obj.data.onStartDrag(uniqueID, {x: pointerX, y: pointerY});
		}
	}
}

function pointerPressOrReleaseOnWidget(uniqueID, pointerX, pointerY, data, obj, localPt, pressRelease) {
	var id = obj.data.id;
	if (data.button === "left") {
		var sidebarPoint = {x: obj.geometry.x - obj.data.left + localPt.x, y: obj.geometry.y - obj.data.top + localPt.y};
		var btn = SAGE2Items.widgets.findButtonByPoint(id, localPt) || SAGE2Items.widgets.findButtonByPoint(id, sidebarPoint);
		var ctrlData = {ctrlId: btn ? btn.id : null, appId: obj.data.appId, instanceID: id};
		var regTI = /textInput/;
		var regSl = /slider/;
		var regButton = /button/;
		var lockedControl = null;
		var eUser = {id: sagePointers[uniqueID].id, label: sagePointers[uniqueID].label, color: sagePointers[uniqueID].color};

		if (pressRelease === "press") {
			// var textInputOrSlider = SAGE2Items.widgets.findButtonByPoint(id, sidebarPoint);
			if (btn === null) {// && textInputOrSlider===null) {
				remoteInteraction[uniqueID].selectMoveControl(obj.data, pointerX, pointerY);
			} else {
				remoteInteraction[uniqueID].releaseControl();
				lockedControl = remoteInteraction[uniqueID].lockedControl();
				if (lockedControl) {
					// If a text input widget was locked, drop it
					broadcast('deactivateTextInputControl', lockedControl);
					remoteInteraction[uniqueID].dropControl();
				}

				remoteInteraction[uniqueID].lockControl(ctrlData);
				if (regSl.test(btn.id)) {
					broadcast('sliderKnobLockAction', {ctrl: ctrlData, x: pointerX, user: eUser, date: Date.now()});
				} else if (regTI.test(btn.id)) {
					broadcast('activateTextInputControl', {
						prevTextInput: lockedControl,
						curTextInput: ctrlData, date: Date.now()
					});
				}
			}
		} else {
			lockedControl = remoteInteraction[uniqueID].lockedControl();
			if (lockedControl !== null && btn !== null && regButton.test(btn.id) && lockedControl.ctrlId === btn.id) {
				remoteInteraction[uniqueID].dropControl();
				broadcast('executeControlFunction', {ctrl: ctrlData, user: eUser, date: Date.now()}, 'receivesWidgetEvents');

				var app = SAGE2Items.applications.list[ctrlData.appId];
				if (app) {
					if (btn.id.indexOf("buttonCloseApp") >= 0) {
						addEventToUserLog(data.addr, {type: "delete", data: {application:
							{id: app.id, type: app.application}}, time: Date.now()});
					} else if (btn.id.indexOf("buttonCloseWidget") >= 0) {
						addEventToUserLog(data.addr, {type: "widgetMenu", data: {action: "close", application:
							{id: app.id, type: app.application}}, time: Date.now()});
					} else if (btn.id.indexOf("buttonShareApp") >= 0) {
						console.log("sharing app");
					} else {
						addEventToUserLog(data.addr, {type: "widgetAction", data: {application:
							data.appId, widget: data.ctrlId}, time: Date.now()});
					}
				}
			}
			remoteInteraction[uniqueID].releaseControl();
		}
	} else {
		if (obj.data.show === true && pressRelease === "press") {
			hideControl(obj.data);
			var app2 = SAGE2Items.applications.list[obj.data.appId];
			if (app2 !== null) {
				addEventToUserLog(uniqueID, {type: "widgetMenu", data: {action: "close", application:
					{id: app2.id, type: app2.application}}, time: Date.now()});
			}
		}
	}
}

function releaseSlider(uniqueID) {
	var ctrlData = remoteInteraction[uniqueID].lockedControl();
	if (/slider/.test(ctrlData.ctrlId) === true) {
		remoteInteraction[uniqueID].dropControl();
		var eUser = {id: sagePointers[uniqueID].id, label: sagePointers[uniqueID].label, color: sagePointers[uniqueID].color};
		broadcast('executeControlFunction', {ctrl: ctrlData, user: eUser}, 'receivesWidgetEvents');
	}
}


function pointerPressOnApplication(uniqueID, pointerX, pointerY, data, obj, localPt, portalId) {
	var im = findInteractableManager(obj.data.id);
	im.moveObjectToFront(obj.id, "applications", ["portals"]);
	var stickyList = stickyAppHandler.getStickingItems(obj.id);
	for (var idx in stickyList) {
		im.moveObjectToFront(stickyList[idx].id, obj.layerId);
	}
	var newOrder = im.getObjectZIndexList("applications", ["portals"]);
	broadcast('updateItemOrder', newOrder);

	if (portalId !== undefined && portalId !== null) {
		var ts = Date.now() + remoteSharingSessions[portalId].timeOffset;
		remoteSharingSessions[portalId].wsio.emit('updateApplicationOrder', {order: newOrder, date: ts});
	}

	var btn = SAGE2Items.applications.findButtonByPoint(obj.id, localPt);

	// pointer press on app window
	if (btn === null) {
		if (data.button === "right") {
			var elemCtrl = SAGE2Items.widgets.list[obj.id + uniqueID + "_controls"];
			if (!elemCtrl) {
				// if no UI element, send event to app if in interaction mode
				if (remoteInteraction[uniqueID].appInteractionMode()) {
					sendPointerPressToApplication(uniqueID, obj.data, pointerX, pointerY, data);
				}
				// Request a control (do not know in advance)
				broadcast('requestNewControl', {elemId: obj.id, user_id: uniqueID,
					user_label: sagePointers[uniqueID] ? sagePointers[uniqueID].label : "",
					x: pointerX, y: pointerY, date: Date.now() });
			} else if (elemCtrl.show === false) {
				showControl(elemCtrl, uniqueID, pointerX, pointerY);
				addEventToUserLog(uniqueID, {type: "widgetMenu", data: {action: "open", application:
					{id: obj.id, type: obj.data.application}}, time: Date.now()});
			} else {
				moveControlToPointer(elemCtrl, uniqueID, pointerX, pointerY);
			}
		} else {
			if (remoteInteraction[uniqueID].appInteractionMode()) {
				sendPointerPressToApplication(uniqueID, obj.data, pointerX, pointerY, data);
			} else {
				selectApplicationForMove(uniqueID, obj.data, pointerX, pointerY, portalId);
			}
		}
		return;
	}

	switch (btn.id) {
		case "titleBar":
			if (drawingManager.paletteID !== uniqueID) {
				selectApplicationForMove(uniqueID, obj.data, pointerX, pointerY, portalId);
			}
			break;
		case "dragCorner":
			selectApplicationForResize(uniqueID, obj.data, pointerX, pointerY, portalId);
			break;
		case "syncButton":
			if (sagePointers[uniqueID].visible) {
				// only if pointer on the wall, not the web UI
				broadcast('toggleSyncOptions', {id: obj.data.id});
			}
			break;
		case "fullscreenButton":
			if (sagePointers[uniqueID].visible) {
				// only if pointer on the wall, not the web UI
				toggleApplicationFullscreen(uniqueID, obj.data, portalId);
			}
			break;
		case "closeButton":
			if (sagePointers[uniqueID].visible) {
				// only if pointer on the wall, not the web UI
				deleteApplication(obj.data.id, portalId);
			}
			break;
	}
}

function pointerPressOnDataSharingPortal(uniqueID, pointerX, pointerY, data, obj, localPt) {
	interactMgr.moveObjectToFront(obj.id, "portals", ["applications"]);
	var newOrder = interactMgr.getObjectZIndexList("portals", ["applications"]);
	broadcast('updateItemOrder', newOrder);

	var btn = SAGE2Items.portals.findButtonByPoint(obj.id, localPt);

	// pointer press inside portal window
	if (btn === null) {
		var scaledPt = {x: localPt.x / obj.data.scale, y: (localPt.y - config.ui.titleBarHeight) / obj.data.scale};
		pointerPressInDataSharingArea(uniqueID, obj.data.id, scaledPt, data);
		return;
	}

	switch (btn.id) {
		case "titleBar": {
			selectPortalForMove(uniqueID, obj.data, pointerX, pointerY);
			break;
		}
		case "dragCorner": {
			if (remoteInteraction[uniqueID].windowManagementMode()) {
				selectPortalForResize(uniqueID, obj.data, pointerX, pointerY);
			}
			break;
		}
		case "fullscreenButton": {
			// toggleApplicationFullscreen(uniqueID, obj.data);
			break;
		}
		case "closeButton": {
			// deleteApplication(obj.data.id);
			break;
		}
	}
}

function pointerPressInDataSharingArea(uniqueID, portalId, scaledPt, data) {
	var pObj = SAGE2Items.portals.interactMgr[portalId].searchGeometry(scaledPt);
	if (pObj === null) {
		// pointerPressOnOpenSpace(uniqueID, pointerX, pointerY, data);
		return;
	}

	var pLocalPt = globalToLocal(scaledPt.x, scaledPt.y, pObj.type, pObj.geometry);
	switch (pObj.layerId) {
		case "radialMenus": {
			// pointerPressOnRadialMenu(uniqueID, pointerX, pointerY, data, pObj, pLocalPt);
			break;
		}
		case "widgets": {
			// pointerPressOnWidget(uniqueID, pointerX, pointerY, data, pObj, pLocalPt);
			break;
		}
		case "applications": {
			pointerPressOnApplication(uniqueID, scaledPt.x, scaledPt.y, data, pObj, pLocalPt, portalId);
			break;
		}
	}
	return;
}

function selectApplicationForMove(uniqueID, app, pointerX, pointerY, portalId) {
	remoteInteraction[uniqueID].selectMoveItem(app, pointerX, pointerY);
	broadcast('startMove', {id: app.id, date: Date.now()});

	if (portalId !== undefined && portalId !== null) {
		var ts = Date.now() + remoteSharingSessions[portalId].timeOffset;
		remoteSharingSessions[portalId].wsio.emit('startApplicationMove', {id: uniqueID, appId: app.id, date: ts});
	}

	var eLogData = {
		type: "move",
		action: "start",
		application: {
			id: app.id,
			type: app.application
		},
		location: {
			x: parseInt(app.left, 10),
			y: parseInt(app.top, 10),
			width: parseInt(app.width, 10),
			height: parseInt(app.height, 10)
		}
	};
	addEventToUserLog(uniqueID, {type: "windowManagement", data: eLogData, time: Date.now()});
}

function selectApplicationForResize(uniqueID, app, pointerX, pointerY, portalId) {
	remoteInteraction[uniqueID].selectResizeItem(app, pointerX, pointerY);
	broadcast('startResize', {id: app.id, date: Date.now()});

	if (portalId !== undefined && portalId !== null) {
		var ts = Date.now() + remoteSharingSessions[portalId].timeOffset;
		remoteSharingSessions[portalId].wsio.emit('startApplicationResize', {id: uniqueID, appId: app.id, date: ts});
	}

	var eLogData = {
		type: "resize",
		action: "start",
		application: {
			id: app.id,
			type: app.application
		},
		location: {
			x: parseInt(app.left, 10),
			y: parseInt(app.top, 10),
			width: parseInt(app.width, 10),
			height: parseInt(app.height, 10)
		}
	};
	addEventToUserLog(uniqueID, {type: "windowManagement", data: eLogData, time: Date.now()});
}

function sendPointerPressToApplication(uniqueID, app, pointerX, pointerY, data) {
	var ePosition = {x: pointerX - app.left, y: pointerY - (app.top + config.ui.titleBarHeight)};
	var eUser = {id: sagePointers[uniqueID].id, label: sagePointers[uniqueID].label, color: sagePointers[uniqueID].color};

	var event = {
		id: app.id,
		type: "pointerPress",
		position: ePosition,
		user: eUser,
		data: data,
		date: Date.now()
	};

	broadcast('eventInItem', event);

	var eLogData = {
		type: "pointerPress",
		application: {
			id: app.id,
			type: app.application
		},
		position: {
			x: parseInt(ePosition.x, 10),
			y: parseInt(ePosition.y, 10)
		}
	};
	addEventToUserLog(uniqueID, {type: "applicationInteraction", data: eLogData, time: Date.now()});
}

function sendPointerDblClickToApplication(uniqueID, app, pointerX, pointerY) {
	var ePosition = {x: pointerX - app.left, y: pointerY - (app.top + config.ui.titleBarHeight)};
	var eUser = {id: sagePointers[uniqueID].id, label: sagePointers[uniqueID].label, color: sagePointers[uniqueID].color};

	var event = {
		id: app.id,
		type: "pointerDblClick",
		position: ePosition,
		user: eUser,
		date: Date.now()
	};

	broadcast('eventInItem', event);

	var eLogData = {
		type: "pointerDblClick",
		application: {
			id: app.id,
			type: app.application
		},
		position: {
			x: parseInt(ePosition.x, 10),
			y: parseInt(ePosition.y, 10)
		}
	};
	addEventToUserLog(uniqueID, {type: "applicationInteraction", data: eLogData, time: Date.now()});
}

function selectPortalForMove(uniqueID, portal, pointerX, pointerY) {
	remoteInteraction[uniqueID].selectMoveItem(portal, pointerX, pointerY);

	var eLogData = {
		type: "move",
		action: "start",
		portal: {
			id: portal.id,
			name: portal.name,
			host: portal.host,
			port: portal.port
		},
		location: {
			x: parseInt(portal.left, 10),
			y: parseInt(portal.top, 10),
			width: parseInt(portal.width, 10),
			height: parseInt(portal.height, 10)
		}
	};
	addEventToUserLog(uniqueID, {type: "windowManagement", data: eLogData, time: Date.now()});
}

function selectPortalForResize(uniqueID, portal, pointerX, pointerY) {
	remoteInteraction[uniqueID].selectResizeItem(portal, pointerX, pointerY);

	var eLogData = {
		type: "resize",
		action: "start",
		portal: {
			id: portal.id,
			name: portal.name,
			host: portal.host,
			port: portal.port
		},
		location: {
			x: parseInt(portal.left, 10),
			y: parseInt(portal.top, 10),
			width: parseInt(portal.width, 10),
			height: parseInt(portal.height, 10)
		}
	};
	addEventToUserLog(uniqueID, {type: "windowManagement", data: eLogData, time: Date.now()});
}

function pointerMove(uniqueID, pointerX, pointerY, data) {
	if (sagePointers[uniqueID] === undefined) {
		return;
	}

	// Whiteboard app
	if (drawingManager.drawingMode) {
		var color = sagePointers[uniqueID] ? sagePointers[uniqueID].color : null;
		drawingManager.pointerEvent(
			omicronManager.sageToOmicronEvent(uniqueID, pointerX, pointerY, data, 4, color),
			uniqueID, pointerX, pointerY, 10, 10);
	}

	// Trick: press ALT key while moving switches interaction mode
	if (sagePointers[uniqueID] && remoteInteraction[uniqueID].ALT && pressingAlt) {
		remoteInteraction[uniqueID].toggleModes();
		broadcast('changeSagePointerMode', {id: sagePointers[uniqueID].id, mode: remoteInteraction[uniqueID].interactionMode});
		pressingAlt = false;
	} else if (sagePointers[uniqueID] && !remoteInteraction[uniqueID].ALT && !pressingAlt) {
		remoteInteraction[uniqueID].toggleModes();
		broadcast('changeSagePointerMode', {id: sagePointers[uniqueID].id, mode: remoteInteraction[uniqueID].interactionMode});
		pressingAlt = true;
	}

	sagePointers[uniqueID].updatePointerPosition(data, config.totalWidth, config.totalHeight);
	pointerX = sagePointers[uniqueID].left;
	pointerY = sagePointers[uniqueID].top;

	updatePointerPosition(uniqueID, pointerX, pointerY, data);
}

function pointerPosition(uniqueID, data) {
	if (sagePointers[uniqueID] === undefined) {
		return;
	}

	sagePointers[uniqueID].updatePointerPosition(data, config.totalWidth, config.totalHeight);
	var pointerX = sagePointers[uniqueID].left;
	var pointerY = sagePointers[uniqueID].top;

	updatePointerPosition(uniqueID, pointerX, pointerY, data);
}

function updatePointerPosition(uniqueID, pointerX, pointerY, data) {
	broadcast('updateSagePointerPosition', sagePointers[uniqueID]);

	var localPt;
	var scaledPt;
	var moveAppPortal = findApplicationPortal(remoteInteraction[uniqueID].selectedMoveItem);
	var resizeAppPortal = findApplicationPortal(remoteInteraction[uniqueID].selectedResizeItem);
	var updatedMoveItem;
	var updatedResizeItem;
	var updatedControl;

	if (moveAppPortal !== null) {
		localPt = globalToLocal(pointerX, pointerY, moveAppPortal.type, moveAppPortal.geometry);
		scaledPt = {x: localPt.x / moveAppPortal.data.scale,
			y: (localPt.y - config.ui.titleBarHeight) / moveAppPortal.data.scale};
		remoteSharingSessions[moveAppPortal.id].wsio.emit('remoteSagePointerPosition',
			{id: uniqueID, left: scaledPt.x, top: scaledPt.y});
		updatedMoveItem = remoteInteraction[uniqueID].moveSelectedItem(scaledPt.x, scaledPt.y);
		moveApplicationWindow(uniqueID, updatedMoveItem, moveAppPortal.id);
		return;
	}
	if (resizeAppPortal !== null) {
		localPt = globalToLocal(pointerX, pointerY, resizeAppPortal.type, resizeAppPortal.geometry);
		scaledPt = {x: localPt.x / resizeAppPortal.data.scale,
			y: (localPt.y - config.ui.titleBarHeight) / resizeAppPortal.data.scale};
		remoteSharingSessions[resizeAppPortal.id].wsio.emit('remoteSagePointerPosition',
			{id: uniqueID, left: scaledPt.x, top: scaledPt.y});
		updatedResizeItem = remoteInteraction[uniqueID].resizeSelectedItem(scaledPt.x, scaledPt.y);
		moveAndResizeApplicationWindow(updatedResizeItem, resizeAppPortal.id);
		return;
	}

	// update radial menu position if dragged outside radial menu
	updateRadialMenuPointerPosition(uniqueID, pointerX, pointerY);

	// update app position and size if currently modifying a window
	updatedMoveItem = remoteInteraction[uniqueID].moveSelectedItem(pointerX, pointerY);
	updatedResizeItem = remoteInteraction[uniqueID].resizeSelectedItem(pointerX, pointerY);
	updatedControl = remoteInteraction[uniqueID].moveSelectedControl(pointerX, pointerY);
	if (updatedMoveItem !== null) {
		if (SAGE2Items.portals.list.hasOwnProperty(updatedMoveItem.elemId)) {
			moveDataSharingPortalWindow(updatedMoveItem);
		} else {
			moveApplicationWindow(uniqueID, updatedMoveItem, null);
		}
		return;
	}
	if (updatedResizeItem !== null) {
		if (SAGE2Items.portals.list.hasOwnProperty(updatedResizeItem.elemId)) {
			moveAndResizeDataSharingPortalWindow(updatedResizeItem);
		} else {
			moveAndResizeApplicationWindow(updatedResizeItem, null);
		}
		return;
	}
	if (updatedControl !== null) {
		moveWidgetControls(uniqueID, updatedControl);
		return;
	}

	var prevInteractionItem = remoteInteraction[uniqueID].getPreviousInteractionItem();

	var obj = interactMgr.searchGeometry({x: pointerX, y: pointerY});
	if (obj === null) {
		removeExistingHoverCorner(uniqueID);
		if (remoteInteraction[uniqueID].portal !== null) {
			remoteSharingSessions[remoteInteraction[uniqueID].portal.id].wsio.emit('stopRemoteSagePointer', {id: uniqueID});
			remoteInteraction[uniqueID].portal = null;
		}
		if (prevInteractionItem !== null) {
			showOrHideWidgetLinks({uniqueID: uniqueID, item: prevInteractionItem, show: false});
		}
	} else {
		var color = sagePointers[uniqueID] ? sagePointers[uniqueID].color : null;
		if (prevInteractionItem !== obj) {
			if (prevInteractionItem !== null) {
				showOrHideWidgetLinks({uniqueID: uniqueID, item: prevInteractionItem, show: false});
			}
			showOrHideWidgetLinks({uniqueID: uniqueID, item: obj, user_color: color, show: true});
		} else {
			var appId = obj.id;
			if (obj.data !== undefined && obj.data !== null && obj.data.appId !== undefined) {
				appId = obj.data.appId;
			}
			if (appUserColors[appId] !== color) {
				showOrHideWidgetLinks({uniqueID: uniqueID, item: prevInteractionItem, show: false});
				showOrHideWidgetLinks({uniqueID: uniqueID, item: obj, user_color: color, show: true});
			}
		}
		localPt = globalToLocal(pointerX, pointerY, obj.type, obj.geometry);
		switch (obj.layerId) {
			case "staticUI": {
				removeExistingHoverCorner(uniqueID);
				if (remoteInteraction[uniqueID].portal !== null) {
					remoteSharingSessions[remoteInteraction[uniqueID].portal.id].wsio.emit(
						'stopRemoteSagePointer', {id: uniqueID});
					remoteInteraction[uniqueID].portal = null;
				}
				break;
			}
			case "radialMenus": {
				pointerMoveOnRadialMenu(uniqueID, pointerX, pointerY, data, obj, localPt, color);
				removeExistingHoverCorner(uniqueID);
				if (remoteInteraction[uniqueID].portal !== null) {
					remoteSharingSessions[remoteInteraction[uniqueID].portal.id].wsio.emit(
						'stopRemoteSagePointer', {id: uniqueID});
					remoteInteraction[uniqueID].portal = null;
				}
				break;
			}
			case "widgets": {
				pointerMoveOnWidgets(uniqueID, pointerX, pointerY, data, obj, localPt);
				removeExistingHoverCorner(uniqueID);
				if (remoteInteraction[uniqueID].portal !== null) {
					remoteSharingSessions[remoteInteraction[uniqueID].portal.id].wsio.emit(
						'stopRemoteSagePointer', {id: uniqueID});
					remoteInteraction[uniqueID].portal = null;
				}
				break;
			}
			case "applications": {
				pointerMoveOnApplication(uniqueID, pointerX, pointerY, data, obj, localPt, null);
				if (remoteInteraction[uniqueID].portal !== null) {
					remoteSharingSessions[remoteInteraction[uniqueID].portal.id].wsio.emit(
						'stopRemoteSagePointer', {id: uniqueID});
					remoteInteraction[uniqueID].portal = null;
				}
				break;
			}
			case "portals": {
				pointerMoveOnDataSharingPortal(uniqueID, pointerX, pointerY, data, obj, localPt);
				break;
			}
		}
	}

	remoteInteraction[uniqueID].setPreviousInteractionItem(obj);
}

function pointerMoveOnRadialMenu(uniqueID, pointerX, pointerY, data, obj, localPt, color) {
	var existingRadialMenu = obj.data;

	if (obj.id.indexOf("menu_radial_button") !== -1) {
		// Pressing on radial menu button
		// console.log("over radial button: " + obj.id);
		// data = { buttonID: obj.id, button: data.button, color: sagePointers[uniqueID].color };
		// radialMenuEvent({type: "pointerMove", id: uniqueID, x: pointerX, y: pointerY, data: data});
		var menuStateChange = existingRadialMenu.onButtonEvent(obj.id, uniqueID, "pointerMove", color);
		if (menuStateChange !== undefined) {
			radialMenuEvent({type: "stateChange", menuID: existingRadialMenu.id, menuState: menuStateChange });
		}
	} else if (obj.id.indexOf("menu_thumbnail") !== -1) {
		// PointerMove on thumbnail window
		// console.log("Pointer move on thumbnail window");
		data = { button: data.button, color: sagePointers[uniqueID].color };
		radialMenuEvent({type: "pointerMove", id: uniqueID, x: pointerX, y: pointerY, data: data});
	} else {
		// Not on a button
		var menuButtonState = existingRadialMenu.onMenuEvent(uniqueID);
		if (menuButtonState !== undefined) {
			radialMenuEvent({type: "stateChange", menuID: existingRadialMenu.id, menuState: menuButtonState });
		}
		// Drag Content Browser only from radial menu
		if (existingRadialMenu.dragState === true && obj.type !== 'rectangle') {
			var offset = existingRadialMenu.getDragOffset(uniqueID, {x: pointerX, y: pointerY});
			moveRadialMenu(existingRadialMenu.id, offset.x, offset.y);
			radialMenuEvent({type: "pointerMove", id: uniqueID, x: pointerX, y: pointerY, data: data});
		}
	}
}

function pointerMoveOnWidgets(uniqueID, pointerX, pointerY, data, obj, localPt) {
	// widgets
	var lockedControl = remoteInteraction[uniqueID].lockedControl();
	var eUser = {id: sagePointers[uniqueID].id, label: sagePointers[uniqueID].label, color: sagePointers[uniqueID].color};

	if (lockedControl && /slider/.test(lockedControl.ctrlId)) {
		broadcast('moveSliderKnob', {ctrl: lockedControl, x: pointerX, user: eUser, date: Date.now()});
		return;
	}
	// showOrHideWidgetConnectors(uniqueID, obj.data, "move");
	// Widget connector show logic ends

}

function pointerMoveOnApplication(uniqueID, pointerX, pointerY, data, obj, localPt, portalId) {
	var btn = SAGE2Items.applications.findButtonByPoint(obj.id, localPt);

	// pointer move on app window
	if (btn === null) {
		removeExistingHoverCorner(uniqueID, portalId);
		if (remoteInteraction[uniqueID].appInteractionMode()) {
			sendPointerMoveToApplication(uniqueID, obj.data, pointerX, pointerY, data);
		}
		return;
	}

	var ts;
	switch (btn.id) {
		case "titleBar": {
			removeExistingHoverCorner(uniqueID, portalId);
			break;
		}
		case "dragCorner": {
			if (remoteInteraction[uniqueID].hoverCornerItem === null) {
				remoteInteraction[uniqueID].setHoverCornerItem(obj.data);
				broadcast('hoverOverItemCorner', {elemId: obj.data.id, flag: true});
				if (portalId !== undefined && portalId !== null) {
					ts = Date.now() + remoteSharingSessions[portalId].timeOffset;
					remoteSharingSessions[portalId].wsio.emit('remoteSagePointerHoverCorner',
						{appHoverCorner: {elemId: obj.data.id, flag: true}, date: ts});
				}
			} else if (remoteInteraction[uniqueID].hoverCornerItem.id !== obj.data.id) {
				broadcast('hoverOverItemCorner', {elemId: remoteInteraction[uniqueID].hoverCornerItem.id, flag: false});
				if (portalId !== undefined && portalId !== null) {
					ts = Date.now() + remoteSharingSessions[portalId].timeOffset;
					remoteSharingSessions[portalId].wsio.emit('remoteSagePointerHoverCorner',
						{appHoverCorner: {elemId: remoteInteraction[uniqueID].hoverCornerItem.id, flag: false}, date: ts});
				}
				remoteInteraction[uniqueID].setHoverCornerItem(obj.data);
				broadcast('hoverOverItemCorner', {elemId: obj.data.id, flag: true});
				if (portalId !== undefined && portalId !== null) {
					ts = Date.now() + remoteSharingSessions[portalId].timeOffset;
					remoteSharingSessions[portalId].wsio.emit('remoteSagePointerHoverCorner',
						{appHoverCorner: {elemId: obj.data.id, flag: true}, date: ts});
				}
			}
			break;
		}
		case "fullscreenButton": {
			removeExistingHoverCorner(uniqueID, portalId);
			break;
		}
		case "closeButton": {
			removeExistingHoverCorner(uniqueID, portalId);
			break;
		}
	}
}

function pointerMoveOnDataSharingPortal(uniqueID, pointerX, pointerY, data, obj, localPt) {
	var scaledPt = {x: localPt.x / obj.data.scale, y: (localPt.y - config.ui.titleBarHeight) / obj.data.scale};

	if (remoteInteraction[uniqueID].portal === null || remoteInteraction[uniqueID].portal.id !== obj.data.id) {
		remoteInteraction[uniqueID].portal = obj.data;
		var rPointer = {
			id: uniqueID,
			left: scaledPt.x,
			top: scaledPt.y,
			label: sagePointers[uniqueID].label,
			color: sagePointers[uniqueID].color
		};
		remoteSharingSessions[remoteInteraction[uniqueID].portal.id].wsio.emit('startRemoteSagePointer', rPointer);
	}
	remoteSharingSessions[obj.data.id].wsio.emit('remoteSagePointerPosition', {id: uniqueID, left: scaledPt.x, top: scaledPt.y});

	var btn = SAGE2Items.portals.findButtonByPoint(obj.id, localPt);

	// pointer move on portal window
	if (btn === null) {
		var pObj = SAGE2Items.portals.interactMgr[obj.data.id].searchGeometry(scaledPt);
		if (pObj === null) {
			removeExistingHoverCorner(uniqueID, obj.data.id);
			return;
		}

		var pLocalPt = globalToLocal(scaledPt.x, scaledPt.y, pObj.type, pObj.geometry);
		switch (pObj.layerId) {
			case "radialMenus": {
				removeExistingHoverCorner(uniqueID, obj.data.id);
				break;
			}
			case "widgets": {
				removeExistingHoverCorner(uniqueID, obj.data.id);
				break;
			}
			case "applications": {
				pointerMoveOnApplication(uniqueID, scaledPt.x, scaledPt.y, data, pObj, pLocalPt, obj.data.id);
				break;
			}
		}
		return;
	}

	switch (btn.id) {
		case "titleBar": {
			removeExistingHoverCorner(uniqueID, obj.data.id);
			break;
		}
		case "dragCorner": {
			if (remoteInteraction[uniqueID].windowManagementMode()) {
				if (remoteInteraction[uniqueID].hoverCornerItem === null) {
					remoteInteraction[uniqueID].setHoverCornerItem(obj.data);
					broadcast('hoverOverItemCorner', {elemId: obj.data.id, flag: true});
				} else if (remoteInteraction[uniqueID].hoverCornerItem.id !== obj.data.id) {
					broadcast('hoverOverItemCorner', {elemId: remoteInteraction[uniqueID].hoverCornerItem.id, flag: false});
					var ts = Date.now() + remoteSharingSessions[obj.data.id].timeOffset;
					remoteSharingSessions[obj.data.id].wsio.emit('remoteSagePointerHoverCorner',
						{appHoverCorner: {elemId: remoteInteraction[uniqueID].hoverCornerItem.id, flag: false}, date: ts});
					remoteInteraction[uniqueID].setHoverCornerItem(obj.data);
					broadcast('hoverOverItemCorner', {elemId: obj.data.id, flag: true});
				}
			} else if (remoteInteraction[uniqueID].appInteractionMode()) {
				// sendPointerMoveToApplication(uniqueID, obj.data, pointerX, pointerY, data);
			}
			break;
		}
		case "fullscreenButton": {
			removeExistingHoverCorner(uniqueID, obj.data.id);
			break;
		}
		case "closeButton": {
			removeExistingHoverCorner(uniqueID, obj.data.id);
			break;
		}
	}
}

function removeExistingHoverCorner(uniqueID, portalId) {
	// remove hover corner if exists
	if (remoteInteraction[uniqueID].hoverCornerItem !== null) {
		broadcast('hoverOverItemCorner', {elemId: remoteInteraction[uniqueID].hoverCornerItem.id, flag: false});
		if (portalId !== undefined && portalId !== null) {
			var ts = Date.now() + remoteSharingSessions[portalId].timeOffset;
			remoteSharingSessions[portalId].wsio.emit('remoteSagePointerHoverCorner',
				{appHoverCorner: {elemId: remoteInteraction[uniqueID].hoverCornerItem.id, flag: false}, date: ts});
		}
		remoteInteraction[uniqueID].setHoverCornerItem(null);
	}
}

function moveApplicationWindow(uniqueID, moveApp, portalId) {
	var app = SAGE2Items.applications.list[moveApp.elemId];

	var titleBarHeight = config.ui.titleBarHeight;
	if (portalId !== undefined && portalId !== null) {
		titleBarHeight = remoteSharingSessions[portalId].portal.titleBarHeight;
	}
	var im = findInteractableManager(moveApp.elemId);
	if (im) {
		var backgroundObj = im.searchGeometry({x: moveApp.elemLeft - 1, y: moveApp.elemTop - 1});
		if (backgroundObj !== null) {
			if (SAGE2Items.applications.list.hasOwnProperty(backgroundObj.data.id)) {
				attachAppIfSticky(backgroundObj.data, moveApp.elemId);
			}
		}
		drawingManager.applicationMoved(moveApp.elemId, moveApp.elemLeft, moveApp.elemTop);
		im.editGeometry(moveApp.elemId, "applications", "rectangle",
			{x: moveApp.elemLeft, y: moveApp.elemTop, w: moveApp.elemWidth, h: moveApp.elemHeight + titleBarHeight});
		broadcast('setItemPosition', moveApp);
		if (SAGE2Items.renderSync.hasOwnProperty(moveApp.elemId)) {
			calculateValidBlocks(app, mediaBlockSize, SAGE2Items.renderSync[app.id]);
			if (app.id in SAGE2Items.renderSync && SAGE2Items.renderSync[app.id].newFrameGenerated === false) {
				handleNewVideoFrame(app.id);
			}
		}

		if (portalId !== undefined && portalId !== null) {
			var ts = Date.now() + remoteSharingSessions[portalId].timeOffset;
			remoteSharingSessions[portalId].wsio.emit('updateApplicationPosition',
				{appPositionAndSize: moveApp, portalId: portalId, date: ts});
		}

		var updatedStickyItems = stickyAppHandler.moveItemsStickingToUpdatedItem(moveApp);

		for (var idx = 0; idx < updatedStickyItems.length; idx++) {
			var stickyItem = updatedStickyItems[idx];
			im.editGeometry(stickyItem.elemId, "applications", "rectangle",
				{x: stickyItem.elemLeft, y: stickyItem.elemTop,
				w: stickyItem.elemWidth, h: stickyItem.elemHeight + config.ui.titleBarHeight});
			broadcast('setItemPosition', updatedStickyItems[idx]);
		}
	}
}

function moveAndResizeApplicationWindow(resizeApp, portalId) {
	// Shift position up and left by one pixel to take border into account
	//    visible in hide-ui mode
	resizeApp.elemLeft = resizeApp.elemLeft - 1;
	resizeApp.elemTop  = resizeApp.elemTop  - 1;

	var app = SAGE2Items.applications.list[resizeApp.elemId];

	var titleBarHeight = config.ui.titleBarHeight;
	if (portalId !== undefined && portalId !== null) {
		titleBarHeight = remoteSharingSessions[portalId].portal.titleBarHeight;
	}
	var im = findInteractableManager(resizeApp.elemId);
	drawingManager.applicationMoved(resizeApp.elemId, resizeApp.elemLeft, resizeApp.elemTop);
	drawingManager.applicationResized(resizeApp.elemId, resizeApp.elemWidth, resizeApp.elemHeight + titleBarHeight,
										{x: resizeApp.elemLeft, y: resizeApp.elemTop});
	im.editGeometry(resizeApp.elemId, "applications", "rectangle",
		{x: resizeApp.elemLeft, y: resizeApp.elemTop, w: resizeApp.elemWidth, h: resizeApp.elemHeight + titleBarHeight});
	handleApplicationResize(resizeApp.elemId);
	broadcast('setItemPositionAndSize', resizeApp);
	if (SAGE2Items.renderSync.hasOwnProperty(resizeApp.elemId)) {
		calculateValidBlocks(app, mediaBlockSize, SAGE2Items.renderSync[app.id]);
		if (app.id in SAGE2Items.renderSync && SAGE2Items.renderSync[app.id].newFrameGenerated === false) {
			handleNewVideoFrame(app.id);
		}
	}

	if (portalId !== undefined && portalId !== null) {
		var ts = Date.now() + remoteSharingSessions[portalId].timeOffset;
		remoteSharingSessions[portalId].wsio.emit('updateApplicationPositionAndSize',
			{appPositionAndSize: resizeApp, portalId: portalId, date: ts});
	}
}

function moveDataSharingPortalWindow(movePortal) {
	interactMgr.editGeometry(movePortal.elemId, "portals", "rectangle",
		{x: movePortal.elemLeft, y: movePortal.elemTop,
		w: movePortal.elemWidth, h: movePortal.elemHeight + config.ui.titleBarHeight});
	broadcast('setItemPosition', movePortal);
}

function moveAndResizeDataSharingPortalWindow(resizePortal) {
	interactMgr.editGeometry(resizePortal.elemId, "portals", "rectangle",
		{x: resizePortal.elemLeft, y: resizePortal.elemTop,
			w: resizePortal.elemWidth, h: resizePortal.elemHeight + config.ui.titleBarHeight});
	handleDataSharingPortalResize(resizePortal.elemId);
	broadcast('setItemPositionAndSize', resizePortal);
}

function moveWidgetControls(uniqueID, moveControl) {
	var app = SAGE2Items.applications.list[moveControl.appId];
	if (app) {
		moveControl.appData = getAppPositionSize(app);
		broadcast('setControlPosition', moveControl);
		var radialGeometry =  {
			x: moveControl.elemLeft + (moveControl.elemHeight / 2),
			y: moveControl.elemTop + (moveControl.elemHeight / 2),
			r: moveControl.elemHeight / 2
		};
		var barGeometry = {
			x: moveControl.elemLeft + moveControl.elemHeight,
			y: moveControl.elemTop + (moveControl.elemHeight / 2) - (moveControl.elemBarHeight / 2),
			w: moveControl.elemWidth - moveControl.elemHeight, h: moveControl.elemBarHeight
		};

		if (moveControl.hasSideBar === true) {
			var shapeData = {
				radial: {
					type: "circle",
					visible: true,
					geometry: radialGeometry
				},
				sidebar: {
					type: "rectangle",
					visible: true,
					geometry: barGeometry
				}
			};
			interactMgr.editComplexGeometry(moveControl.elemId, "widgets", shapeData);
		} else {
			interactMgr.editGeometry(moveControl.elemId, "widgets", "circle", radialGeometry);
		}

		/*interactMgr.editGeometry(moveControl.elemId+"_radial", "widgets", "circle", circle);
		if(moveControl.hasSideBar === true) {
			interactMgr.editGeometry(moveControl.elemId+"_sidebar", "widgets", "rectangle", bar );
		}*/
	}
}

function sendPointerMoveToApplication(uniqueID, app, pointerX, pointerY, data) {
	var ePosition = {x: pointerX - app.left, y: pointerY - (app.top + config.ui.titleBarHeight)};
	var eUser = {id: sagePointers[uniqueID].id, label: sagePointers[uniqueID].label, color: sagePointers[uniqueID].color};

	var event = {
		id: app.id,
		type: "pointerMove",
		position: ePosition,
		user: eUser,
		data: data,
		date: Date.now()
	};

	broadcast('eventInItem', event);
}

function pointerRelease(uniqueID, pointerX, pointerY, data) {
	if (sagePointers[uniqueID] === undefined) {
		return;
	}

	// Whiteboard app
	if (drawingManager.drawingMode) {
		var color = sagePointers[uniqueID] ? sagePointers[uniqueID].color : null;
		drawingManager.pointerEvent(
			omicronManager.sageToOmicronEvent(uniqueID, pointerX, pointerY, data, 6, color),
			uniqueID, pointerX, pointerY, 10, 10);
	}

	// If obj is undefined (as in this case, will search for radial menu using uniqueID
	pointerReleaseOnRadialMenu(uniqueID, pointerX, pointerY, data);

	if (remoteInteraction[uniqueID].lockedControl() !== null) {
		releaseSlider(uniqueID);
	}

	var prevInteractionItem = remoteInteraction[uniqueID].releaseOnItem();
	if (prevInteractionItem) {
		showOrHideWidgetLinks({uniqueID: uniqueID, item: prevInteractionItem, show: false});
	}
	var obj;
	var selectedApp = remoteInteraction[uniqueID].selectedMoveItem || remoteInteraction[uniqueID].selectedResizeItem;
	var portal = {id: null};

	if (selectedApp !== undefined && selectedApp !== null) {
		obj = interactMgr.searchGeometry({x: pointerX, y: pointerY}, null, [selectedApp.id]);
		portal = findApplicationPortal(selectedApp) || {id: null};
	}	else {
		obj = interactMgr.searchGeometry({x: pointerX, y: pointerY});
	}
	if (obj === null) {
		dropSelectedItem(uniqueID, true, portal.id);
		return;
	}

	var localPt = globalToLocal(pointerX, pointerY, obj.type, obj.geometry);
	switch (obj.layerId) {
		case "staticUI": {
			if (portal.id !== null) {
				dropSelectedItem(uniqueID, true, portal.id);
			}
			pointerReleaseOnStaticUI(uniqueID, pointerX, pointerY, obj, portal.id);
			break;
		}
		case "radialMenus": {
			pointerReleaseOnRadialMenu(uniqueID, pointerX, pointerY, data, obj);
			dropSelectedItem(uniqueID, true, portal.id);
			break;
		}
		case "applications": {
			if (dropSelectedItem(uniqueID, true, portal.id) === null) {
				if (remoteInteraction[uniqueID].appInteractionMode()) {
					sendPointerReleaseToApplication(uniqueID, obj.data, pointerX, pointerY, data);
				}
			}
			break;
		}
		case "portals": {
			pointerReleaseOnPortal(uniqueID, obj.data.id, localPt, data);
			break;
		}
		case "widgets": {
			pointerPressOrReleaseOnWidget(uniqueID, pointerX, pointerY, data, obj, localPt, "release");
			dropSelectedItem(uniqueID, true, portal.id);
			break;
		}
		default: {
			dropSelectedItem(uniqueID, true, portal.id);
		}
	}
}

function pointerReleaseOnStaticUI(uniqueID, pointerX, pointerY, obj) {
	// don't allow data-pushing
	// dropSelectedItem(uniqueID, true);

	/*
	var remote = obj.data;
	var app = dropSelectedItem(uniqueID, false, null);
	if (app !== null && SAGE2Items.applications.list.hasOwnProperty(app.application.id) && remote.connected) {
		remote.wsio.emit('addNewElementFromRemoteServer', app.application);

		var eLogData = {
			host: remote.wsio.remoteAddress.address,
			port: remote.wsio.remoteAddress.port,
			application: {
				id: app.application.id,
				type: app.application.application
			}
		};
		addEventToUserLog(uniqueID, {type: "shareApplication", data: eLogData, time: Date.now()});
	}
	*/

	var remote = obj.data;
	var app = dropSelectedItem(uniqueID, false, null);
	if (app !== null && SAGE2Items.applications.list.hasOwnProperty(app.application.id) && remote.connected === "on") {
		var sharedId = app.application.id + "_" + config.host + ":" + config.secure_port + "+" + remote.wsio.id;
		if (sharedApps[app.application.id] === undefined) {
			sharedApps[app.application.id] = [{wsio: remote.wsio, sharedId: sharedId}];
		} else {
			sharedApps[app.application.id].push({wsio: remote.wsio, sharedId: sharedId});
		}

		SAGE2Items.applications.editButtonVisibilityOnItem(app.application.id, "syncButton", true);

		remote.wsio.emit('addNewSharedElementFromRemoteServer',
			{application: app.application, id: sharedId, remoteAppId: app.application.id});
		broadcast('setAppSharingFlag', {id: app.application.id, sharing: true});

		var eLogData = {
			host: remote.wsio.remoteAddress.address,
			port: remote.wsio.remoteAddress.port,
			application: {
				id: app.application.id,
				type: app.application.application
			}
		};
		addEventToUserLog(uniqueID, {type: "shareApplication", data: eLogData, time: Date.now()});
	}
}

function pointerReleaseOnPortal(uniqueID, portalId, localPt, data) {
	var obj = interactMgr.getObject(portalId, "portals");

	var selectedApp = remoteInteraction[uniqueID].selectedMoveItem || remoteInteraction[uniqueID].selectedResizeItem;
	if (selectedApp) {
		var portal = findApplicationPortal(selectedApp);
		if (portal !== undefined && portal !== null && portal.id === portalId) {
			dropSelectedItem(uniqueID, true, portalId);
			return;
		}

		var app = dropSelectedItem(uniqueID, false, null);
		localPt = globalToLocal(app.previousPosition.left, app.previousPosition.top, obj.type, obj.geometry);
		var remote = remoteSharingSessions[obj.id];
		createAppFromDescription(app.application, function(appInstance, videohandle) {
			if (appInstance.application === "media_stream" || appInstance.application === "media_block_stream") {
				appInstance.id = app.application.id + "_" + obj.data.id;
			} else {
				appInstance.id = getUniqueSharedAppId(obj.data.id);
			}

			appInstance.left = localPt.x / obj.data.scale;
			appInstance.top = (localPt.y - config.ui.titleBarHeight) / obj.data.scale;
			appInstance.width = app.previousPosition.width / obj.data.scale;
			appInstance.height = app.previousPosition.height / obj.data.scale;

			remoteSharingSessions[obj.data.id].appCount++;

			// if (SAGE2Items.renderSync.hasOwnProperty(app.id) {
			var i;
			SAGE2Items.renderSync[appInstance.id] = {clients: {}, date: Date.now()};
			for (i = 0; i < clients.length; i++) {
				if (clients[i].clientType === "display") {
					SAGE2Items.renderSync[appInstance.id].clients[clients[i].id] = {
						wsio: clients[i], readyForNextFrame: false, blocklist: []
					};
				}
			}
			handleNewApplicationInDataSharingPortal(appInstance, videohandle, obj.data.id);

			remote.wsio.emit('addNewRemoteElementInDataSharingPortal', appInstance);

			var eLogData = {
				host: remote.portal.host,
				port: remote.portal.port,
				application: {
					id: appInstance.id,
					type: appInstance.application
				}
			};
			addEventToUserLog(uniqueID, {type: "shareApplication", data: eLogData, time: Date.now()});
		});
	} else {
		if (remoteInteraction[uniqueID].appInteractionMode()) {
			var scaledPt = {x: localPt.x / obj.data.scale, y: (localPt.y - config.ui.titleBarHeight) / obj.data.scale};
			var pObj = SAGE2Items.portals.interactMgr[portalId].searchGeometry(scaledPt);
			if (pObj === null) {
				return;
			}

			// var pLocalPt = globalToLocal(scaledPt.x, scaledPt.y, pObj.type, pObj.geometry);
			switch (pObj.layerId) {
				case "radialMenus": {
					break;
				}
				case "widgets": {
					break;
				}
				case "applications": {
					sendPointerReleaseToApplication(uniqueID, pObj.data, scaledPt.x, scaledPt.y, data);
					break;
				}
			}
		}
	}
}

function pointerReleaseOnRadialMenu(uniqueID, pointerX, pointerY, data, obj) {
	if (obj === undefined) {
		for (var key in SAGE2Items.radialMenus.list) {
			radialMenu = SAGE2Items.radialMenus.list[key];
			// console.log(data.id+"_menu: " + radialMenu);
			if (radialMenu !== undefined) {
				radialMenu.onRelease(uniqueID);
			}
		}
		// If pointer release is outside window, use the pointerRelease type to end the
		// scroll event, but don't trigger any clicks because of a 'null' button (clicks expects a left/right)
		data = { button: "null", color: sagePointers[uniqueID].color };
		radialMenuEvent({type: "pointerRelease", id: uniqueID, x: pointerX, y: pointerY, data: data});
	} else {
		var radialMenu = obj.data;
		if (obj.id.indexOf("menu_radial_button") !== -1) {
			// Pressing on radial menu button
			// console.log("pointer release on radial button: " + obj.id);
			radialMenu.onRelease(uniqueID);
			var menuState = radialMenu.onButtonEvent(obj.id, uniqueID, "pointerRelease");
			if (menuState !== undefined) {
				radialMenuEvent({type: "stateChange", menuID: radialMenu.id, menuState: menuState });
			}
		}  else if (obj.id.indexOf("menu_thumbnail") !== -1) {
			// PointerRelease on thumbnail window
			// console.log("Pointer release on thumbnail window");
			data = { button: data.button, color: sagePointers[uniqueID].color };
			radialMenuEvent({type: "pointerRelease", id: uniqueID, x: pointerX, y: pointerY, data: data});
		} else {
			// Not on a button
			radialMenu = obj.data.onRelease(uniqueID);
		}
	}
}

function dropSelectedItem(uniqueID, valid, portalId) {
	var item;
	var list;
	var position;
	if (remoteInteraction[uniqueID].selectedMoveItem !== null) {
		list = (SAGE2Items.portals.list.hasOwnProperty(remoteInteraction[uniqueID].selectedMoveItem.id)) ?
			"portals" : "applications";
		item = SAGE2Items[list].list[remoteInteraction[uniqueID].selectedMoveItem.id];
		if (item) {
			position = {left: item.left, top: item.top, width: item.width, height: item.height};
			dropMoveItem(uniqueID, item, valid, portalId);
			return {application: item, previousPosition: position};
		}
	} else if (remoteInteraction[uniqueID].selectedResizeItem !== null) {
		list = (SAGE2Items.portals.list.hasOwnProperty(remoteInteraction[uniqueID].selectedResizeItem.id)) ?
			"portals" : "applications";
		item = SAGE2Items[list].list[remoteInteraction[uniqueID].selectedResizeItem.id];
		if (item) {
			position = {left: item.left, top: item.top, width: item.width, height: item.height};
			dropResizeItem(uniqueID, item, portalId);
			return {application: item, previousPosition: position};
		}
	}
	return null;
}

function dropMoveItem(uniqueID, app, valid, portalId) {
	if (valid !== false) {
		valid = true;
	}
	var updatedItem = remoteInteraction[uniqueID].releaseItem(valid);
	if (updatedItem !== null) {
		moveApplicationWindow(uniqueID, updatedItem, portalId);
	}

	broadcast('finishedMove', {id: app.id, date: Date.now()});

	if (portalId !== undefined && portalId !== null) {
		var ts = Date.now() + remoteSharingSessions[portalId].timeOffset;
		remoteSharingSessions[portalId].wsio.emit('finishApplicationMove', {id: uniqueID, appId: app.id, date: ts});
	}

	var eLogData = {
		type: "move",
		action: "end",
		application: {
			id: app.id,
			type: app.application
		},
		location: {
			x: parseInt(app.left, 10),
			y: parseInt(app.top, 10),
			width: parseInt(app.width, 10),
			height: parseInt(app.height, 10)
		}
	};
	addEventToUserLog(uniqueID, {type: "windowManagement", data: eLogData, time: Date.now()});
}

function dropResizeItem(uniqueID, app, portalId) {
	remoteInteraction[uniqueID].releaseItem(true);

	broadcast('finishedResize', {id: app.id, date: Date.now()});

	if (portalId !== undefined && portalId !== null) {
		var ts = Date.now() + remoteSharingSessions[portalId].timeOffset;
		remoteSharingSessions[portalId].wsio.emit('finishApplicationResize', {id: uniqueID, appId: app.id, date: ts});
	}

	var eLogData = {
		type: "resize",
		action: "end",
		application: {
			id: app.id,
			type: app.application
		},
		location: {
			x: parseInt(app.left, 10),
			y: parseInt(app.top, 10),
			width: parseInt(app.width, 10),
			height: parseInt(app.height, 10)
		}
	};
	addEventToUserLog(uniqueID, {type: "windowManagement", data: eLogData, time: Date.now()});
}

function sendPointerReleaseToApplication(uniqueID, app, pointerX, pointerY, data) {
	var ePosition = {x: pointerX - app.left, y: pointerY - (app.top + config.ui.titleBarHeight)};
	var eUser = {id: sagePointers[uniqueID].id, label: sagePointers[uniqueID].label, color: sagePointers[uniqueID].color};

	var event = {
		id: app.id,
		type: "pointerRelease",
		position: ePosition,
		user: eUser,
		data: data,
		date: Date.now()
	};

	broadcast('eventInItem', event);
}

function pointerDblClick(uniqueID, pointerX, pointerY) {
	if (sagePointers[uniqueID] === undefined) {
		return;
	}

	var obj = interactMgr.searchGeometry({x: pointerX, y: pointerY});
	if (obj === null) {
		return;
	}

	var localPt = globalToLocal(pointerX, pointerY, obj.type, obj.geometry);
	switch (obj.layerId) {
		case "applications": {
			pointerDblClickOnApplication(uniqueID, pointerX, pointerY, obj, localPt);
			break;
		}
		case "portals": {
			break;
		}
	}
}

function pointerDblClickOnApplication(uniqueID, pointerX, pointerY, obj, localPt) {
	var btn = SAGE2Items.applications.findButtonByPoint(obj.id, localPt);

	// pointer press on app window
	if (btn === null) {
		if (remoteInteraction[uniqueID].windowManagementMode()) {
			toggleApplicationFullscreen(uniqueID, obj.data, true);
		} else {
			sendPointerDblClickToApplication(uniqueID, obj.data, pointerX, pointerY);
		}
		return;
	}

	switch (btn.id) {
		case "titleBar": {
			toggleApplicationFullscreen(uniqueID, obj.data, true);
			break;
		}
		case "dragCorner": {
			break;
		}
		case "fullscreenButton": {
			break;
		}
		case "closeButton": {
			break;
		}
	}
}

function pointerScrollStart(uniqueID, pointerX, pointerY) {
	if (sagePointers[uniqueID] === undefined) {
		return;
	}

	var obj = interactMgr.searchGeometry({x: pointerX, y: pointerY});

	if (obj === null) {
		return;
	}

	var localPt = globalToLocal(pointerX, pointerY, obj.type, obj.geometry);
	switch (obj.layerId) {
		case "staticUI": {
			break;
		}
		case "radialMenus": {
			break;
		}
		case "widgets": {
			break;
		}
		case "applications": {
			pointerScrollStartOnApplication(uniqueID, pointerX, pointerY, obj, localPt);
			break;
		}
		case "portals": {
			break;
		}
	}
}

function pointerScrollStartOnApplication(uniqueID, pointerX, pointerY, obj, localPt) {
	var btn = SAGE2Items.applications.findButtonByPoint(obj.id, localPt);

	interactMgr.moveObjectToFront(obj.id, obj.layerId);
	var newOrder = interactMgr.getObjectZIndexList("applications", ["portals"]);
	broadcast('updateItemOrder', newOrder);

	// pointer scroll on app window
	if (btn === null) {
		if (remoteInteraction[uniqueID].windowManagementMode()) {
			selectApplicationForScrollResize(uniqueID, obj.data, pointerX, pointerY);
		} else if (remoteInteraction[uniqueID].appInteractionMode()) {
			remoteInteraction[uniqueID].selectWheelItem = obj.data;
			remoteInteraction[uniqueID].selectWheelDelta = 0;
		}
		return;
	}

	switch (btn.id) {
		case "titleBar": {
			selectApplicationForScrollResize(uniqueID, obj.data, pointerX, pointerY);
			break;
		}
		case "dragCorner": {
			if (remoteInteraction[uniqueID].windowManagementMode()) {
				selectApplicationForScrollResize(uniqueID, obj.data, pointerX, pointerY);
			} else if (remoteInteraction[uniqueID].appInteractionMode()) {
				remoteInteraction[uniqueID].selectWheelItem = obj.data;
				remoteInteraction[uniqueID].selectWheelDelta = 0;
			}
			break;
		}
		case "fullscreenButton": {
			selectApplicationForScrollResize(uniqueID, obj.data, pointerX, pointerY);
			break;
		}
		case "closeButton": {
			selectApplicationForScrollResize(uniqueID, obj.data, pointerX, pointerY);
			break;
		}
	}
}

function selectApplicationForScrollResize(uniqueID, app, pointerX, pointerY) {
	remoteInteraction[uniqueID].selectScrollItem(app);

	broadcast('startMove', {id: app.id, date: Date.now()});
	broadcast('startResize', {id: app.id, date: Date.now()});

	var a = {
		id: app.id,
		type: app.application
	};
	var l = {
		x: parseInt(app.left, 10),
		y: parseInt(app.top, 10),
		width: parseInt(app.width, 10),
		height: parseInt(app.height, 10)
	};

	addEventToUserLog(uniqueID, {type: "windowManagement", data:
		{type: "move", action: "start", application: a, location: l}, time: Date.now()});
	addEventToUserLog(uniqueID, {type: "windowManagement", data:
		{type: "resize", action: "start", application: a, location: l}, time: Date.now()});
}

function pointerScroll(uniqueID, data) {
	if (sagePointers[uniqueID] === undefined) {
		return;
	}

	var pointerX = sagePointers[uniqueID].left;
	var pointerY = sagePointers[uniqueID].top;

	var scale = 1.0 + Math.abs(data.wheelDelta) / 512;
	if (data.wheelDelta > 0) {
		scale = 1.0 / scale;
	}

	var updatedResizeItem = remoteInteraction[uniqueID].scrollSelectedItem(scale);
	if (updatedResizeItem !== null) {
		moveAndResizeApplicationWindow(updatedResizeItem);
	} else {
		var obj = interactMgr.searchGeometry({x: pointerX, y: pointerY});

		if (obj === null) {
			return;
		}

		// var localPt = globalToLocal(pointerX, pointerY, obj.type, obj.geometry);
		switch (obj.layerId) {
			case "staticUI": {
				break;
			}
			case "radialMenus": {
				sendPointerScrollToRadialMenu(uniqueID, obj, pointerX, pointerY, data);
				break;
			}
			case "widgets": {
				break;
			}
			case "applications": {
				sendPointerScrollToApplication(uniqueID, obj.data, pointerX, pointerY, data);
				break;
			}
		}
	}
}

function sendPointerScrollToRadialMenu(uniqueID, obj, pointerX, pointerY, data) {
	if (obj.id.indexOf("menu_thumbnail") !== -1) {
		var event = { button: data.button, color: sagePointers[uniqueID].color, wheelDelta: data.wheelDelta };
		radialMenuEvent({type: "pointerScroll", id: uniqueID, x: pointerX, y: pointerY, data: event});
	}
	remoteInteraction[uniqueID].selectWheelDelta += data.wheelDelta;
}

function sendPointerScrollToApplication(uniqueID, app, pointerX, pointerY, data) {
	var ePosition = {x: pointerX - app.left, y: pointerY - (app.top + config.ui.titleBarHeight)};
	var eUser = {id: sagePointers[uniqueID].id, label: sagePointers[uniqueID].label, color: sagePointers[uniqueID].color};

	var event = {id: app.id, type: "pointerScroll", position: ePosition, user: eUser, data: data, date: Date.now()};

	broadcast('eventInItem', event);

	remoteInteraction[uniqueID].selectWheelDelta += data.wheelDelta;
}

function pointerScrollEnd(uniqueID) {
	if (sagePointers[uniqueID] === undefined) {
		return;
	}

	var updatedResizeItem = remoteInteraction[uniqueID].selectedScrollItem;
	if (updatedResizeItem !== null) {
		broadcast('finishedMove', {id: updatedResizeItem.id, date: Date()});
		broadcast('finishedResize', {id: updatedResizeItem.id, date: Date.now()});

		var a = {
			id: updatedResizeItem.id,
			type: updatedResizeItem.application
		};
		var l = {
			x: parseInt(updatedResizeItem.left, 10),
			y: parseInt(updatedResizeItem.top, 10),
			width: parseInt(updatedResizeItem.width, 10),
			height: parseInt(updatedResizeItem.height, 10)
		};

		addEventToUserLog(uniqueID, {type: "windowManagement",
			data: {type: "move", action: "end", application: a, location: l}, time: Date.now()});
		addEventToUserLog(uniqueID, {type: "windowManagement",
			data: {type: "resize", action: "end", application: a, location: l}, time: Date.now()});

		remoteInteraction[uniqueID].selectedScrollItem = null;
	} else {
		if (remoteInteraction[uniqueID].appInteractionMode()) {
			var app = remoteInteraction[uniqueID].selectWheelItem;
			if (app !== undefined && app !== null) {
				var eLogData = {
					type: "pointerScroll",
					application: {
						id: app.id,
						type: app.application
					},
					wheelDelta: remoteInteraction[uniqueID].selectWheelDelta
				};
				addEventToUserLog(uniqueID, {type: "applicationInteraction", data: eLogData, time: Date.now()});
			}
		}
	}
}

function checkForSpecialKeys(uniqueID, code, flag) {
	switch (code) {
		case 16: {
			remoteInteraction[uniqueID].SHIFT = flag;
			break;
		}
		case 17: {
			remoteInteraction[uniqueID].CTRL = flag;
			break;
		}
		case 18: {
			remoteInteraction[uniqueID].ALT = flag;
			break;
		}
		case 20: {
			remoteInteraction[uniqueID].CAPS = flag;
			break;
		}
		case 91:
		case 92:
		case 93: {
			remoteInteraction[uniqueID].CMD = flag;
			break;
		}
	}
}

function keyDown(uniqueID, pointerX, pointerY, data) {
	if (sagePointers[uniqueID] === undefined) {
		return;
	}

	checkForSpecialKeys(uniqueID, data.code, true);

	if (remoteInteraction[uniqueID].appInteractionMode()) {
		var obj = interactMgr.searchGeometry({x: pointerX, y: pointerY});

		if (obj === null) {
			return;
		}

		var localPt = globalToLocal(pointerX, pointerY, obj.type, obj.geometry);
		switch (obj.layerId) {
			case "staticUI": {
				break;
			}
			case "radialMenus": {
				break;
			}
			case "widgets": {
				break;
			}
			case "applications": {
				sendKeyDownToApplication(uniqueID, obj.data, localPt, data);
				break;
			}
			case "portals": {
				keyDownOnPortal(uniqueID, obj.data.id, localPt, data);
				break;
			}
		}
	}
}

function sendKeyDownToApplication(uniqueID, app, localPt, data) {
	var portal = findApplicationPortal(app);
	var titleBarHeight = config.ui.titleBarHeight;
	if (portal !== undefined && portal !== null) {
		titleBarHeight = portal.data.titleBarHeight;
	}

	var ePosition = {x: localPt.x, y: localPt.y - titleBarHeight};
	var eUser = {id: sagePointers[uniqueID].id, label: sagePointers[uniqueID].label, color: sagePointers[uniqueID].color};
	var eData =  {
		code: data.code,
		state: "down",
		// add also the state of the special keys
		status: {
			SHIFT: remoteInteraction[uniqueID].SHIFT,
			CTRL:  remoteInteraction[uniqueID].CTRL,
			ALT:   remoteInteraction[uniqueID].ALT,
			CAPS:  remoteInteraction[uniqueID].CAPS,
			CMD:   remoteInteraction[uniqueID].CMD
		}
	};

	var event = {id: app.id, type: "specialKey", position: ePosition, user: eUser, data: eData, date: Date.now()};
	broadcast('eventInItem', event);

	var eLogData = {
		type: "specialKey",
		application: {
			id: app.id,
			type: app.application
		},
		code: eData.code,
		state: eData.state
	};
	addEventToUserLog(uniqueID, {type: "applicationInteraction", data: eLogData, time: Date.now()});
}

function keyDownOnPortal(uniqueID, portalId, localPt, data) {
	checkForSpecialKeys(uniqueID, data.code, true);

	var portal = SAGE2Items.portals.list[portalId];
	var scaledPt = {x: localPt.x / portal.scale, y: (localPt.y - config.ui.titleBarHeight) / portal.scale};
	if (remoteInteraction[uniqueID].local && remoteInteraction[uniqueID].portal !== null) {
		var rData = {
			id: uniqueID,
			left: scaledPt.x,
			top: scaledPt.y,
			code: data.code
		};
		remoteSharingSessions[portalId].wsio.emit('remoteSageKeyDown', rData);
	}

	var pObj = SAGE2Items.portals.interactMgr[portalId].searchGeometry(scaledPt);

	if (pObj === null) {
		return;
	}

	// var pLocalPt = globalToLocal(scaledPt.x, scaledPt.y, pObj.type, pObj.geometry);
	switch (pObj.layerId) {
		case "radialMenus": {
			break;
		}
		case "widgets": {
			break;
		}
		case "applications": {
			sendKeyDownToApplication(uniqueID, pObj.data, scaledPt, data);
			break;
		}
	}
}

function keyUp(uniqueID, pointerX, pointerY, data) {
	if (sagePointers[uniqueID] === undefined) {
		return;
	}

	checkForSpecialKeys(uniqueID, data.code, false);

	if (remoteInteraction[uniqueID].modeChange !== undefined && (data.code === 9 || data.code === 16)) {
		return;
	}

	var lockedControl = remoteInteraction[uniqueID].lockedControl();

	if (lockedControl !== null) {
		var eUser = {id: sagePointers[uniqueID].id, label: sagePointers[uniqueID].label,
			color: sagePointers[uniqueID].color};
		var event = {code: data.code, printable: false, state: "up", ctrlId: lockedControl.ctrlId,
			appId: lockedControl.appId, instanceID: lockedControl.instanceID, user: eUser,
			date: Date.now()};
		broadcast('keyInTextInputWidget', event);
		if (data.code === 13) {
			// Enter key
			remoteInteraction[uniqueID].dropControl();
		}
		return;
	}

	var obj = interactMgr.searchGeometry({x: pointerX, y: pointerY});

	if (obj === null) {
		return;
	}

	var localPt = globalToLocal(pointerX, pointerY, obj.type, obj.geometry);
	switch (obj.layerId) {
		case "staticUI": {
			break;
		}
		case "radialMenus": {
			break;
		}
		case "widgets": {
			break;
		}
		case "applications": {
			if (remoteInteraction[uniqueID].windowManagementMode() &&
				(data.code === 8 || data.code === 46)) {
				// backspace or delete
				deleteApplication(obj.data.id);

				var eLogData = {
					application: {
						id: obj.data.id,
						type: obj.data.application
					}
				};
				addEventToUserLog(uniqueID, {type: "delete", data: eLogData, time: Date.now()});
			} else {
				sendKeyUpToApplication(uniqueID, obj.data, localPt, data);
			}
			break;
		}
		case "portals": {
			keyUpOnPortal(uniqueID, obj.data.id, localPt, data);
			break;
		}
	}
}

function sendKeyUpToApplication(uniqueID, app, localPt, data) {
	var portal = findApplicationPortal(app);
	var titleBarHeight = config.ui.titleBarHeight;
	if (portal !== undefined && portal !== null) {
		titleBarHeight = portal.data.titleBarHeight;
	}

	var ePosition = {x: localPt.x, y: localPt.y - titleBarHeight};
	var eUser = {id: sagePointers[uniqueID].id, label: sagePointers[uniqueID].label, color: sagePointers[uniqueID].color};
	var eData =  {code: data.code, state: "up"};

	var event = {id: app.id, type: "specialKey", position: ePosition, user: eUser, data: eData, date: Date.now()};
	broadcast('eventInItem', event);

	var eLogData = {
		type: "specialKey",
		application: {
			id: app.id,
			type: app.application
		},
		code: eData.code,
		state: eData.state
	};
	addEventToUserLog(uniqueID, {type: "applicationInteraction", data: eLogData, time: Date.now()});
}

function keyUpOnPortal(uniqueID, portalId, localPt, data) {
	checkForSpecialKeys(uniqueID, data.code, false);

	var portal = SAGE2Items.portals.list[portalId];
	var scaledPt = {x: localPt.x / portal.scale, y: (localPt.y - config.ui.titleBarHeight) / portal.scale};
	if (remoteInteraction[uniqueID].local && remoteInteraction[uniqueID].portal !== null) {
		var rData = {
			id: uniqueID,
			left: scaledPt.x,
			top: scaledPt.y,
			code: data.code
		};
		remoteSharingSessions[portalId].wsio.emit('remoteSageKeyUp', rData);
	}

	var pObj = SAGE2Items.portals.interactMgr[portalId].searchGeometry(scaledPt);

	if (pObj === null) {
		return;
	}

	// var pLocalPt = globalToLocal(scaledPt.x, scaledPt.y, pObj.type, pObj.geometry);
	switch (pObj.layerId) {
		case "radialMenus": {
			break;
		}
		case "widgets": {
			break;
		}
		case "applications": {
			sendKeyUpToApplication(uniqueID, pObj.data, scaledPt, data);
			break;
		}
	}
}

function keyPress(uniqueID, pointerX, pointerY, data) {
	if (sagePointers[uniqueID] === undefined) {
		return;
	}

	var modeSwitch = false;
	if (data.code === 9 && remoteInteraction[uniqueID].SHIFT && sagePointers[uniqueID].visible) {
		// shift + tab
		remoteInteraction[uniqueID].toggleModes();
		broadcast('changeSagePointerMode', {id: sagePointers[uniqueID].id, mode: remoteInteraction[uniqueID].interactionMode});

		if (remoteInteraction[uniqueID].modeChange !== undefined) {
			clearTimeout(remoteInteraction[uniqueID].modeChange);
		}
		remoteInteraction[uniqueID].modeChange = setTimeout(function() {
			delete remoteInteraction[uniqueID].modeChange;
		}, 500);

		modeSwitch = true;
	}

	var lockedControl = remoteInteraction[uniqueID].lockedControl();
	if (lockedControl !== null) {
		var eUser = {id: sagePointers[uniqueID].id, label: sagePointers[uniqueID].label,
					color: sagePointers[uniqueID].color};
		var event = {code: data.code, printable: true, state: "press", ctrlId: lockedControl.ctrlId,
					appId: lockedControl.appId, instanceID: lockedControl.instanceID, user: eUser,
					date: Date.now()};
		broadcast('keyInTextInputWidget', event);
		if (data.code === 13) {
			// Enter key
			remoteInteraction[uniqueID].dropControl();
		}
		return;
	}

	var obj = interactMgr.searchGeometry({x: pointerX, y: pointerY});
	if (obj === null) {
		// if in empty space:
		// Pressing ? for help (with shift)
		if (data.code === 63 && remoteInteraction[uniqueID].SHIFT) {
			broadcast('toggleHelp', {});
		}
		return;
	}

	var localPt = globalToLocal(pointerX, pointerY, obj.type, obj.geometry);
	switch (obj.layerId) {
		case "staticUI": {
			break;
		}
		case "radialMenus": {
			break;
		}
		case "widgets": {
			break;
		}
		case "applications": {
			if (modeSwitch === false && remoteInteraction[uniqueID].appInteractionMode()) {
				sendKeyPressToApplication(uniqueID, obj.data, localPt, data);
			}
			break;
		}
		case "portals": {
			if (modeSwitch === true) {
				remoteSharingSessions[obj.data.id].wsio.emit('remoteSagePointerToggleModes',
					{id: uniqueID, mode: remoteInteraction[uniqueID].interactionMode});
			} else if (remoteInteraction[uniqueID].appInteractionMode()) {
				keyPressOnPortal(uniqueID, obj.data.id, localPt, data);
			}
			break;
		}
	}
}

function sendKeyPressToApplication(uniqueID, app, localPt, data) {
	var portal = findApplicationPortal(app);
	var titleBarHeight = config.ui.titleBarHeight;
	if (portal !== undefined && portal !== null) {
		titleBarHeight = portal.data.titleBarHeight;
	}

	var ePosition = {x: localPt.x, y: localPt.y - titleBarHeight};
	var eUser = {id: sagePointers[uniqueID].id, label: sagePointers[uniqueID].label, color: sagePointers[uniqueID].color};
	var event = {id: app.id, type: "keyboard", position: ePosition, user: eUser, data: data, date: Date.now()};
	broadcast('eventInItem', event);

	var eLogData = {
		type: "keyboard",
		application: {
			id: app.id,
			type: app.application
		},
		code: data.code,
		character: data.character
	};
	addEventToUserLog(uniqueID, {type: "applicationInteraction", data: eLogData, time: Date.now()});
}

function keyPressOnPortal(uniqueID, portalId, localPt, data) {
	var portal = SAGE2Items.portals.list[portalId];
	var scaledPt = {x: localPt.x / portal.scale, y: (localPt.y - config.ui.titleBarHeight) / portal.scale};
	if (remoteInteraction[uniqueID].local && remoteInteraction[uniqueID].portal !== null) {
		var rData = {
			id: uniqueID,
			left: scaledPt.x,
			top: scaledPt.y,
			code: data.code,
			character: data.character
		};
		remoteSharingSessions[portalId].wsio.emit('remoteSageKeyPress', rData);
	}

	var pObj = SAGE2Items.portals.interactMgr[portalId].searchGeometry(scaledPt);

	if (pObj === null) {
		return;
	}

	// var pLocalPt = globalToLocal(scaledPt.x, scaledPt.y, pObj.type, pObj.geometry);
	switch (pObj.layerId) {
		case "radialMenus": {
			break;
		}
		case "widgets": {
			break;
		}
		case "applications": {
			sendKeyPressToApplication(uniqueID, pObj.data, scaledPt, data);
			break;
		}
	}
}


function toggleApplicationFullscreen(uniqueID, app, dblClick) {
	var resizeApp;
	if (app.maximized !== true) { // maximize
		resizeApp = remoteInteraction[uniqueID].maximizeSelectedItem(app, dblClick);
	} else { // restore to previous
		resizeApp = remoteInteraction[uniqueID].restoreSelectedItem(app, dblClick);
	}
	if (resizeApp !== null) {
		broadcast('startMove', {id: resizeApp.elemId, date: Date.now()});
		broadcast('startResize', {id: resizeApp.elemId, date: Date.now()});

		var a = {
			id: app.id,
			type: app.application
		};
		var l = {
			x: parseInt(app.left, 10),
			y: parseInt(app.top, 10),
			width: parseInt(app.width, 10),
			height: parseInt(app.height, 10)
		};

		addEventToUserLog(uniqueID, {type: "windowManagement",
			data: {type: "move", action: "start", application: a, location: l}, time: Date.now()});
		addEventToUserLog(uniqueID, {type: "windowManagement",
			data: {type: "resize", action: "start", application: a, location: l}, time: Date.now()});

		moveAndResizeApplicationWindow(resizeApp);

		broadcast('finishedMove', {id: resizeApp.elemId, date: Date.now()});
		broadcast('finishedResize', {id: resizeApp.elemId, date: Date.now()});

		addEventToUserLog(uniqueID, {type: "windowManagement",
			data: {type: "move", action: "end", application: a, location: l}, time: Date.now()});
		addEventToUserLog(uniqueID, {type: "windowManagement",
			data: {type: "resize", action: "end", application: a, location: l}, time: Date.now()});
	}
}

function deleteApplication(appId, portalId) {
	if (!SAGE2Items.applications.list.hasOwnProperty(appId)) {
		return;
	}
	var app = SAGE2Items.applications.list[appId];
	var application = app.application;
	if (application === "media_stream" || application === "media_block_stream") {
		var i;
		var mediaStreamData = appId.split("|");
		var sender = {wsio: null, clientId: mediaStreamData[0], streamId: parseInt(mediaStreamData[1], 10)};
		for (i = 0; i < clients.length; i++) {
			if (clients[i].id === sender.clientId) {
				sender.wsio = clients[i];
			}
		}
		if (sender.wsio !== null) {
			sender.wsio.emit('stopMediaCapture', {streamId: sender.streamId});
		}
	}

	SAGE2Items.applications.removeItem(appId);
	var im = findInteractableManager(appId);
	im.removeGeometry(appId, "applications");
	var widgets = SAGE2Items.widgets.list;
	for (var w in widgets) {
		if (widgets.hasOwnProperty(w) && widgets[w].appId === appId) {
			im.removeGeometry(widgets[w].id, "widgets");
			SAGE2Items.widgets.removeItem(widgets[w].id);
		}
	}

	stickyAppHandler.removeElement(app);
	broadcast('deleteElement', {elemId: appId});

	if (portalId !== undefined && portalId !== null) {
		var ts = Date.now() + remoteSharingSessions[portalId].timeOffset;
		remoteSharingSessions[portalId].wsio.emit('deleteApplication', {appId: appId, date: ts});
	}
}


function pointerDraw(uniqueID, data) {
	var ePos  = {x: 0, y: 0};
	var eUser = {id: null, label: 'drawing', color: [220, 10, 10]};
	var now   = Date.now();

	var key;
	var app;
	var event;
	for (key in SAGE2Items.applications.list) {
		app = SAGE2Items.applications.list[key];
		// Send the drawing events only to whiteboard apps
		if (app.application === 'whiteboard') {
			event = {id: app.id, type: "pointerDraw", position: ePos, user: eUser, data: data, date: now};
			broadcast('eventInItem', event);
		}
	}
}


function pointerCloseGesture(uniqueID, pointerX, pointerY, time, gesture) {
	if (sagePointers[uniqueID] === undefined) {
		return;
	}

	var elem = null;
	if (elem !== null) {
		if (elem.closeGestureID === undefined && gesture === 0) { // gesture: 0 = down, 1 = hold/move, 2 = up
			elem.closeGestureID = uniqueID;
			elem.closeGestureTime = time + closeGestureDelay; // Delay in ms
		} else if (elem.closeGestureTime <= time && gesture === 1) { // Held long enough, remove
			deleteApplication(elem);
		} else if (gesture === 2) { // Released, reset timer
			elem.closeGestureID = undefined;
		}
	}
}

function handleNewApplication(appInstance, videohandle) {
	broadcast('createAppWindow', appInstance);
	broadcast('createAppWindowPositionSizeOnly', getAppPositionSize(appInstance));

	var zIndex = SAGE2Items.applications.numItems + SAGE2Items.portals.numItems;
	interactMgr.addGeometry(appInstance.id, "applications", "rectangle", {
		x: appInstance.left, y: appInstance.top,
		w: appInstance.width, h: appInstance.height + config.ui.titleBarHeight},
		true, zIndex, appInstance);

	var cornerSize   = 0.2 * Math.min(appInstance.width, appInstance.height);
	var oneButton    = Math.round(config.ui.titleBarHeight) * (300 / 235);
	var buttonsPad   = 0.1 * oneButton;
	var startButtons = appInstance.width - Math.round(3 * oneButton + 2 * buttonsPad);

	/*
	var buttonsWidth = config.ui.titleBarHeight * (324.0/111.0);
	var buttonsPad   = config.ui.titleBarHeight * ( 10.0/111.0);
	var oneButton    = buttonsWidth / 2; // two buttons
	var startButtons = appInstance.width - buttonsWidth;
	*/

	SAGE2Items.applications.addItem(appInstance);
	SAGE2Items.applications.addButtonToItem(appInstance.id, "titleBar", "rectangle",
		{x: 0, y: 0, w: appInstance.width, h: config.ui.titleBarHeight}, 0);
	SAGE2Items.applications.addButtonToItem(appInstance.id, "syncButton", "rectangle",
		{x: startButtons, y: 0, w: oneButton, h: config.ui.titleBarHeight}, 1);
	SAGE2Items.applications.addButtonToItem(appInstance.id, "fullscreenButton", "rectangle",
		{x: startButtons + (1 * (buttonsPad + oneButton)), y: 0, w: oneButton, h: config.ui.titleBarHeight}, 1);
	SAGE2Items.applications.addButtonToItem(appInstance.id, "closeButton", "rectangle",
		{x: startButtons + (2 * (buttonsPad + oneButton)), y: 0, w: oneButton, h: config.ui.titleBarHeight}, 1);
	SAGE2Items.applications.addButtonToItem(appInstance.id, "dragCorner", "rectangle",
		{x: appInstance.width - cornerSize,
		y: appInstance.height + config.ui.titleBarHeight - cornerSize, w: cornerSize, h: cornerSize}, 2);
	SAGE2Items.applications.editButtonVisibilityOnItem(appInstance.id, "syncButton", false);

	initializeLoadedVideo(appInstance, videohandle);
}

function handleNewApplicationInDataSharingPortal(appInstance, videohandle, portalId) {
	broadcast('createAppWindowInDataSharingPortal', {portal: portalId, application: appInstance});

	var zIndex = remoteSharingSessions[portalId].appCount;
	var titleBarHeight = SAGE2Items.portals.list[portalId].titleBarHeight;
	SAGE2Items.portals.interactMgr[portalId].addGeometry(appInstance.id, "applications", "rectangle",
		{x: appInstance.left, y: appInstance.top,
		w: appInstance.width, h: appInstance.height + titleBarHeight},
		true, zIndex, appInstance);

	var cornerSize = 0.2 * Math.min(appInstance.width, appInstance.height);
	var oneButton    = Math.round(titleBarHeight) * (300 / 235);
	var buttonsPad   = 0.1 * oneButton;
	var startButtons = appInstance.width - Math.round(3 * oneButton + 2 * buttonsPad);

	/*
	var buttonsWidth = titleBarHeight * (324.0/111.0);
	var buttonsPad   = titleBarHeight * ( 10.0/111.0);
	var oneButton    = buttonsWidth / 2; // two buttons
	var startButtons = appInstance.width - buttonsWidth;
	*/

	SAGE2Items.applications.addItem(appInstance);
	SAGE2Items.applications.addButtonToItem(appInstance.id, "titleBar", "rectangle",
		{x: 0, y: 0, w: appInstance.width, h: titleBarHeight}, 0);
	SAGE2Items.applications.addButtonToItem(appInstance.id, "syncButton", "rectangle",
		{x: startButtons, y: 0, w: oneButton, h: titleBarHeight}, 1);
	SAGE2Items.applications.addButtonToItem(appInstance.id, "fullscreenButton", "rectangle",
		{x: startButtons + (1 * (buttonsPad + oneButton)), y: 0, w: oneButton, h: titleBarHeight}, 1);
	SAGE2Items.applications.addButtonToItem(appInstance.id, "closeButton", "rectangle",
		{x: startButtons + (2 * (buttonsPad + oneButton)), y: 0, w: oneButton, h: titleBarHeight}, 1);
	SAGE2Items.applications.addButtonToItem(appInstance.id, "dragCorner", "rectangle",
		{x: appInstance.width - cornerSize, y: appInstance.height + titleBarHeight - cornerSize,
		w: cornerSize, h: cornerSize}, 2);
	SAGE2Items.applications.editButtonVisibilityOnItem(appInstance.id, "syncButton", false);

	initializeLoadedVideo(appInstance, videohandle);
}

function handleApplicationResize(appId) {
	if (SAGE2Items.applications.list[appId] === undefined) {
		return;
	}

	var app = SAGE2Items.applications.list[appId];
	var portal = findApplicationPortal(app);
	var titleBarHeight = config.ui.titleBarHeight;
	if (portal !== undefined && portal !== null) {
		titleBarHeight = portal.data.titleBarHeight;
	}

	var cornerSize = 0.2 * Math.min(app.width, app.height);
	var oneButton    = Math.round(titleBarHeight) * (300 / 235);
	var buttonsPad   = 0.1 * oneButton;
	var startButtons = app.width - Math.round(3 * oneButton + 2 * buttonsPad);

	/*
	var buttonsWidth = titleBarHeight * (324.0/111.0);
	var buttonsPad   = titleBarHeight * ( 10.0/111.0);
	var oneButton    = buttonsWidth / 2; // two buttons
	var startButtons = app.width - buttonsWidth;
	*/

	SAGE2Items.applications.editButtonOnItem(appId, "titleBar", "rectangle",
		{x: 0, y: 0, w: app.width, h: titleBarHeight});
	SAGE2Items.applications.editButtonOnItem(appId, "syncButton", "rectangle",
		{x: startButtons, y: 0, w: oneButton, h: titleBarHeight});
	SAGE2Items.applications.editButtonOnItem(appId, "fullscreenButton", "rectangle",
		{x: startButtons + (1 * (buttonsPad + oneButton)), y: 0, w: oneButton, h: titleBarHeight});
	SAGE2Items.applications.editButtonOnItem(appId, "closeButton", "rectangle",
		{x: startButtons + (2 * (buttonsPad + oneButton)), y: 0, w: oneButton, h: titleBarHeight});
	SAGE2Items.applications.editButtonOnItem(appId, "dragCorner", "rectangle",
		{x: app.width - cornerSize, y: app.height + titleBarHeight - cornerSize, w: cornerSize, h: cornerSize});
}

function handleDataSharingPortalResize(portalId) {
	if (SAGE2Items.portals.list[portalId] === undefined) {
		return;
	}

	SAGE2Items.portals.list[portalId].scale = SAGE2Items.portals.list[portalId].width /
											SAGE2Items.portals.list[portalId].natural_width;
	var portalWidth = SAGE2Items.portals.list[portalId].width;
	var portalHeight = SAGE2Items.portals.list[portalId].height;

	var cornerSize   = 0.2 * Math.min(portalWidth, portalHeight);
	var oneButton    = Math.round(config.ui.titleBarHeight) * (300 / 235);
	var buttonsPad   = 0.1 * oneButton;
	var startButtons = portalWidth - Math.round(2 * oneButton + buttonsPad);

	/*
	var buttonsWidth = (config.ui.titleBarHeight-4) * (324.0/111.0);
	var buttonsPad   = (config.ui.titleBarHeight-4) * ( 10.0/111.0);
	var oneButton    = buttonsWidth / 2; // two buttons
	var startButtons = portalWidth - buttonsWidth;
	*/

	SAGE2Items.portals.editButtonOnItem(portalId, "titleBar", "rectangle",
		{x: 0, y: 0, w: portalWidth, h: config.ui.titleBarHeight});
	SAGE2Items.portals.editButtonOnItem(portalId, "fullscreenButton", "rectangle",
		{x: startButtons, y: 0, w: oneButton, h: config.ui.titleBarHeight});
	SAGE2Items.portals.editButtonOnItem(portalId, "closeButton", "rectangle",
		{x: startButtons + buttonsPad + oneButton, y: 0, w: oneButton, h: config.ui.titleBarHeight});
	SAGE2Items.portals.editButtonOnItem(portalId, "dragCorner", "rectangle",
		{x: portalWidth - cornerSize, y: portalHeight + config.ui.titleBarHeight - cornerSize, w: cornerSize, h: cornerSize});
}

function findInteractableManager(appId) {
	if (interactMgr.hasObjectWithId(appId) === true) {
		return interactMgr;
	}

	var key;
	for (key in SAGE2Items.portals.interactMgr) {
		if (SAGE2Items.portals.interactMgr[key].hasObjectWithId(appId) === true) {
			return SAGE2Items.portals.interactMgr[key];
		}
	}

	return null;
}

function findApplicationPortal(app) {
	if (app === undefined || app === null) {
		return null;
	}

	var portalIdx = app.id.indexOf("_portal");
	if (portalIdx < 0) {
		return null;
	}

	var portalId = app.id.substring(portalIdx + 1, app.id.length);
	return interactMgr.getObject(portalId, "portals");
}


// **************  Omicron section *****************
var omicronRunning = false;
var omicronManager = new Omicron(config);
omicronManager.linkDrawingManager(drawingManager);

if (config.experimental && config.experimental.omicron &&
	(config.experimental.omicron.enable === true || config.experimental.omicron.useSageInputServer === true)) {

	var closeGestureDelay = 1500;

	if (config.experimental.omicron.closeGestureDelay !== undefined) {
		closeGestureDelay = config.experimental.omicron.closeGestureDelay;
	}

	omicronManager.setCallbacks(
		sagePointers,
		createSagePointer,
		showPointer,
		pointerPress,
		pointerMove,
		pointerPosition,
		hidePointer,
		pointerRelease,
		pointerScrollStart,
		pointerScroll,
		pointerScrollEnd,
		pointerDblClick,
		pointerCloseGesture,
		keyDown,
		keyUp,
		keyPress,
		createRadialMenu,
		sendKinectInput
	);
	omicronManager.runTracker();
	omicronRunning = true;
}

/* ****** Radial Menu section ************************************************************** */
// createMediabrowser();

function createRadialMenu(uniqueID, pointerX, pointerY) {
	var validLocation = true;
	var newMenuPos = {x: pointerX, y: pointerY};
	var existingRadialMenu = null;
	// Make sure there's enough distance from other menus
	for (var key in SAGE2Items.radialMenus.list) {
		existingRadialMenu = SAGE2Items.radialMenus.list[key];
		var prevMenuPos = {x: existingRadialMenu.left, y: existingRadialMenu.top };
		var distance = Math.sqrt(Math.pow(Math.abs(newMenuPos.x - prevMenuPos.x), 2) +
						Math.pow(Math.abs(newMenuPos.y - prevMenuPos.y), 2));
		if (existingRadialMenu.visible && distance < existingRadialMenu.radialMenuSize.x) {
			// validLocation = false;
			// console.log("Menu is too close to existing menu");
		}
	}

	if (validLocation && SAGE2Items.radialMenus.list[uniqueID + "_menu"] === undefined) {
		// Create a new radial menu
		var newRadialMenu = new Radialmenu(uniqueID, uniqueID, config);
		newRadialMenu.generateGeometry(interactMgr, SAGE2Items.radialMenus);
		newRadialMenu.setPosition(newMenuPos);

		SAGE2Items.radialMenus.list[uniqueID + "_menu"] = newRadialMenu;

		// Open a 'media' radial menu
		broadcast('createRadialMenu', newRadialMenu.getInfo());
	} else if (validLocation && SAGE2Items.radialMenus.list[uniqueID + "_menu"] !== undefined) {
		// Radial menu already exists for this pointer, move to new location instead
		setRadialMenuPosition(uniqueID, pointerX, pointerY);
		broadcast('updateRadialMenu', existingRadialMenu.getInfo());
	}
	updateWallUIMediaBrowser(uniqueID);
}

/**
* Translates position of a radial menu by an offset
*
* @method moveRadialMenu
* @param uniqueID {Integer} radial menu ID
* @param pointerX {Float} offset x position
* @param pointerY {Float} offset y position
*/
function moveRadialMenu(uniqueID, pointerX, pointerY) {
	var existingRadialMenu = SAGE2Items.radialMenus.list[uniqueID + "_menu"];

	if (existingRadialMenu) {

		existingRadialMenu.setPosition({x: existingRadialMenu.left + pointerX, y: existingRadialMenu.top + pointerY});
		existingRadialMenu.visible = true;

		broadcast('updateRadialMenuPosition', existingRadialMenu.getInfo());
	}
}

/**
* Sets the absolute position of a radial menu
*
* @method setRadialMenuPosition
* @param uniqueID {Integer} radial menu ID
* @param pointerX {Float} x position
* @param pointerY {Float} y position
*/
function setRadialMenuPosition(uniqueID, pointerX, pointerY) {
	var existingRadialMenu = SAGE2Items.radialMenus.list[uniqueID + "_menu"];

	// Sets the position and visibility
	existingRadialMenu.setPosition({x: pointerX, y: pointerY});

	// Update the interactable geometry
	interactMgr.editGeometry(uniqueID + "_menu_radial", "radialMenus", "circle",
			{x: existingRadialMenu.left, y: existingRadialMenu.top, r: existingRadialMenu.radialMenuSize.y / 2});
	showRadialMenu(uniqueID);
	// Send the updated radial menu state to the display clients (and set menu visible)
	broadcast('updateRadialMenuPosition', existingRadialMenu.getInfo());
}

/**
* Shows radial menu and enables interactivity
*
* @method showRadialMenu
* @param uniqueID {Integer} radial menu ID
*/
function showRadialMenu(uniqueID) {
	var radialMenu = SAGE2Items.radialMenus.list[uniqueID + "_menu"];

	if (radialMenu !== undefined) {
		radialMenu.visible = true;
		interactMgr.editVisibility(uniqueID + "_menu_radial", "radialMenus", true);
		interactMgr.editVisibility(uniqueID + "_menu_thumbnail", "radialMenus", radialMenu.isThumbnailWindowOpen());
	}
}

/**
* Hides radial menu and enables interactivity
*
* @method hideRadialMenu
* @param uniqueID {Integer} radial menu ID
*/
function hideRadialMenu(uniqueID) {
	var radialMenu = SAGE2Items.radialMenus.list[uniqueID + "_menu"];
	if (radialMenu !== undefined) {
		radialMenu.hide();
	}
	broadcast('updateRadialMenu', radialMenu.getInfo());
}

function updateWallUIMediaBrowser(uniqueID) {
	var list = getSavedFilesList();

	broadcast('updateRadialMenuDocs', {id: uniqueID, fileList: list});
}

// Sends button state update messages to display
function radialMenuEvent(data) {
	if (data.type === "stateChange") {
		broadcast('radialMenuEvent', data);

		if (data.menuState.action !== undefined && data.menuState.action.type === "saveSession") {
			var ad    = new Date();
			var sname = sprint("session_%4d_%02d_%02d_%02d_%02d_%02s",
							ad.getFullYear(), ad.getMonth() + 1, ad.getDate(),
							ad.getHours(), ad.getMinutes(), ad.getSeconds());
			saveSession(sname);
		} else if (data.menuState.action !== undefined && data.menuState.action.type === "tileContent") {
			tileApplications();
		} else if (data.menuState.action !== undefined && data.menuState.action.type === "clearAllContent") {
			clearDisplay();
		}
	} else {
		broadcast('radialMenuEvent', data);
	}
}

// Check for pointer move events that are dragging a radial menu (but outside the menu)
function updateRadialMenuPointerPosition(uniqueID, pointerX, pointerY) {
	for (var key in SAGE2Items.radialMenus.list) {
		var radialMenu = SAGE2Items.radialMenus.list[key];
		// console.log(data.id+"_menu: " + radialMenu);
		if (radialMenu !== undefined && radialMenu.dragState === true) {
			var offset = radialMenu.getDragOffset(uniqueID, {x: pointerX, y: pointerY});
			moveRadialMenu(radialMenu.id, offset.x, offset.y);
		}
	}
}

function wsRemoveRadialMenu(wsio, data) {
	hideRadialMenu(data.id);
}

function wsRadialMenuThumbnailWindow(wsio, data) {
	var radialMenu = SAGE2Items.radialMenus.list[data.id + "_menu"];

	if (radialMenu !== undefined) {
		radialMenu.openThumbnailWindow(data);

		var thumbnailWindowPos = radialMenu.getThumbnailWindowPosition();
		interactMgr.editGeometry(data.id + "_menu_thumbnail", "radialMenus", "rectangle",
				{x: thumbnailWindowPos.x, y: thumbnailWindowPos.y,
				w: radialMenu.thumbnailWindowSize.x,
				h: radialMenu.thumbnailWindowSize.y});
		interactMgr.editVisibility(data.id + "_menu_thumbnail", "radialMenus", data.thumbnailWindowOpen);
	}
}

function wsRadialMenuMoved(wsio, data) {
	var radialMenu = SAGE2Items.radialMenus.list[data.uniqueID + "_menu"];
	if (radialMenu !== undefined) {
		radialMenu.setPosition(data);
	}
}


function attachAppIfSticky(backgroundItem, appId) {
	var app = SAGE2Items.applications.list[appId];
	if (app === null || app.sticky !== true) {
		return;
	}
	stickyAppHandler.detachStickyItem(app);
	if (backgroundItem !== null) {
		stickyAppHandler.attachStickyItem(backgroundItem, app);
	}
}


function showOrHideWidgetLinks(data) {
	var obj = data.item;
	var appId = obj.id;
	if (obj.data !== undefined && obj.data !== null && obj.data.appId !== undefined) {
		appId = obj.data.appId;
	}
	var app = SAGE2Items.applications.list[appId];
	if (app !== null && app !== undefined) {
		app = getAppPositionSize(app);
		app.user_id = data.uniqueID;
		if (data.show === true) {
			app.user_color = data.user_color;
			if (app.user_color !== null) {
				appUserColors[appId] = app.user_color;
			}
			broadcast('showWidgetToAppConnector', app);
		} else {
			broadcast('hideWidgetToAppConnector', app);
		}
	}
}

/**
 * Asks what app is at given x,y coordinate.
 */
function wsUtdWhatAppIsAt(wsio, data) {
	var obj = interactMgr.searchGeometry({x: data.x, y: data.y});

	data.message = "utdWhatAppIsAt>Received query from:" + wsio.id + " ";
	if (obj === null) {
		data.message += "no app at location";
	} else {
		data.message += obj.data.id;
	}
	wsio.emit('utdConsoleMessage', data);
}

/**
 * Asks for rmb context menu from app under x,y coordinate.
 */
function wsUtdRequestRmbContextMenu(wsio, data) {
	var obj = interactMgr.searchGeometry({x: data.x, y: data.y});
	if (obj !== null) {
		if (SAGE2Items.applications.list[obj.data.id].contextMenu) {
			// If we already have the menu info, send it
			wsio.emit('dtuRmbContextMenuContents', {
				x: data.xClick,
				y: data.yClick,
				app: obj.data.id,
				entries: SAGE2Items.applications.list[obj.data.id].contextMenu
			});
		} else {
			// Default response
			wsio.emit('dtuRmbContextMenuContents', {
				x: data.xClick,
				y: data.yClick,
				app: obj.data.id,
				entries: [{
					description: "App not yet loaded on display client yet."
				}]
			});
		}
	}
}

/**
 * Asks for rmb context menu from app under x,y coordinate.
 */
function wsUtdCallFunctionOnApp(wsio, data) {
	if (data.func === "SAGE2DeleteElement") {
		deleteApplication(data.app);
		return; // closing of applications are handled by the called function.
	}
	// Using broadcast means the parameter must be in data.data
	data.data = data.parameters;
	// add the serverDate property
	data.data.serverDate = Date.now();
	// add the clientId property
	data.data.clientId = wsio.id;
	// send to all display clients(since they all need to update)
	for (var i = 0; i < clients.length; i++) {
		if (clients[i].clientType === "display") {
			clients[i].emit('broadcast', data);
		}
	}
}

/**
 * Passes the received values from app to the specified client.
 */
function wsDtuRmbContextMenuContents(wsio, data) {
	SAGE2Items.applications.list[data.app].contextMenu = data.entries;
}


/**
This is the function that handles all 'csdMessage' packets.
Required for processing is data.type.
Further requirements based upon the type.
*/
function wsCsdMessage(wsio, data) {
	// if the type is not defined,
	if (data.type === undefined) {
		console.log(sageutils.header("csdMessage") + "Error: Undefined csdMessage");
		return;
	}

	switch (data.type) {
		case "consolePrint":
			// used for debugging
			csdConsolePrint(wsio, data);
			break;
		case "whatAppIsAt":
			// used for testing
			csdWhatAppIsAt(wsio, data);
			break;
		case "getPathOfApp":
			// currently just used for testing
			console.log("csd getPathOfApp " + data.appName + ":" + csdGetPathOfApp(data.appName));
			break;
		case "launchAppWithValues":
			csdLaunchAppWithValues(wsio, data);
			break;
		case "sendDataToClient":
			csdSendDataToClient(wsio, data);
			break;
		case "setValue":
			csdSetValue(wsio, data);
			break;
		case "getValue":
			csdGetValue(wsio, data);
			break;
		case "subscribeToValue":
			csdSubscribeToValue(wsio, data);
			break;
		case "getAllTrackedValues":
			csdGetAllTrackedValues(wsio, data);
			break;
		case "saveDataOnServer":
			csdSaveDataOnServer(wsio, data);
			break;
		default:
			console.log("csd ERROR, unknown message type " + data.type);
			break;
	}
}

/**
 * Prints a console message on the server.
 * csd requirement:
 * 		data.message 		what will be printed.
 */
function csdConsolePrint(wsio, data) {
	if (data.message === undefined) {
		console.log(sageutils.header("csdConsolePrint") + "Error: Undefined message");
		return;
	}
	console.log(sageutils.header("csdConsolePrint") + data.message);
}

/**
 * Will find app at location x,y.
 *
 * csd requirement:
 * 		data.x 		x location to check.
 * 		data.y 		y location to check.
 *
 * csd options:
 * 		data.serverPrint 	true = print to console on server.
 * 		data.replyPrint 	true = print to console on server.
 *
 */
function csdWhatAppIsAt(wsio, data) {
	var obj = interactMgr.searchGeometry({x: data.x, y: data.y});

	if (data.serverPrint === true) {
		console.log(sageutils.header("csdWhatAppIsAt") + obj.data.id);
	}

	if (data.replyPrint === true) {
		// send back to the source the print command
		var csdData = {};
		csdData.type	= "consolePrint";
		csdData.message = obj.data.id;
		wsio.emit('csdMessage', csdData);
	}
}

/**
 * Used to get the full path of an app starting with appName in the FileName.
 *
 * Note: under conditions it might be possible to generate false positives.
*/
function csdGetPathOfApp(appName) {
	var apps = assets.listApps();
	// for each of the apps known to SAGE2, usually everything in public/uploads/apps
	for (var i = 0; i < apps.length; i++) {
		if (// if the name contains appName
			apps[i].exif.FileName.indexOf(appName) === 0
			|| apps[i].id.indexOf(appName) !== -1
		) {
			return apps[i].id; // this is the path.
		} // end if this app contains the specified name
	} // end for each application available.
	return null;
}


/**
 * Will launch app with specified name and call the given function after.
 *
 * csd requirement:
 * 		data.appName 	x location to check.
 *
 * csd options:
 * 		data.func 		if defined will attempt to call this func on the app
 * 		data.params 	assumed to be defined if data.func is. Will send these params to func.
 *
 */
function csdLaunchAppWithValues(wsio, data) {
	var fullpath = csdGetPathOfApp(data.appName);
	if (fullpath === null) {
		fullpath = path.join(mediaFolders.system.path, "apps", data.appName);
		try {
			fs.accessSync(fullpath);
		} catch (err) {
			console.log(sageutils.header("csdLaunchAppWithValues") + "Cannot launch " + data.appName + ", doesn't exist.");
			return;
		}
	}
	// Prep the data needed to launch an application.
	var appLoadData = { };
	appLoadData.application = fullpath;
	appLoadData.user = wsio.id; // needed for the wsLoadApplication function
	var whatTheNewAppIdShouldBe = "app_" + getUniqueAppId.count;

	// If the launch location is defined, use it, otherwise use the stagger position.
	if (data.xLaunch !== null && data.xLaunch !== undefined) {
		appLoadData.position = [data.xLaunch, data.yLaunch];
	} else {
		// stagger the start location to prevent them from stacking on top of each other.
		// this is just a temporary solution.
		// percents
		appLoadData.position = [csdDataStructure.xAppLaunchCoordinate, csdDataStructure.yAppLaunchCoordinate];
		// after launch reset position
		csdDataStructure.xAppLaunchCoordinate += 600;
		if (csdDataStructure.xAppLaunchCoordinate >= config.totalWidth - 500) {
			csdDataStructure.yAppLaunchCoordinate += 600;
			csdDataStructure.xAppLaunchCoordinate = 10;
			if (csdDataStructure.yAppLaunchCoordinate >= config.totalHeight - 500) {
				csdDataStructure.yAppLaunchCoordinate = 100;
			}
		}
	}

	// call the previously made wsLoadApplication funciton and give it the required data.
	wsLoadApplication(wsio, appLoadData);
	// if a data.func is defined make a delayed call to it on the app. Otherwise, its just an app launch.
	if (data.func !== undefined) {
		setTimeout(
			function() {
				var app = SAGE2Items.applications.list[ whatTheNewAppIdShouldBe ];
				// if the app doesn't exist, exit. Because it should and dunno what happened to it (potentially crash).
				if (app === null || app === undefined) {
					console.log(sageutils.header("csdLaunchAppWithValues") + "App " + data.appName +
						" launched, but now it doesn't exist.");
				} else {
					// else try send it data
					// add potentially missing params
					data.params.serverDate = Date.now();
					data.params.clientId   = wsio.id;
					// load the data object for the new app
					var dataForDisplay  = {};
					dataForDisplay.app  = app.id;
					dataForDisplay.func = data.func;
					dataForDisplay.data = data.params;
					// send to all display clients(since they all need to update)
					for (var i = 0; i < clients.length; i++) {
						if (clients[i].clientType === "display") {
							clients[i].emit('broadcast', dataForDisplay);
						}
					}
				}
			}
		, 400); // milliseconds how low can this value be to ensure it works?
	} // end if data.func !== undefined
} // end csdLaunchAppWithValues


/**
 * Will send data to a client by means of function.
 *
 * csd requirement:
 * 		data.clientDest 	Which clients to send data to.
 * 							allDisplays 	sends to any client with clientType === "display"
 * 							masterDisplay 	sends only to masterDisplay.
 * 							allClients  	sends to all connected clients. (Not implemented)
 * 							<wsio.id>		sends only to the specified id
 *
 * csd options:
 * 		data.func 		displays need func defined
 * 		data.app 	 	displays need app defined
 * 		data.data 	 	displays need data defined (acts a param to function)
 *
 */
function csdSendDataToClient(wsio, data) {
	var i;
	if (data.clientDest === "allDisplays") {
		for (i = 0; i < clients.length; i++) {
			if (clients[i].clientType === "display") {
				clients[i].emit('broadcast', data);
			}
		}
	} else if (data.clientDest === "masterDisplay") {
		// only send if a master display is connected
		if (masterDisplay) {
			masterDisplay.emit('broadcast', data); // only send to one display to prevent multiple responses.
		}
	} else {
		for (i = 0; i < clients.length; i++) {
			// !!!! the clients[i].id  and clientDest need auto convert to evaluate as equivalent.
			// update: condition is because console.log auto converts in a specific way
			if (clients[i].id == data.clientDest) {
				clients[i].emit('csdSendDataToClient', data);
			}
		}
	}
}

/*
Data structure for the csd value passing.

var csdDataStructure = {};
	csdDataStructure.allValues = {};
		object to hold all tracked values
		example csdDataStructure.allValues['nameOfvalue'] = <entryObject>
	csdDataStructure.numberOfValues = 0;
		will increment as new values are added
	csdDataStructure.allNamesOfValues = [];
		strings to denote the names used for values
		order is based on when it was first set (not alphabetical)
	csdDataStructure.xAppLaunchCoordinate = 0.05;
		for the csdLaunchAppWithValues positioning
	csdDataStructure.yAppLaunchCoordinate = 0.05;
		for the csdLaunchAppWithValues positioning

	The allValues is comprised of entry objects
	{
		name: 	name of value
		value: 	actual value which could be an object of more values
		desc: 	used for later
		subscribers: 	[]
	}

	Each entry in subscribers is also an object.
	Current assumption is that all subscribers are apps on a display.
	{
		app: 	identifies the app which is subscribing to the value.
			NOTE: need to find a way to unsubscribe esp if the app is removed, or apps are reset.

		func: 	name of the function to call in order to pass the information.
			NOTE: broadcast currently only supports 1 parameter.
	}
*/
var csdDataStructure = {};
csdDataStructure.allValues = {};
csdDataStructure.numberOfValues = 0;
csdDataStructure.allNamesOfValues = [];
csdDataStructure.xAppLaunchCoordinate = 10;
csdDataStructure.yAppLaunchCoordinate = 100;

/**
Will set the named value.

Needs
	data.nameOfValue
	data.value
	data.description (for later)
*/
function csdSetValue(wsio, data) {
	// don't do anything if this isn't filled out.
	if (data.nameOfValue === undefined || data.nameOfValue === null) {
		return;
	}
	// check if there is no entry for that value
	if (csdDataStructure.allValues["" + data.nameOfValue] === undefined) {
		// need to make an entry for this value
		var newCsdValue = {};
		newCsdValue.name			= data.nameOfValue;
		newCsdValue.value			= data.value;
		newCsdValue.description		= data.description;
		newCsdValue.subscribers		= [];
		// add it and update tracking vars.
		csdDataStructure.allValues["" + data.nameOfValue] = newCsdValue;
		csdDataStructure.numberOfValues++;
		csdDataStructure.allNamesOfValues.push("" + data.nameOfValue);
	} else {
		// value exists, just update it.
		csdDataStructure.allValues[ "" + data.nameOfValue ].value = data.value;
	}
	// send to each of the subscribers.
	var dataForApp = {};
	for (var i = 0; i < csdDataStructure.allValues[ "" + data.nameOfValue ].subscribers.length; i++) {
		// fill the data object for the app, using display's broadcast packet
		dataForApp.app  = csdDataStructure.allValues["" + data.nameOfValue].subscribers[i].app;
		dataForApp.func = csdDataStructure.allValues["" + data.nameOfValue].subscribers[i].func;
		dataForApp.data = csdDataStructure.allValues["" + data.nameOfValue].value;
		// send to all display clients(since they all need to update)
		for (var j = 0; j < clients.length; j++) {
			if (clients[j].clientType === "display") {
				clients[j].emit('broadcast', dataForApp);
			}
		}
	}
}

/**
Will send back the named value if it exists.

Needs
	data.nameOfValue
	data.app
	data.func
*/
function csdGetValue(wsio, data) {
	// don't do anything if this isn't filled out.
	if (data.nameOfValue === undefined || data.nameOfValue === null) {
		return;
	}
	// also don't do anything if the value doesn't exist
	if (csdDataStructure.allValues["" + data.nameOfValue] === undefined) {
		return;
	}
	// make the data for the app, using display's broadcast packet
	var dataForApp = {};
	dataForApp.app  = data.app;
	dataForApp.func = data.func;
	dataForApp.data = csdDataStructure.allValues[ "" + data.nameOfValue ].value;
	wsio.emit('broadcast', dataForApp);
}

/**
Adds the app to the named value as a subscriber. However the named value must exist.
This will NOT automatically add a subscriber if the values doesn't exist but is added later.

Needs
	data.nameOfValue
	data.app
	data.func
*/
function csdSubscribeToValue(wsio, data) {
	// don't do anything if this isn't filled out.
	if (data.nameOfValue === undefined || data.nameOfValue === null) {
		return;
	}
	// also don't do anything if the value doesn't exist
	if (csdDataStructure.allValues["" + data.nameOfValue] === undefined) {
		return;
	}
	// make the new subscriber entry
	var newCsdSubscriber  = {};
	newCsdSubscriber.app  = data.app;
	newCsdSubscriber.func = data.func;
	// add it to that value
	csdDataStructure.allValues[ "" + data.nameOfValue ].subscribers.push(newCsdSubscriber);
}



/**
Adds the app to the named value as a subscriber. However the named value must exist.
This will NOT automatically add a subscriber if the values doesn't exist but is added later.

Needs
	data.nameOfValue
	data.app
	data.func
*/
function csdGetAllTrackedValues(wsio, data) {
	var dataForApp = {};
	dataForApp.data = [];
	dataForApp.app  = data.app;
	dataForApp.func = data.func;
	for (var i = 0; i < csdDataStructure.allNamesOfValues.length; i++) {
		dataForApp.data.push(
			{	name: csdDataStructure.allNamesOfValues[i],
				value: csdDataStructure.allValues[ csdDataStructure.allNamesOfValues[i] ]
			});
	}
	wsio.emit('broadcast', dataForApp);
}




/**
Currently used to save files in server media folders.
Writes to mainFolder.path, which should place it into ~/Documents/SAGE2_Media

Needs
	data.fileName
	data.fileType
		note
	data.fileContent

*/
function csdSaveDataOnServer(wsio, data) {
	// First check if all necessary fields have been provided.
	if (data.fileType == null || data.fileType == undefined
		|| data.fileName == null || data.fileName == undefined
		|| data.fileContent == null || data.fileContent == undefined
	) {
		console.log("ERROR:csdSaveDataOnServer: not saving data, a required field is null or undefined");
	}
	// Remove weird path changing by chopping of the / andor \ in the filename.
	while (data.fileName.indexOf("/") >= 0) {
		data.fileName = data.fileName.substring(data.fileName.indexOf("/") + 1);
	}
	while (data.fileName.indexOf("\\") >= 0) {
		data.fileName = data.fileName.substring(data.fileName.indexOf("\\") + 1);
	}

	// Create the folder as needed
	var notesFolder = path.join(mainFolder.path, "notes");
	if (!sageutils.folderExists(notesFolder)) {
		sageutils.mkdirParent(notesFolder);
	}

	var fullpath;
	// Special case for the extension saving.
	if (data.fileType === "note") {
		// Just in case, save
		fullpath = path.join(notesFolder, "lastNote.note");
		fs.writeFileSync(fullpath, data.fileContent);
		fullpath = path.join(notesFolder, data.fileName);
		fs.writeFileSync(fullpath, data.fileContent);
	} else if (data.fileType === "doodle") {
		// Just in case, save
		fullpath = path.join(notesFolder, "lastDoodle.doodle");
		// Remove the header but keep uri
		var regex = /^data:.+\/(.+);base64,(.*)$/;
		var matches = data.fileContent.match(regex);
		// Convert to base64 encoding
		var buffer = new Buffer(matches[2], 'base64');
		fs.writeFileSync(fullpath, buffer);
		fullpath = path.join(notesFolder, data.fileName);
		fs.writeFileSync(fullpath, buffer);
	} else {
		console.log("ERROR:csdSaveDataOnServer: unable to save data on server for fileType " + data.fileType);
	}
}

/**
 * Start a jupyter connection
 *
 * @method     wsStartJupyterSharing
 * @param      {Object}  wsio    The websocket
 * @param      {Object}  data    The data
 */
function wsStartJupyterSharing(wsio, data) {
	console.log(sageutils.header('Jupyter') + "received new stream: " + data.id);

	/*var i;
	SAGE2Items.renderSync[data.id] = {clients: {}, chunks: []};
	for (i = 0; i < clients.length; i++) {
		if (clients[i].clientType === "display") {
			SAGE2Items.renderSync[data.id].clients[clients[i].id] = {wsio: clients[i], readyForNextFrame: false, blocklist: []};
		}
	}
	*/

	// forcing 'int' type for width and height
	data.width  = parseInt(data.width,  10);
	data.height = parseInt(data.height, 10);

	appLoader.createJupyterApp(data.src, data.type, data.encoding, data.title, data.color, 800, 1200,
		function(appInstance) {
			appInstance.id = data.id;
			handleNewApplication(appInstance, null);
		}
	);
}

function wsUpdateJupyterSharing(wsio, data) {
	console.log(sageutils.header('Jupyter') + "received update from: " + data.id);
	sendJupyterUpdates(data);
}

function sendJupyterUpdates(data) {
	// var ePosition = {x: 0, y: 0};
	var eUser = {id: 1, label: "Touch", color: "none"};

	var event = {
		id: data.id,
		type: "imageUpload",
		position: 0,
		user: eUser,
		data: data,
		date: Date.now()
	};

	broadcast('eventInItem', event);
<<<<<<< HEAD
=======
}

/**
 * Method handling a file save request from a SAGE2_App
 *
 * @method     appFileSaveRequest
 * @param      {Object}  wsio    The websocket
 * @param      {Object}  data    The data
 */
function appFileSaveRequest(wsio, data) {

	/* data includes
	data = {
		app: Name of application,
		id: id of application,
		asset: true,
		filePath: {
			subdir: subdirectory app wishes file to be saved in
			name: name of the file
			ext: file extension
		},
		saveData: file data
	}
	*/

	if (data.filePath) {
		var appFileSaveDirectory, appdir;

		// is it an asset or an application file
		if (data.asset) {
			// save in the user's folder (~/Documents/SAGE2_Media)
			appFileSaveDirectory = path.join(mediaFolders.user.path, "tmp");
			appdir = appFileSaveDirectory;
		} else {
			// save in protecteed application folder
			appFileSaveDirectory = path.join(mediaFolders.user.path, "savedFiles");
			appdir = path.join(appFileSaveDirectory, data.app);
		}

		// Take the filename
		var filename = data.filePath.name;
		if (filename.indexOf("." + data.filePath.ext) === -1) {
			// add extension if it is not present in name
			filename += "." + data.filePath.ext;
		}

		// save the file in the specific application folder
		var filedir = appdir;
		if (data.filePath.subdir) {
			// add a sub-directory if asked
			filedir = path.join(appdir, data.filePath.subdir);
		}

		// check and create the folder if needed
		if (!sageutils.folderExists(filedir)) {
			sageutils.mkdirParent(filedir);
		}

		// finally, build the full path
		var fullpath = path.join(filedir, filename);

		// and write the file
		try {
			fs.writeFileSync(fullpath, data.saveData);
			console.log(sageutils.header('File') + "saved file to " + fullpath);
			if (data.asset) {
				var fileObject = {};
				fileObject[0] = {
					name: filename,
					type: data.filePath.ext,
					path: fullpath};
				// Add the file to the asset library and open it
				manageUploadedFiles(fileObject, [0, 0], data.app, "#B4B4B4", true);
			}
		} catch (err) {
			console.log(sageutils.header('File') + "error while saving to " + fullpath + ":" + err);
		}

	} else {
		console.log(sageutils.header('File') + "file directory not specified. File not saved.");
	}
>>>>>>> c3111b4c
}<|MERGE_RESOLUTION|>--- conflicted
+++ resolved
@@ -8541,9 +8541,8 @@
 	};
 
 	broadcast('eventInItem', event);
-<<<<<<< HEAD
-=======
-}
+}
+
 
 /**
  * Method handling a file save request from a SAGE2_App
@@ -8624,5 +8623,4 @@
 	} else {
 		console.log(sageutils.header('File') + "file directory not specified. File not saved.");
 	}
->>>>>>> c3111b4c
 }