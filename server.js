--- conflicted
+++ resolved
@@ -1656,11 +1656,7 @@
 }
 
 function wsReceivedMediaStreamFrame(wsio, data) {
-<<<<<<< HEAD
         //console.log("ReceivedMediaStreamFrame ", data);
-=======
-        //console.log("ReceivedMediaStreamFrame");
->>>>>>> c61c6327
 	SAGE2Items.renderSync[data.id].clients[wsio.id].readyForNextFrame = true;
         SAGE2Items.renderSync[data.id].frames = SAGE2Items.renderSync[data.id].frames + 1;
 	if (allTrueDict(SAGE2Items.renderSync[data.id].clients, "readyForNextFrame")) {
