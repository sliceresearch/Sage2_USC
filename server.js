--- conflicted
+++ resolved
@@ -702,12 +702,8 @@
 	wsio.on('changeStyle',							wsChangeStyle);
 	wsio.on('undoLastDrawing',						wsUndoLastDrawing);
 	wsio.on('redoDrawing',							wsRedoDrawing);
-<<<<<<< HEAD
 	wsio.on('loadDrawings',							wsLoadDrawings);
-
-=======
 	wsio.on('saveDrawings',							wsSaveDrawings);
->>>>>>> 3d20115c
 
 	wsio.on('addNewWebElement',                     wsAddNewWebElement);
 
@@ -884,17 +880,13 @@
 	drawingManager.redoDrawing();
 }
 
-<<<<<<< HEAD
 function wsLoadDrawings(wsio,data) {
 	drawingManager.loadDrawings(data);
 }
-=======
+
 function wsSaveDrawings(wsio, data) {
 	drawingManager.saveDrawings();
 }
-
-
->>>>>>> 3d20115c
 
 // **************  Sage Pointer Functions *****************
 
