--- conflicted
+++ resolved
@@ -65,13 +65,9 @@
 var Sagepointer         = require('./src/node-sagepointer');      // handles sage pointers (creation, location, etc.)
 var StickyItems         = require('./src/node-stickyitems');
 var registry            = require('./src/node-registry');        // Registry Manager
-<<<<<<< HEAD
 var snmpManager			= require('./src/node-snmp');			 // snmp functionality
 
-=======
-
 //
->>>>>>> 3bc97027
 // Globals
 //
 
