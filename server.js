// SAGE2 is available for use under the SAGE2 Software License
//
// University of Illinois at Chicago's Electronic Visualization Laboratory (EVL)
// and University of Hawai'i at Manoa's Laboratory for Advanced Visualization
// and Applications (LAVA)
//
// See full text, terms and conditions in the LICENSE.txt included file
//
// Copyright (c) 2014-2015

/**
 * @module server
 */


// node mode
/* jshint node: true */

// how to deal with spaces and tabs
/* jshint smarttabs: false */

// Don't make functions within a loop
/* jshint -W083 */

/*global mediaFolders */

// require variables to be declared
'use strict';

// node: built-in
var fs            = require('fs');               // filesystem access
var http          = require('http');             // http server
var https         = require('https');            // https server
var os            = require('os');               // operating system access
var path          = require('path');             // file path management
var readline      = require('readline');         // to build an evaluation loop
var url           = require('url');              // parses urls
// var util          = require('util');          // node util

// npm: defined in package.json
var formidable    = require('formidable');       // upload processor
var gm            = require('gm');               // graphicsmagick
var imageMagick;                                 // derived from graphicsmagick
var json5         = require('json5');            // Relaxed JSON format
var qrimage       = require('qr-image');         // qr-code generation
var sprint        = require('sprint');           // pretty formating (sprintf)

var WebsocketIO   = require('websocketio');      // creates WebSocket server and clients

// custom node modules
var assets              = require('./src/node-assets');           // manages the list of files
var commandline         = require('./src/node-sage2commandline'); // handles command line parameters for SAGE2
var exiftool            = require('./src/node-exiftool');         // gets exif tags for images
var pixelblock          = require('./src/node-pixelblock');       // chops pixels buffers into square chunks
var sageutils           = require('./src/node-utils');            // provides the current version number
var md5                 = require('./src/md5');                   // return standard md5 hash of given param

var HttpServer          = require('./src/node-httpserver');       // creates web server
var InteractableManager = require('./src/node-interactable');     // handles geometry and determining which object a point is over
var Interaction         = require('./src/node-interaction');      // handles sage interaction (move, resize, etc.)
var Loader              = require('./src/node-itemloader');       // handles sage item creation
var Omicron             = require('./src/node-omicron');          // handles Omicron input events
var Radialmenu          = require('./src/node-radialmenu');       // radial menu
var Sage2ItemList       = require('./src/node-sage2itemlist');    // list of SAGE2 items
var Sagepointer         = require('./src/node-sagepointer');      // handles sage pointers (creation, location, etc.)
var StickyItems         = require('./src/node-stickyitems');
var registry            = require('./src/node-registry');        // Registry Manager

//
// Globals
//

// Global variable for all media folders
global.mediaFolders = {};
// System folder, defined within SAGE2 installation
mediaFolders.system =	{
	name: "system",
	path: "public/uploads/",
	url:  "/uploads",
	upload: false
};
// Home directory, defined as ~/Documents/SAGE2_Media or equivalent
mediaFolders.user =	{
	name: "user",
	path: path.join(sageutils.getHomeDirectory(), "Documents", "SAGE2_Media", "/"),
	url:  "/user",
	upload: true
};
// Default upload folder
var mainFolder = mediaFolders.user;

// Session hash for security
global.__SESSION_ID    = null;

var sage2Server        = null;
var sage2ServerS       = null;
var wsioServer         = null;
var wsioServerS        = null;
var SAGE2_version      = sageutils.getShortVersion();
var platform           = os.platform() === "win32" ? "Windows" : os.platform() === "darwin" ? "Mac OS X" : "Linux";
var program            = commandline.initializeCommandLineParameters(SAGE2_version, emitLog);
var config             = loadConfiguration();
var imageMagickOptions = {imageMagick: true};
var ffmpegOptions      = {};
var hostOrigin         = "";
var SAGE2Items         = {};
var sharedApps         = {};
var users              = null;
var appLoader          = null;
var interactMgr        = new InteractableManager();
var mediaBlockSize     = 512;
var startTime          = Date.now();
var pressingAlt        = true;

// master SAGE2 server for scalability
var masterServer       = null;
var slaveServers       = {};

// Add extra folders defined in the configuration file
if (config.folders) {
	config.folders.forEach(function(f) {
		// Add a new folder into the collection
		mediaFolders[f.name] = {};
		mediaFolders[f.name].name   = f.name;
		mediaFolders[f.name].path   = f.path;
		mediaFolders[f.name].url    = f.url;
		mediaFolders[f.name].upload = sageutils.isTrue(f.upload);
	});
}

var publicDirectory  = "public";
var uploadsDirectory = path.join(publicDirectory, "uploads");
var sessionDirectory = path.join(publicDirectory, "sessions");

// Validate all the media folders
for (var folder in mediaFolders) {
	var f = mediaFolders[folder];
	console.log(sageutils.header('Folders') + f.name + " " + f.path + " " + f.url);
	if (!sageutils.folderExists(f.path)) {
		sageutils.mkdirParent(f.path);
	}
	if (mediaFolders[f.name].upload) {
		mediaFolders.system.upload = false;
		// Update the main upload folder
		uploadsDirectory = f.path;
		mainFolder = f;
		sessionDirectory = path.join(uploadsDirectory, "sessions");
		if (!sageutils.folderExists(sessionDirectory)) {
			sageutils.mkdirParent(sessionDirectory);
		}
		console.log(sageutils.header('Folders') + 'upload to ' + f.path);
	}
	var newdirs = ["apps", "assets", "images", "pdfs", "tmp", "videos", "config"];
	newdirs.forEach(function(d) {
		var newsubdir = path.join(mediaFolders[f.name].path, d);
		if (!sageutils.folderExists(newsubdir)) {
			sageutils.mkdirParent(newsubdir);
		}
	});
}

// Add back all the media folders to the configuration structure
config.folders = mediaFolders;

console.log(sageutils.header("SAGE2") + "Node Version: " + sageutils.getNodeVersion());
console.log(sageutils.header("SAGE2") + "Detected Server OS as:\t" + platform);
console.log(sageutils.header("SAGE2") + "SAGE2 Short Version:\t" + SAGE2_version);

// Initialize Server
initializeSage2Server();


function initializeSage2Server() {

	// Remove API keys from being investigated further
	// if (config.apis) delete config.apis;

	// Register with evl's server
	if (config.register_site) {
		sageutils.registerSAGE2(config);
	}

	// Check for missing packages
	//     pass parameter `true` for devel packages also
	if (process.arch !== 'arm') {
		// seems very slow to do on ARM processor (Raspberry PI)
		sageutils.checkPackages();
	}

	// Setup binaries path
	if (config.dependencies !== undefined) {
		if (config.dependencies.ImageMagick !== undefined) {
			imageMagickOptions.appPath = config.dependencies.ImageMagick;
		}
		if (config.dependencies.FFMpeg !== undefined) {
			ffmpegOptions.appPath = config.dependencies.FFMpeg;
		}
	}
	imageMagick = gm.subClass(imageMagickOptions);
	assets.initializeConfiguration(config);
	assets.setupBinaries(imageMagickOptions, ffmpegOptions);

	// Set default host origin for this server
	if (config.rproxy_port === undefined) {
		hostOrigin = "http://" + config.host + (config.port === 80 ? "" : ":" + config.port) + "/";
	}

	// Initialize sage2 item lists
	SAGE2Items.applications = new Sage2ItemList();
	SAGE2Items.portals      = new Sage2ItemList();
	SAGE2Items.pointers     = new Sage2ItemList();
	SAGE2Items.radialMenus  = new Sage2ItemList();
	SAGE2Items.widgets      = new Sage2ItemList();
	SAGE2Items.renderSync   = {};

	SAGE2Items.portals.interactMgr = {};

	// Initialize user interaction tracking
	if (program.trackUsers) {
		if (typeof program.trackUsers === "string" && sageutils.fileExists(program.trackUsers)) {
			users = json5.parse(fs.readFileSync(program.trackUsers));
		} else {
			users = {};
		}
		users.session = {};
		users.session.start = Date.now();

		setInterval(saveUserLog, 300000); // every 5 minutes
		if (!sageutils.folderExists("logs")) {
			fs.mkdirSync("logs");
		}
	}

	// Get full version of SAGE2 - git branch, commit, date
	sageutils.getFullVersion(function(version) {
		// fields: base commit branch date
		SAGE2_version = version;
		console.log(sageutils.header("SAGE2") + "Full Version:" + json5.stringify(SAGE2_version));
		broadcast('setupSAGE2Version', SAGE2_version);

		if (users !== null) {
			users.session.verison = SAGE2_version;
		}
	});

	// Generate a qr image that points to sage2 server
	var qr_png = qrimage.image(hostOrigin, { ec_level: 'M', size: 15, margin: 3, type: 'png' });
	var qr_out = path.join(uploadsDirectory, "images", "QR.png");
	qr_png.on('end', function() {
		console.log(sageutils.header("QR") + "image generated", qr_out);
	});
	qr_png.pipe(fs.createWriteStream(qr_out));

	// Setup tmp directory for SAGE2 server
	process.env.TMPDIR = path.join(__dirname, "tmp");
	console.log(sageutils.header("SAGE2") + "Temp folder: " + process.env.TMPDIR);
	if (!sageutils.folderExists(process.env.TMPDIR)) {
		fs.mkdirSync(process.env.TMPDIR);
	}

	// Setup tmp directory in uploads
	var uploadTemp = path.join(__dirname, "public", "uploads", "tmp");
	console.log(sageutils.header("SAGE2") + "Upload temp folder: " + uploadTemp);
	if (!sageutils.folderExists(uploadTemp)) {
		fs.mkdirSync(uploadTemp);
	}

	// Make sure sessions directory exists
	if (!sageutils.folderExists(sessionDirectory)) {
		fs.mkdirSync(sessionDirectory);
	}

	// Add a flag into the configuration to denote password status (used on display side)
	//   not protected by default
	config.passordProtected = false;
	// Check for the session password file
	var userDocPath = path.join(sageutils.getHomeDirectory(), "Documents", "SAGE2_Media", "/");
	var passwordFile = userDocPath + 'passwd.json';
	if (typeof program.password  === "string" && program.password.length > 0) {
		// Creating a new hash from the password
		global.__SESSION_ID = md5.getHash(program.password);
		console.log(sageutils.header("Secure") + "Using " + global.__SESSION_ID + " as the key for this session");
		// Saving the hash
		fs.writeFileSync(passwordFile, JSON.stringify({pwd: global.__SESSION_ID}));
		console.log(sageutils.header("Secure") + "Saved to file name " + passwordFile);
		// the session is protected
		config.passordProtected = true;
	} else if (sageutils.fileExists(passwordFile)) {
		// If a password file exists, load it
		var passwordFileJsonString = fs.readFileSync(passwordFile, 'utf8');
		var passwordFileJson       = JSON.parse(passwordFileJsonString);
		if (passwordFileJson.pwd !== null) {
			global.__SESSION_ID = passwordFileJson.pwd;
			console.log(sageutils.header("Secure") + "A sessionID was found: " + passwordFileJson.pwd);
			// the session is protected
			config.passordProtected = true;
		} else {
			console.log(sageutils.header("Secure") + "Invalid hash file " + passwordFile);
		}
	}

	// Monitoring some folders
	var listOfFolders = [];
	for (var lf in mediaFolders) {
		listOfFolders.push(mediaFolders[lf].path);
	}
	// try to exclude some folders from the monitoring
	var excludes = [ '.DS_Store', 'Thumbs.db', 'passwd.json', 'assets', 'apps', 'tmp', 'config' ];
	sageutils.monitorFolders(listOfFolders, excludes,
		function(change) {
			// console.log(sageutils.header("Monitor") + "Changes detected in", this.root);
			if (change.addedFiles.length > 0) {
				// console.log(sageutils.header("Monitor") + "	Added files:    %j",   change.addedFiles);
				// broadcast the new file list
				// assets.refresh(this.root, function(count) {
				// 	broadcast('storedFileList', getSavedFilesList());
				// });
			}
			if (change.modifiedFiles.length > 0) {
				// console.log(sageutils.header("Monitor") + "	Modified files: %j",   change.modifiedFiles);
			}
			if (change.removedFiles.length > 0) {
				// console.log(sageutils.header("Monitor") + "	Removed files:  %j",   change.removedFiles);
			}
			if (change.addedFolders.length > 0) {
				// console.log(sageutils.header("Monitor") + "	Added folders:    %j", change.addedFolders);
			}
			if (change.modifiedFolders.length > 0) {
				// console.log(sageutils.header("Monitor") + "	Modified folders: %j", change.modifiedFolders);
			}
			if (change.removedFolders.length > 0) {
				// console.log(sageutils.header("Monitor") + "	Removed folders:  %j", change.removedFolders);
			}
		}
	);

	// Initialize assets folders
	assets.initialize(mainFolder, mediaFolders);

	// Initialize app loader
	appLoader = new Loader(mainFolder.path, hostOrigin, config, imageMagickOptions, ffmpegOptions);

	// Initialize interactable manager and layers
	interactMgr.addLayer("staticUI",     3);
	interactMgr.addLayer("radialMenus",  2);
	interactMgr.addLayer("widgets",      1);
	interactMgr.addLayer("applications", 0);
	interactMgr.addLayer("portals",      0);

	// Initialize the background for the display clients (image or color)
	setupDisplayBackground();

	// initialize dialog boxes
	setUpDialogsAsInteractableObjects();

	// Set up http and https servers
	var httpServerApp = new HttpServer(publicDirectory);
	httpServerApp.httpPOST('/upload', uploadForm); // receive newly uploaded files from SAGE Pointer / SAGE UI
	httpServerApp.httpGET('/config',  sendConfig); // send config object to client using http request
	var options  = setupHttpsOptions();            // create HTTPS options - sets up security keys
	sage2Server  = http.createServer(httpServerApp.onrequest);
	sage2ServerS = https.createServer(options, httpServerApp.onrequest);

	// Set up websocket servers - 2 way communication between server and all browser clients
	wsioServer  = new WebsocketIO.Server({server: sage2Server});
	wsioServerS = new WebsocketIO.Server({server: sage2ServerS});
	wsioServer.onconnection(openWebSocketClient);
	wsioServerS.onconnection(openWebSocketClient);

	// if this is a slave server (connected to a master)
        if (program.slaveports !== undefined) {
		// assume master is on the same host (for now...)
		var master = "wss://"+config.host+":"+config.master_https_port;
		console.log("Slave server - try to connect to master ", master, "...");
		masterServer = new WebsocketIO(master, false, function() {
			console.log(sageutils.header("Remote") + "Connected to "+master+"as rendering slave");
			var clientDescription = {
				clientType: "remoteServer",
				host: config.host,
				port: config.port,
				requests: {
					config: false,
					version: false,
					time: false,
					console: false
				}
			};
			masterServer.clientType = "remoteServer";

                	masterServer.emit('addClient', clientDescription);

			masterServer.on('initialize', function() {
				masterServer.emit('addSlaveServer', clientDescription);
			});

			masterServer.on('eventInItem', wsEventInItem);
			masterServer.on('setItemPosition', moveResize);
			masterServer.on('setItemPositionAndSize', moveResize);

			masterServer.on('deleteApplication', wsDeleteApplication);

			masterServer.onclose(function() {
				console.log("Master "+master+" offline");
				//remoteSites[index].connected = false;
				//var delete_site = {name: remoteSites[index].name, connected: remoteSites[index].connected};
				//broadcast('connectedToRemoteSite', delete_site);
				//removeElement(clients, remote);
				process.exit(0);
			});
		});
	}
}

function wsAddSlaveServer(wsio, data) {
	console.log("Add slave server: ", wsio.id, data);
	data.id = wsio.id;
	slaveServers[wsio.id]=data;
	broadcast('displayAddSlaveServer',data);
}

/////////////////////
//// Slave services

function moveResize(wsio, data) {
	console.log("Master update pos/size: ", wsio.id, data);
	var newdata = {appPositionAndSize: data};
	wsUpdateApplicationPositionAndSize(wsio, newdata);
	// some clients e.g. vnc require these updates
	broadcast('setItemPositionAndSize', data);
}

// attached to connection to master server only
function wsEventInItem(wsio, data) {
	console.log('wsEventInItem from master server: ', data);
	broadcast('eventInItem', data);
}

/////////////////////

function setUpDialogsAsInteractableObjects() {
	var dialogGeometry = {
		x: config.totalWidth / 2 - 13 * config.ui.titleBarHeight,
		y: 2 * config.ui.titleBarHeight,
		w: 26 * config.ui.titleBarHeight,
		h: 8 * config.ui.titleBarHeight
	};

	var acceptGeometry = {
		x: dialogGeometry.x + 0.25 * config.ui.titleBarHeight,
		y: dialogGeometry.y + 4.75 * config.ui.titleBarHeight,
		w: 9 * config.ui.titleBarHeight,
		h: 3 * config.ui.titleBarHeight
	};

	var rejectCancelGeometry = {
		x: dialogGeometry.x + 16.75 * config.ui.titleBarHeight,
		y: dialogGeometry.y + 4.75 * config.ui.titleBarHeight,
		w: 9 * config.ui.titleBarHeight,
		h: 3 * config.ui.titleBarHeight
	};

	interactMgr.addGeometry("dataSharingWaitDialog",    "staticUI", "rectangle", dialogGeometry, false, 1, null);
	interactMgr.addGeometry("dataSharingRequestDialog", "staticUI", "rectangle", dialogGeometry, false, 1, null);
	interactMgr.addGeometry("acceptDataSharingRequest", "staticUI", "rectangle", acceptGeometry, false, 2, null);
	interactMgr.addGeometry("cancelDataSharingRequest", "staticUI", "rectangle", rejectCancelGeometry, false, 2, null);
	interactMgr.addGeometry("rejectDataSharingRequest", "staticUI", "rectangle", rejectCancelGeometry, false, 2, null);
}

function broadcast(name, data) {
	wsioServer.broadcast(name, data);
	wsioServerS.broadcast(name, data);
}

// Export the function to sub modules
exports.broadcast = broadcast;
exports.dirname   = path.join(__dirname, "node_modules");

function emitLog(data) {
	if (wsioServer === null || wsioServerS === null) {
		return;
	}
	broadcast('console', data);
}


// global variables to manage clients
var clients           = [];
var masterDisplay     = null;
var webBrowserClient  = null;
var sagePointers      = {};
var remoteInteraction = {};
var mediaBlockStreams = {};
var appUserColors     = {}; // a dict to keep track of app instance colors(for widget connectors)

// var remoteSharingRequestDialog = null;
var remoteSharingWaitDialog    = null;
var remoteSharingSessions      = {};

// Sticky items and window position for new clones
var stickyAppHandler     = new StickyItems();


function openWebSocketClient(wsio) {
	wsio.onclose(closeWebSocketClient);
	wsio.on('addClient', wsAddClient);
}

function closeWebSocketClient(wsio) {
	var i;
	var key;
	if (wsio.clientType === "display") {
		console.log(sageutils.header("Disconnect") + wsio.id + " (" + wsio.clientType + " " + wsio.clientID + ")");
	} else {
		console.log(sageutils.header("Disconnect") + wsio.id + " (" + wsio.clientType + ")");
	}

	addEventToUserLog(wsio.id, {type: "disconnect", data: null, time: Date.now()});

	// if client is a remote site, send disconnect message
	var remote = findRemoteSiteByConnection(wsio);
	if (remote !== null) {
		console.log("Remote site \"" + remote.name + "\" now offline");
		remote.connected = false;
		var site = {name: remote.name, connected: remote.connected};
		broadcast('connectedToRemoteSite', site);
	}

	if (wsio.clientType === "sageUI") {
		hidePointer(wsio.id);
		removeControlsForUser(wsio.id);
		delete sagePointers[wsio.id];
		delete remoteInteraction[wsio.id];
		for (key in remoteSharingSessions) {
			remoteSharingSessions[key].wsio.emit('stopRemoteSagePointer', {id: wsio.id});
		}
	} else if (wsio.clientType === "display") {
		for (key in SAGE2Items.renderSync) {
			if (SAGE2Items.renderSync.hasOwnProperty(key)) {
				// If the application had an animation timer, clear it
				if (SAGE2Items.renderSync[key].clients[wsio.id] &&
					SAGE2Items.renderSync[key].clients[wsio.id].animateTimer) {
					clearTimeout(SAGE2Items.renderSync[key].clients[wsio.id].animateTimer);
				}
				// Remove the object from the list
				delete SAGE2Items.renderSync[key].clients[wsio.id];
			}
		}
	} else if (wsio.clientType === "webBrowser") {
		webBrowserClient = null;
	} else {
		// if it's an application, assume it's a stream and try
		deleteApplication(wsio.id + '|0');
	}

	if (wsio === masterDisplay) {
		masterDisplay = null;
		for (i = 0; i < clients.length; i++) {
			if (clients[i].clientType === "display" && clients[i] !== wsio) {
				masterDisplay = clients[i];
				clients[i].emit('setAsMasterDisplay');
				break;
			}
		}
	}

	removeElement(clients, wsio);
}

function wsAddClient(wsio, data) {
	console.log("wsAddClient ", wsio.id);

	// Just making sure the data is valid JSON (one gets strings from C++)
	if (sageutils.isTrue(data.requests.config)) {
		data.requests.config = true;
	} else {
		data.requests.config = false;
	}
	if (sageutils.isTrue(data.requests.version)) {
		data.requests.version = true;
	} else {
		data.requests.version = false;
	}
	if (sageutils.isTrue(data.requests.time)) {
		data.requests.time = true;
	} else {
		data.requests.time = false;
	}
	if (sageutils.isTrue(data.requests.console)) {
		data.requests.console = true;
	} else {
		data.requests.console = false;
	}

	wsio.updateRemoteAddress(data.host, data.port); // overwrite host and port if defined
	wsio.clientType = data.clientType;

	if (wsio.clientType === "display") {
		wsio.clientID = data.clientID;
		if (masterDisplay === null) {
			masterDisplay = wsio;
		}
		console.log(sageutils.header("Connect") + wsio.id + " (" + wsio.clientType + " " + wsio.clientID + ")");
	} else {
		wsio.clientID = -1;
		console.log(sageutils.header("Connect") + wsio.id + " (" + wsio.clientType + ")");
		if (masterServer!==undefined && masterServer!=null) {
			console.log("register new client with master");
			masterServer.emit('addClient', data);
			console.log("- registered new client with master");
		}
	}

	clients.push(wsio);
	initializeWSClient(wsio, data.requests.config, data.requests.version, data.requests.time, data.requests.console);

	// Check if there's a new pointer for a mobile client
	if (data.browser && data.browser.isMobile && remoteInteraction[wsio.id]) {
		// for mobile clients, default to window interaction mode
		remoteInteraction[wsio.id].previousMode = 0;
	}

}

function initializeWSClient(wsio, reqConfig, reqVersion, reqTime, reqConsole) {
	console.log("initializeWSClient ", wsio.id);
	setupListeners(wsio);

	wsio.emit('initialize', {UID: wsio.id, time: Date.now(), start: startTime});
	if (wsio === masterDisplay) {
		wsio.emit('setAsMasterDisplay');
	}

	if (reqConfig) {
		wsio.emit('setupDisplayConfiguration', config);
	}
	if (reqVersion) {
		wsio.emit('setupSAGE2Version', SAGE2_version);
	}
	if (reqTime) {
		wsio.emit('setSystemTime', {date: Date.now()});
	}
	if (reqConsole) {
		wsio.emit('console', json5.stringify(config, null, 4));
	}

	if (wsio.clientType === "display") {
		initializeExistingSagePointers(wsio);
		initializeExistingApps(wsio);
		initializeRemoteServerInfo(wsio);
		initializeExistingWallUI(wsio);
		setTimeout(initializeExistingControls, 6000, wsio); // why can't this be done immediately with the rest?
		console.log("Send slave servers...", slaveServers);
		for (var ss in slaveServers) {
			console.log("- send slave server details: ", slaveServers[ss]);
			wsio.emit('displayAddSlaveServer', slaveServers[ss]);
		}
	} else if (wsio.clientType === "sageUI") {
		createSagePointer(wsio.id);
		var key;
		for (key in remoteSharingSessions) {
			remoteSharingSessions[key].wsio.emit('createRemoteSagePointer', {id: wsio.id, portal: {host: config.host, port: config.port}});
		}
		initializeExistingAppsPositionSizeTypeOnly(wsio);
	}

	var remote = findRemoteSiteByConnection(wsio);
	if (remote !== null) {
		console.log("Connected to remote site");
		remote.wsio = wsio;
		remote.connected = true;
		var site = {name: remote.name, connected: remote.connected};
		broadcast('connectedToRemoteSite', site);
	}

	if (wsio.clientType === "webBrowser") {
		webBrowserClient = wsio;
	}
}

function setupListeners(wsio) {
	console.log("setupListeners ",wsio.id);
	wsio.on('registerInteractionClient',            wsRegisterInteractionClient);

	wsio.on('addSlaveServer',            		wsAddSlaveServer);

	wsio.on('startSagePointer',                     wsStartSagePointer);
	wsio.on('stopSagePointer',                      wsStopSagePointer);

	wsio.on('pointerPress',                         wsPointerPress);
	wsio.on('pointerRelease',                       wsPointerRelease);
	wsio.on('pointerDblClick',                      wsPointerDblClick);
	wsio.on('pointerPosition',                      wsPointerPosition);
	wsio.on('pointerMove',                          wsPointerMove);
	wsio.on('pointerScrollStart',                   wsPointerScrollStart);
	wsio.on('pointerScroll',                        wsPointerScroll);
	wsio.on('pointerScrollEnd',                     wsPointerScrollEnd);
	wsio.on('pointerDraw',                          wsPointerDraw);
	wsio.on('keyDown',                              wsKeyDown);
	wsio.on('keyUp',                                wsKeyUp);
	wsio.on('keyPress',                             wsKeyPress);

	wsio.on('uploadedFile',                         wsUploadedFile);

	wsio.on('startNewMediaStream',                  wsStartNewMediaStream);
	wsio.on('updateMediaStreamFrame',               wsUpdateMediaStreamFrame);
	wsio.on('updateMediaStreamChunk',               wsUpdateMediaStreamChunk);
	wsio.on('stopMediaStream',                      wsStopMediaStream);
	wsio.on('startNewMediaBlockStream',             wsStartNewMediaBlockStream);
	wsio.on('updateMediaBlockStreamFrame',          wsUpdateMediaBlockStreamFrame);
	wsio.on('stopMediaBlockStream',                 wsStopMediaBlockStream);

	wsio.on('requestVideoFrame',                    wsRequestVideoFrame);
	wsio.on('receivedMediaStreamFrame',             wsReceivedMediaStreamFrame);
	wsio.on('receivedRemoteMediaStreamFrame',       wsReceivedRemoteMediaStreamFrame);
	wsio.on('receivedMediaBlockStreamFrame',        wsReceivedMediaBlockStreamFrame);
	wsio.on('receivedRemoteMediaBlockStreamFrame',  wsReceivedRemoteMediaBlockStreamFrame);

	wsio.on('finishedRenderingAppFrame',            wsFinishedRenderingAppFrame);
	wsio.on('updateAppState',                       wsUpdateAppState);
	wsio.on('updateStateOptions',                   wsUpdateStateOptions);
	wsio.on('appResize',                            wsAppResize);
	wsio.on('appFullscreen',                        wsFullscreen);
	wsio.on('broadcast',                            wsBroadcast);
	wsio.on('applicationRPC',                       wsApplicationRPC);

	wsio.on('requestAvailableApplications',         wsRequestAvailableApplications);
	wsio.on('requestStoredFiles',                   wsRequestStoredFiles);
	wsio.on('loadApplication',                      wsLoadApplication);
	wsio.on('loadFileFromServer',                   wsLoadFileFromServer);
	wsio.on('loadImageFromBuffer',                  wsLoadImageFromBuffer);
	wsio.on('deleteElementFromStoredFiles',         wsDeleteElementFromStoredFiles);
	wsio.on('moveElementFromStoredFiles',           wsMoveElementFromStoredFiles);
	wsio.on('saveSesion',                           wsSaveSesion);
	wsio.on('clearDisplay',                         wsClearDisplay);
	wsio.on('tileApplications',                     wsTileApplications);

	// Radial menu should have its own message section? Just appended here for now.
	wsio.on('radialMenuClick',                      wsRadialMenuClick);
	wsio.on('radialMenuMoved',                      wsRadialMenuMoved);
	wsio.on('removeRadialMenu',                     wsRemoveRadialMenu);
	wsio.on('radialMenuWindowToggle',               wsRadialMenuThumbnailWindow);

	wsio.on('addNewWebElement',                     wsAddNewWebElement);

	wsio.on('openNewWebpage',                       wsOpenNewWebpage);

<<<<<<< HEAD
	wsio.on('setVolume',                            wsSetVolume);
=======
	wsio.on('setVolume',				wsSetVolume);
>>>>>>> ae92d990

	wsio.on('playVideo',                            wsPlayVideo);
	wsio.on('pauseVideo',                           wsPauseVideo);
	wsio.on('stopVideo',                            wsStopVideo);
	wsio.on('updateVideoTime',                      wsUpdateVideoTime);
	wsio.on('muteVideo',                            wsMuteVideo);
	wsio.on('unmuteVideo',                          wsUnmuteVideo);
	wsio.on('loopVideo',                            wsLoopVideo);

	wsio.on('addNewElementFromRemoteServer',          wsAddNewElementFromRemoteServer);
	wsio.on('addNewSharedElementFromRemoteServer',    wsAddNewSharedElementFromRemoteServer);
	wsio.on('requestNextRemoteFrame',                 wsRequestNextRemoteFrame);
	wsio.on('updateRemoteMediaStreamFrame',           wsUpdateRemoteMediaStreamFrame);
	wsio.on('stopMediaStream',                        wsStopMediaStream);
	wsio.on('updateRemoteMediaBlockStreamFrame',      wsUpdateRemoteMediaBlockStreamFrame);
	wsio.on('stopMediaBlockStream',                   wsStopMediaBlockStream);
	wsio.on('requestDataSharingSession',              wsRequestDataSharingSession);
	wsio.on('cancelDataSharingSession',               wsCancelDataSharingSession);
	wsio.on('acceptDataSharingSession',               wsAcceptDataSharingSession);
	wsio.on('rejectDataSharingSession',               wsRejectDataSharingSession);
	wsio.on('createRemoteSagePointer',                wsCreateRemoteSagePointer);
	wsio.on('startRemoteSagePointer',                 wsStartRemoteSagePointer);
	wsio.on('stopRemoteSagePointer',                  wsStopRemoteSagePointer);
	wsio.on('remoteSagePointerPosition',              wsRemoteSagePointerPosition);
	wsio.on('remoteSagePointerToggleModes',           wsRemoteSagePointerToggleModes);
	wsio.on('remoteSagePointerHoverCorner',           wsRemoteSagePointerHoverCorner);
	wsio.on('addNewRemoteElementInDataSharingPortal', wsAddNewRemoteElementInDataSharingPortal);

	wsio.on('updateApplicationOrder',                 wsUpdateApplicationOrder);
	wsio.on('startApplicationMove',                   wsStartApplicationMove);
	wsio.on('startApplicationResize',                 wsStartApplicationResize);
	wsio.on('updateApplicationPosition',              wsUpdateApplicationPosition);
	wsio.on('updateApplicationPositionAndSize',       wsUpdateApplicationPositionAndSize);
	wsio.on('finishApplicationMove',                  wsFinishApplicationMove);
	wsio.on('finishApplicationResize',                wsFinishApplicationResize);
	wsio.on('deleteApplication',                      wsDeleteApplication);
	wsio.on('updateApplicationState',                 wsUpdateApplicationState);
	wsio.on('updateApplicationStateOptions',          wsUpdateApplicationStateOptions);

	wsio.on('addNewControl',                        wsAddNewControl);
	wsio.on('closeAppFromControl',                  wsCloseAppFromControl);
	wsio.on('hideWidgetFromControl',                wsHideWidgetFromControl);
	wsio.on('openRadialMenuFromControl',            wsOpenRadialMenuFromControl);
	wsio.on('recordInnerGeometryForWidget',			wsRecordInnerGeometryForWidget);

	wsio.on('createAppClone',                       wsCreateAppClone);

	wsio.on('sage2Log',                             wsPrintDebugInfo);
	wsio.on('command',                              wsCommand);

	wsio.on('createFolder',                         wsCreateFolder);
}

function initializeExistingControls(wsio) {
	var i;
	var uniqueID;
	var app;
	var zIndex;
	var data;
	var controlList = SAGE2Items.widgets.list;
	for (i in controlList) {
		if (controlList.hasOwnProperty(i) && SAGE2Items.applications.list.hasOwnProperty(controlList[i].appId)) {
			data = controlList[i];
			wsio.emit('createControl', data);
			zIndex = SAGE2Items.widgets.numItems;
			var radialGeometry = {
				x: data.left + (data.height / 2),
				y: data.top + (data.height / 2),
				r: data.height / 2
			};
			if (data.hasSideBar === true) {
				var shapeData = {
					radial: {
						type: "circle",
						visible: true,
						geometry: radialGeometry
					},
					sidebar: {
						type: "rectangle",
						visible: true,
						geometry: {
							x: data.left + data.height,
							y: data.top + (data.height / 2) - (data.barHeight / 2),
							w: data.width - data.height, h: data.barHeight
						}
					}
				};
				interactMgr.addComplexGeometry(data.id, "widgets", shapeData, zIndex, data);
			} else {
				interactMgr.addGeometry(data.id, "widgets", "circle", radialGeometry, true, zIndex, data);
			}
			SAGE2Items.widgets.addItem(data);
			uniqueID = data.id.substring(data.appId.length, data.id.lastIndexOf("_"));
			app = SAGE2Items.applications.list[data.appId];
			addEventToUserLog(uniqueID, {type: "widgetMenu",
					data: {action: "open", application: {id: app.id, type: app.application}},
					time: Date.now()});
		}
	}
}

function initializeExistingSagePointers(wsio) {
	for (var key in sagePointers) {
		if (sagePointers.hasOwnProperty(key)) {
			wsio.emit('createSagePointer', sagePointers[key]);
			wsio.emit('changeSagePointerMode', {id: sagePointers[key].id, mode: remoteInteraction[key].interactionMode});
		}
	}
}

function initializeExistingWallUI(wsio) {
	if (config.ui.reload_wallui_on_refresh === false) {
		// console.log("WallUI reload on display client refresh: Disabled");
		for (key in SAGE2Items.radialMenus.list) {
			var menuInfo = SAGE2Items.radialMenus.list[key].getInfo();
			hideRadialMenu(menuInfo.id);
		}
		return;
	}
	// console.log("WallUI reload on display client refresh: Enabled (default)");
	var key;
	for (key in SAGE2Items.radialMenus.list) {
		var menuInfo = SAGE2Items.radialMenus.list[key].getInfo();
		broadcast('createRadialMenu', menuInfo);
		broadcast('updateRadialMenu', menuInfo);
		updateWallUIMediaBrowser(menuInfo.id);
	}
}

function initializeExistingApps(wsio) {
	var key;

	for (key in SAGE2Items.applications.list) {
		wsio.emit('createAppWindow', SAGE2Items.applications.list[key]);
		if (SAGE2Items.renderSync.hasOwnProperty(key)) {
			SAGE2Items.renderSync[key].clients[wsio.id] = {wsio: wsio, readyForNextFrame: false, blocklist: []};
			calculateValidBlocks(SAGE2Items.applications.list[key], mediaBlockSize, SAGE2Items.renderSync[key]);
		}
	}
	for (key in SAGE2Items.portals.list) {
		broadcast('initializeDataSharingSession', SAGE2Items.portals.list[key]);
	}

	var newOrder = interactMgr.getObjectZIndexList("applications", ["portals"]);
	wsio.emit('updateItemOrder', newOrder);
}

function initializeExistingAppsPositionSizeTypeOnly(wsio) {
	var key;
	for (key in SAGE2Items.applications.list) {
		wsio.emit('createAppWindowPositionSizeOnly', getAppPositionSize(SAGE2Items.applications.list[key]));
	}

	var newOrder = interactMgr.getObjectZIndexList("applications", ["portals"]);
	wsio.emit('updateItemOrder', newOrder);
}

function initializeRemoteServerInfo(wsio) {
	for (var i = 0; i < remoteSites.length; i++) {
		var site = {name: remoteSites[i].name, connected: remoteSites[i].connected, geometry: remoteSites[i].geometry};
		wsio.emit('addRemoteSite', site);
	}
}

// **************  Sage Pointer Functions *****************

function wsRegisterInteractionClient(wsio, data) {
	var key;
	if (program.trackUsers === true) {
		var newUser = true;
		for (key in users) {
			if (users[key].name === data.name && users[key].color.toLowerCase() === data.color.toLowerCase()) {
				users[key].ip = wsio.id;
				if (users[key].actions === undefined) {
					users[key].actions = [];
				}
				users[key].actions.push({type: "connect", data: null, time: Date.now()});
				newUser = false;
			}
		}
		if (newUser === true) {
			var id = getNewUserId();
			users[id] = {};
			users[id].name = data.name;
			users[id].color = data.color;
			users[id].ip = wsio.id;
			if (users[id].actions === undefined) {
				users[id].actions = [];
			}
			users[id].actions.push({type: "connect", data: null, time: Date.now()});
		}
	} else {
		for (key in users) {
			if (users[key].name === data.name && users[key].color.toLowerCase() === data.color.toLowerCase()) {
				users[key].ip = wsio.id;
				if (users[key].actions === undefined) {
					users[key].actions = [];
				}
				users[key].actions.push({type: "connect", data: null, time: Date.now()});
			}
		}
	}
}

function wsStartSagePointer(wsio, data) {
	// Switch interaction from window mode (on web) to app mode (wall)
	remoteInteraction[wsio.id].interactionMode = remoteInteraction[wsio.id].getPreviousMode();
	broadcast('changeSagePointerMode', {id: sagePointers[wsio.id].id, mode: remoteInteraction[wsio.id].getPreviousMode()});

	showPointer(wsio.id, data);

	addEventToUserLog(wsio.id, {type: "SAGE2PointerStart", data: null, time: Date.now()});
}

function wsStopSagePointer(wsio, data) {
	hidePointer(wsio.id);

	// return to window interaction mode after stopping pointer
	remoteInteraction[wsio.id].saveMode();
	if (remoteInteraction[wsio.id].appInteractionMode()) {
		remoteInteraction[wsio.id].toggleModes();
		broadcast('changeSagePointerMode', {id: sagePointers[wsio.id].id, mode: remoteInteraction[wsio.id].interactionMode});
	}

	var key;
	for (key in remoteSharingSessions) {
		remoteSharingSessions[key].wsio.emit('stopRemoteSagePointer', {id: wsio.id});
	}

	addEventToUserLog(wsio.id, {type: "SAGE2PointerEnd", data: null, time: Date.now()});
}

function wsPointerPress(wsio, data) {
	var pointerX = sagePointers[wsio.id].left;
	var pointerY = sagePointers[wsio.id].top;

	pointerPress(wsio.id, pointerX, pointerY, data);
}

function wsPointerRelease(wsio, data) {
	var pointerX = sagePointers[wsio.id].left;
	var pointerY = sagePointers[wsio.id].top;

	/*
	if (data.button === 'left')
		pointerRelease(wsio.id, pointerX, pointerY);
	else
		pointerReleaseRight(wsio.id, pointerX, pointerY);
	*/
	pointerRelease(wsio.id, pointerX, pointerY, data);
}

function wsPointerDblClick(wsio, data) {
	var pointerX = sagePointers[wsio.id].left;
	var pointerY = sagePointers[wsio.id].top;

	pointerDblClick(wsio.id, pointerX, pointerY);
}

function wsPointerPosition(wsio, data) {
	pointerPosition(wsio.id, data);
}

function wsPointerMove(wsio, data) {
	var pointerX = sagePointers[wsio.id].left;
	var pointerY = sagePointers[wsio.id].top;

	pointerMove(wsio.id, pointerX, pointerY, data);
}

function wsPointerScrollStart(wsio, data) {
	var pointerX = sagePointers[wsio.id].left;
	var pointerY = sagePointers[wsio.id].top;

	pointerScrollStart(wsio.id, pointerX, pointerY);
}

function wsPointerScroll(wsio, data) {
	// Casting the parameters to correct type
	data.wheelDelta = parseInt(data.wheelDelta, 10);

	pointerScroll(wsio.id, data);
}

function wsPointerScrollEnd(wsio, data) {
	pointerScrollEnd(wsio.id);
}

function wsPointerDraw(wsio, data) {
	pointerDraw(wsio.id, data);
}

function wsKeyDown(wsio, data) {
	var pointerX = sagePointers[wsio.id].left;
	var pointerY = sagePointers[wsio.id].top;

	keyDown(wsio.id, pointerX, pointerY, data);
}

function wsKeyUp(wsio, data) {
	var pointerX = sagePointers[wsio.id].left;
	var pointerY = sagePointers[wsio.id].top;

	keyUp(wsio.id, pointerX, pointerY, data);
}

function wsKeyPress(wsio, data) {
	var pointerX = sagePointers[wsio.id].left;
	var pointerY = sagePointers[wsio.id].top;

	keyPress(wsio.id, pointerX, pointerY, data);
}

// **************  File Upload Functions *****************
function wsUploadedFile(wsio, data) {
	addEventToUserLog(wsio.id, {type: "fileUpload", data: data, time: Date.now()});
}

function wsRadialMenuClick(wsio, data) {
	if (data.button === "closeButton") {
		addEventToUserLog(data.user, {type: "radialMenu", data: {action: "close"}, time: Date.now()});
	} else if (data.button === "settingsButton" || data.button.indexOf("Window") >= 0) {
		var action = data.data.state === "opened" ? "open" : "close";
		addEventToUserLog(data.user, {type: "radialMenuAction", data: {button: data.button, action: action}, time: Date.now()});
	} else {
		addEventToUserLog(data.user, {type: "radialMenuAction", data: {button: data.button}, time: Date.now()});
	}
}

// **************  Media Stream Functions *****************

function wsStartNewMediaStream(wsio, data) {
	console.log("wsStartNewMediaStream ", data.id);

	var i;
	SAGE2Items.renderSync[data.id] = {clients: {}, chunks: [], frames: 0, start: Date.now()};
	for (i = 0; i < clients.length; i++) {
		if (clients[i].clientType === "display") {
			SAGE2Items.renderSync[data.id].clients[clients[i].id] = {wsio: clients[i], readyForNextFrame: false, blocklist: []};
		}
	}

	// forcing 'int' type for width and height
	data.width  = parseInt(data.width,  10);
	data.height = parseInt(data.height, 10);

	appLoader.createMediaStream(data.src, data.type, data.encoding, data.title, data.color, data.width, data.height,
		function(appInstance) {
			appInstance.id = data.id;
			handleNewApplication(appInstance, null);

			var eLogData = {
				application: {
					id: appInstance.id,
					type: appInstance.application
				}
			};
			addEventToUserLog(wsio.id, {type: "mediaStreamStart", data: eLogData, time: Date.now()});
		});

	if (masterServer!==undefined && masterServer!=null) {
		console.log("master - start new media stream");
		masterServer.emit('startNewMediaStream', data);
		// HACK! fake the first frame response which goes only to the master server
	 	wsio.emit('requestNextFrame', {});
	}
	
}

/**
 * Test if two rectangles overlap (axis-aligned)
 *
 * @method doOverlap
 * @param x_1 {Integer} x coordinate first rectangle
 * @param y_1 {Integer} y coordinate first rectangle
 * @param width_1 {Integer} width first rectangle
 * @param height_1 {Integer} height first rectangle
 * @param x_2 {Integer} x coordinate second rectangle
 * @param y_2 {Integer} y coordinate second rectangle
 * @param width_2 {Integer} width second rectangle
 * @param height_2 {Integer} height second rectangle
 * @return {Boolean} true if rectangles overlap
 */
function doOverlap(x_1, y_1, width_1, height_1, x_2, y_2, width_2, height_2) {
	return !(x_1 > x_2 + width_2 || x_1 + width_1 < x_2 || y_1 > y_2 + height_2 || y_1 + height_1 < y_2);
}

function wsUpdateMediaStreamFrame(wsio, dataOrBuffer) {
	var key;

        // NB: Cloned code
        var data;
        if (dataOrBuffer.id !== undefined) {
          //console.log("UpdateMediaStreamFrame: parameter is record");
          data = dataOrBuffer;
        } else {
          //console.log("UpdateMediaStreamFrame: parameter is Buffer");
          data = {}
          // buffer: id, state-type, state-encoding, state-src
          data.id = byteBufferToString(dataOrBuffer);
        }
	//console.log("wsUpdateMediaStreamFrame ", data.id);

	// Reset the 'ready' flag for every display client
	for (key in SAGE2Items.renderSync[data.id].clients) {
		SAGE2Items.renderSync[data.id].clients[key].readyForNextFrame = false;
	}
	// Get the application from the message
	var stream = SAGE2Items.applications.list[data.id];
	if (stream !== undefined && stream !== null) {
		stream.data = data.state;
	} else {
		// if can't find the application, it's being destroyed...
		return;
	}

	// Send the image to all display nodes
	// broadcast('updateMediaStreamFrame', data);

	// Update the date
	data.date = new Date();

	// Create a copy of the frame object with dummy data (white 1x1 gif)
	var data_copy = {};
	data_copy.id             = data.id;
	data_copy.date           = data.date;
	data_copy.state          = {};
	data_copy.state.src      = "R0lGODlhAQABAIABAP///wAAACwAAAAAAQABAAACAkQBADs=";
	data_copy.state.type     = "image/gif";
	data_copy.state.encoding = "base64";

	// Iterate over all the clients of this app
	for (key in SAGE2Items.renderSync[data.id].clients) {
		var did = SAGE2Items.renderSync[data.id].clients[key].wsio.clientID;
		// Overview display
		if (did === -1) {
			// send the full frame to be displayed
			SAGE2Items.renderSync[data.id].clients[key].wsio.emit('updateMediaStreamFrame', data);
			continue;
		}
		var display = config.displays[did];
		// app coordinates
		var left    = stream.left;
		var top     = stream.top + config.ui.titleBarHeight;
		// tile coordinates
		var offsetX = config.resolution.width  * display.column;
		var offsetY = config.resolution.height * display.row;

		// If the app window and the display overlap
		if (doOverlap(left, top, stream.width, stream.height,
			offsetX, offsetY, config.resolution.width, config.resolution.height)) {
			// send the full frame to be displayed
			SAGE2Items.renderSync[data.id].clients[key].wsio.emit('updateMediaStreamFrame', dataOrBuffer);
		} else {
			// otherwise send a dummy small image
			SAGE2Items.renderSync[data.id].clients[key].wsio.emit('updateMediaStreamFrame', data_copy);
		}
	}
}

function wsUpdateMediaStreamChunk(wsio, data) {
	//console.log("wsUpdateMediaStreamChunk ",data.id);
	if (SAGE2Items.renderSync[data.id].chunks.length === 0) {
		SAGE2Items.renderSync[data.id].chunks = initializeArray(data.total, "");
	}
	SAGE2Items.renderSync[data.id].chunks[data.piece] = data.state.src;
	if (allNonBlank(SAGE2Items.renderSync[data.id].chunks)) {
		wsUpdateMediaStreamFrame(wsio, {id: data.id, state: {
			src: SAGE2Items.renderSync[data.id].chunks.join(""),
			type: data.state.type,
			encoding: data.state.encoding}});
		SAGE2Items.renderSync[data.id].chunks = [];
	}
}

function wsStopMediaStream(wsio, data) {
	var stream = SAGE2Items.applications.list[data.id];
	if (stream !== undefined && stream !== null) {
		deleteApplication(stream.id);

		var eLogData = {
			application: {
				id: stream.id,
				type: stream.application
			}
		};
		addEventToUserLog(wsio.id, {type: "delete", data: eLogData, time: Date.now()});
	}

	// stop all clones in shared portals
	var key;
	for (key in SAGE2Items.portals.list) {
		stream = SAGE2Items.applications.list[data.id + "_" + key];
		if (stream !== undefined && stream !== null) {
			deleteApplication(stream.id);
		}
	}
}

function wsReceivedMediaStreamFrame(wsio, data) {
        //console.log("ReceivedMediaStreamFrame ", data);
	SAGE2Items.renderSync[data.id].clients[wsio.id].readyForNextFrame = true;
        SAGE2Items.renderSync[data.id].frames = SAGE2Items.renderSync[data.id].frames + 1;
	if (allTrueDict(SAGE2Items.renderSync[data.id].clients, "readyForNextFrame")) {
		var i;
		var key;
		for (key in SAGE2Items.renderSync[data.id].clients) {
			SAGE2Items.renderSync[data.id].clients[key].readyForNextFrame = false;
		}
		var sender = {wsio: null, serverId: null, clientId: null, streamId: null};
		var mediaStreamData = data.id.split("|");
		if (mediaStreamData.length === 2) { // local stream --> client | stream_id
			sender.clientId = mediaStreamData[0];
			sender.streamId = parseInt(mediaStreamData[1]);
			for (i = 0; i < clients.length; i++) {
				if (clients[i].id === sender.clientId) {
					sender.wsio = clients[i];
					break;
				}
			}
			if (sender.wsio !== null) {
				sender.wsio.emit('requestNextFrame', {streamId: sender.streamId});
			}
		} else if (mediaStreamData.length === 3) { // remote stream --> remote_server | client | stream_id
			sender.serverId = mediaStreamData[0];
			sender.clientId = mediaStreamData[1];
			sender.streamId = mediaStreamData[2];
			for (i = 0; i < clients.length; i++) {
				if (clients[i].id === sender.serverId) {
					sender.wsio = clients[i];
					break;
				}
			}
			if (sender.wsio !== null) {
				sender.wsio.emit('requestNextRemoteFrame', {id: sender.clientId + "|" + sender.streamId});
			}
		}
	}
}

// **************  Media Block Stream Functions *****************
function wsStartNewMediaBlockStream(wsio, data) {
	// console.log("Starting media stream: ", data);
	// Forcing 'int' type for width and height
	//     for some reasons, messages from websocket lib from Linux send strings for ints
	data.width  = parseInt(data.width,  10);
	data.height = parseInt(data.height, 10);


	SAGE2Items.renderSync[data.id] = {chunks: [], clients: {}, width: data.width, height: data.height, frames: 0, start: Date.now()};
	for (var i = 0; i < clients.length; i++) {
		if (clients[i].clientType === "display") {
			SAGE2Items.renderSync[data.id].clients[clients[i].id] = {wsio: clients[i], readyForNextFrame: true, blocklist: []};
		}
	}
	SAGE2Items.renderSync[data.id].sendNextFrame = true;

	appLoader.createMediaBlockStream(data.title, data.color, data.colorspace, data.width, data.height, function(appInstance) {
		appInstance.id = data.id;
		handleNewApplication(appInstance, null);
		calculateValidBlocks(appInstance, mediaBlockSize, SAGE2Items.renderSync[appInstance.id]);
	});

	if (masterServer!==undefined && masterServer!=null) {
		console.log("master - start new media block stream");
		masterServer.emit('startNewMediaBlockStream', data);
		// HACK! fake the first frame response which goes only to the master server
	 	wsio.emit('requestNextFrame', {});
	}
}

function wsUpdateMediaBlockStreamFrame(wsio, buffer) {
	var i;
	var key;
	var id = byteBufferToString(buffer);

	if (!SAGE2Items.renderSync[id].sendNextFrame) {
		//console.log("drop frame");
		return; 
	} else {
		//console.log("relay frame");
	}
	SAGE2Items.renderSync[id].sendNextFrame = false;

	if (!SAGE2Items.applications.list.hasOwnProperty(id)) {
		return;
	}

	for (key in SAGE2Items.renderSync[id].clients) {
		SAGE2Items.renderSync[id].clients[key].readyForNextFrame = false;
	}

	var imgBuffer = buffer.slice(id.length + 1);

	var colorspace = SAGE2Items.applications.list[id].data.colorspace;
	var blockBuffers;
	if (colorspace === "RGBA") {
		blockBuffers = pixelblock.rgbaToPixelBlocks(imgBuffer, SAGE2Items.renderSync[id].width,
			SAGE2Items.renderSync[id].height, mediaBlockSize);
	} else if (colorspace === "YUV420p") {
		blockBuffers = pixelblock.yuv420ToPixelBlocks(imgBuffer, SAGE2Items.renderSync[id].width,
			SAGE2Items.renderSync[id].height, mediaBlockSize);
	}

	var pixelbuffer = [];
	var idBuffer = Buffer.concat([new Buffer(id), new Buffer([0])]);
	var dateBuffer = intToByteBuffer(Date.now(), 8);
	var blockIdxBuffer;
	for (i = 0; i < blockBuffers.length; i++) {
		blockIdxBuffer = intToByteBuffer(i, 2);
		pixelbuffer[i] = Buffer.concat([idBuffer, blockIdxBuffer, dateBuffer, blockBuffers[i]]);
	}

	for (key in SAGE2Items.renderSync[id].clients) {
		for (i = 0; i < pixelbuffer.length; i++) {
			if (SAGE2Items.renderSync[id].clients[key].blocklist.indexOf(i) >= 0) {
				SAGE2Items.renderSync[id].clients[key].wsio.emit('updateMediaBlockStreamFrame', pixelbuffer[i]);
			} else {
				// this client has no blocks, so it is ready for next frame!
				SAGE2Items.renderSync[id].clients[key].readyForNextFrame = true;
			}
		}
	}
}

function wsStopMediaBlockStream(wsio, data) {
	deleteApplication(data.id);
        // if this is a slave server (connected to a master)
        if (masterServer !== undefined && masterServer !== null) {
		console.log('send stopMediaBlockStream to master server');
		masterServer.emit('stopMediaBlockStream', data);
	}
}

function wsReceivedMediaBlockStreamFrame(wsio, data) {
	SAGE2Items.renderSync[data.id].clients[wsio.id].readyForNextFrame = true;
	SAGE2Items.renderSync[data.id].frames = SAGE2Items.renderSync[data.id].frames + 1;

	if (allTrueDict(SAGE2Items.renderSync[data.id].clients, "readyForNextFrame")) {
		SAGE2Items.renderSync[data.id].sendNextFrame = true;
		var i;
		var key;
		for (key in SAGE2Items.renderSync[data.id].clients) {
			SAGE2Items.renderSync[data.id].clients[key].readyForNextFrame = false;
		}
		var sender = {wsio: null, serverId: null, clientId: null, streamId: null};
		var mediaBlockStreamData = data.id.split("|");
		if (mediaBlockStreamData.length === 2) { // local stream --> client | stream_id
			sender.clientId = mediaBlockStreamData[0];
			sender.streamId = parseInt(mediaBlockStreamData[1]);
			for (i = 0; i < clients.length; i++) {
				if (clients[i].id === sender.clientId) {
					sender.wsio = clients[i];
					break;
				}
			}
			if (sender.wsio !== null) {
				sender.wsio.emit('requestNextFrame', {streamId: sender.streamId});
			}
		} else if (mediaBlockStreamData.length === 3) { // remote stream --> remote_server | client | stream_id
			sender.serverId = mediaBlockStreamData[0];
			sender.clientId = mediaBlockStreamData[1];
			sender.streamId = mediaBlockStreamData[2];
			for (i = 0; i < clients.length; i++) {
				if (clients[i].id === sender.serverId) {
					sender.wsio = clients[i];
					break;
				}
			}
			if (sender.wsio !== null) {
				sender.wsio.emit('requestNextRemoteFrame', {id: sender.clientId + "|" + sender.streamId});
			}
		}
	}
}

// Print message from remote applications
function wsPrintDebugInfo(wsio, data) {
	// sprint for padding and pretty colors
	// console.log( sprint("Node %2d> ", data.node) + sprint("[%s] ", data.app), data.message);
	console.log(sageutils.header("Client") + "Node " + data.node + " [" + data.app + "] " + data.message);
}

function wsRequestVideoFrame(wsio, data) {
	SAGE2Items.renderSync[data.id].clients[wsio.id].readyForNextFrame = true;
	handleNewClientReady(data.id);
}

// **************  Application Animation Functions *****************

function wsFinishedRenderingAppFrame(wsio, data) {
	if (wsio === masterDisplay) {
		SAGE2Items.renderSync[data.id].fps = data.fps;
	}

	SAGE2Items.renderSync[data.id].clients[wsio.id].readyForNextFrame = true;
	if (allTrueDict(SAGE2Items.renderSync[data.id].clients, "readyForNextFrame")) {
		var key;
		for (key in SAGE2Items.renderSync[data.id].clients) {
			SAGE2Items.renderSync[data.id].clients[key].readyForNextFrame = false;
		}
		var now = Date.now();
		var elapsed = now - SAGE2Items.renderSync[data.id].date;
		var fps = SAGE2Items.renderSync[data.id].fps || 30;
		var ticks = 1000 / fps;
		if (elapsed > ticks) {
			SAGE2Items.renderSync[data.id].date = now;
			broadcast('animateCanvas', {id: data.id, date: now});
		} else {
			var aTimer = setTimeout(function() {
				now = Date.now();
				SAGE2Items.renderSync[data.id].date = now;
				broadcast('animateCanvas', {id: data.id, date: now});
			}, ticks - elapsed);
			SAGE2Items.renderSync[data.id].clients[wsio.id].animateTimer = aTimer;
		}
	}
}

function wsUpdateAppState(wsio, data) {
	// Using updates only from master
	if (wsio === masterDisplay && SAGE2Items.applications.list.hasOwnProperty(data.id)) {
		var app = SAGE2Items.applications.list[data.id];

		mergeObjects(data.localState, app.data, ['doc_url', 'video_url', 'video_type', 'audio_url', 'audio_type']);

		if (data.updateRemote === true) {
			var ts;
			var portal = findApplicationPortal(app);
			if (portal !== undefined && portal !== null) {
				ts = Date.now() + remoteSharingSessions[portal.id].timeOffset;
				remoteSharingSessions[portal.id].wsio.emit('updateApplicationState', {id: data.id, state: data.remoteState, date: ts});
			} else if (sharedApps[data.id] !== undefined) {
				var i;
				for (i = 0; i < sharedApps[data.id].length; i++) {
					// var ts = Date.now() + remoteSharingSessions[portal.id].timeOffset;
					ts = Date.now();
					sharedApps[data.id][i].wsio.emit('updateApplicationState',
						{id: sharedApps[data.id][i].sharedId, state: data.remoteState, date: ts});
				}
			}
		}
	}
}

function wsUpdateStateOptions(wsio, data) {
	if (wsio === masterDisplay && SAGE2Items.applications.list.hasOwnProperty(data.id)) {
		if (sharedApps[data.id] !== undefined) {
			var i;
			for (i = 0; i < sharedApps[data.id].length; i++) {
				// var ts = Date.now() + remoteSharingSessions[portal.id].timeOffset;
				var ts = Date.now();
				sharedApps[data.id][i].wsio.emit('updateApplicationStateOptions',
					{id: sharedApps[data.id][i].sharedId, options: data.options, date: ts});
			}
		}
	}
}

//
// Got a resize call for an application itself
//
function wsAppResize(wsio, data) {
	if (SAGE2Items.applications.list.hasOwnProperty(data.id)) {
		var app = SAGE2Items.applications.list[data.id];

		// Values in percent if smaller than 1
		if (data.width > 0 && data.width <= 1) {
			data.width = Math.round(data.width * config.totalWidth);
		}
		if (data.height > 0 && data.height <= 1) {
			data.height = Math.round(data.height * config.totalHeight);
		}

		// Update the width height and aspect ratio
		if (sageutils.isTrue(data.keepRatio)) {
			// we use the width as leading the calculation
			app.width  = data.width;
			app.height = data.width / app.aspect;
		} else {
			app.width  = data.width;
			app.height = data.height;
			app.aspect = app.width / app.height;
			app.native_width  = data.width;
			app.native_height = data.height;
		}
		// build the object to be sent
		var updateItem = {
			elemId: app.id,
			elemLeft: app.left,
			elemTop: app.top,
			elemWidth: app.width,
			elemHeight: app.height,
			force: true,
			date: Date.now()
		};
		moveAndResizeApplicationWindow(updateItem);
	}
}

//
// Move the application relative to its position
//
function wsAppMoveBy(wsio, data) {
	if (SAGE2Items.applications.list.hasOwnProperty(data.id)) {
		var app = SAGE2Items.applications.list[data.id];
		// Values in percent if smaller than 1
		if (data.dx > 0 && data.dx < 1) {
			data.dx = Math.round(data.dx * config.totalWidth);
		}
		if (data.dy > 0 && data.dy < 1) {
			data.dy = Math.round(data.dy * config.totalHeight);
		}
		app.left += data.dx;
		app.top  += data.dy;
		// build the object to be sent
		var updateItem = {
			elemId: app.id,
			elemLeft: app.left,
			elemTop: app.top,
			elemWidth: app.width,
			elemHeight: app.height,
			force: true,
			date: Date.now()
		};
		moveAndResizeApplicationWindow(updateItem);
	}
}

//
// Move the application relative to its position
//
function wsAppMoveTo(wsio, data) {
	if (SAGE2Items.applications.list.hasOwnProperty(data.id)) {
		var app = SAGE2Items.applications.list[data.id];
		// Values in percent if smaller than 1
		if (data.x > 0 && data.x <= 1) {
			data.x = Math.round(data.x * config.totalWidth);
		}
		if (data.y > 0 && data.y <= 1) {
			data.y = Math.round(data.y * config.totalHeight);
		}
		app.left = data.x;
		app.top  = data.y;
		// build the object to be sent
		var updateItem = {
			elemId: app.id,
			elemLeft: app.left,
			elemTop: app.top,
			elemWidth: app.width,
			elemHeight: app.height,
			force: true,
			date: Date.now()
		};
		moveAndResizeApplicationWindow(updateItem);
	}
}

//
// Application request fullscreen
//
function wsFullscreen(wsio, data) {
	var id = data.id;
	if (SAGE2Items.applications.list.hasOwnProperty(id)) {
		var item = SAGE2Items.applications.list[id];

		var wallRatio = config.totalWidth  / config.totalHeight;
		var iCenterX  = config.totalWidth  / 2.0;
		var iCenterY  = config.totalHeight / 2.0;
		var iWidth    = 1;
		var iHeight   = 1;
		var titleBar = config.ui.titleBarHeight;
		if (config.ui.auto_hide_ui === true) {
			titleBar = 0;
		}

		if (item.aspect > wallRatio) {
			// Image wider than wall
			iWidth  = config.totalWidth;
			iHeight = iWidth / item.aspect;
		} else {
			// Wall wider than image
			iHeight = config.totalHeight - (2 * titleBar);
			iWidth  = iHeight * item.aspect;
		}
		// back up values for restore
		item.previous_left   = item.left;
		item.previous_top    = item.top;
		item.previous_width  = item.width;
		item.previous_height = item.width / item.aspect;

		// calculate new values
		item.left   = iCenterX - (iWidth / 2);
		item.top    = iCenterY - (iHeight / 2);
		item.width  = iWidth;
		item.height = iHeight;

		// Shift by 'titleBarHeight' if no auto-hide
		if (config.ui.auto_hide_ui === true) {
			item.top = item.top - config.ui.titleBarHeight;
		}

		item.maximized = true;

		// build the object to be sent
		var updateItem = {elemId: item.id, elemLeft: item.left, elemTop: item.top,
				elemWidth: item.width, elemHeight: item.height, force: true,
				date: new Date()};

		moveAndResizeApplicationWindow(updateItem);
	}
}


//
// Broadcast data to all clients who need apps
//
function wsBroadcast(wsio, data) {
	broadcast('broadcast', data);
}

//
// RPC call from apps
//
function wsApplicationRPC(wsio, data) {
	var app = SAGE2Items.applications.list[data.app];
	if (app && app.plugin) {
		// Find the path to the app plugin
		var pluginFile = path.resolve(app.file, app.plugin);

		try {
			// Loading the plugin using builtin require function
			var rpcFunction = require(pluginFile);
			// Start the function inside the plugin
			rpcFunction(wsio, data, config);
		}
		catch (e) {
			// If something fails
			console.log("----------------------------");
			console.log(sageutils.header('RPC') + 'error in plugin ' + pluginFile);
			console.log(e);
			console.log("----------------------------");
		}
	} else {
		console.log(sageutils.header('RPC') + 'error no plugin found for ' + app.file);
	}

}


// **************  Session Functions *****************

function wsSaveSesion(wsio, data) {
	var sname = "";
	if (data) {
		// If a name is passed, use it
		sname = data;
	} else {
		// Otherwise use the date in the name
		var ad    = new Date();
		sname = sprint("session_%4d_%02d_%02d_%02d_%02d_%02s",
							ad.getFullYear(), ad.getMonth() + 1, ad.getDate(),
							ad.getHours(), ad.getMinutes(), ad.getSeconds());
	}
	saveSession(sname);
}

function printListSessions() {
	var thelist = listSessions();
	console.log("Sessions\n---------");
	for (var i = 0; i < thelist.length; i++) {
		console.log(sprint("%2d: Name: %s\tSize: %.0fKB\tDate: %s",
			i, thelist[i].exif.FileName, thelist[i].exif.FileSize / 1024.0, thelist[i].exif.FileDate
		));
	}
}

function listSessions() {
	var thelist = [];
	// Walk through the session files: sync I/Os to build the array
	var files = fs.readdirSync(sessionDirectory);
	for (var i = 0; i < files.length; i++) {
		var file = files[i];
		var filename = path.join(sessionDirectory, file);
		var stat = fs.statSync(filename);
		// is it a file
		if (stat.isFile()) {
			// doest it ends in .json
			if (filename.indexOf(".json", filename.length - 5) >= 0) {
				// use its change time (creation, update, ...)
				var ad = new Date(stat.mtime);
				var strdate = sprint("%4d/%02d/%02d %02d:%02d:%02s",
										ad.getFullYear(), ad.getMonth() + 1, ad.getDate(),
										ad.getHours(), ad.getMinutes(), ad.getSeconds());
				// Make it look like an exif data structure
				thelist.push({id: filename,
					sage2URL: '/uploads/' + file,
					exif: { FileName: file.slice(0, -5),
							FileSize: stat.size,
							FileDate: strdate,
							MIMEType: 'sage2/session'
						}
				});
			}
		}
	}
	return thelist;
}

function deleteSession(filename) {
	if (filename) {
		var fullpath = path.join(sessionDirectory, filename);
		// if it doesn't end in .json, add it
		if (fullpath.indexOf(".json", fullpath.length - 5) === -1) {
			fullpath += '.json';
		}
		fs.unlink(fullpath, function(err) {
			if (err) {
				console.log("Sessions> Could not delete session ", filename, err);
				return;
			}
			console.log("Sessions> Successfully deleted session", filename);
		});
	}
}

function saveSession(filename) {
	filename = filename || 'default.json';

	var key;
	var fullpath = path.join(sessionDirectory, filename);
	// if it doesn't end in .json, add it
	if (fullpath.indexOf(".json", fullpath.length - 5) === -1) {
		fullpath += '.json';
	}

	var states     = {};
	states.apps    = [];
	states.numapps = 0;
	states.date    = Date.now();
	for (key in SAGE2Items.applications.list) {
		var a = SAGE2Items.applications.list[key];
		// Ignore media streaming applications for now (desktop sharing)
		if (a.application !== 'media_stream' && a.application !== 'media_block_stream') {
			states.apps.push(a);
			states.numapps++;
		}
	}

	try {
		fs.writeFileSync(fullpath, JSON.stringify(states, null, 4));
		console.log(sageutils.header("Session") + "saved session file to " + fullpath);
	}
	catch (err) {
		console.log(sageutils.header("Session") + "error saving", err);
	}
}

function saveUserLog(filename) {
	if (users !== null) {
		filename = filename || "user-log_" + formatDateToYYYYMMDD_HHMMSS(new Date(startTime)) + ".json";

		users.session.end = Date.now();
		var userLogName = path.join("logs", filename);
		if (sageutils.fileExists(userLogName)) {
			fs.unlinkSync(userLogName);
		}
		var ignoreIP = function(key, value) {
			if (key === "ip") {
				return undefined;
			}
			return value;
		};

		fs.writeFileSync(userLogName, json5.stringify(users, ignoreIP, 4));
		console.log(sageutils.header("LOG") + "saved log file to " + userLogName);
	}
}

function createAppFromDescription(app, callback) {
	console.log(sageutils.header("Session") + "App", app.id);

	if (app.application === "media_stream" || app.application === "media_block_stream") {
		callback(JSON.parse(JSON.stringify(app)), null);
		return;
	}

	var cloneApp = function(appInstance, videohandle) {
		appInstance.left            = app.left;
		appInstance.top             = app.top;
		appInstance.width           = app.width;
		appInstance.height          = app.height;
		appInstance.previous_left   = app.previous_left;
		appInstance.previous_top    = app.previous_top;
		appInstance.previous_width  = app.previous_width;
		appInstance.previous_height = app.previous_height;
		appInstance.maximized       = app.maximized;
		mergeObjects(app.data, appInstance.data, ['doc_url', 'video_url', 'video_type', 'audio_url', 'audio_type']);

		callback(appInstance, videohandle);
	};

	var appURL = url.parse(app.url);

	if (appURL.hostname === config.host) {
		if (app.application === "image_viewer" || app.application === "pdf_viewer" || app.application === "movie_player") {
			appLoader.loadFileFromLocalStorage({application: app.application, filename: appURL.path}, cloneApp);
		} else {
			appLoader.loadFileFromLocalStorage({application: "custom_app", filename: appURL.path}, cloneApp);
		}
	} else {
		if (app.application === "image_viewer" || app.application === "pdf_viewer" || app.application === "movie_player") {
			appLoader.loadFileFromWebURL({url: app.url, type: app.type}, cloneApp);
		} else {
			appLoader.loadApplicationFromRemoteServer(app, cloneApp);
		}
	}
}

function loadSession(filename) {
	filename = filename || 'default.json';

	var fullpath;
	if (sageutils.fileExists(path.resolve(filename))) {
		fullpath = filename;
	} else {
		fullpath = path.join(sessionDirectory, filename);
	}

	// if it doesn't end in .json, add it
	if (fullpath.indexOf(".json", fullpath.length - 5) === -1) {
		fullpath += '.json';
	}

	fs.readFile(fullpath, function(err, data) {
		if (err) {
			console.log(sageutils.header("SAGE2") + "error reading session", err);
		} else {
			console.log(sageutils.header("SAGE2") + "reading session from " + fullpath);

			var session = JSON.parse(data);
			console.log(sageutils.header("Session") + "number of applications", session.numapps);

			session.apps.forEach(function(element, index, array) {
				createAppFromDescription(element, function(appInstance, videohandle) {
					appInstance.id = getUniqueAppId();
					if (appInstance.animation) {
						var i;
						SAGE2Items.renderSync[appInstance.id] = {clients: {}, date: Date.now()};
						for (i = 0; i < clients.length; i++) {
							if (clients[i].clientType === "display") {
								SAGE2Items.renderSync[appInstance.id].clients[clients[i].id] = {wsio: clients[i],
									readyForNextFrame: false, blocklist: []};
							}
						}
					}

					handleNewApplication(appInstance, videohandle);
				});
			});
		}
	});
}

// **************  Information Functions *****************

function listClients() {
	var i;
	console.log("Clients (%d)\n------------", clients.length);
	for (i = 0; i < clients.length; i++) {
		if (clients[i].clientType === "display") {
			if (clients[i] === masterDisplay) {
				console.log(sprint("%2d: %s (%s %s) master", i, clients[i].id, clients[i].clientType, clients[i].clientID));
			} else {
				console.log(sprint("%2d: %s (%s %s)", i, clients[i].id, clients[i].clientType, clients[i].clientID));
			}
		} else {
			console.log(sprint("%2d: %s (%s)", i, clients[i].id, clients[i].clientType));
		}
	}
}

function listMediaStreams() {
	var i, c, key;
	console.log("Block streams (%d)\n------------", Object.keys(mediaBlockStreams).length);
	i = 0;
	for (key in mediaBlockStreams) {
		var numclients = Object.keys(mediaBlockStreams[key].clients).length;
		console.log(sprint("%2d: %s ready:%s clients:%d", i, key, mediaBlockStreams[key].ready, numclients));
		var cstr = " ";
		for (c in mediaBlockStreams[key].clients) {
			cstr += c + "(" + mediaBlockStreams[key].clients[c] + ") ";
		}
		console.log("\t", cstr);
		i++;
	}

	console.log("Media streams\n------------");
	for (key in SAGE2Items.applications.list) {
		var app = SAGE2Items.applications.list[key];
		if (app.application === "media_stream") {
			console.log(sprint("%2d: %s %s %s",
				i, app.id, app.application, app.title));
			i++;
		}
	}
}

function listMediaBlockStreams() {
	listMediaStreams();
}

function listApplications() {
	var i = 0;
	var key;
	console.log("Applications\n------------");
	for (key in SAGE2Items.applications.list) {
		var app = SAGE2Items.applications.list[key];
		var fps = "";
		var renderSync = SAGE2Items.renderSync[app.id];
		if (renderSync !== undefined && renderSync !== null && renderSync.frames !== null && renderSync.frames !== undefined) {
			fps = SAGE2Items.renderSync[app.id].frames * 1000 / (Date.now() - renderSync.start);
		}
		console.log(sprint("%2d: %s %s [%dx%d +%d+%d] %s (v%s) by %s fps %s",
			i, app.id, app.application,
			app.width, app.height,
			app.left,  app.top,
			app.title, app.metadata.version,
			app.metadata.author, fps));
		i++;
	}
}


// **************  Tiling Functions *****************

//
//
// From Ratko's DIM in SAGE
//   adapted to use all the tiles
//   and center of gravity

function averageWindowAspectRatio() {
	var num = SAGE2Items.applications.numItems;

	if (num === 0) {
		return 1.0;
	}

	var totAr = 0.0;
	var key;
	for (key in SAGE2Items.applications.list) {
		totAr += (SAGE2Items.applications.list[key].width / SAGE2Items.applications.list[key].height);
	}
	return (totAr / num);
}

function fitWithin(app, x, y, width, height, margin) {
	var titleBar = config.ui.titleBarHeight;
	if (config.ui.auto_hide_ui === true) {
		titleBar = 0;
	}

	// take buffer into account
	x += margin;
	y += margin;
	width  = width  - 2 * margin;
	height = height - 2 * margin;

	var widthRatio  = (width - titleBar)  / app.width;
	var heightRatio = (height - titleBar) / app.height;
	var maximizeRatio;
	if (widthRatio > heightRatio) {
		maximizeRatio = heightRatio;
	} else {
		maximizeRatio = widthRatio;
	}

	// figure out the maximized app size (w/o the widgets)
	var newAppWidth  = Math.round(maximizeRatio * app.width);
	var newAppHeight = Math.round(maximizeRatio * app.height);

	// figure out the maximized app position (with the widgets)
	var postMaxX = Math.round(width / 2.0 - newAppWidth / 2.0);
	var postMaxY = Math.round(height / 2.0 - newAppHeight / 2.0);

	// the new position of the app considering the maximized state and
	// all the widgets around it
	var newAppX = x + postMaxX;
	var newAppY = y + postMaxY;

	return [newAppX, newAppY, newAppWidth, newAppHeight];
}

// Calculate the square of euclidian distance between two objects with .x and .y fields
function distanceSquared2D(p1, p2) {
	var dx = p2.x - p1.x;
	var dy = p2.y - p1.y;
	return (dx * dx + dy * dy);
}

function findMinimum(arr) {
	var val = Number.MAX_VALUE;
	var idx = 0;
	for (var i = 0; i < arr.length; i++) {
		if (arr[i] < val) {
			val = arr[i];
			idx = i;
		}
	}
	return idx;
}

function tileApplications() {
	var app;
	var i, c, r, key;
	var numCols, numRows, numCells;

	var displayAr  = config.totalWidth / config.totalHeight;
	var arDiff     = displayAr / averageWindowAspectRatio();
	var numWindows = SAGE2Items.applications.numItems;

	// 3 scenarios... windows are on average the same aspect ratio as the display
	if (arDiff >= 0.7 && arDiff <= 1.3) {
		numCols = Math.ceil(Math.sqrt(numWindows));
		numRows = Math.ceil(numWindows / numCols);
	} else if (arDiff < 0.7) {
		// windows are much wider than display
		c = Math.round(1 / (arDiff / 2.0));
		if (numWindows <= c) {
			numRows = numWindows;
			numCols = 1;
		} else {
			numCols = Math.max(2, Math.round(numWindows / c));
			numRows = Math.round(Math.ceil(numWindows / numCols));
		}
	} else {
		// windows are much taller than display
		c = Math.round(arDiff * 2);
		if (numWindows <= c) {
			numCols = numWindows;
			numRows = 1;
		} else {
			numRows = Math.max(2, Math.round(numWindows / c));
			numCols = Math.round(Math.ceil(numWindows / numRows));
		}
	}
	numCells = numRows * numCols;

	// determine the bounds of the tiling area
	var titleBar = config.ui.titleBarHeight;
	if (config.ui.auto_hide_ui === true) {
		titleBar = 0;
	}
	var areaX = 0;
	var areaY = Math.round(1.5 * titleBar); // keep 0.5 height as margin
	if (config.ui.auto_hide_ui === true) {
		areaY = -config.ui.titleBarHeight;
	}

	var areaW = config.totalWidth;
	var areaH = config.totalHeight - (1.0 * titleBar);

	var tileW = Math.floor(areaW / numCols);
	var tileH = Math.floor(areaH / numRows);

	var padding = 4;
	// if only one application, no padding, i.e maximize
	if (numWindows === 1) {
		padding = 0;
	}

	var centroidsApps  = {};
	var centroidsTiles = [];

	// Caculate apps centers
	for (key in SAGE2Items.applications.list) {
		app = SAGE2Items.applications.list[key];
		centroidsApps[key] = {x: app.left + app.width / 2.0, y: app.top + app.height / 2.0};
	}
	// Caculate tiles centers
	for (i = 0; i < numCells; i++) {
		c = i % numCols;
		r = Math.floor(i / numCols);
		centroidsTiles.push({x: (c * tileW + areaX) + tileW / 2.0, y: (r * tileH + areaY) + tileH / 2.0});
	}

	// Calculate distances
	var distances = {};
	for (key in centroidsApps) {
		distances[key] = [];
		for (i = 0; i < numCells; i++) {
			var d = distanceSquared2D(centroidsApps[key], centroidsTiles[i]);
			distances[key].push(d);
		}
	}

	for (key in SAGE2Items.applications.list) {
		// get the application
		app = SAGE2Items.applications.list[key];
		// pick a cell
		var cellid = findMinimum(distances[key]);
		// put infinite value to disable the chosen cell
		for (i in SAGE2Items.applications.list) {
			distances[i][cellid] = Number.MAX_VALUE;
		}

		// calculate new dimensions
		c = cellid % numCols;
		r = Math.floor(cellid / numCols);
		var newdims = fitWithin(app, c * tileW + areaX, r * tileH + areaY, tileW, tileH, padding);

		// update the data structure
		app.left = newdims[0];
		app.top = newdims[1] - titleBar;
		app.width = newdims[2];
		app.height = newdims[3];
		var updateItem = {
			elemId: app.id,
			elemLeft: app.left,
			elemTop: app.top,
			elemWidth: app.width,
			elemHeight: app.height,
			force: true,
			date: Date.now()
		};

		broadcast('startMove', {id: updateItem.elemId, date: updateItem.date});
		broadcast('startResize', {id: updateItem.elemId, date: updateItem.date});

		moveAndResizeApplicationWindow(updateItem);

		broadcast('finishedMove', {id: updateItem.elemId, date: updateItem.date});
		broadcast('finishedResize', {id: updateItem.elemId, date: updateItem.date});
	}
}

// Remove all applications
function clearDisplay() {
	var i;
	var all = Object.keys(SAGE2Items.applications.list);
	for (i = 0; i < all.length; i++) {
		deleteApplication(all[i]);
	}
	// Reset the app_id counter to 0
	getUniqueAppId(-1);
}


// handlers for messages from UI
function wsClearDisplay(wsio, data) {
	clearDisplay();

	addEventToUserLog(wsio.id, {type: "clearDisplay", data: null, time: Date.now()});
}

function wsTileApplications(wsio, data) {
	tileApplications();

	addEventToUserLog(wsio.id, {type: "tileApplications", data: null, time: Date.now()});
}


// **************  Server File Functions *****************

function wsRequestAvailableApplications(wsio, data) {
	var apps = getApplications();
	wsio.emit('availableApplications', apps);
}

function wsRequestStoredFiles(wsio, data) {
	var savedFiles = getSavedFilesList();
	wsio.emit('storedFileList', savedFiles);
}

function wsLoadApplication(wsio, data) {
	var appData = {application: "custom_app", filename: data.application};
	appLoader.loadFileFromLocalStorage(appData, function(appInstance) {
		appInstance.id = getUniqueAppId();
		if (appInstance.animation) {
			var i;
			SAGE2Items.renderSync[appInstance.id] = {clients: {}, date: Date.now()};
			for (i = 0; i < clients.length; i++) {
				if (clients[i].clientType === "display") {
					SAGE2Items.renderSync[appInstance.id].clients[clients[i].id] = {wsio: clients[i], readyForNextFrame: false, blocklist: []};
				}
			}
		}

		// Get the drop position and convert it to wall coordinates
		var position = data.position || [0, 0];
		if (position[0] > 1) {
			// value in pixels, used as origin
			appInstance.left = position[0];
		} else {
			// value in percent
			position[0] = Math.round(position[0] * config.totalWidth);
			// Use the position as center of drop location
			appInstance.left = position[0] - appInstance.width / 2;
			if (appInstance.left < 0) {
				appInstance.left = 0;
			}
		}
		if (position[1] > 1) {
			// value in pixels, used as origin
			appInstance.top = position[1];
		} else {
			// value in percent
			position[1] = Math.round(position[1] * config.totalHeight);
			// Use the position as center of drop location
			appInstance.top  = position[1] - appInstance.height / 2;
			if (appInstance.top < 0) {
				appInstance.top = 0;
			}
		}

		handleNewApplication(appInstance, null);

		addEventToUserLog(data.user, {type: "openApplication", data:
			{application: {id: appInstance.id, type: appInstance.application}}, time: Date.now()});
	});
}

function wsLoadImageFromBuffer(wsio, data) {
	appLoader.loadImageFromDataBuffer(data.src, data.width, data.height,
		"image/jpeg", "", data.url, data.title, {},
		function(appInstance) {
			// Get the drop position and convert it to wall coordinates
			var position = data.position || [0, 0];
			if (position[0] > 1) {
				// value in pixels, used as origin
				appInstance.left = position[0];
			} else {
				// value in percent
				position[0] = Math.round(position[0] * config.totalWidth);
				// Use the position as center of drop location
				appInstance.left = position[0] - appInstance.width / 2;
				if (appInstance.left < 0) {
					appInstance.left = 0;
				}
			}
			if (position[1] > 1) {
				// value in pixels, used as origin
				appInstance.top = position[1];
			} else {
				// value in percent
				position[1] = Math.round(position[1] * config.totalHeight);
				// Use the position as center of drop location
				appInstance.top  = position[1] - appInstance.height / 2;
				if (appInstance.top < 0) {
					appInstance.top = 0;
				}
			}

			appInstance.id = getUniqueAppId();

			handleNewApplication(appInstance, null);

			addEventToUserLog(data.user, {type: "openFile", data:
				{name: data.filename, application: {id: appInstance.id, type: appInstance.application}}, time: Date.now()});
		});
}

function wsLoadFileFromServer(wsio, data) {
	if (data.application === "load_session") {
		// if it's a session, then load it
		loadSession(data.filename);

		addEventToUserLog(wsio.id, {type: "openFile", data: {name: data.filename,
			application: {id: null, type: "session"}}, time: Date.now()});
	} else {
		appLoader.loadFileFromLocalStorage(data, function(appInstance, videohandle) {
			// Get the drop position and convert it to wall coordinates
			var position = data.position || [0, 0];
			if (position[0] > 1) {
				// value in pixels, used as origin
				appInstance.left = position[0];
			} else {
				// value in percent
				position[0] = Math.round(position[0] * config.totalWidth);
				// Use the position as center of drop location
				appInstance.left = position[0] - appInstance.width / 2;
				if (appInstance.left < 0) {
					appInstance.left = 0;
				}
			}
			if (position[1] > 1) {
				// value in pixels, used as origin
				appInstance.top = position[1];
			} else {
				// value in percent
				position[1] = Math.round(position[1] * config.totalHeight);
				// Use the position as center of drop location
				appInstance.top  = position[1] - appInstance.height / 2;
				if (appInstance.top < 0) {
					appInstance.top = 0;
				}
			}

			appInstance.id = getUniqueAppId();

			// Add the application in the list of renderSync if needed
			if (appInstance.animation) {
				var i;
				SAGE2Items.renderSync[appInstance.id] = {clients: {}, date: Date.now()};
				for (i = 0; i < clients.length; i++) {
					if (clients[i].clientType === "display") {
						SAGE2Items.renderSync[appInstance.id].clients[clients[i].id] = {wsio: clients[i], readyForNextFrame: false, blocklist: []};
					}
				}
			}

			handleNewApplication(appInstance, videohandle);

			addEventToUserLog(data.user, {type: "openFile", data:
				{name: data.filename, application: {id: appInstance.id, type: appInstance.application}}, time: Date.now()});
		});
	}
}

function initializeLoadedVideo(appInstance, videohandle) {
	if (appInstance.application !== "movie_player" || videohandle === null) {
		return;
	}

	var i;
	var horizontalBlocks = Math.ceil(appInstance.native_width / mediaBlockSize);
	var verticalBlocks = Math.ceil(appInstance.native_height / mediaBlockSize);
	var videoBuffer = new Array(horizontalBlocks * verticalBlocks);

	videohandle.on('error', function(err) {
		console.log("VIDEO ERROR: " + err);
	});
	videohandle.on('start', function() {
		broadcast('videoPlaying', {id: appInstance.id});
	});
	videohandle.on('end', function() {
		broadcast('videoEnded', {id: appInstance.id});
		if (SAGE2Items.renderSync[appInstance.id].loop === true) {
			SAGE2Items.renderSync[appInstance.id].decoder.seek(0.0, function() {
				SAGE2Items.renderSync[appInstance.id].decoder.play();
			});
			broadcast('updateVideoItemTime', {id: appInstance.id, timestamp: 0.0, play: false});
		}
	});
	videohandle.on('frame', function(frameIdx, buffer) {
		SAGE2Items.renderSync[appInstance.id].frameIdx = frameIdx;
		var blockBuffers = pixelblock.yuv420ToPixelBlocks(buffer, appInstance.data.width, appInstance.data.height, mediaBlockSize);

		var idBuffer = Buffer.concat([new Buffer(appInstance.id), new Buffer([0])]);
		var frameIdxBuffer = intToByteBuffer(frameIdx,   4);
		var dateBuffer = intToByteBuffer(Date.now(), 8);
		for (i = 0; i < blockBuffers.length; i++) {
			var blockIdxBuffer = intToByteBuffer(i, 2);
			SAGE2Items.renderSync[appInstance.id].pixelbuffer[i] = Buffer.concat([idBuffer, blockIdxBuffer,
				frameIdxBuffer, dateBuffer, blockBuffers[i]]);
		}

		handleNewVideoFrame(appInstance.id);
	});

	SAGE2Items.renderSync[appInstance.id] = {decoder: videohandle, frameIdx: null, loop: false,
		pixelbuffer: videoBuffer, newFrameGenerated: false, clients: {}};
	for (i = 0; i < clients.length; i++) {
		if (clients[i].clientType === "display") {
			SAGE2Items.renderSync[appInstance.id].clients[clients[i].id] = {wsio: clients[i], readyForNextFrame: false, blocklist: []};
		}
	}

	calculateValidBlocks(appInstance, mediaBlockSize, SAGE2Items.renderSync[appInstance.id]);

	// initialize based on state
	SAGE2Items.renderSync[appInstance.id].loop = appInstance.data.looped;
	if (appInstance.data.frame !== 0) {
		var ts = appInstance.data.frame / appInstance.data.framerate;
		SAGE2Items.renderSync[appInstance.id].decoder.seek(ts, function() {
			if (appInstance.data.paused === false) {
				SAGE2Items.renderSync[appInstance.id].decoder.play();
			}
		});
		broadcast('updateVideoItemTime', {id: appInstance.id, timestamp: ts, play: false});
	} else {
		if (appInstance.data.paused === false) {
			SAGE2Items.renderSync[appInstance.id].decoder.play();
		}
	}
	if (appInstance.data.muted === true) {
		broadcast('videoMuted', {id: appInstance.id});
	}
}

// move this function elsewhere
function handleNewVideoFrame(id) {
	var videohandle = SAGE2Items.renderSync[id];

	videohandle.newFrameGenerated = true;
	if (!allTrueDict(videohandle.clients, "readyForNextFrame")) {
		return false;
	}

	updateVideoFrame(id);
	return true;
}

// move this function elsewhere
function handleNewClientReady(id) {
	var videohandle = SAGE2Items.renderSync[id];

	// if no new frame is generate or not all display clients have finished rendering previous frame - return
	if (videohandle.newFrameGenerated !== true || !allTrueDict(videohandle.clients, "readyForNextFrame")) {
		return false;
	}

	updateVideoFrame(id);
	return true;
}

function updateVideoFrame(id) {
	var i;
	var key;
	var videohandle = SAGE2Items.renderSync[id];

	videohandle.newFrameGenerated = false;
	for (key in videohandle.clients) {
		videohandle.clients[key].wsio.emit('updateFrameIndex', {id: id, frameIdx: videohandle.frameIdx});
		var hasBlock = false;
		for (i = 0; i < videohandle.pixelbuffer.length; i++) {
			if (videohandle.clients[key].blocklist.indexOf(i) >= 0) {
				hasBlock = true;
				videohandle.clients[key].wsio.emit('updateVideoFrame', videohandle.pixelbuffer[i]);
			}
		}
		if (hasBlock === true) {
			videohandle.clients[key].readyForNextFrame = false;
		}
	}
}

// move this function elsewhere
function calculateValidBlocks(app, blockSize, renderhandle) {
	if (app.application !== "movie_player" && app.application !== "media_block_stream") {
		return;
	}

	var i;
	var j;
	var key;

	var portalX = 0;
	var portalY = 0;
	var portalScale = 1;
	var titleBarHeight = config.ui.titleBarHeight;
	var portal = findApplicationPortal(app);
	if (portal !== undefined && portal !== null) {
		portalX = portal.data.left;
		portalY = portal.data.top;
		portalScale = portal.data.scale;
		titleBarHeight = portal.data.titleBarHeight;
	}

	var horizontalBlocks = Math.ceil(app.data.width / blockSize);
	var verticalBlocks   = Math.ceil(app.data.height / blockSize);

	var renderBlockWidth  = (blockSize * app.width / app.data.width) * portalScale;
	var renderBlockHeight = (blockSize * app.height / app.data.height) * portalScale;

	for (key in renderhandle.clients) {
		renderhandle.clients[key].blocklist = [];
		for (i = 0; i < verticalBlocks; i++) {
			for (j = 0; j < horizontalBlocks; j++) {
				var blockIdx = i * horizontalBlocks + j;

				if (renderhandle.clients[key].wsio.clientID < 0) {
					renderhandle.clients[key].blocklist.push(blockIdx);
				} else {
					var display = config.displays[renderhandle.clients[key].wsio.clientID];
					var left = j * renderBlockWidth  + (app.left * portalScale + portalX);
					var top  = i * renderBlockHeight + ((app.top + titleBarHeight) * portalScale + portalY);
					var offsetX = config.resolution.width  * display.column;
					var offsetY = config.resolution.height * display.row;

					if ((left + renderBlockWidth) >= offsetX && left <= (offsetX + config.resolution.width) &&
						(top + renderBlockHeight) >= offsetY && top  <= (offsetY + config.resolution.height)) {
						renderhandle.clients[key].blocklist.push(blockIdx);
					}
				}
			}
		}
		renderhandle.clients[key].wsio.emit('updateValidStreamBlocks', {id: app.id, blockList: renderhandle.clients[key].blocklist});
	}
}

function wsDeleteElementFromStoredFiles(wsio, data) {
	assets.deleteAsset(data.filename);

	if (data.application === "load_session") {
		// if it's a session
		deleteSession(data.filename);
	}
	// } else if (data.application === 'custom_app') {
	// 	// an app
	// 	// NYI
	// 	return;
	// } else if (data.application === 'image_viewer') {
	// 	// an image
	// 	assets.deleteImage(data.filename);
	// } else if (data.application === 'movie_player') {
	// 	// a movie
	// 	assets.deleteVideo(data.filename);
	// } else if (data.application === 'pdf_viewer') {
	// 	// an pdf
	// 	assets.deletePDF(data.filename);
	// } else {
	// 	// I dont know
	// 	return;
	// }
}

function wsMoveElementFromStoredFiles(wsio, data) {
	var destinationURL = data.url;
	var destinationFile;

	// calculate the new destination filename
	for (var folder in mediaFolders) {
		var f = mediaFolders[folder];
		if (destinationURL.indexOf(f.url) === 0) {
			var splits = destinationURL.split(f.url);
			var subdir = splits[1];
			destinationFile = path.join(f.path, subdir, path.basename(data.filename));
		}
	}

	// Do the move and reprocess the asset
	if (destinationFile) {
		assets.moveAsset(data.filename, destinationFile, function(err) {
			if (err) {
				console.log(sageutils.header('Assets') + 'Error moving ' + data.filename);
			} else {
				// if all good, send the new list of files
				wsRequestStoredFiles(wsio);
			}
		});
	}
}


// **************  Adding Web Content (URL) *****************

function wsAddNewWebElement(wsio, data) {
	appLoader.loadFileFromWebURL(data, function(appInstance, videohandle) {

		// Get the drop position and convert it to wall coordinates
		var position = data.position || [0, 0];
		position[0] = Math.round(position[0] * config.totalWidth);
		position[1] = Math.round(position[1] * config.totalHeight);

		// Use the position from the drop location
		if (position[0] !== 0 || position[1] !== 0) {
			appInstance.left = position[0] - appInstance.width / 2;
			if (appInstance.left < 0) {
				appInstance.left = 0;
			}
			appInstance.top  = position[1] - appInstance.height / 2;
			if (appInstance.top < 0) {
				appInstance.top = 0;
			}
		}

		appInstance.id = getUniqueAppId();
		handleNewApplication(appInstance, videohandle);

		if (appInstance.animation) {
			var i;
			SAGE2Items.renderSync[appInstance.id] = {clients: {}, date: Date.now()};
			for (i = 0; i < clients.length; i++) {
				if (clients[i].clientType === "display") {
					SAGE2Items.renderSync[appInstance.id].clients[clients[i].id] = {wsio: clients[i], readyForNextFrame: false, blocklist: []};
				}
			}
		}
	});
}

// **************  Folder management     *****************

function wsCreateFolder(wsio, data) {
	// Create a folder as needed
	for (var folder in mediaFolders) {
		var f = mediaFolders[folder];
		// if it starts with the sage root
		if (data.root.indexOf(f.url) === 0) {
			var subdir = data.root.split(f.url)[1];
			var toCreate = path.join(f.path, subdir, data.path);
			if (!sageutils.folderExists(toCreate)) {
				sageutils.mkdirParent(toCreate);
				console.log(sageutils.header('Folder') + toCreate + ' created');
			}
		}
	}
}


// **************  Command line          *****************

function wsCommand(wsio, data) {
	// send the command to the REPL interpreter
	processInputCommand(data);
}

// **************  Launching Web Browser *****************

function wsOpenNewWebpage(wsio, data) {
	// Check if the web-browser is connected
	if (webBrowserClient !== null) {
		// then emit the command
		console.log("Browser> new page", data.url);
		webBrowserClient.emit('openWebBrowser', {url: data.url});
	}
}

// **************  Volume sync  ********************

function wsSetVolume(wsio, data) {
<<<<<<< HEAD
	if (SAGE2Items.renderSync[data.id] === undefined || SAGE2Items.renderSync[data.id] === null) {
		return;
	}
	console.log(sageutils.header("Volume") + "set " + data.id + " " + data.level);
	broadcast('setVolume',data);
=======
      if (SAGE2Items.renderSync[data.id] === undefined || SAGE2Items.renderSync[data.id] === null) {
              return;
      }
      console.log("setVolume ", data.id, " ", data.level);
      broadcast('setVolume',data);
>>>>>>> ae92d990
}

// **************  Video / Audio Synchonization *****************

function wsPlayVideo(wsio, data) {
	if (SAGE2Items.renderSync[data.id] === undefined || SAGE2Items.renderSync[data.id] === null) {
		return;
	}

	SAGE2Items.renderSync[data.id].decoder.play();
}

function wsPauseVideo(wsio, data) {
	if (SAGE2Items.renderSync[data.id] === undefined || SAGE2Items.renderSync[data.id] === null) {
		return;
	}

	SAGE2Items.renderSync[data.id].decoder.pause(function() {
		broadcast('videoPaused', {id: data.id});
	});
}

function wsStopVideo(wsio, data) {
	if (SAGE2Items.renderSync[data.id] === undefined || SAGE2Items.renderSync[data.id] === null) {
		return;
	}

	SAGE2Items.renderSync[data.id].decoder.stop(function() {
		broadcast('videoPaused', {id: data.id});
		broadcast('updateVideoItemTime', {id: data.id, timestamp: 0.0, play: false});
		broadcast('updateFrameIndex', {id: data.id, frameIdx: 0});
	});
}

function wsUpdateVideoTime(wsio, data) {
	if (SAGE2Items.renderSync[data.id] === undefined || SAGE2Items.renderSync[data.id] === null) {
		return;
	}

	SAGE2Items.renderSync[data.id].decoder.seek(data.timestamp, function() {
		if (data.play === true) {
			SAGE2Items.renderSync[data.id].decoder.play();
		}
	});
	broadcast('updateVideoItemTime', data);
}

function wsMuteVideo(wsio, data) {
	if (SAGE2Items.renderSync[data.id] === undefined || SAGE2Items.renderSync[data.id] === null) {
		return;
	}

	broadcast('videoMuted', {id: data.id});
}

function wsUnmuteVideo(wsio, data) {
	if (SAGE2Items.renderSync[data.id] === undefined || SAGE2Items.renderSync[data.id] === null) {
		return;
	}

	broadcast('videoUnmuted', {id: data.id});
}

function wsLoopVideo(wsio, data) {
	if (SAGE2Items.renderSync[data.id] === undefined || SAGE2Items.renderSync[data.id] === null) {
		return;
	}

	SAGE2Items.renderSync[data.id].loop = data.loop;
}

// **************  Remote Server Content *****************

function wsAddNewElementFromRemoteServer(wsio, data) {
	console.log("add element from remote server");
	var i;

	appLoader.loadApplicationFromRemoteServer(data, function(appInstance, videohandle) {
		console.log("Remote App: " + appInstance.title + " (" + appInstance.application + ")");
		if (appInstance.application === "media_stream" || appInstance.application === "media_block_stream") {
			appInstance.id = wsio.remoteAddress.address + ":" + wsio.remoteAddress.port + "|" + appInstance.id;
			SAGE2Items.renderSync[appInstance.id] = {chunks: [], clients: {}};
			for (i = 0; i < clients.length; i++) {
				if (clients[i].clientType === "display") {
					SAGE2Items.renderSync[appInstance.id].clients[clients[i].id] = {wsio: clients[i], readyForNextFrame: false, blocklist: []};
				}
			}
		} else {
			appInstance.id = getUniqueAppId();
		}

		mergeObjects(data.data, appInstance.data, ['video_url', 'video_type', 'audio_url', 'audio_type']);

		handleNewApplication(appInstance, videohandle);

		if (appInstance.animation) {
			SAGE2Items.renderSync[appInstance.id] = {clients: {}, date: Date.now()};
			for (i = 0; i < clients.length; i++) {
				if (clients[i].clientType === "display") {
					SAGE2Items.renderSync[appInstance.id].clients[clients[i].id] = {wsio: clients[i], readyForNextFrame: false, blocklist: []};
				}
			}
		}
	});
}

function wsAddNewSharedElementFromRemoteServer(wsio, data) {
	var i;

	appLoader.loadApplicationFromRemoteServer(data.application, function(appInstance, videohandle) {
		console.log(sageutils.header("Remote App") + appInstance.title + " (" + appInstance.application + ")");

		if (appInstance.application === "media_stream" || appInstance.application === "media_block_stream") {
			appInstance.id = wsio.remoteAddress.address + ":" + wsio.remoteAddress.port + "|" + data.id;
			SAGE2Items.renderSync[appInstance.id] = {chunks: [], clients: {}};
			for (i = 0; i < clients.length; i++) {
				if (clients[i].clientType === "display") {
					console.log(sageutils.header("Remote App") + "render client: " + clients[i].id);
					SAGE2Items.renderSync[appInstance.id].clients[clients[i].id] = {wsio: clients[i], readyForNextFrame: false, blocklist: []};
				}
			}
		} else {
			appInstance.id = data.id;
		}

		mergeObjects(data.application.data, appInstance.data, ['video_url', 'video_type', 'audio_url', 'audio_type']);

		handleNewApplication(appInstance, videohandle);

		if (appInstance.animation) {
			SAGE2Items.renderSync[appInstance.id] = {clients: {}, date: Date.now()};
			for (i = 0; i < clients.length; i++) {
				if (clients[i].clientType === "display") {
					SAGE2Items.renderSync[appInstance.id].clients[clients[i].id] = {wsio: clients[i], readyForNextFrame: false, blocklist: []};
				}
			}
		}

		sharedApps[appInstance.id] = [{wsio: wsio, sharedId: data.remoteAppId}];

		SAGE2Items.applications.editButtonVisibilityOnItem(appInstance.id, "syncButton", true);
		broadcast('setAppSharingFlag', {id: appInstance.id, sharing: true});
	});
}

function wsRequestNextRemoteFrame(wsio, data) {
	var originId;
	var portalCloneIdx = data.id.indexOf("_");
	if (portalCloneIdx >= 0) {
		originId = data.id.substring(0, portalCloneIdx);
	} else {
		originId = data.id;
	}
	var remote_id = config.host + ":" + config.secure_port + "|" + data.id;

	if (SAGE2Items.applications.list.hasOwnProperty(originId)) {
		var stream = SAGE2Items.applications.list[originId];
		wsio.emit('updateRemoteMediaStreamFrame', {id: remote_id, state: stream.data});
	} else {
		wsio.emit('stopMediaStream', {id: remote_id});
	}
}

function wsUpdateRemoteMediaStreamFrame(wsio, data) {
	if (!SAGE2Items.applications.list.hasOwnProperty(data.id)) {
		return;
	}

	var key;
	for (key in SAGE2Items.renderSync[data.id].clients) {
		SAGE2Items.renderSync[data.id].clients[key].readyForNextFrame = false;
	}
	var stream = SAGE2Items.applications.list[data.id];
	stream.data = data.data;

	broadcast('updateMediaStreamFrame', data);
}

function wsReceivedRemoteMediaStreamFrame(wsio, data) {
	SAGE2Items.renderSync[data.id].clients[wsio.id].readyForNextFrame = true;
	if (allTrueDict(SAGE2Items.renderSync[data.id].clients, "readyForNextFrame")) {
		var i;
		var mediaStreamData = data.id.substring(6).split("|");
		var sender = {wsio: null, serverId: mediaStreamData[0], clientId: mediaStreamData[1], streamId: null};
		for (i = 0; i < clients.length; i++) {
			if (clients[i].id === sender.serverId) {
				sender.wsio = clients[i];
				break;
			}
		}
		if (sender.wsio !== null) {
			sender.wsio.emit('requestNextRemoteFrame', {id: sender.clientId});
		}
	}
}

// XXX - Remote block streaming not tested
function wsRequestNextRemoteBlockFrame(wsio, data) {
	var remote_id = config.host + ":" + config.secure_port + "|" + data.id;
	if (SAGE2Items.applications.list.hasOwnProperty(data.id)) {
		var stream = SAGE2Items.applications.list[data.id];
		wsio.emit('updateRemoteMediaBlockStreamFrame', {id: remote_id, state: stream.data});
	} else {
		wsio.emit('stopMediaBlockStream', {id: remote_id});
	}
}

function wsUpdateRemoteMediaBlockStreamFrame(wsio, data) {
	if (!SAGE2Items.applications.list.hasOwnProperty(data.id)) {
		return;
	}

	var key;
	for (key in SAGE2Items.renderSync[data.id].clients) {
		SAGE2Items.renderSync[data.id].clients[key].readyForNextFrame = false;
	}
	var stream = SAGE2Items.applications.list[data.id];
	stream.data = data.data;

	broadcast('updateMediaBlockStreamFrame', data);
}

function wsReceivedRemoteMediaBlockStreamFrame(wsio, data) {
	SAGE2Items.renderSync[data.id].clients[wsio.id].readyForNextFrame = true;
	if (allTrueDict(SAGE2Items.renderSync[data.id].clients, "readyForNextFrame")) {
		var i;
		var mediaBlockStreamData = data.id.substring(6).split("|");
		var sender = {wsio: null, serverId: mediaBlockStreamData[0], clientId: mediaBlockStreamData[1], streamId: null};
		for (i = 0; i < clients.length; i++) {
			if (clients[i].id === sender.serverId) {
				sender.wsio = clients[i];
				break;
			}
		}
		if (sender.wsio !== null) {
			sender.wsio.emit('requestNextRemoteFrame', {id: sender.clientId});
		}
	}
}

function wsRequestDataSharingSession(wsio, data) {
	var known_site = findRemoteSiteByConnection(wsio);
	if (known_site !== null) {
		data.config.name = known_site.name;
	}
	if (data.config.name === undefined || data.config.name === null) {
		data.config.name = "Unknown";
	}

	console.log("Data-sharing request from " + data.config.name + " (" + data.config.host + ":" + data.config.secure_port + ")");
	broadcast('requestedDataSharingSession', {name: data.config.name, host: data.config.host, port: data.config.port});
	remoteSharingRequestDialog = {wsio: wsio, config: data.config};
	showRequestDialog(true);
}

function wsCancelDataSharingSession(wsio, data) {
	console.log("Data-sharing request cancelled");
	broadcast('closeRequestDataSharingDialog', null, 'requiresFullApps');
	remoteSharingRequestDialog = null;
	showRequestDialog(false);
}

function wsAcceptDataSharingSession(wsio, data) {
	var myMin = Math.min(config.totalWidth, config.totalHeight - config.ui.titleBarHeight);
	var sharingScale = (0.9 * myMin) / Math.min(data.width, data.height);
	console.log("Data-sharing request accepted: " + data.width + "x" + data.height + ", scale: " + sharingScale);
	broadcast('closeDataSharingWaitDialog', null);
	createNewDataSharingSession(remoteSharingWaitDialog.name, remoteSharingWaitDialog.wsio.remoteAddress.address,
		remoteSharingWaitDialog.wsio.remoteAddress.port, remoteSharingWaitDialog.wsio,
		new Date(data.date), data.width, data.height, sharingScale, data.titleBarHeight, true);
	remoteSharingWaitDialog = null;
	showWaitDialog(false);
}

function wsRejectDataSharingSession(wsio, data) {
	console.log("Data-sharing request rejected");
	broadcast('closeDataSharingWaitDialog', null, 'requiresFullApps');
	remoteSharingWaitDialog = null;
	showWaitDialog(false);
}

function wsCreateRemoteSagePointer(wsio, data) {
	var key;
	var portalId = null;
	for (key in remoteSharingSessions) {
		if (remoteSharingSessions[key].portal.host === data.portal.host &&
			remoteSharingSessions[key].portal.port === data.portal.port) {
			portalId = key;
		}
	}
	createSagePointer(data.id, portalId);
}

function wsStartRemoteSagePointer(wsio, data) {
	sagePointers[data.id].left = data.left;
	sagePointers[data.id].top  = data.top;

	showPointer(data.id, data);
}

function wsStopRemoteSagePointer(wsio, data) {
	hidePointer(data.id, data);

	// return to window interaction mode after stopping pointer
	if (remoteInteraction[data.id].appInteractionMode()) {
		remoteInteraction[data.id].toggleModes();
		broadcast('changeSagePointerMode', {id: sagePointers[data.id].id, mode: remoteInteraction[data.id].interactionMode });
	}
}

function wsRecordInnerGeometryForWidget(wsio, data) {
	// var center = data.innerGeometry.center;
	var buttons = data.innerGeometry.buttons;
	var textInput = data.innerGeometry.textInput;
	var slider = data.innerGeometry.slider;
	// SAGE2Items.widgets.addButtonToItem(data.instanceID, "center", "circle", {x:center.x, y: center.y, r:center.r}, 0);
	for (var i = 0; i < buttons.length; i++) {
		SAGE2Items.widgets.addButtonToItem(data.instanceID, buttons[i].id, "circle",
			{x: buttons[i].x, y: buttons[i].y, r: buttons[i].r}, 0);
	}
	if (textInput !== null) {
		SAGE2Items.widgets.addButtonToItem(data.instanceID, textInput.id, "rectangle",
			{x: textInput.x, y: textInput.y, w: textInput.w, h: textInput.h}, 0);
	}
	if (slider !== null) {
		SAGE2Items.widgets.addButtonToItem(data.instanceID, slider.id, "rectangle",
			{x: slider.x, y: slider.y, w: slider.w, h: slider.h}, 0);
	}
}

function wsCreateAppClone(wsio, data) {
	var app = SAGE2Items.applications.list[data.id];

	createAppFromDescription(app, function(appInstance, videohandle) {
		appInstance.id = getUniqueAppId();
		if (appInstance.animation) {
			var i;
			SAGE2Items.renderSync[appInstance.id] = {clients: {}, date: Date.now()};
			for (i = 0; i < clients.length; i++) {
				if (clients[i].clientType === "display") {
					SAGE2Items.renderSync[appInstance.id].clients[clients[i].id] = {wsio: clients[i], readyForNextFrame: false, blocklist: []};
				}
			}
		}

		handleNewApplication(appInstance, videohandle);
	});
}

function wsRemoteSagePointerPosition(wsio, data) {
	if (sagePointers[data.id] === undefined) {
		return;
	}

	sagePointers[data.id].left = data.left;
	sagePointers[data.id].top = data.top;

	broadcast('updateSagePointerPosition', sagePointers[data.id]);
}

function wsRemoteSagePointerToggleModes(wsio, data) {
	// remoteInteraction[data.id].toggleModes();
	remoteInteraction[data.id].interactionMode = data.mode;
	broadcast('changeSagePointerMode', {id: sagePointers[data.id].id, mode: remoteInteraction[data.id].interactionMode});
}

function wsRemoteSagePointerHoverCorner(wsio, data) {
	var appId = data.appHoverCorner.elemId;
	var app = null;
	if (SAGE2Items.applications.list.hasOwnProperty(appId)) {
		app = SAGE2Items.applications.list[appId];
	} else if (SAGE2Items.applications.list.hasOwnProperty(wsio.id + "|" + appId)) {
		data.appHoverCorner.elemId = wsio.id + "|" + appId;
		appId = data.appHoverCorner.elemId;
		app = SAGE2Items.applications.list[appId];
	}
	if (app === undefined || app === null) {
		return;
	}

	broadcast('hoverOverItemCorner', data.appHoverCorner);
}

function wsAddNewRemoteElementInDataSharingPortal(wsio, data) {
	var key;
	var remote = null;
	for (key in remoteSharingSessions) {
		if (remoteSharingSessions[key].wsio.id === wsio.id) {
			remote = remoteSharingSessions[key];
			break;
		}
	}
	console.log("adding element from remote server:");
	if (remote !== null) {
		createAppFromDescription(data, function(appInstance, videohandle) {
			if (appInstance.application === "media_stream" || appInstance.application === "media_block_stream") {
				appInstance.id = wsio.remoteAddress.address + ":" + wsio.remoteAddress.port + "|" + data.id;
			} else {
				appInstance.id = data.id;
			}
			appInstance.left = data.left;
			appInstance.top = data.top;
			appInstance.width = data.width;
			appInstance.height = data.height;

			remoteSharingSessions[remote.portal.id].appCount++;

			var i;
			SAGE2Items.renderSync[appInstance.id] = {clients: {}, date: Date.now()};
			for (i = 0; i < clients.length; i++) {
				if (clients[i].clientType === "display") {
					SAGE2Items.renderSync[appInstance.id].clients[clients[i].id] = {wsio: clients[i], readyForNextFrame: false, blocklist: []};
				}
			}
			handleNewApplicationInDataSharingPortal(appInstance, videohandle, remote.portal.id);
		});
	}
}

function wsUpdateApplicationOrder(wsio, data) {
	// should check timestamp first (data.date)
	broadcast('updateItemOrder', data.order);
}

function wsStartApplicationMove(wsio, data) {
	// should check timestamp first (data.date)
	var app = null;
	if (SAGE2Items.applications.list.hasOwnProperty(data.appId)) {
		app = SAGE2Items.applications.list[data.appId];
	} else if (SAGE2Items.applications.list.hasOwnProperty(wsio.id + "|" + data.appId)) {
		data.appId = wsio.id + "|" + data.appId;
		app = SAGE2Items.applications.list[data.appId];
	}
	if (app === undefined || app === null) {
		return;
	}

	broadcast('startMove', {id: data.appId, date: Date.now()});

	var eLogData = {
		type: "move",
		action: "start",
		application: {
			id: app.id,
			type: app.application
		},
		location: {
			x: parseInt(app.left, 10),
			y: parseInt(app.top, 10),
			width: parseInt(app.width, 10),
			height: parseInt(app.height, 10)
		}
	};
	addEventToUserLog(data.id, {type: "windowManagement", data: eLogData, time: Date.now()});
}

function wsStartApplicationResize(wsio, data) {
	// should check timestamp first (data.date)
	var app = null;
	if (SAGE2Items.applications.list.hasOwnProperty(data.appId)) {
		app = SAGE2Items.applications.list[data.appId];
	} else if (SAGE2Items.applications.list.hasOwnProperty(wsio.id + "|" + data.appId)) {
		data.appId = wsio.id + "|" + data.appId;
		app = SAGE2Items.applications.list[data.appId];
	}
	if (app === undefined || app === null) {
		return;
	}

	broadcast('startResize', {id: data.appId, date: Date.now()});

	var eLogData = {
		type: "resize",
		action: "start",
		application: {
			id: app.id,
			type: app.application
		},
		location: {
			x: parseInt(app.left, 10),
			y: parseInt(app.top, 10),
			width: parseInt(app.width, 10),
			height: parseInt(app.height, 10)
		}
	};
	addEventToUserLog(data.id, {type: "windowManagement", data: eLogData, time: Date.now()});
}

function wsUpdateApplicationPosition(wsio, data) {
	console.log("wsUpdateApplicationPosition");
	// should check timestamp first (data.date)
	var appId = data.appPositionAndSize.elemId;
	var app = null;
	if (SAGE2Items.applications.list.hasOwnProperty(appId)) {
		app = SAGE2Items.applications.list[appId];
	} else if (SAGE2Items.applications.list.hasOwnProperty(wsio.id + "|" + appId)) {
		data.appPositionAndSize.elemId = wsio.id + "|" + appId;
		appId = data.appPositionAndSize.elemId;
		app = SAGE2Items.applications.list[appId];
	}
	if (app === undefined || app === null) {
		return;
	}

	var titleBarHeight = config.ui.titleBarHeight;
	if (data.portalId !== undefined && data.portalId !== null) {
		titleBarHeight = remoteSharingSessions[data.portalId].portal.titleBarHeight;
	}
	app.left = data.appPositionAndSize.elemLeft;
	app.top = data.appPositionAndSize.elemTop;
	app.width = data.appPositionAndSize.elemWidth;
	app.height = data.appPositionAndSize.elemHeight;
	var im = findInteractableManager(data.appPositionAndSize.elemId);
	im.editGeometry(app.id, "applications", "rectangle", {x: app.left, y: app.top, w: app.width, h: app.height + titleBarHeight});
	broadcast('setItemPosition', data.appPositionAndSize);
	if (SAGE2Items.renderSync.hasOwnProperty(app.id)) {
		calculateValidBlocks(app, mediaBlockSize, SAGE2Items.renderSync[app.id]);
		if (app.id in SAGE2Items.renderSync && SAGE2Items.renderSync[app.id].newFrameGenerated === false) {
			handleNewVideoFrame(app.id);
		}
	}
}

function wsUpdateApplicationPositionAndSize(wsio, data) {
	console.log("wsUpdateApplicationPositionAndSize");
	// should check timestamp first (data.date)
	var appId = data.appPositionAndSize.elemId;
	var app = null;
	if (SAGE2Items.applications.list.hasOwnProperty(appId)) {
		app = SAGE2Items.applications.list[appId];
	} else if (SAGE2Items.applications.list.hasOwnProperty(wsio.id + "|" + appId)) {
		data.appPositionAndSize.elemId = wsio.id + "|" + appId;
		appId = data.appPositionAndSize.elemId;
		app = SAGE2Items.applications.list[appId];
	}
	if (app === undefined || app === null) {
		return;
	}

	var titleBarHeight = config.ui.titleBarHeight;
	if (data.portalId !== undefined && data.portalId !== null) {
		titleBarHeight = remoteSharingSessions[data.portalId].portal.titleBarHeight;
	}
	app.left = data.appPositionAndSize.elemLeft;
	app.top = data.appPositionAndSize.elemTop;
	app.width = data.appPositionAndSize.elemWidth;
	app.height = data.appPositionAndSize.elemHeight;
	var im = findInteractableManager(data.appPositionAndSize.elemId);
	im.editGeometry(app.id, "applications", "rectangle", {x: app.left, y: app.top, w: app.width, h: app.height + titleBarHeight});
	handleApplicationResize(app.id);
	broadcast('setItemPositionAndSize', data.appPositionAndSize);
	if (SAGE2Items.renderSync.hasOwnProperty(app.id)) {
		calculateValidBlocks(app, mediaBlockSize, SAGE2Items.renderSync[app.id]);
		if (app.id in SAGE2Items.renderSync && SAGE2Items.renderSync[app.id].newFrameGenerated === false) {
			handleNewVideoFrame(app.id);
		}
	}
}

function wsFinishApplicationMove(wsio, data) {
	// should check timestamp first (data.date)
	var app = null;
	if (SAGE2Items.applications.list.hasOwnProperty(data.appId)) {
		app = SAGE2Items.applications.list[data.appId];
	} else if (SAGE2Items.applications.list.hasOwnProperty(wsio.id + "|" + data.appId)) {
		data.appId = wsio.id + "|" + data.appId;
		app = SAGE2Items.applications.list[data.appId];
	}
	if (app === undefined || app === null) {
		return;
	}

	broadcast('finishedMove', {id: data.appId, date: Date.now()});

	var eLogData = {
		type: "move",
		action: "end",
		application: {
			id: app.id,
			type: app.application
		},
		location: {
			x: parseInt(app.left, 10),
			y: parseInt(app.top, 10),
			width: parseInt(app.width, 10),
			height: parseInt(app.height, 10)
		}
	};
	addEventToUserLog(data.id, {type: "windowManagement", data: eLogData, time: Date.now()});
}

function wsFinishApplicationResize(wsio, data) {
	// should check timestamp first (data.date)
	var app = null;
	if (SAGE2Items.applications.list.hasOwnProperty(data.appId)) {
		app = SAGE2Items.applications.list[data.appId];
	} else if (SAGE2Items.applications.list.hasOwnProperty(wsio.id + "|" + data.appId)) {
		data.appId = wsio.id + "|" + data.appId;
		app = SAGE2Items.applications.list[data.appId];
	}
	if (app === undefined || app === null) {
		return;
	}

	broadcast('finishedResize', {id: data.appId, date: Date.now()});

	var eLogData = {
		type: "resize",
		action: "end",
		application: {
			id: app.id,
			type: app.application
		},
		location: {
			x: parseInt(app.left, 10),
			y: parseInt(app.top, 10),
			width: parseInt(app.width, 10),
			height: parseInt(app.height, 10)
		}
	};
	addEventToUserLog(data.id, {type: "windowManagement", data: eLogData, time: Date.now()});
}

function wsDeleteApplication(wsio, data) {
	deleteApplication(data.appId);

	// Is that diffent ?
	// if (SAGE2Items.applications.list.hasOwnProperty(data.appId)) {
	// 	SAGE2Items.applications.removeItem(data.appId);
	// 	var im = findInteractableManager(data.appId);
	// 	im.removeGeometry(data.appId, "applications");
	// 	broadcast('deleteElement', {elemId: data.appId});
	// }
}

function wsUpdateApplicationState(wsio, data) {
	// should check timestamp first (data.date)
	if (SAGE2Items.applications.list.hasOwnProperty(data.id)) {
		var app = SAGE2Items.applications.list[data.id];

		// hang on to old values if movie player
		var oldTs;
		var oldPaused;
		var oldMuted;
		if (app.application === "movie_player") {
			oldTs = app.data.frame / app.data.framerate;
			oldPaused = app.data.paused;
			oldMuted = app.data.muted;
		}

		var modified = mergeObjects(data.state, app.data, ['doc_url', 'video_url', 'video_type', 'audio_url', 'audio_type']);
		if (modified === true) {
			// update video demuxer based on state
			if (app.application === "movie_player") {
				console.log("received state from remote site:", data.state);

				SAGE2Items.renderSync[app.id].loop = app.data.looped;

				var ts = app.data.frame / app.data.framerate;
				if (app.data.paused === true && ts !== oldTs) {
					SAGE2Items.renderSync[app.id].decoder.seek(ts, function() {
						// do nothing
					});
					broadcast('updateVideoItemTime', {id: app.id, timestamp: ts, play: false});
				} else {
					if (app.data.paused === true && oldPaused === false) {
						SAGE2Items.renderSync[app.id].decoder.pause(function() {
							broadcast('videoPaused', {id: app.id});
						});
					}
					if (app.data.paused === false && oldPaused === true) {
						SAGE2Items.renderSync[app.id].decoder.play();
					}
				}
				if (app.data.muted === true && oldMuted === false) {
					broadcast('videoMuted', {id: app.id});
				}
				if (app.data.muted === false && oldMuted === true) {
					broadcast('videoUnmuted', {id: app.id});
				}
			}

			// for all apps - send new state to app
			broadcast('loadApplicationState', {id: app.id, state: app.data, date: Date.now()});
		}
	}
}

function wsUpdateApplicationStateOptions(wsio, data) {
	// should check timestamp first (data.date)
	if (SAGE2Items.applications.list.hasOwnProperty(data.id)) {
		broadcast('loadApplicationOptions', {id: data.id, options: data.options});
	}
}


// **************  Widget Control Messages *****************

function wsAddNewControl(wsio, data) {
	if (!SAGE2Items.applications.list.hasOwnProperty(data.appId)) {
		return;
	}
	if (SAGE2Items.widgets.list.hasOwnProperty(data.id)) {
		return;
	}

	broadcast('createControl', data);

	var zIndex = SAGE2Items.widgets.numItems;
	var radialGeometry = {
		x: data.left + (data.height / 2),
		y: data.top + (data.height / 2),
		r: data.height / 2
	};

	if (data.hasSideBar === true) {
		var shapeData = {
			radial: {
				type: "circle",
				visible: true,
				geometry: radialGeometry
			},
			sidebar: {
				type: "rectangle",
				visible: true,
				geometry: {
					x: data.left + data.height,
					y: data.top + (data.height / 2) - (data.barHeight / 2),
					w: data.width - data.height, h: data.barHeight
				}
			}
		};
		interactMgr.addComplexGeometry(data.id, "widgets", shapeData, zIndex, data);
	} else {
		interactMgr.addGeometry(data.id, "widgets", "circle", radialGeometry, true, zIndex, data);
	}
	SAGE2Items.widgets.addItem(data);
	var uniqueID = data.id.substring(data.appId.length, data.id.lastIndexOf("_"));
	var app = SAGE2Items.applications.list[data.appId];
	addEventToUserLog(uniqueID, {type: "widgetMenu", data: {action: "open", application:
		{id: app.id, type: app.application}}, time: Date.now()});
}


function wsCloseAppFromControl(wsio, data) {
	deleteApplication(data.appId);
}

function wsHideWidgetFromControl(wsio, data) {
	var ctrl = SAGE2Items.widgets.list[data.instanceID];
	hideControl(ctrl);
}

function wsOpenRadialMenuFromControl(wsio, data) {
	console.log("radial menu");
	var ctrl = SAGE2Items.widgets.list[data.id];
	createRadialMenu(wsio.id, ctrl.left, ctrl.top);
}


function loadConfiguration() {
	var configFile = null;

	if (program.configuration) {
		configFile = program.configuration;
	} else {
		// Read config.txt - if exists and specifies a user defined config, then use it
		if (sageutils.fileExists("config.txt")) {
			var lines = fs.readFileSync("config.txt", 'utf8').split("\n");
			for (var i = 0; i < lines.length; i++) {
				var text = "";
				var comment = lines[i].indexOf("//");
				if (comment >= 0) {
					text = lines[i].substring(0, comment).trim();
				} else {
					text = lines[i].trim();
				}

				if (text !== "") {
					configFile = text;
					console.log(sageutils.header("SAGE2") + "Found configuration file: " + configFile);
					break;
				}
			}
		}
	}

	// If config.txt does not exist or does not specify any files, look for a config with the hostname
	if (configFile === null) {
		var hn  = os.hostname();
		var dot = hn.indexOf(".");
		if (dot >= 0) {
			hn = hn.substring(0, dot);
		}
		configFile = path.join("config", hn + "-cfg.json");
		if (sageutils.fileExists(configFile)) {
			console.log(sageutils.header("SAGE2") + "Found configuration file: " + configFile);
		} else {
			// Check in ~/Document/SAGE2_Media/config
			if (platform === "Windows") {
				configFile = path.join(mainFolder.path, "config", "defaultWin-cfg.json");
			} else {
				configFile = path.join(mainFolder.path, "config", "default-cfg.json");
			}
			// finally check in the internal folder
			if (!sageutils.fileExists(configFile)) {
				if (platform === "Windows") {
					configFile = path.join("config", "defaultWin-cfg.json");
				} else {
					configFile = path.join("config", "default-cfg.json");
				}
			}
			console.log(sageutils.header("SAGE2") + "Using default configuration file: " + configFile);
		}
	}

	if (!sageutils.fileExists(configFile)) {
		console.log("\n----------");
		console.log(sageutils.header("SAGE2") + "Cannot find configuration file: " + configFile);
		console.log("----------\n\n");
		process.exit(1);
	}

	// Read the specified configuration file
	var json_str   = fs.readFileSync(configFile, 'utf8');
	// Parse it using JSON5 syntax (more lax than strict JSON)
	var userConfig = json5.parse(json_str);

	// compute extra dependent parameters
	userConfig.totalWidth  = userConfig.resolution.width  * userConfig.layout.columns;
	userConfig.totalHeight = userConfig.resolution.height * userConfig.layout.rows;

	var minDim = Math.min(userConfig.totalWidth, userConfig.totalHeight);
	var maxDim = Math.max(userConfig.totalWidth, userConfig.totalHeight);

	if (userConfig.ui.titleBarHeight) {
		userConfig.ui.titleBarHeight = parseInt(userConfig.ui.titleBarHeight, 10);
	} else {
		userConfig.ui.titleBarHeight = Math.round(0.025 * minDim);
	}

	if (userConfig.ui.widgetControlSize) {
		userConfig.ui.widgetControlSize = parseInt(userConfig.ui.widgetControlSize, 10);
	} else {
		userConfig.ui.widgetControlSize = Math.round(0.020 * minDim);
	}

	if (userConfig.ui.titleTextSize) {
		userConfig.ui.titleTextSize = parseInt(userConfig.ui.titleTextSize, 10);
	} else {
		userConfig.ui.titleTextSize  = Math.round(0.015 * minDim);
	}

	if (userConfig.ui.pointerSize) {
		userConfig.ui.pointerSize = parseInt(userConfig.ui.pointerSize, 10);
	} else {
		userConfig.ui.pointerSize = Math.round(0.08 * minDim);
	}

	if (userConfig.ui.minWindowWidth) {
		userConfig.ui.minWindowWidth = parseInt(userConfig.ui.minWindowWidth, 10);
	} else {
		userConfig.ui.minWindowWidth  = Math.round(0.08 * minDim);  // 8%
	}
	if (userConfig.ui.minWindowHeight) {
		userConfig.ui.minWindowHeight = parseInt(userConfig.ui.minWindowHeight, 10);
	} else {
		userConfig.ui.minWindowHeight = Math.round(0.08 * minDim); // 8%
	}

	if (userConfig.ui.maxWindowWidth) {
		userConfig.ui.maxWindowWidth = parseInt(userConfig.ui.maxWindowWidth, 10);
	} else {
		userConfig.ui.maxWindowWidth  = Math.round(1.2 * maxDim);  // 120%
	}
	if (userConfig.ui.maxWindowHeight) {
		userConfig.ui.maxWindowHeight = parseInt(userConfig.ui.maxWindowHeight, 10);
	} else {
		userConfig.ui.maxWindowHeight = Math.round(1.2 * maxDim); // 120%
	}

	// Check the borders settings (for hidding the borders)
	if (userConfig.dimensions === undefined) {
		userConfig.dimensions = {};
	}
	if (userConfig.dimensions.tile_borders === undefined) {
		// set default values to 0
		// first for pixel sizes
		userConfig.resolution.borders = { left: 0, right: 0, bottom: 0, top: 0};
		// then for dimensions
		userConfig.dimensions.tile_borders = { left: 0.0, right: 0.0, bottom: 0.0, top: 0.0};
	} else {
		var borderLeft, borderRight, borderBottom, borderTop, tileWidth;
		// make sure the values are valid floats
		borderLeft   = parseFloat(userConfig.dimensions.tile_borders.left)   || 0.0;
		borderRight  = parseFloat(userConfig.dimensions.tile_borders.right)  || 0.0;
		borderBottom = parseFloat(userConfig.dimensions.tile_borders.bottom) || 0.0;
		borderTop    = parseFloat(userConfig.dimensions.tile_borders.top)    || 0.0;
		tileWidth    = parseFloat(userConfig.dimensions.tile_width) || 0.0;
		// calculate pixel density (ppm) based on width
		var pixelsPerMeter = userConfig.resolution.width / tileWidth;
		// calculate values in pixel now
		userConfig.resolution.borders = {};
		userConfig.resolution.borders.left   = Math.round(pixelsPerMeter * borderLeft)   || 0;
		userConfig.resolution.borders.right  = Math.round(pixelsPerMeter * borderRight)  || 0;
		userConfig.resolution.borders.bottom = Math.round(pixelsPerMeter * borderBottom) || 0;
		userConfig.resolution.borders.top    = Math.round(pixelsPerMeter * borderTop)    || 0;
	}

	// legacy support for config port names
	var http_port, https_port;
	if (userConfig.secure_port === undefined) {
		http_port = userConfig.index_port;
		https_port = userConfig.port;
		delete userConfig.index_port;
	} else {
		http_port = userConfig.port;
		https_port = userConfig.secure_port;
	}
        if (program.slaveports !== undefined) {
		userConfig.master_http_port = http_port;
		userConfig.master_https_port = https_port;
		var ports = program.slaveports.split(',');
		console.log("Slave: use master ports from config ", ports);
		https_port = ports[0];
		http_port = ports[1];
	}
	var rproxy_port, rproxys_port;
	if (userConfig.rproxy_secure_port === undefined) {
		rproxy_port = userConfig.rproxy_index_port;
		rproxys_port = userConfig.rproxy_port;
		delete userConfig.rproxy_index_port;
	} else {
		rproxy_port = userConfig.rproxy_port;
		rproxys_port = userConfig.rproxy_secure_port;
	}
	// Set default values if missing
	if (https_port === undefined) {
		userConfig.secure_port = 443;
	} else {
		userConfig.secure_port = parseInt(https_port, 10); // to make sure it's a number
	}
	if (http_port === undefined) {
		userConfig.port = 80;
	} else {
		userConfig.port = parseInt(http_port, 10);
	}
	userConfig.rproxy_port = parseInt(rproxy_port, 10) || undefined;
	userConfig.rproxy_secure_port = parseInt(rproxys_port, 10) || undefined;

	// Set the display clip value if missing (true by default)
	if (userConfig.background.clip !== undefined) {
		userConfig.background.clip = sageutils.isTrue(userConfig.background.clip);
	} else {
		userConfig.background.clip = true;
	}

	// Registration to EVL's server (sage.evl.uic.edu), true by default
	if (userConfig.register_site === undefined) {
		userConfig.register_site = true;
	} else {
		// test for a true value: true, on, yes, 1, ...
		if (sageutils.isTrue(userConfig.register_site)) {
			userConfig.register_site = true;
		} else {
			userConfig.register_site = false;
		}
	}

	return userConfig;
}


var getUniqueAppId = (function() {
	var count = 0;
	return function(param) {
		// reset the counter
		if (param && param === -1) {
			count = 0;
			return;
		}
		var id = "app_" + count.toString();
		count++;
		return id;
	};
})();

var getNewUserId = (function() {
	var count = 0;
	return function() {
		var id = "usr_" + count.toString();
		count++;
		return id;
	};
})();

function getUniqueDataSharingId(remoteHost, remotePort, caller) {
	var id;
	if (caller === true) {
		id = config.host + ":" + config.secure_port + "+" + remoteHost + ":" + remotePort;
	} else {
		id = remoteHost + ":" + remotePort + "+" + config.host + ":" + config.secure_port;
	}
	return "portal_" + id;
}

function getUniqueSharedAppId(portalId) {
	return "app_" + remoteSharingSessions[portalId].appCount + "_" + portalId;
}

function getApplications() {
	var uploadedApps = assets.listApps();

	// Remove 'viewer' apps
	var i = uploadedApps.length;
	while (i--) {
		if (uploadedApps[i].exif.metadata.fileTypes &&
			uploadedApps[i].exif.metadata.fileTypes.length > 0) {
			uploadedApps.splice(i, 1);
		}
	}
	// Sort the list of apps
	uploadedApps.sort(sageutils.compareTitle);

	return uploadedApps;
}

function getSavedFilesList() {
	// Build lists of assets
	var uploadedImages = assets.listImages();
	var uploadedVideos = assets.listVideos();
	var uploadedPdfs   = assets.listPDFs();
	var savedSessions  = listSessions();
	var uploadedApps   = getApplications();

	// Sort independently of case
	uploadedImages.sort(sageutils.compareFilename);
	uploadedVideos.sort(sageutils.compareFilename);
	uploadedPdfs.sort(sageutils.compareFilename);
	savedSessions.sort(sageutils.compareFilename);

	var list = {images: uploadedImages, videos: uploadedVideos, pdfs: uploadedPdfs,
				sessions: savedSessions, applications: uploadedApps};

	return list;
}

function setupDisplayBackground() {
	var tmpImg, imgExt;

	// background image
	if (config.background.image !== undefined && config.background.image.url !== undefined) {
		var bg_file = path.join(publicDirectory, config.background.image.url);

		if (config.background.image.style === "fit") {
			exiftool.file(bg_file, function(err1, data) {
				if (err1) {
					console.log("Error processing background image:", bg_file, err1);
					console.log(" ");
					process.exit(1);
				}
				var bg_info = data;

				if (bg_info.ImageWidth === config.totalWidth && bg_info.ImageHeight === config.totalHeight) {
					sliceBackgroundImage(bg_file, bg_file);
				} else {
					tmpImg = path.join(publicDirectory, "images", "background", "tmp_background.png");
					var out_res  = config.totalWidth.toString() + "x" + config.totalHeight.toString();

					imageMagick(bg_file).noProfile().command("convert").in("-gravity", "center").in("-background", "rgba(0,0,0,0)")
						.in("-extent", out_res).write(tmpImg, function(err2) {
							if (err2) {
								throw err2;
							}
							sliceBackgroundImage(tmpImg, bg_file);
						});
				}
			});
		} else if (config.background.image.style === "tile") {
			// do nothing
		} else {
			config.background.image.style = "stretch";
			imgExt = path.extname(bg_file);
			tmpImg = path.join(publicDirectory, "images", "background", "tmp_background" + imgExt);

			imageMagick(bg_file).resize(config.totalWidth, config.totalHeight, "!").write(tmpImg, function(err) {
				if (err) {
					throw err;
				}

				sliceBackgroundImage(tmpImg, bg_file);
			});
		}
	}
}

function sliceBackgroundImage(fileName, outputBaseName) {
	for (var i = 0; i < config.displays.length; i++) {
		var x = config.displays[i].column * config.resolution.width;
		var y = config.displays[i].row * config.resolution.height;
		var output_dir  = path.dirname(outputBaseName);
		var input_ext   = path.extname(outputBaseName);
		var output_ext  = path.extname(fileName);
		var output_base = path.basename(outputBaseName, input_ext);
		var output = path.join(output_dir, output_base + "_" + i.toString() + output_ext);
		imageMagick(fileName).crop(config.resolution.width, config.resolution.height, x, y).write(output, function(err) {
			if (err) {
				console.log("error slicing image", err); // throw err;
			}
		});
	}
}

function setupHttpsOptions() {
	// build a list of certs to support multi-homed computers
	var certs = {};

	// file caching for the main key of the server
	var server_key = null;
	var server_crt = null;
	var server_ca  = [];

	// add the default cert from the hostname specified in the config file
	try {
		// first try the filename based on the hostname-server.key
		if (sageutils.fileExists(path.join("keys", config.host + "-server.key"))) {
			// Load the certificate files
			console.log(sageutils.header("Certificate") + "Loading certificate " + config.host + "-server.key");
			server_key = fs.readFileSync(path.join("keys", config.host + "-server.key"));
			server_crt = fs.readFileSync(path.join("keys", config.host + "-server.crt"));
			server_ca  = sageutils.loadCABundle(path.join("keys", config.host + "-ca.crt"));
			// Build the crypto
			certs[config.host] = sageutils.secureContext(server_key, server_crt, server_ca);
		} else {
			// remove the hostname from the FQDN and search for wildcard certificate
			//    syntax: _.rest.com.key or _.rest.bigger.com.key
			var domain = '_.' + config.host.split('.').slice(1).join('.');
			console.log(sageutils.header("Certificate") + "Loading domain certificate " + domain + ".key");
			server_key = fs.readFileSync(path.join("keys", domain + ".key"));
			server_crt = fs.readFileSync(path.join("keys", domain + ".crt"));
			server_ca  = sageutils.loadCABundle(path.join("keys", domain + "-ca.crt"));
			certs[config.host] = sageutils.secureContext(server_key, server_crt, server_ca);
		}
	}
	catch (e) {
		console.log("\n----------");
		console.log("Cannot open certificate for default host:");
		console.log(" \"" + config.host + "\" needs file: " + e.path);
		console.log(" --> Please generate the appropriate certificate in the 'keys' folder");
		console.log("----------\n\n");
		process.exit(1);
	}

	for (var h in config.alternate_hosts) {
		try {
			var alth = config.alternate_hosts[h];
			certs[ alth ] = sageutils.secureContext(
				fs.readFileSync(path.join("keys", alth + "-server.key")),
				fs.readFileSync(path.join("keys", alth + "-server.crt")),
				sageutils.loadCABundle(path.join("keys", alth + "-ca.crt"))
			);
		}
		catch (e) {
			console.log("\n----------");
			console.log("Cannot open certificate for the alternate host: ", config.alternate_hosts[h]);
			console.log(" needs file: \"" + e.path + "\"");
			console.log(" --> Please generate the appropriate certificates in the 'keys' folder");
			console.log(" Ignoring alternate host: ", config.alternate_hosts[h]);
			console.log("----------\n");
		}
	}

	var httpsOptions;

	if (sageutils.nodeVersion === 10) {
		httpsOptions = {
			// server default keys
			key:  server_key,
			cert: server_crt,
			ca:   server_ca,
			// If true the server will request a certificate from clients that connect and attempt to verify that certificate
			requestCert: false,
			rejectUnauthorized: false,
			// callback to handle multi-homed machines
			SNICallback: function(servername) {
				if (!certs.hasOwnProperty(servername)) {
					console.log(sageutils.header("SNI") + "Unknown host, cannot find a certificate for ", servername);
					return null;
				}
				return certs[servername];
			}
		};
	} else {
		httpsOptions = {
			// server default keys
			key:  server_key,
			cert: server_crt,
			ca:   server_ca,
			// If true the server will request a certificate from clients that connect and attempt to verify that certificate
			requestCert: false,
			rejectUnauthorized: false,
			// callback to handle multi-homed machines
			SNICallback: function(servername, cb) {
				if (certs.hasOwnProperty(servername)) {
					cb(null, certs[servername]);
				} else {
					console.log(sageutils.header("SNI") + "Unknown host, cannot find a certificate for ", servername);
					cb("SNI Unknown host", null);
				}
			}
		};
	}

	return httpsOptions;
}

function sendConfig(req, res) {
	res.writeHead(200, {"Content-Type": "text/plain"});
	// Adding the calculated version into the data structure
	config.version = SAGE2_version;
	res.write(JSON.stringify(config));
	res.end();
}

function uploadForm(req, res) {
	var form     = new formidable.IncomingForm();
	// Drop position
	var position = [ 0, 0 ];
	// User information
	var ptrName  = "";
	var ptrColor = "";

	// Limits the amount of memory all fields together (except files) can allocate in bytes.
	//    set to 4MB.
	form.maxFieldsSize = 4 * 1024 * 1024;
	form.type          = 'multipart';
	form.multiples     = true;

	form.on('fileBegin', function(name, file) {
		console.log(sageutils.header("Upload") + file.name + ' ' + file.type);
	});

	form.on('error', function(err) {
		console.log(sageutils.header("Upload") + 'Request aborted');
		try {
			// Removing the temporary file
			fs.unlinkSync(this.openedFiles[0].path);
		} catch (err) {
		}
	});

	form.on('field', function(field, value) {
		// Keep user information
		if (field === 'SAGE2_ptrName') {
			ptrName = value;
			console.log(sageutils.header("Upload") + "by " + ptrName);
		}
		if (field === 'SAGE2_ptrColor') {
			ptrColor = value;
			console.log(sageutils.header("Upload") + "color " + ptrColor);
		}
		// convert value [0 to 1] to wall coordinate from drop location
		if (field === 'dropX') {
			position[0] = parseInt(parseFloat(value) * config.totalWidth,  10);
		}
		if (field === 'dropY') {
			position[1] = parseInt(parseFloat(value) * config.totalHeight, 10);
		}
		if (field === 'width') {
			position[2] = parseInt(parseFloat(value) * config.totalWidth,  10);
		}
		if (field === 'height') {
			position[3] = parseInt(parseFloat(value) * config.totalHeight,  10);
		}
	});

	form.parse(req, function(err, fields, files) {
		if (err) {
			res.writeHead(500, {"Content-Type": "text/plain"});
			res.write(err + "\n\n");
			res.end();
			return;
		}
		// build the reply to the upload
		res.writeHead(200, {'Content-Type': 'application/json'});
		// For webix uploader: status: server
		fields.done = true;

		// Get the file (only one even if multiple drops, it comes one by one)
		var file = files[ Object.keys(files)[0] ];
		var app = registry.getDefaultApp(file.name);
		if (app === undefined || app === "") {
			fields.good = false;
		} else {
			fields.good = true;
		}
		// Send the reply
		res.end(JSON.stringify({status: 'server',
			fields: fields, files: files}));
	});

	form.on('end', function() {
		// saves files in appropriate directory and broadcasts the items to the displays
		manageUploadedFiles(this.openedFiles, position, ptrName, ptrColor);
	});
}

function manageUploadedFiles(files, position, ptrName, ptrColor) {
	var fileKeys = Object.keys(files);
	fileKeys.forEach(function(key) {
		var file = files[key];
		appLoader.manageAndLoadUploadedFile(file, function(appInstance, videohandle) {

			if (appInstance === null) {
				console.log(sageutils.header("Upload") + 'unrecognized file type: ' + file.name + ' ' + file.type);
				return;
			}

			// Add user information into exif data
			assets.addTag(appInstance.file, "SAGE2user",  ptrName);
			assets.addTag(appInstance.file, "SAGE2color", ptrColor);

			// Use the size from the drop information
			if (position[2] && position[2] !== 0) {
				appInstance.width = parseFloat(position[2]);
			}
			if (position[3] && position[3] !== 0) {
				appInstance.height = parseFloat(position[3]);
			}

			// Use the position from the drop information
			if (position[0] !== 0 || position[1] !== 0) {
				appInstance.left = position[0] - appInstance.width / 2;
				if (appInstance.left < 0) {
					appInstance.left = 0;
				}
				appInstance.top  = position[1] - appInstance.height / 2;
				if (appInstance.top < 0) {
					appInstance.top = 0;
				}
			}

			appInstance.id = getUniqueAppId();
			if (appInstance.animation) {
				var i;
				SAGE2Items.renderSync[appInstance.id] = {clients: {}, date: Date.now()};
				for (i = 0; i < clients.length; i++) {
					if (clients[i].clientType === "display") {
						SAGE2Items.renderSync[appInstance.id].clients[clients[i].id] = {wsio: clients[i], readyForNextFrame: false, blocklist: []};
					}
				}
			}
			handleNewApplication(appInstance, videohandle);

			// send the update file list
			broadcast('storedFileList', getSavedFilesList());
		});
	});
}


// **************  Remote Site Collaboration *****************

var remoteSites = [];
if (config.remote_sites) {
	remoteSites = new Array(config.remote_sites.length);
	config.remote_sites.forEach(function(element, index, array) {
		var protocol = (element.secure === true) ? "wss" : "ws";
		var wsURL = protocol + "://" + element.host + ":" + element.port.toString();

		var remote = createRemoteConnection(wsURL, element, index);

		var rGeom = {};
		rGeom.w = Math.min((0.5 * config.totalWidth) / remoteSites.length, config.ui.titleBarHeight * 6)
			- (0.16 * config.ui.titleBarHeight);
		rGeom.h = 0.84 * config.ui.titleBarHeight;
		rGeom.x = (0.5 * config.totalWidth) + ((rGeom.w + (0.16 * config.ui.titleBarHeight)) * (index - (remoteSites.length / 2)))
			+ (0.08 * config.ui.titleBarHeight);
		rGeom.y = 0.08 * config.ui.titleBarHeight;

		remoteSites[index] = {name: element.name, wsio: remote, connected: false, geometry: rGeom};
		interactMgr.addGeometry("remote_" + index, "staticUI", "rectangle", rGeom,  true, index, remoteSites[index]);

		// attempt to connect every 15 seconds, if connection failed
		setInterval(function() {
			if (!remoteSites[index].connected) {
				var rem = createRemoteConnection(wsURL, element, index);
				remoteSites[index].wsio = rem;
			}
		}, 15000);
	});
}

function createRemoteConnection(wsURL, element, index) {
	var remote = new WebsocketIO(wsURL, false, function() {
		console.log(sageutils.header("Remote") + "Connected to " + element.name);
		remote.updateRemoteAddress(element.host, element.port);
		var clientDescription = {
			clientType: "remoteServer",
			host: config.host,
			port: config.port,
			requests: {
				config: false,
				version: false,
				time: false,
				console: false
			}
		};
		remote.clientType = "remoteServer";

		remote.onclose(function() {
			console.log("Remote site \"" + config.remote_sites[index].name + "\" now offline");
			remoteSites[index].connected = false;
			var delete_site = {name: remoteSites[index].name, connected: remoteSites[index].connected};
			broadcast('connectedToRemoteSite', delete_site);
			removeElement(clients, remote);
		});

		remote.on('addClient',                              wsAddClient);
		remote.on('addNewElementFromRemoteServer',          wsAddNewElementFromRemoteServer);
		remote.on('addNewSharedElementFromRemoteServer',    wsAddNewSharedElementFromRemoteServer);
		remote.on('requestNextRemoteFrame',                 wsRequestNextRemoteFrame);
		remote.on('updateRemoteMediaStreamFrame',           wsUpdateRemoteMediaStreamFrame);
		remote.on('stopMediaStream',                        wsStopMediaStream);
		remote.on('requestNextRemoteBlockFrame',            wsRequestNextRemoteBlockFrame);
		remote.on('updateRemoteMediaBlockStreamFrame',      wsUpdateRemoteMediaBlockStreamFrame);
		remote.on('stopMediaBlockStream',                   wsStopMediaBlockStream);
		remote.on('requestDataSharingSession',              wsRequestDataSharingSession);
		remote.on('cancelDataSharingSession',               wsCancelDataSharingSession);
		remote.on('acceptDataSharingSession',               wsAcceptDataSharingSession);
		remote.on('rejectDataSharingSession',               wsRejectDataSharingSession);
		remote.on('createRemoteSagePointer',                wsCreateRemoteSagePointer);
		remote.on('startRemoteSagePointer',                 wsStartRemoteSagePointer);
		remote.on('stopRemoteSagePointer',                  wsStopRemoteSagePointer);
		remote.on('remoteSagePointerPosition',              wsRemoteSagePointerPosition);
		remote.on('remoteSagePointerToggleModes',           wsRemoteSagePointerToggleModes);
		remote.on('remoteSagePointerHoverCorner',           wsRemoteSagePointerHoverCorner);
		remote.on('addNewRemoteElementInDataSharingPortal', wsAddNewRemoteElementInDataSharingPortal);

		remote.on('updateApplicationOrder',                 wsUpdateApplicationOrder);
		remote.on('startApplicationMove',                   wsStartApplicationMove);
		remote.on('startApplicationResize',                 wsStartApplicationResize);
		remote.on('updateApplicationPosition',              wsUpdateApplicationPosition);
		remote.on('updateApplicationPositionAndSize',       wsUpdateApplicationPositionAndSize);
		remote.on('finishApplicationMove',                  wsFinishApplicationMove);
		remote.on('finishApplicationResize',                wsFinishApplicationResize);
		remote.on('deleteApplication',                      wsDeleteApplication);
		remote.on('updateApplicationState',                 wsUpdateApplicationState);
		remote.on('updateApplicationStateOptions',          wsUpdateApplicationStateOptions);

		remote.emit('addClient', clientDescription);
		remoteSites[index].connected = true;
		var new_site = {name: remoteSites[index].name, connected: remoteSites[index].connected};
		broadcast('connectedToRemoteSite', new_site);
		clients.push(remote);
	});

	return remote;
}

// **************  System Time - Updated Every Minute *****************
var cDate = new Date();
setTimeout(function() {
	setInterval(function() {
		broadcast('setSystemTime', {date: Date.now()});
	}, 60000);

	broadcast('setSystemTime', {date: Date.now()});
}, (61 - cDate.getSeconds()) * 1000);


// ***************************************************************************************

// Place callback for success in the 'listen' call for HTTPS

sage2ServerS.on('listening', function(e) {
	// Success
	console.log(sageutils.header("SAGE2") + "Serving secure clients at https://" +
		config.host + ":" + config.secure_port);
	console.log(sageutils.header("SAGE2") + "Web console at https://" + config.host +
		":" + config.secure_port + "/admin/console.html");
});

// Place callback for errors in the 'listen' call for HTTP
sage2Server.on('error', function(e) {
	if (e.code === 'EACCES') {
		console.log(sageutils.header("HTTP_Server") + "You are not allowed to use the port: ", config.port);
		console.log(sageutils.header("HTTP_Server") + "  use a different port or get authorization (sudo, setcap, ...)");
		console.log(" ");
		process.exit(1);
	} else if (e.code === 'EADDRINUSE') {
		console.log(sageutils.header("HTTP_Server") + "The port is already in use by another process:", config.port);
		console.log(sageutils.header("HTTP_Server") + "  use a different port or stop the offending process");
		console.log(" ");
		process.exit(1);
	} else {
		console.log(sageutils.header("HTTP_Server") + "Error in the listen call: ", e.code);
		console.log(" ");
		process.exit(1);
	}
});

// Place callback for success in the 'listen' call for HTTP
sage2Server.on('listening', function(e) {
	// Success
	var ui_url = "http://" + config.host + ":" + config.port;
	var dp_url = "http://" + config.host + ":" + config.port + "/display.html?clientID=0";
	var am_url = "http://" + config.host + ":" + config.port + "/audioManager.html";
	if (global.__SESSION_ID) {
		ui_url = "http://" + config.host + ":" + config.port + "/session.html?hash=" + global.__SESSION_ID;
		dp_url = "http://" + config.host + ":" + config.port + "/session.html?page=display.html?clientID=0&hash="
			+ global.__SESSION_ID;
		am_url = "http://" + config.host + ":" + config.port + "/session.html?page=audioManager.html&hash="
			+ global.__SESSION_ID;
	}
	console.log(sageutils.header("SAGE2") + "Serving web UI at " + ui_url);
	console.log(sageutils.header("SAGE2") + "Display 0 at "      + dp_url);
	console.log(sageutils.header("SAGE2") + "Audio manager at "  + am_url);
});

// KILL intercept
process.on('SIGTERM', quitSAGE2);
// CTRL-C intercept
process.on('SIGINT',  quitSAGE2);


// Start the HTTP server (listen for IPv4 addresses 0.0.0.0)
sage2Server.listen(config.port, "0.0.0.0");
// Start the HTTPS server (listen for IPv4 addresses 0.0.0.0)
sage2ServerS.listen(config.secure_port, "0.0.0.0");


// ***************************************************************************************

// Load session file if specified on the command line (-s)
if (program.session) {
	setTimeout(function() {
		// if -s specified without argument
		if (program.session === true) {
			loadSession();
		} else {
			// if argument specified
			loadSession(program.session);
		}
	}, 1000);
}

function getSAGE2Path(getName) {
	// pathname: result of the search
	var pathname = null;
	// walk through the list of folders
	for (var f in mediaFolders) {
		// Get the folder object
		var folder = mediaFolders[f];
		// Look for the folder url in the request
		var pubdir = getName.split(folder.url);
		if (pubdir.length === 2) {
			// convert the URL into a path
			var suburl = path.join('.', pubdir[1]);
			pathname   = url.resolve(folder.path, suburl);
			pathname   = decodeURIComponent(pathname);
			break;
		}
	}
	// if everything fails, look in the default public folder
	if (!pathname) {
		pathname = getName;
	}
	return pathname;
}


function processInputCommand(line) {
	// split the command line at whitespace(s)
	var command = line.trim().split(/[\s]+/);
	switch (command[0]) {
		case '': {
			// ignore
			break;
		}
		case 'help': {
			console.log('help\t\tlist commands');
			console.log('kill\t\tclose application: appid');
			console.log('apps\t\tlist running applications');
			console.log('clients\t\tlist connected clients');
			console.log('streams\t\tlist media streams');
			console.log('clear\t\tclose all running applications');
			console.log('tile\t\tlayout all running applications');
			console.log('fullscreen\tmaximize one application: appid');
			console.log('save\t\tsave state of running applications into a session');
			console.log('load\t\tload a session and restore applications');
			console.log('open\t\topen a file: open file_url [0.5, 0.5]');
			console.log('resize\t\tresize a window: appid width height');
			console.log('moveby\t\tshift a window: appid dx dy');
			console.log('moveto\t\tmove a window: appid x y');
			console.log('assets\t\tlist the assets in the file library');
			console.log('regenerate\tregenerates the assets');
			console.log('hideui\t\thide/show/delay the user interface');
			console.log('sessions\tlist the available sessions');
			console.log('update\t\trun a git update');
			console.log('version\t\tprint SAGE2 version');
			console.log('exit\t\tstop SAGE2');
			break;
		}
		case 'version': {
			console.log(sageutils.header("Version") + 'base:', SAGE2_version.base, ' branch:', SAGE2_version.branch,
					' commit:', SAGE2_version.commit, SAGE2_version.date);
			break;
		}
		case 'update': {
			if (SAGE2_version.branch.length > 0) {
				sageutils.updateWithGIT(SAGE2_version.branch, function(error, success) {
					if (error) {
						console.log(sageutils.header('GIT') + 'Update error - ' + error);
					} else {
						console.log(sageutils.header('GIT') + 'Update success - ' + success);
					}
				});
			} else {
				console.log(sageutils.header("Update") + "failed: not linked to any repository");
			}
			break;
		}
		case 'save': {
			if (command[1] !== undefined) {
				saveSession(command[1]);
			} else {
				saveSession();
			}
			break;
		}
		case 'load': {
			if (command[1] !== undefined) {
				loadSession(command[1]);
			} else {
				loadSession();
			}
			break;
		}
		case 'open': {
			if (command[1] !== undefined) {
				var pos  = [0.0, 0.0];
				var file = command[1];
				if (command.length === 4) {
					pos = [parseFloat(command[2]), parseFloat(command[3])];
				}
				var mt = assets.getMimeType(getSAGE2Path(file));
				if (mt === "application/custom") {
					wsLoadApplication(null,
						{application: file,
						user: "127.0.0.1:42",
						position: pos});
				} else {
					wsLoadFileFromServer(null, {application: "something",
						filename: file,
						user: "127.0.0.1:42",
						position: pos});
				}
			} else {
				console.log(sageutils.header("Command") + "should be: open /user/file.pdf [0.5 0.5]");
			}
			break;
		}
		case 'sessions': {
			printListSessions();
			break;
		}
		case 'moveby': {
			// command: moveby appid dx dy (relative, in pixels)
			if (command.length === 4) {
				var dx = parseFloat(command[2]);
				var dy = parseFloat(command[3]);
				wsAppMoveBy(null, {id: command[1], dx: dx, dy: dy});
			} else {
				console.log(sageutils.header("Command") + "should be: moveby app_0 10 10");
			}
			break;
		}
		case 'moveto': {
			// command: moveti appid x y (absolute, in pixels)
			if (command.length === 4) {
				var xx = parseFloat(command[2]);
				var yy = parseFloat(command[3]);
				wsAppMoveTo(null, {id: command[1], x: xx, y: yy});
			} else {
				console.log(sageutils.header("Command") + "should be: moveto app_0 100 100");
			}
			break;
		}
		case 'resize': {
			var ww, hh;
			// command: resize appid width height (force exact resize)
			// command: resize appid width  (keep aspect ratio)
			if (command.length === 4) {
				ww = parseFloat(command[2]);
				hh = parseFloat(command[3]);
				wsAppResize(null, {id: command[1], width: ww, height: hh, keepRatio: false});
				console.log(sageutils.header("Command") + "resizing exactly to " + ww + "x" + hh);
			} else if (command.length === 3) {
				ww = parseFloat(command[2]);
				hh = 0;
				wsAppResize(null, {id: command[1], width: ww, height: hh, keepRatio: true});
			} else {
				console.log(sageutils.header("Command") + "should be: resize app_0 800 600");
			}
			break;
		}
		case 'hideui': {
			// if argument provided, used as auto_hide delay in second
			//   otherwise, it flips a switch
			if (command[1] !== undefined) {
				broadcast('hideui', {delay: parseInt(command[1], 10)});
			} else {
				broadcast('hideui', null);
			}
			break;
		}
		case 'close':
		case 'delete':
		case 'kill': {
			if (command.length > 1 && typeof command[1] === "string") {
				deleteApplication(command[1]);
			}
			break;
		}
		case 'fullscreen': {
			if (command.length > 1 && typeof command[1] === "string") {
				wsFullscreen(null, {id: command[1]});
			} else {
				console.log(sageutils.header("Command") + "should be: fullscreen app_0");
			}
			break;
		}
		case 'clear': {
			clearDisplay();
			break;
		}
		case 'assets': {
			assets.listAssets();
			break;
		}
		case 'regenerate': {
			assets.regenerateAssets();
			break;
		}
		case 'tile': {
			tileApplications();
			break;
		}
		case 'clients': {
			listClients();
			break;
		}
		case 'apps': {
			listApplications();
			break;
		}
		case 'streams': {
			listMediaStreams();
			break;
		}
		case 'blockStreams': {
			listMediaBlockStreams();
			break;
		}
		case 'exit':
		case 'quit':
		case 'bye': {
			quitSAGE2();
			break;
		}
		default: {
			console.log('Say what? I might have heard `' + line.trim() + '`');
			break;
		}
	}
}

// Command loop: reading input commands - SHOULD MOVE LATER: INSIDE CALLBACK AFTER SERVER IS LISTENING
if (program.interactive) {
	// Create line reader for stdin and stdout
	var shell = readline.createInterface({
		input:  process.stdin, output: process.stdout
	});

	// Set the prompt
	shell.setPrompt("> ");

	// Callback for each line
	shell.on('line', function(line) {
		processInputCommand(line);
		shell.prompt();
	}).on('close', function() {
		// Saving stuff
		quitSAGE2();
	});
}


// ***************************************************************************************

function formatDateToYYYYMMDD_HHMMSS(date) {
	var year   = date.getFullYear();
	var month  = date.getMonth() + 1;
	var day    = date.getDate();
	var hour   = date.getHours();
	var minute = date.getMinutes();
	var second = date.getSeconds();

	year   = year.toString();
	month  = month >= 10 ? month.toString() : "0" + month.toString();
	day    = day >= 10 ? day.toString() : "0" + day.toString();
	hour   = hour >= 10 ? hour.toString() : "0" + hour.toString();
	minute = minute >= 10 ? minute.toString() : "0" + minute.toString();
	second = second >= 10 ? second.toString() : "0" + second.toString();

	return year + "-" + month + "-" + day + "_" + hour + "-" + minute + "-" + second;
}

function quitSAGE2() {
	if (config.register_site) {
		// de-register with EVL's server
		sageutils.deregisterSAGE2(config, function() {
			saveUserLog();
			saveSession();
			assets.saveAssets();
			if (omicronRunning) {
				omicronManager.disconnect();
			}
			process.exit(0);
		});
	} else {
		saveUserLog();
		saveSession();
		assets.saveAssets();
		if (omicronRunning) {
			omicronManager.disconnect();
		}
		process.exit(0);
	}
}

function findRemoteSiteByConnection(wsio) {
	var remoteIdx = -1;
	for (var i = 0; i < config.remote_sites.length; i++) {
		if (wsio.remoteAddress.address === config.remote_sites[i].host &&
			wsio.remoteAddress.port === config.remote_sites[i].port) {
			remoteIdx = i;
		}
	}
	if (remoteIdx >= 0) {
		return remoteSites[remoteIdx];
	}
	return null;
}

function hideControl(ctrl) {
	if (ctrl.show === true) {
		ctrl.show = false;
		broadcast('hideControl', {id: ctrl.id, appId: ctrl.appId});
		interactMgr.editVisibility(ctrl.id, "widgets", false);
	}
}

function removeControlsForUser(uniqueID) {
	var widgets = SAGE2Items.widgets.list;
	for (var w in widgets) {
		if (widgets.hasOwnProperty(w) && widgets[w].id.indexOf(uniqueID) > -1) {
			interactMgr.removeGeometry(widgets[w].id, "widgets");
			SAGE2Items.widgets.removeItem(widgets[w].id);
		}
	}
	broadcast('removeControlsForUser', {user_id: uniqueID});
}

function showControl(ctrl, uniqueID, pointerX, pointerY) {
	if (ctrl.show === false) {
		ctrl.show = true;
		interactMgr.editVisibility(ctrl.id, "widgets", true);
		moveControlToPointer(ctrl, uniqueID, pointerX, pointerY);
		broadcast('showControl', {id: ctrl.id, appId: ctrl.appId,
			user_color: sagePointers[uniqueID] ? sagePointers[uniqueID].color: null});
	}
}

function moveControlToPointer(ctrl, uniqueID, pointerX, pointerY) {
	var dt = new Date();
	var rightMargin = config.totalWidth - ctrl.width;
	var bottomMargin = config.totalHeight - ctrl.height;
	ctrl.left = (pointerX > rightMargin) ? rightMargin : pointerX - ctrl.height / 2;
	ctrl.top = (pointerY > bottomMargin) ? bottomMargin : pointerY - ctrl.height / 2;
	var radialGeometry = {
		x: ctrl.left + (ctrl.height / 2),
		y: ctrl.top + (ctrl.height / 2),
		r: ctrl.height / 2
	};
	if (ctrl.hasSideBar === true) {
		var shapeData = {
			radial: {
				type: "circle",
				visible: true,
				geometry: radialGeometry
			},
			sidebar: {
				type: "rectangle",
				visible: true,
				geometry: {
					x: ctrl.left + ctrl.height,
					y: ctrl.top + (ctrl.height / 2) - (ctrl.barHeight / 2),
					w: ctrl.width - ctrl.height, h: ctrl.barHeight
				}
			}
		};
		interactMgr.editComplexGeometry(ctrl.id, "widgets", shapeData);
	} else {
		interactMgr.editGeometry(ctrl.id, "widgets", "circle", radialGeometry);
	}

	var app = SAGE2Items.applications.list[ctrl.appId];
	var appPos = (app === null)? null : getAppPositionSize(app);
	broadcast('setControlPosition', {date: dt, elemId: ctrl.id, elemLeft: ctrl.left, elemTop: ctrl.top,
		elemHeight: ctrl.height, appData: appPos});
}

function initializeArray(size, val) {
	var arr = new Array(size);
	for (var i = 0; i < size; i++) {
		arr[i] = val;
	}
	return arr;
}

function allNonBlank(arr) {
	for (var i = 0; i < arr.length; i++) {
		if (arr[i] === "") {
			return false;
		}
	}
	return true;
}

function allTrueDict(dict, property) {
	var key;
	for (key in dict) {
		if (property === undefined && dict[key] !== true) {
			return false;
		}
		if (property !== undefined && dict[key][property] !== true) {
			return false;
		}
	}
	return true;
}

function removeElement(list, elem) {
	if (list.indexOf(elem) >= 0) {
		moveElementToEnd(list, elem);
		list.pop();
	}
}

function moveElementToEnd(list, elem) {
	var i;
	var pos = list.indexOf(elem);
	if (pos < 0) {
		return;
	}
	for (i = pos; i < list.length - 1; i++) {
		list[i] = list[i + 1];
	}
	list[list.length - 1] = elem;
}

function intToByteBuffer(aInt, bytes) {
	var buf = new Buffer(bytes);
	var byteVal;
	var num = aInt;
	for (var i = 0; i < bytes; i++) {
		byteVal = num & 0xff;
		buf[i] = byteVal;
		num = (num - byteVal) / 256;
	}

	return buf;
}

function byteBufferToString(buf) {
	var str = "";
	var i = 0;

	while (buf[i] !== 0 && i < buf.length) {
		str += String.fromCharCode(buf[i]);
		i++;
	}

	return str;
}

function mergeObjects(a, b, ignore) {
	var ig = ignore || [];
	var modified = false;
	// test in case of old sessions
	if (a === undefined || b === undefined) {
		return modified;
	}
	for (var key in b) {
		if (a[key] !== undefined && ig.indexOf(key) < 0) {
			var aRecurse = (a[key] === null || a[key] instanceof Array || typeof a[key] !== "object") ? false : true;
			var bRecurse = (b[key] === null || b[key] instanceof Array || typeof b[key] !== "object") ? false : true;
			if (aRecurse && bRecurse) {
				modified = mergeObjects(a[key], b[key]) || modified;
			} else if (!aRecurse && !bRecurse && a[key] !== b[key]) {
				b[key] = a[key];
				modified = true;
			}
		}
	}
	return modified;
}

function addEventToUserLog(id, data) {
	var key;
	for (key in users) {
		if (users[key].ip && users[key].ip === id) {
			users[key].actions.push(data);
		}
	}
}

function getAppPositionSize(appInstance) {
	return {
		id:          appInstance.id,
		application: appInstance.application,
		left:        appInstance.left,
		top:         appInstance.top,
		width:       appInstance.width,
		height:      appInstance.height,
		icon:        appInstance.icon || null,
		title:       appInstance.title,
		color:       appInstance.color || null
	};
}

// **************  Pointer Functions *****************

function createSagePointer(uniqueID, portal) {
	// From addClient type == sageUI
	sagePointers[uniqueID] = new Sagepointer(uniqueID + "_pointer");
	sagePointers[uniqueID].portal = portal;
	remoteInteraction[uniqueID] = new Interaction(config);
	remoteInteraction[uniqueID].local = portal ? false : true;

	broadcast('createSagePointer', sagePointers[uniqueID]);
}

function showPointer(uniqueID, data) {
	if (sagePointers[uniqueID] === undefined) {
		return;
	}

	console.log(sageutils.header("Pointer") + "starting: " + uniqueID);

	if (data.sourceType === undefined) {
		data.sourceType = "Pointer";
	}

	sagePointers[uniqueID].start(data.label, data.color, data.sourceType);
	broadcast('showSagePointer', sagePointers[uniqueID]);
}

function hidePointer(uniqueID) {
	if (sagePointers[uniqueID] === undefined) {
		return;
	}

	console.log(sageutils.header("Pointer") + "stopping: " + uniqueID);

	sagePointers[uniqueID].stop();
	var prevInteractionItem = remoteInteraction[uniqueID].getPreviousInteractionItem();
	if (prevInteractionItem !== null) {
		showOrHideWidgetLinks({uniqueID: uniqueID, show: false, item: prevInteractionItem});
		remoteInteraction[uniqueID].setPreviousInteractionItem(null);
	}
	broadcast('hideSagePointer', sagePointers[uniqueID]);
}


function globalToLocal(globalX, globalY, type, geometry) {
	var local = {};
	if (type === "circle") {
		local.x = globalX - (geometry.x - geometry.r);
		local.y = globalY - (geometry.y - geometry.r);
	} else {
		local.x = globalX - geometry.x;
		local.y = globalY - geometry.y;
	}

	return local;
}

function pointerPress(uniqueID, pointerX, pointerY, data) {
	if (sagePointers[uniqueID] === undefined) {
		return;
	}

	// Middle click changes interaction mode
	if (data.button === "middle") {
		remoteInteraction[uniqueID].toggleModes();
		broadcast('changeSagePointerMode', {id: sagePointers[uniqueID].id, mode: remoteInteraction[uniqueID].interactionMode});
	}

	var obj = interactMgr.searchGeometry({x: pointerX, y: pointerY});

	if (obj === null) {
		pointerPressOnOpenSpace(uniqueID, pointerX, pointerY, data);
		return;
	}
	var prevInteractionItem = remoteInteraction[uniqueID].getPreviousInteractionItem();
	var color = sagePointers[uniqueID]? sagePointers[uniqueID].color : null;
	var localPt = globalToLocal(pointerX, pointerY, obj.type, obj.geometry);

	switch (obj.layerId) {
		case "staticUI": {
			pointerPressOnStaticUI(uniqueID, pointerX, pointerY, data, obj, localPt);
			break;
		}
		case "radialMenus": {
			pointerPressOnRadialMenu(uniqueID, pointerX, pointerY, data, obj, localPt, color);
			break;
		}
		case "widgets": {
			if (prevInteractionItem === null) {
				remoteInteraction[uniqueID].pressOnItem(obj);
				showOrHideWidgetLinks({uniqueID: uniqueID, item: obj, user_color: color, show: true});
			}
			pointerPressOrReleaseOnWidget(uniqueID, pointerX, pointerY, data, obj, localPt, "press");
			break;
		}
		case "applications": {
			if (prevInteractionItem === null) {
				remoteInteraction[uniqueID].pressOnItem(obj);
				showOrHideWidgetLinks({uniqueID: uniqueID, item: obj, user_color: color, show: true});
			}
			pointerPressOnApplication(uniqueID, pointerX, pointerY, data, obj, localPt, null);
			break;
		}
		case "portals": {
			pointerPressOnDataSharingPortal(uniqueID, pointerX, pointerY, data, obj, localPt);
			break;
		}
	}
}

function pointerPressOnOpenSpace(uniqueID, pointerX, pointerY, data) {
	if (data.button === "right") {
		// Right click opens the radial menu
		createRadialMenu(uniqueID, pointerX, pointerY);
	}
}

function pointerPressOnStaticUI(uniqueID, pointerX, pointerY, data, obj, localPt) {
	// don't allow data-pushing

	/*
	switch (obj.id) {
		case "dataSharingRequestDialog": {
			break;
		}
		case "dataSharingWaitDialog": {
			break;
		}
		case "acceptDataSharingRequest": {
			console.log("Accepting Data-Sharing Request");
			broadcast('closeRequestDataSharingDialog', null);
			var sharingMin = Math.min(remoteSharingRequestDialog.config.totalWidth,
					remoteSharingRequestDialog.config.totalHeight - remoteSharingRequestDialog.config.ui.titleBarHeight);
			var myMin = Math.min(config.totalWidth, config.totalHeight - config.ui.titleBarHeight);
			var sharingSize = parseInt(0.45 * (sharingMin + myMin), 10);
			var sharingScale = (0.9 * myMin) / sharingSize;
			var sharingTitleBarHeight = (remoteSharingRequestDialog.config.ui.titleBarHeight + config.ui.titleBarHeight) / 2;
			remoteSharingRequestDialog.wsio.emit('acceptDataSharingSession',
				{width: sharingSize, height: sharingSize, titleBarHeight: sharingTitleBarHeight, date: Date.now()});
			createNewDataSharingSession(remoteSharingRequestDialog.config.name,
				remoteSharingRequestDialog.config.host, remoteSharingRequestDialog.config.port,
				remoteSharingRequestDialog.wsio, null, sharingSize, sharingSize, sharingScale,
				sharingTitleBarHeight, false);
			remoteSharingRequestDialog = null;
			showRequestDialog(false);
			break;
		}
		case "rejectDataSharingRequest": {
			console.log("Rejecting Data-Sharing Request");
			broadcast('closeRequestDataSharingDialog', null);
			remoteSharingRequestDialog.wsio.emit('rejectDataSharingSession', null);
			remoteSharingRequestDialog = null;
			showRequestDialog(false);
			break;
		}
		case "cancelDataSharingRequest": {
			console.log("Canceling Data-Sharing Request");
			broadcast('closeDataSharingWaitDialog', null);
			remoteSharingWaitDialog.wsio.emit('cancelDataSharingSession', null);
			remoteSharingWaitDialog = null;
			showWaitDialog(false);
			break;
		}
		default: {
			// remote site icon
			requestNewDataSharingSession(obj.data);
		}
	}
	*/
}

function createNewDataSharingSession(remoteName, remoteHost, remotePort, remoteWSIO, remoteTime,
	sharingWidth, sharingHeight, sharingScale, sharingTitleBarHeight, caller) {
	var zIndex = SAGE2Items.applications.numItems + SAGE2Items.portals.numItems;
	var dataSession = {
		id: getUniqueDataSharingId(remoteHost, remotePort, caller),
		name: remoteName,
		host: remoteHost,
		port: remotePort,
		left: config.ui.titleBarHeight,
		top: 1.5 * config.ui.titleBarHeight,
		width: sharingWidth * sharingScale,
		height: sharingHeight * sharingScale,
		previous_left: config.ui.titleBarHeight,
		previous_top: 1.5 * config.ui.titleBarHeight,
		previous_width: sharingWidth * sharingScale,
		previous_height: sharingHeight * sharingScale,
		natural_width: sharingWidth,
		natural_height: sharingHeight,
		aspect: sharingWidth / sharingHeight,
		scale: sharingScale,
		titleBarHeight: sharingTitleBarHeight,
		zIndex: zIndex
	};

	console.log("New Data Sharing Session: " + dataSession.id);

	var geometry = {
		x: dataSession.left,
		y: dataSession.top,
		w: dataSession.width,
		h: dataSession.height + config.ui.titleBarHeight
	};

	var cornerSize   = 0.2 * Math.min(geometry.w, geometry.h);
	var oneButton    = Math.round(config.ui.titleBarHeight) * (300 / 235);
	var buttonsPad   = 0.1 * oneButton;
	var startButtons = geometry.w - Math.round(2 * oneButton + buttonsPad);
	/*
	var buttonsWidth = (config.ui.titleBarHeight-4) * (324.0/111.0);
	var buttonsPad   = (config.ui.titleBarHeight-4) * ( 10.0/111.0);
	var oneButton    = buttonsWidth / 2; // two buttons
	var startButtons = geometry.w - buttonsWidth;
	*/

	interactMgr.addGeometry(dataSession.id, "portals", "rectangle", geometry, true, zIndex, dataSession);

	SAGE2Items.portals.addItem(dataSession);
	SAGE2Items.portals.addButtonToItem(dataSession.id, "titleBar", "rectangle",
		{x: 0, y: 0, w: geometry.w, h: config.ui.titleBarHeight}, 0);
	SAGE2Items.portals.addButtonToItem(dataSession.id, "fullscreenButton", "rectangle",
		{x: startButtons + buttonsPad, y: 0, w: oneButton, h: config.ui.titleBarHeight}, 1);
	SAGE2Items.portals.addButtonToItem(dataSession.id, "closeButton", "rectangle",
		{x: startButtons + buttonsPad + oneButton, y: 0, w: oneButton, h: config.ui.titleBarHeight}, 1);
	SAGE2Items.portals.addButtonToItem(dataSession.id, "dragCorner", "rectangle",
		{x: geometry.w - cornerSize, y: geometry.h + config.ui.titleBarHeight - cornerSize, w: cornerSize, h: cornerSize}, 2);

	SAGE2Items.portals.interactMgr[dataSession.id] = new InteractableManager();
	SAGE2Items.portals.interactMgr[dataSession.id].addLayer("radialMenus",  2);
	SAGE2Items.portals.interactMgr[dataSession.id].addLayer("widgets",      1);
	SAGE2Items.portals.interactMgr[dataSession.id].addLayer("applications", 0);

	broadcast('initializeDataSharingSession', dataSession);
	var key;
	for (key in sagePointers) {
		remoteWSIO.emit('createRemoteSagePointer', {id: key, portal: {host: config.host, port: config.port}});
	}
	var to = caller ? remoteTime.getTime() - Date.now() : 0;
	remoteSharingSessions[dataSession.id] = {portal: dataSession, wsio: remoteWSIO, appCount: 0, timeOffset: to};

}

// Disabling data sharing portal for now
/*
function requestNewDataSharingSession(remote) {
	return;

	if (remote.connected) {
		console.log("Requesting data-sharing session with " + remote.name);

		remoteSharingWaitDialog = remote;
		broadcast('dataSharingConnectionWait', {name: remote.name, host: remote.wsio.remoteAddress.address,
			port: remote.wsio.remoteAddress.port});
		remote.wsio.emit('requestDataSharingSession', {config: config, secure: false});

		showWaitDialog(true);
	} else {
		console.log("Remote site " + remote.name + " is not currently connected");
	}
}
*/

function showWaitDialog(flag) {
	interactMgr.editVisibility("dataSharingWaitDialog", "staticUI", flag);
	interactMgr.editVisibility("cancelDataSharingRequest", "staticUI", flag);
}

function showRequestDialog(flag) {
	interactMgr.editVisibility("dataSharingRequestDialog", "staticUI", flag);
	interactMgr.editVisibility("acceptDataSharingRequest", "staticUI", flag);
	interactMgr.editVisibility("rejectDataSharingRequest", "staticUI", flag);
}

function pointerPressOnRadialMenu(uniqueID, pointerX, pointerY, data, obj, localPt, color) {
	var existingRadialMenu = obj.data;

	if (obj.id.indexOf("menu_radial_button") !== -1) {
		// Pressing on radial menu button
		var menuStateChange = existingRadialMenu.onButtonEvent(obj.id, uniqueID, "pointerPress", color);
		if (menuStateChange !== undefined) {
			radialMenuEvent({type: "stateChange", menuID: existingRadialMenu.id, menuState: menuStateChange });
		}
	} else if (obj.id.indexOf("menu_thumbnail") !== -1) {
		// Pressing on thumbnail window
		// console.log("Pointer press on thumbnail window");
		data = { button: data.button, color: sagePointers[uniqueID].color };
		radialMenuEvent({type: "pointerPress", id: uniqueID, x: pointerX, y: pointerY, data: data});
	} else {
		// Not on a button
		// Drag Content Browser only from radial menu
		if (data.button === "left" && obj.type !== 'rectangle') {
			obj.data.onStartDrag(uniqueID, {x: pointerX, y: pointerY});
		}
	}
}

function pointerPressOrReleaseOnWidget(uniqueID, pointerX, pointerY, data, obj, localPt, pressRelease) {
	var id = obj.data.id;
	if (data.button === "left") {
		var sidebarPoint = {x: obj.geometry.x - obj.data.left + localPt.x, y: obj.geometry.y - obj.data.top + localPt.y};
		var btn = SAGE2Items.widgets.findButtonByPoint(id, localPt) || SAGE2Items.widgets.findButtonByPoint(id, sidebarPoint);
		var ctrlData = {ctrlId: btn?btn.id:null, appId: obj.data.appId, instanceID: id};
		var regTI = /textInput/;
		var regSl = /slider/;
		var regButton = /button/;
		var lockedControl = null;
		var eUser = {id: sagePointers[uniqueID].id, label: sagePointers[uniqueID].label, color: sagePointers[uniqueID].color};

		if (pressRelease === "press") {
			// var textInputOrSlider = SAGE2Items.widgets.findButtonByPoint(id, sidebarPoint);
			if (btn === null) {// && textInputOrSlider===null) {
				remoteInteraction[uniqueID].selectMoveControl(obj.data, pointerX, pointerY);
			} else {
				remoteInteraction[uniqueID].releaseControl();
				lockedControl = remoteInteraction[uniqueID].lockedControl();
				if (lockedControl) {
					// If a text input widget was locked, drop it
					broadcast('deactivateTextInputControl', lockedControl);
					remoteInteraction[uniqueID].dropControl();
				}

				remoteInteraction[uniqueID].lockControl(ctrlData);
				if (regSl.test(btn.id)) {
					broadcast('sliderKnobLockAction', {ctrl: ctrlData, x: pointerX, user: eUser, date: Date.now()});
				} else if (regTI.test(btn.id)) {
					broadcast('activateTextInputControl', {prevTextInput: lockedControl, curTextInput: ctrlData, date: Date.now()});
				}
			}
		} else {
			lockedControl = remoteInteraction[uniqueID].lockedControl();
			if (lockedControl !== null && btn !== null && regButton.test(btn.id) && lockedControl.ctrlId === btn.id) {
				remoteInteraction[uniqueID].dropControl();
				broadcast('executeControlFunction', {ctrl: ctrlData, user: eUser, date: Date.now()}, 'receivesWidgetEvents');

				var app = SAGE2Items.applications.list[ctrlData.appId];
				if (app) {
					if (btn.id.indexOf("buttonCloseApp") >= 0) {
						addEventToUserLog(data.addr, {type: "delete", data: {application:
							{id: app.id, type: app.application}}, time: Date.now()});
					} else if (btn.id.indexOf("buttonCloseWidget") >= 0) {
						addEventToUserLog(data.addr, {type: "widgetMenu", data: {action: "close", application:
							{id: app.id, type: app.application}}, time: Date.now()});
					} else if (btn.id.indexOf("buttonShareApp") >= 0) {
						console.log("sharing app");
					} else {
						addEventToUserLog(data.addr, {type: "widgetAction", data: {application:
							data.appId, widget: data.ctrlId}, time: Date.now()});
					}
				}
			}
			remoteInteraction[uniqueID].releaseControl();
		}
	} else {
		if (obj.data.show === true && pressRelease === "press") {
			hideControl(obj.data);
			var app2 = SAGE2Items.applications.list[obj.data.appId];
			if (app2 !== null) {
				addEventToUserLog(uniqueID, {type: "widgetMenu", data: {action: "close", application:
					{id: app2.id, type: app2.application}}, time: Date.now()});
			}
		}
	}
}

function releaseSlider(uniqueID) {
	var ctrlData = remoteInteraction[uniqueID].lockedControl();
	if (/slider/.test(ctrlData.ctrlId) === true) {
		remoteInteraction[uniqueID].dropControl();
		var eUser = {id: sagePointers[uniqueID].id, label: sagePointers[uniqueID].label, color: sagePointers[uniqueID].color};
		broadcast('executeControlFunction', {ctrl: ctrlData, user: eUser}, 'receivesWidgetEvents');
	}
}


function pointerPressOnApplication(uniqueID, pointerX, pointerY, data, obj, localPt, portalId) {
	var im = findInteractableManager(obj.data.id);
	im.moveObjectToFront(obj.id, "applications", ["portals"]);
	var stickyList = stickyAppHandler.getStickingItems(obj.id);
	for (var idx in stickyList) {
		im.moveObjectToFront(stickyList[idx].id, obj.layerId);
	}
	var newOrder = im.getObjectZIndexList("applications", ["portals"]);
	broadcast('updateItemOrder', newOrder);

	if (portalId !== undefined && portalId !== null) {
		var ts = Date.now() + remoteSharingSessions[portalId].timeOffset;
		remoteSharingSessions[portalId].wsio.emit('updateApplicationOrder', {order: newOrder, date: ts});
	}

	var btn = SAGE2Items.applications.findButtonByPoint(obj.id, localPt);

	// pointer press on app window
	if (btn === null) {
		if (data.button === "right") {
			var elemCtrl = SAGE2Items.widgets.list[obj.id + uniqueID + "_controls"];
			if (!elemCtrl) {
				broadcast('requestNewControl', {elemId: obj.id, user_id: uniqueID,
					user_label: sagePointers[uniqueID]? sagePointers[uniqueID].label : "", x: pointerX, y: pointerY, date: Date.now() });
			} else if (elemCtrl.show === false) {
				showControl(elemCtrl, uniqueID, pointerX, pointerY);
				addEventToUserLog(uniqueID, {type: "widgetMenu", data: {action: "open", application:
					{id: obj.id, type: obj.data.application}}, time: Date.now()});
			} else {
				moveControlToPointer(elemCtrl, uniqueID, pointerX, pointerY);
			}
		} else {
			if (remoteInteraction[uniqueID].appInteractionMode()) {
				sendPointerPressToApplication(uniqueID, obj.data, pointerX, pointerY, data);
			} else {
				selectApplicationForMove(uniqueID, obj.data, pointerX, pointerY, portalId);
			}
		}
		return;
	}

	switch (btn.id) {
		case "titleBar":
			selectApplicationForMove(uniqueID, obj.data, pointerX, pointerY, portalId);
			break;
		case "dragCorner":
			// if (remoteInteraction[uniqueID].windowManagementMode()) {
			// 	selectApplicationForResize(uniqueID, obj.data, pointerX, pointerY, portalId);
			// } else if (remoteInteraction[uniqueID].appInteractionMode()) {
			// 	sendPointerPressToApplication(uniqueID, obj.data, pointerX, pointerY, data);
			// }
			selectApplicationForResize(uniqueID, obj.data, pointerX, pointerY, portalId);
			break;
		case "syncButton":
			broadcast('toggleSyncOptions', {id: obj.data.id});
			break;
		case "fullscreenButton":
			toggleApplicationFullscreen(uniqueID, obj.data, portalId);
			break;
		case "closeButton":
			deleteApplication(obj.data.id, portalId);
			break;
	}
}

function pointerPressOnDataSharingPortal(uniqueID, pointerX, pointerY, data, obj, localPt) {
	interactMgr.moveObjectToFront(obj.id, "portals", ["applications"]);
	var newOrder = interactMgr.getObjectZIndexList("portals", ["applications"]);
	broadcast('updateItemOrder', newOrder);

	var btn = SAGE2Items.portals.findButtonByPoint(obj.id, localPt);

	// pointer press inside portal window
	if (btn === null) {
		var scaledPt = {x: localPt.x / obj.data.scale, y: (localPt.y - config.ui.titleBarHeight) / obj.data.scale};
		pointerPressInDataSharingArea(uniqueID, obj.data.id, scaledPt, data);
		return;
	}

	switch (btn.id) {
		case "titleBar": {
			selectPortalForMove(uniqueID, obj.data, pointerX, pointerY);
			break;
		}
		case "dragCorner": {
			if (remoteInteraction[uniqueID].windowManagementMode()) {
				selectPortalForResize(uniqueID, obj.data, pointerX, pointerY);
			}
			break;
		}
		case "fullscreenButton": {
			// toggleApplicationFullscreen(uniqueID, obj.data);
			break;
		}
		case "closeButton": {
			// deleteApplication(obj.data.id);
			break;
		}
	}
}

function pointerPressInDataSharingArea(uniqueID, portalId, scaledPt, data) {
	var pObj = SAGE2Items.portals.interactMgr[portalId].searchGeometry(scaledPt);
	if (pObj === null) {
		// pointerPressOnOpenSpace(uniqueID, pointerX, pointerY, data);
		return;
	}

	var pLocalPt = globalToLocal(scaledPt.x, scaledPt.y, pObj.type, pObj.geometry);
	switch (pObj.layerId) {
		case "radialMenus": {
			// pointerPressOnRadialMenu(uniqueID, pointerX, pointerY, data, pObj, pLocalPt);
			break;
		}
		case "widgets": {
			// pointerPressOnWidget(uniqueID, pointerX, pointerY, data, pObj, pLocalPt);
			break;
		}
		case "applications": {
			pointerPressOnApplication(uniqueID, scaledPt.x, scaledPt.y, data, pObj, pLocalPt, portalId);
			break;
		}
	}
	return;
}

function selectApplicationForMove(uniqueID, app, pointerX, pointerY, portalId) {
	remoteInteraction[uniqueID].selectMoveItem(app, pointerX, pointerY);
	broadcast('startMove', {id: app.id, date: Date.now()});

	if (portalId !== undefined && portalId !== null) {
		var ts = Date.now() + remoteSharingSessions[portalId].timeOffset;
		remoteSharingSessions[portalId].wsio.emit('startApplicationMove', {id: uniqueID, appId: app.id, date: ts});
	}

	var eLogData = {
		type: "move",
		action: "start",
		application: {
			id: app.id,
			type: app.application
		},
		location: {
			x: parseInt(app.left, 10),
			y: parseInt(app.top, 10),
			width: parseInt(app.width, 10),
			height: parseInt(app.height, 10)
		}
	};
	addEventToUserLog(uniqueID, {type: "windowManagement", data: eLogData, time: Date.now()});
}

function selectApplicationForResize(uniqueID, app, pointerX, pointerY, portalId) {
	remoteInteraction[uniqueID].selectResizeItem(app, pointerX, pointerY);
	broadcast('startResize', {id: app.id, date: Date.now()});

	if (portalId !== undefined && portalId !== null) {
		var ts = Date.now() + remoteSharingSessions[portalId].timeOffset;
		remoteSharingSessions[portalId].wsio.emit('startApplicationResize', {id: uniqueID, appId: app.id, date: ts});
	}

	var eLogData = {
		type: "resize",
		action: "start",
		application: {
			id: app.id,
			type: app.application
		},
		location: {
			x: parseInt(app.left, 10),
			y: parseInt(app.top, 10),
			width: parseInt(app.width, 10),
			height: parseInt(app.height, 10)
		}
	};
	addEventToUserLog(uniqueID, {type: "windowManagement", data: eLogData, time: Date.now()});
}

function sendPointerPressToApplication(uniqueID, app, pointerX, pointerY, data) {
	var ePosition = {x: pointerX - app.left, y: pointerY - (app.top + config.ui.titleBarHeight)};
	var eUser = {id: sagePointers[uniqueID].id, label: sagePointers[uniqueID].label, color: sagePointers[uniqueID].color};

	var event = {
		id: app.id,
		type: "pointerPress",
		position: ePosition,
		user: eUser,
		data: data,
		date: Date.now()
	};

	broadcast('eventInItem', event);

	var eLogData = {
		type: "pointerPress",
		application: {
			id: app.id,
			type: app.application
		},
		position: {
			x: parseInt(ePosition.x, 10),
			y: parseInt(ePosition.y, 10)
		}
	};
	addEventToUserLog(uniqueID, {type: "applicationInteraction", data: eLogData, time: Date.now()});
}

function selectPortalForMove(uniqueID, portal, pointerX, pointerY) {
	remoteInteraction[uniqueID].selectMoveItem(portal, pointerX, pointerY);

	var eLogData = {
		type: "move",
		action: "start",
		portal: {
			id: portal.id,
			name: portal.name,
			host: portal.host,
			port: portal.port
		},
		location: {
			x: parseInt(portal.left, 10),
			y: parseInt(portal.top, 10),
			width: parseInt(portal.width, 10),
			height: parseInt(portal.height, 10)
		}
	};
	addEventToUserLog(uniqueID, {type: "windowManagement", data: eLogData, time: Date.now()});
}

function selectPortalForResize(uniqueID, portal, pointerX, pointerY) {
	remoteInteraction[uniqueID].selectResizeItem(portal, pointerX, pointerY);

	var eLogData = {
		type: "resize",
		action: "start",
		portal: {
			id: portal.id,
			name: portal.name,
			host: portal.host,
			port: portal.port
		},
		location: {
			x: parseInt(portal.left, 10),
			y: parseInt(portal.top, 10),
			width: parseInt(portal.width, 10),
			height: parseInt(portal.height, 10)
		}
	};
	addEventToUserLog(uniqueID, {type: "windowManagement", data: eLogData, time: Date.now()});
}

function pointerMove(uniqueID, pointerX, pointerY, data) {
	if (sagePointers[uniqueID] === undefined) {
		return;
	}

	// Trick: press ALT key while moving switches interaction mode
	if (sagePointers[uniqueID] && remoteInteraction[uniqueID].ALT && pressingAlt) {
		remoteInteraction[uniqueID].toggleModes();
		broadcast('changeSagePointerMode', {id: sagePointers[uniqueID].id, mode: remoteInteraction[uniqueID].interactionMode});
		pressingAlt = false;
	} else if (sagePointers[uniqueID] && !remoteInteraction[uniqueID].ALT && !pressingAlt) {
		remoteInteraction[uniqueID].toggleModes();
		broadcast('changeSagePointerMode', {id: sagePointers[uniqueID].id, mode: remoteInteraction[uniqueID].interactionMode});
		pressingAlt = true;
	}

	sagePointers[uniqueID].updatePointerPosition(data, config.totalWidth, config.totalHeight);
	pointerX = sagePointers[uniqueID].left;
	pointerY = sagePointers[uniqueID].top;

	updatePointerPosition(uniqueID, pointerX, pointerY, data);
}

function pointerPosition(uniqueID, data) {
	if (sagePointers[uniqueID] === undefined) {
		return;
	}

	sagePointers[uniqueID].updatePointerPosition(data, config.totalWidth, config.totalHeight);
	var pointerX = sagePointers[uniqueID].left;
	var pointerY = sagePointers[uniqueID].top;

	updatePointerPosition(uniqueID, pointerX, pointerY, data);
}

function updatePointerPosition(uniqueID, pointerX, pointerY, data) {
	broadcast('updateSagePointerPosition', sagePointers[uniqueID]);

	var localPt;
	var scaledPt;
	var moveAppPortal = findApplicationPortal(remoteInteraction[uniqueID].selectedMoveItem);
	var resizeAppPortal = findApplicationPortal(remoteInteraction[uniqueID].selectedResizeItem);
	var updatedMoveItem;
	var updatedResizeItem;
	var updatedControl;

	if (moveAppPortal !== null) {
		localPt = globalToLocal(pointerX, pointerY, moveAppPortal.type, moveAppPortal.geometry);
		scaledPt = {x: localPt.x / moveAppPortal.data.scale, y: (localPt.y - config.ui.titleBarHeight) / moveAppPortal.data.scale};
		remoteSharingSessions[moveAppPortal.id].wsio.emit('remoteSagePointerPosition',
			{id: uniqueID, left: scaledPt.x, top: scaledPt.y});
		updatedMoveItem = remoteInteraction[uniqueID].moveSelectedItem(scaledPt.x, scaledPt.y);
		moveApplicationWindow(uniqueID, updatedMoveItem, moveAppPortal.id);
		return;
	}
	if (resizeAppPortal !== null) {
		localPt = globalToLocal(pointerX, pointerY, resizeAppPortal.type, resizeAppPortal.geometry);
		scaledPt = {x: localPt.x / resizeAppPortal.data.scale, y: (localPt.y - config.ui.titleBarHeight) / resizeAppPortal.data.scale};
		remoteSharingSessions[resizeAppPortal.id].wsio.emit('remoteSagePointerPosition',
			{id: uniqueID, left: scaledPt.x, top: scaledPt.y});
		updatedResizeItem = remoteInteraction[uniqueID].resizeSelectedItem(scaledPt.x, scaledPt.y);
		moveAndResizeApplicationWindow(updatedResizeItem, resizeAppPortal.id);
		return;
	}

	// update radial menu position if dragged outside radial menu
	updateRadialMenuPointerPosition(uniqueID, pointerX, pointerY);

	// update app position and size if currently modifying a window
	updatedMoveItem = remoteInteraction[uniqueID].moveSelectedItem(pointerX, pointerY);
	updatedResizeItem = remoteInteraction[uniqueID].resizeSelectedItem(pointerX, pointerY);
	updatedControl = remoteInteraction[uniqueID].moveSelectedControl(pointerX, pointerY);
	if (updatedMoveItem !== null) {
		if (SAGE2Items.portals.list.hasOwnProperty(updatedMoveItem.elemId)) {
			moveDataSharingPortalWindow(updatedMoveItem);
		} else {
			moveApplicationWindow(uniqueID, updatedMoveItem, null);
		}
		return;
	}
	if (updatedResizeItem !== null) {
		if (SAGE2Items.portals.list.hasOwnProperty(updatedResizeItem.elemId)) {
			moveAndResizeDataSharingPortalWindow(updatedResizeItem);
		} else {
			moveAndResizeApplicationWindow(updatedResizeItem, null);
		}
		return;
	}
	if (updatedControl !== null) {
		moveWidgetControls(uniqueID, updatedControl);
		return;
	}

	var prevInteractionItem = remoteInteraction[uniqueID].getPreviousInteractionItem();

	var obj = interactMgr.searchGeometry({x: pointerX, y: pointerY});
	if (obj === null) {
		removeExistingHoverCorner(uniqueID);
		if (remoteInteraction[uniqueID].portal !== null) {
			remoteSharingSessions[remoteInteraction[uniqueID].portal.id].wsio.emit('stopRemoteSagePointer', {id: uniqueID});
			remoteInteraction[uniqueID].portal = null;
		}
		if (prevInteractionItem !== null) {
			showOrHideWidgetLinks({uniqueID: uniqueID, item: prevInteractionItem, show: false});
		}
	}	else {
		var color = sagePointers[uniqueID]? sagePointers[uniqueID].color : null;
		if (prevInteractionItem !== obj) {
			if (prevInteractionItem !== null) {
				showOrHideWidgetLinks({uniqueID: uniqueID, item: prevInteractionItem, show: false});
			}
			showOrHideWidgetLinks({uniqueID: uniqueID, item: obj, user_color: color, show: true});
		} else {
			var appId = obj.id;
			if (obj.data !== undefined && obj.data !== null && obj.data.appId !== undefined) {
				appId = obj.data.appId;
			}
			if (appUserColors[appId] !== color) {
				showOrHideWidgetLinks({uniqueID: uniqueID, item: prevInteractionItem, show: false});
				showOrHideWidgetLinks({uniqueID: uniqueID, item: obj, user_color: color, show: true});
			}
		}
		localPt = globalToLocal(pointerX, pointerY, obj.type, obj.geometry);
		switch (obj.layerId) {
			case "staticUI": {
				removeExistingHoverCorner(uniqueID);
				if (remoteInteraction[uniqueID].portal !== null) {
					remoteSharingSessions[remoteInteraction[uniqueID].portal.id].wsio.emit('stopRemoteSagePointer', {id: uniqueID});
					remoteInteraction[uniqueID].portal = null;
				}
				break;
			}
			case "radialMenus": {
				pointerMoveOnRadialMenu(uniqueID, pointerX, pointerY, data, obj, localPt, color);
				removeExistingHoverCorner(uniqueID);
				if (remoteInteraction[uniqueID].portal !== null) {
					remoteSharingSessions[remoteInteraction[uniqueID].portal.id].wsio.emit('stopRemoteSagePointer', {id: uniqueID});
					remoteInteraction[uniqueID].portal = null;
				}
				break;
			}
			case "widgets": {
				pointerMoveOnWidgets(uniqueID, pointerX, pointerY, data, obj, localPt);
				removeExistingHoverCorner(uniqueID);
				if (remoteInteraction[uniqueID].portal !== null) {
					remoteSharingSessions[remoteInteraction[uniqueID].portal.id].wsio.emit('stopRemoteSagePointer', {id: uniqueID});
					remoteInteraction[uniqueID].portal = null;
				}
				break;
			}
			case "applications": {
				pointerMoveOnApplication(uniqueID, pointerX, pointerY, data, obj, localPt, null);
				if (remoteInteraction[uniqueID].portal !== null) {
					remoteSharingSessions[remoteInteraction[uniqueID].portal.id].wsio.emit('stopRemoteSagePointer', {id: uniqueID});
					remoteInteraction[uniqueID].portal = null;
				}
				break;
			}
			case "portals": {
				pointerMoveOnDataSharingPortal(uniqueID, pointerX, pointerY, data, obj, localPt);
				break;
			}
		}
	}

	remoteInteraction[uniqueID].setPreviousInteractionItem(obj);
}

function pointerMoveOnRadialMenu(uniqueID, pointerX, pointerY, data, obj, localPt, color) {
	var existingRadialMenu = obj.data;

	if (obj.id.indexOf("menu_radial_button") !== -1) {
		// Pressing on radial menu button
		// console.log("over radial button: " + obj.id);
		// data = { buttonID: obj.id, button: data.button, color: sagePointers[uniqueID].color };
		// radialMenuEvent({type: "pointerMove", id: uniqueID, x: pointerX, y: pointerY, data: data});
		var menuStateChange = existingRadialMenu.onButtonEvent(obj.id, uniqueID, "pointerMove", color);
		if (menuStateChange !== undefined) {
			radialMenuEvent({type: "stateChange", menuID: existingRadialMenu.id, menuState: menuStateChange });
		}
	} else if (obj.id.indexOf("menu_thumbnail") !== -1) {
		// PointerMove on thumbnail window
		// console.log("Pointer move on thumbnail window");
		data = { button: data.button, color: sagePointers[uniqueID].color };
		radialMenuEvent({type: "pointerMove", id: uniqueID, x: pointerX, y: pointerY, data: data});
	} else {
		// Not on a button
		var menuButtonState = existingRadialMenu.onMenuEvent(uniqueID);
		if (menuButtonState !== undefined) {
			radialMenuEvent({type: "stateChange", menuID: existingRadialMenu.id, menuState: menuButtonState });
		}
		// Drag Content Browser only from radial menu
		if (existingRadialMenu.dragState === true && obj.type !== 'rectangle') {
			var offset = existingRadialMenu.getDragOffset(uniqueID, {x: pointerX, y: pointerY});
			moveRadialMenu(existingRadialMenu.id, offset.x, offset.y);
			radialMenuEvent({type: "pointerMove", id: uniqueID, x: pointerX, y: pointerY, data: data});
		}
	}
}

function pointerMoveOnWidgets(uniqueID, pointerX, pointerY, data, obj, localPt) {
	// widgets
	var lockedControl = remoteInteraction[uniqueID].lockedControl();
	var eUser = {id: sagePointers[uniqueID].id, label: sagePointers[uniqueID].label, color: sagePointers[uniqueID].color};

	if (lockedControl && /slider/.test(lockedControl.ctrlId)) {
		broadcast('moveSliderKnob', {ctrl: lockedControl, x: pointerX, user: eUser, date: Date.now()});
		return;
	}
	// showOrHideWidgetConnectors(uniqueID, obj.data, "move");
	// Widget connector show logic ends

}

function pointerMoveOnApplication(uniqueID, pointerX, pointerY, data, obj, localPt, portalId) {
	var btn = SAGE2Items.applications.findButtonByPoint(obj.id, localPt);

	// pointer move on app window
	if (btn === null) {
		removeExistingHoverCorner(uniqueID, portalId);
		if (remoteInteraction[uniqueID].appInteractionMode()) {
			sendPointerMoveToApplication(uniqueID, obj.data, pointerX, pointerY, data);
		}
		return;
	}

	var ts;
	switch (btn.id) {
		case "titleBar": {
			removeExistingHoverCorner(uniqueID, portalId);
			break;
		}
		case "dragCorner": {
			if (remoteInteraction[uniqueID].hoverCornerItem === null) {
				remoteInteraction[uniqueID].setHoverCornerItem(obj.data);
				broadcast('hoverOverItemCorner', {elemId: obj.data.id, flag: true});
				if (portalId !== undefined && portalId !== null) {
					ts = Date.now() + remoteSharingSessions[portalId].timeOffset;
					remoteSharingSessions[portalId].wsio.emit('remoteSagePointerHoverCorner',
						{appHoverCorner: {elemId: obj.data.id, flag: true}, date: ts});
				}
			} else if (remoteInteraction[uniqueID].hoverCornerItem.id !== obj.data.id) {
				broadcast('hoverOverItemCorner', {elemId: remoteInteraction[uniqueID].hoverCornerItem.id, flag: false});
				if (portalId !== undefined && portalId !== null) {
					ts = Date.now() + remoteSharingSessions[portalId].timeOffset;
					remoteSharingSessions[portalId].wsio.emit('remoteSagePointerHoverCorner',
						{appHoverCorner: {elemId: remoteInteraction[uniqueID].hoverCornerItem.id, flag: false}, date: ts});
				}
				remoteInteraction[uniqueID].setHoverCornerItem(obj.data);
				broadcast('hoverOverItemCorner', {elemId: obj.data.id, flag: true});
				if (portalId !== undefined && portalId !== null) {
					ts = Date.now() + remoteSharingSessions[portalId].timeOffset;
					remoteSharingSessions[portalId].wsio.emit('remoteSagePointerHoverCorner',
						{appHoverCorner: {elemId: obj.data.id, flag: true}, date: ts});
				}
			}
			break;
		}
		case "fullscreenButton": {
			removeExistingHoverCorner(uniqueID, portalId);
			break;
		}
		case "closeButton": {
			removeExistingHoverCorner(uniqueID, portalId);
			break;
		}
	}
}

function pointerMoveOnDataSharingPortal(uniqueID, pointerX, pointerY, data, obj, localPt) {
	var scaledPt = {x: localPt.x / obj.data.scale, y: (localPt.y - config.ui.titleBarHeight) / obj.data.scale};

	if (remoteInteraction[uniqueID].portal === null || remoteInteraction[uniqueID].portal.id !== obj.data.id) {
		remoteInteraction[uniqueID].portal = obj.data;
		var rPointer = {
			id: uniqueID,
			left: scaledPt.x,
			top: scaledPt.y,
			label: sagePointers[uniqueID].label,
			color: sagePointers[uniqueID].color
		};
		remoteSharingSessions[remoteInteraction[uniqueID].portal.id].wsio.emit('startRemoteSagePointer', rPointer);
	}
	remoteSharingSessions[obj.data.id].wsio.emit('remoteSagePointerPosition', {id: uniqueID, left: scaledPt.x, top: scaledPt.y});

	var btn = SAGE2Items.portals.findButtonByPoint(obj.id, localPt);

	// pointer move on portal window
	if (btn === null) {
		var pObj = SAGE2Items.portals.interactMgr[obj.data.id].searchGeometry(scaledPt);
		if (pObj === null) {
			removeExistingHoverCorner(uniqueID, obj.data.id);
			return;
		}

		var pLocalPt = globalToLocal(scaledPt.x, scaledPt.y, pObj.type, pObj.geometry);
		switch (pObj.layerId) {
			case "radialMenus": {
				removeExistingHoverCorner(uniqueID, obj.data.id);
				break;
			}
			case "widgets": {
				removeExistingHoverCorner(uniqueID, obj.data.id);
				break;
			}
			case "applications": {
				pointerMoveOnApplication(uniqueID, scaledPt.x, scaledPt.y, data, pObj, pLocalPt, obj.data.id);
				break;
			}
		}
		return;
	}

	switch (btn.id) {
		case "titleBar": {
			removeExistingHoverCorner(uniqueID, obj.data.id);
			break;
		}
		case "dragCorner": {
			if (remoteInteraction[uniqueID].windowManagementMode()) {
				if (remoteInteraction[uniqueID].hoverCornerItem === null) {
					remoteInteraction[uniqueID].setHoverCornerItem(obj.data);
					broadcast('hoverOverItemCorner', {elemId: obj.data.id, flag: true});
				} else if (remoteInteraction[uniqueID].hoverCornerItem.id !== obj.data.id) {
					broadcast('hoverOverItemCorner', {elemId: remoteInteraction[uniqueID].hoverCornerItem.id, flag: false});
					var ts = Date.now() + remoteSharingSessions[obj.data.id].timeOffset;
					remoteSharingSessions[obj.data.id].wsio.emit('remoteSagePointerHoverCorner',
						{appHoverCorner: {elemId: remoteInteraction[uniqueID].hoverCornerItem.id, flag: false}, date: ts});
					remoteInteraction[uniqueID].setHoverCornerItem(obj.data);
					broadcast('hoverOverItemCorner', {elemId: obj.data.id, flag: true});
				}
			} else if (remoteInteraction[uniqueID].appInteractionMode()) {
				// sendPointerMoveToApplication(uniqueID, obj.data, pointerX, pointerY, data);
			}
			break;
		}
		case "fullscreenButton": {
			removeExistingHoverCorner(uniqueID, obj.data.id);
			break;
		}
		case "closeButton": {
			removeExistingHoverCorner(uniqueID, obj.data.id);
			break;
		}
	}
}

function removeExistingHoverCorner(uniqueID, portalId) {
	// remove hover corner if exists
	if (remoteInteraction[uniqueID].hoverCornerItem !== null) {
		broadcast('hoverOverItemCorner', {elemId: remoteInteraction[uniqueID].hoverCornerItem.id, flag: false});
		if (portalId !== undefined && portalId !== null) {
			var ts = Date.now() + remoteSharingSessions[portalId].timeOffset;
			remoteSharingSessions[portalId].wsio.emit('remoteSagePointerHoverCorner',
				{appHoverCorner: {elemId: remoteInteraction[uniqueID].hoverCornerItem.id, flag: false}, date: ts});
		}
		remoteInteraction[uniqueID].setHoverCornerItem(null);
	}
}

function moveApplicationWindow(uniqueID, moveApp, portalId) {
	var app = SAGE2Items.applications.list[moveApp.elemId];

	var titleBarHeight = config.ui.titleBarHeight;
	if (portalId !== undefined && portalId !== null) {
		titleBarHeight = remoteSharingSessions[portalId].portal.titleBarHeight;
	}
	var im = findInteractableManager(moveApp.elemId);
	if (im) {
		var backgroundObj = im.searchGeometry({x: moveApp.elemLeft - 1, y: moveApp.elemTop - 1});
		if (backgroundObj !== null) {
			if (SAGE2Items.applications.list.hasOwnProperty(backgroundObj.data.id)) {
				attachAppIfSticky(backgroundObj.data, moveApp.elemId);
			}
		}
		im.editGeometry(moveApp.elemId, "applications", "rectangle",
			{x: moveApp.elemLeft, y: moveApp.elemTop, w: moveApp.elemWidth, h: moveApp.elemHeight + titleBarHeight});
		broadcast('setItemPosition', moveApp);
		if (SAGE2Items.renderSync.hasOwnProperty(moveApp.elemId)) {
			calculateValidBlocks(app, mediaBlockSize, SAGE2Items.renderSync[app.id]);
			if (app.id in SAGE2Items.renderSync && SAGE2Items.renderSync[app.id].newFrameGenerated === false) {
				handleNewVideoFrame(app.id);
			}
		}

		if (portalId !== undefined && portalId !== null) {
			var ts = Date.now() + remoteSharingSessions[portalId].timeOffset;
			remoteSharingSessions[portalId].wsio.emit('updateApplicationPosition',
				{appPositionAndSize: moveApp, portalId: portalId, date: ts});
		}

		var updatedStickyItems = stickyAppHandler.moveItemsStickingToUpdatedItem(moveApp);

		for (var idx = 0; idx < updatedStickyItems.length; idx++) {
			var stickyItem = updatedStickyItems[idx];
			im.editGeometry(stickyItem.elemId, "applications", "rectangle",
				{x: stickyItem.elemLeft, y: stickyItem.elemTop,
				w: stickyItem.elemWidth, h: stickyItem.elemHeight + config.ui.titleBarHeight});
			broadcast('setItemPosition', updatedStickyItems[idx]);
		}
	}
}

function moveAndResizeApplicationWindow(resizeApp, portalId) {
	// Shift position up and left by one pixel to take border into account
	//    visible in hide-ui mode
	resizeApp.elemLeft = resizeApp.elemLeft - 1;
	resizeApp.elemTop  = resizeApp.elemTop  - 1;

	var app = SAGE2Items.applications.list[resizeApp.elemId];

	var titleBarHeight = config.ui.titleBarHeight;
	if (portalId !== undefined && portalId !== null) {
		titleBarHeight = remoteSharingSessions[portalId].portal.titleBarHeight;
	}
	var im = findInteractableManager(resizeApp.elemId);
	im.editGeometry(resizeApp.elemId, "applications", "rectangle",
		{x: resizeApp.elemLeft, y: resizeApp.elemTop, w: resizeApp.elemWidth, h: resizeApp.elemHeight + titleBarHeight});
	handleApplicationResize(resizeApp.elemId);
	broadcast('setItemPositionAndSize', resizeApp);
	if (SAGE2Items.renderSync.hasOwnProperty(resizeApp.elemId)) {
		calculateValidBlocks(app, mediaBlockSize, SAGE2Items.renderSync[app.id]);
		if (app.id in SAGE2Items.renderSync && SAGE2Items.renderSync[app.id].newFrameGenerated === false) {
			handleNewVideoFrame(app.id);
		}
	}

	if (portalId !== undefined && portalId !== null) {
		var ts = Date.now() + remoteSharingSessions[portalId].timeOffset;
		remoteSharingSessions[portalId].wsio.emit('updateApplicationPositionAndSize',
			{appPositionAndSize: resizeApp, portalId: portalId, date: ts});
	}
}

function moveDataSharingPortalWindow(movePortal) {
	interactMgr.editGeometry(movePortal.elemId, "portals", "rectangle",
		{x: movePortal.elemLeft, y: movePortal.elemTop,
		w: movePortal.elemWidth, h: movePortal.elemHeight + config.ui.titleBarHeight});
	broadcast('setItemPosition', movePortal);
}

function moveAndResizeDataSharingPortalWindow(resizePortal) {
	interactMgr.editGeometry(resizePortal.elemId, "portals", "rectangle",
		{x: resizePortal.elemLeft, y: resizePortal.elemTop,
			w: resizePortal.elemWidth, h: resizePortal.elemHeight + config.ui.titleBarHeight});
	handleDataSharingPortalResize(resizePortal.elemId);
	broadcast('setItemPositionAndSize', resizePortal);
}

function moveWidgetControls(uniqueID, moveControl) {
	var app = SAGE2Items.applications.list[moveControl.appId];
	if (app) {
		moveControl.appData = getAppPositionSize(app);
		broadcast('setControlPosition', moveControl);
		var radialGeometry =  {
			x: moveControl.elemLeft + (moveControl.elemHeight / 2),
			y: moveControl.elemTop + (moveControl.elemHeight / 2),
			r: moveControl.elemHeight / 2
		};
		var barGeometry = {
			x: moveControl.elemLeft + moveControl.elemHeight,
			y: moveControl.elemTop + (moveControl.elemHeight / 2) - (moveControl.elemBarHeight / 2),
			w: moveControl.elemWidth - moveControl.elemHeight, h: moveControl.elemBarHeight
		};

		if (moveControl.hasSideBar === true) {
			var shapeData = {
				radial: {
					type: "circle",
					visible: true,
					geometry: radialGeometry
				},
				sidebar: {
					type: "rectangle",
					visible: true,
					geometry: barGeometry
				}
			};
			interactMgr.editComplexGeometry(moveControl.elemId, "widgets", shapeData);
		} else {
			interactMgr.editGeometry(moveControl.elemId, "widgets", "circle", radialGeometry);
		}
		/*interactMgr.editGeometry(moveControl.elemId+"_radial", "widgets", "circle", circle);
		if(moveControl.hasSideBar === true) {
			interactMgr.editGeometry(moveControl.elemId+"_sidebar", "widgets", "rectangle", bar );
		}*/
	}
}

function sendPointerMoveToApplication(uniqueID, app, pointerX, pointerY, data) {
	var ePosition = {x: pointerX - app.left, y: pointerY - (app.top + config.ui.titleBarHeight)};
	var eUser = {id: sagePointers[uniqueID].id, label: sagePointers[uniqueID].label, color: sagePointers[uniqueID].color};

	var event = {
		id: app.id,
		type: "pointerMove",
		position: ePosition,
		user: eUser,
		data: data,
		date: Date.now()
	};

	broadcast('eventInItem', event);
}

function pointerRelease(uniqueID, pointerX, pointerY, data) {
	if (sagePointers[uniqueID] === undefined) {
		return;
	}

	// If obj is undefined (as in this case, will search for radial menu using uniqueID
	pointerReleaseOnRadialMenu(uniqueID, pointerX, pointerY, data);

	if (remoteInteraction[uniqueID].lockedControl() !== null) {
		releaseSlider(uniqueID);
	}

	var prevInteractionItem = remoteInteraction[uniqueID].releaseOnItem();
	if (prevInteractionItem) {
		showOrHideWidgetLinks({uniqueID: uniqueID, item: prevInteractionItem, show: false});
	}
	var obj;
	var selectedApp = remoteInteraction[uniqueID].selectedMoveItem || remoteInteraction[uniqueID].selectedResizeItem;
	var portal = {id: null};

	if (selectedApp !== undefined && selectedApp !== null) {
		obj = interactMgr.searchGeometry({x: pointerX, y: pointerY}, null, [selectedApp.id]);
		portal = findApplicationPortal(selectedApp) || {id: null};
	}	else {
		obj = interactMgr.searchGeometry({x: pointerX, y: pointerY});
	}
	if (obj === null) {
		dropSelectedItem(uniqueID, true, portal.id);
		return;
	}

	var localPt = globalToLocal(pointerX, pointerY, obj.type, obj.geometry);
	switch (obj.layerId) {
		case "staticUI": {
			if (portal.id !== null) {
				dropSelectedItem(uniqueID, true, portal.id);
			}
			pointerReleaseOnStaticUI(uniqueID, pointerX, pointerY, obj, portal.id);
			break;
		}
		case "radialMenus": {
			pointerReleaseOnRadialMenu(uniqueID, pointerX, pointerY, data, obj);
			dropSelectedItem(uniqueID, true, portal.id);
			break;
		}
		case "applications": {
			if (dropSelectedItem(uniqueID, true, portal.id) === null) {
				if (remoteInteraction[uniqueID].appInteractionMode()) {
					sendPointerReleaseToApplication(uniqueID, obj.data, pointerX, pointerY, data);
				}
			}
			break;
		}
		case "portals": {
			pointerReleaseOnPortal(uniqueID, obj.data.id, localPt, data);
			break;
		}
		case "widgets": {
			pointerPressOrReleaseOnWidget(uniqueID, pointerX, pointerY, data, obj, localPt, "release");
			dropSelectedItem(uniqueID, true, portal.id);
			break;
		}
		default: {
			dropSelectedItem(uniqueID, true, portal.id);
		}
	}
}

function pointerReleaseOnStaticUI(uniqueID, pointerX, pointerY, obj) {
	// don't allow data-pushing
	// dropSelectedItem(uniqueID, true);

	/*
	var remote = obj.data;
	var app = dropSelectedItem(uniqueID, false, null);
	if (app !== null && SAGE2Items.applications.list.hasOwnProperty(app.application.id) && remote.connected) {
		remote.wsio.emit('addNewElementFromRemoteServer', app.application);

		var eLogData = {
			host: remote.wsio.remoteAddress.address,
			port: remote.wsio.remoteAddress.port,
			application: {
				id: app.application.id,
				type: app.application.application
			}
		};
		addEventToUserLog(uniqueID, {type: "shareApplication", data: eLogData, time: Date.now()});
	}
	*/

	var remote = obj.data;
	var app = dropSelectedItem(uniqueID, false, null);
	if (app !== null && SAGE2Items.applications.list.hasOwnProperty(app.application.id) && remote.connected) {
		var sharedId = app.application.id + "_" + config.host + ":" + config.secure_port + "+" + remote.wsio.id;
		if (sharedApps[app.application.id] === undefined) {
			sharedApps[app.application.id] = [{wsio: remote.wsio, sharedId: sharedId}];
		} else {
			sharedApps[app.application.id].push({wsio: remote.wsio, sharedId: sharedId});
		}

		SAGE2Items.applications.editButtonVisibilityOnItem(app.application.id, "syncButton", true);

		remote.wsio.emit('addNewSharedElementFromRemoteServer',
			{application: app.application, id: sharedId, remoteAppId: app.application.id});
		broadcast('setAppSharingFlag', {id: app.application.id, sharing: true});

		var eLogData = {
			host: remote.wsio.remoteAddress.address,
			port: remote.wsio.remoteAddress.port,
			application: {
				id: app.application.id,
				type: app.application.application
			}
		};
		addEventToUserLog(uniqueID, {type: "shareApplication", data: eLogData, time: Date.now()});
	}
}

function pointerReleaseOnPortal(uniqueID, portalId, localPt, data) {
	var obj = interactMgr.getObject(portalId, "portals");

	var selectedApp = remoteInteraction[uniqueID].selectedMoveItem || remoteInteraction[uniqueID].selectedResizeItem;
	if (selectedApp) {
		var portal = findApplicationPortal(selectedApp);
		if (portal !== undefined && portal !== null && portal.id === portalId) {
			dropSelectedItem(uniqueID, true, portalId);
			return;
		}

		var app = dropSelectedItem(uniqueID, false, null);
		localPt = globalToLocal(app.previousPosition.left, app.previousPosition.top, obj.type, obj.geometry);
		var remote = remoteSharingSessions[obj.id];
		createAppFromDescription(app.application, function(appInstance, videohandle) {
			if (appInstance.application === "media_stream" || appInstance.application === "media_block_stream") {
				appInstance.id = app.application.id + "_" + obj.data.id;
			} else {
				appInstance.id = getUniqueSharedAppId(obj.data.id);
			}

			appInstance.left = localPt.x / obj.data.scale;
			appInstance.top = (localPt.y - config.ui.titleBarHeight) / obj.data.scale;
			appInstance.width = app.previousPosition.width / obj.data.scale;
			appInstance.height = app.previousPosition.height / obj.data.scale;

			remoteSharingSessions[obj.data.id].appCount++;

			// if (SAGE2Items.renderSync.hasOwnProperty(app.id) {
			var i;
			SAGE2Items.renderSync[appInstance.id] = {clients: {}, date: Date.now()};
			for (i = 0; i < clients.length; i++) {
				if (clients[i].clientType === "display") {
					SAGE2Items.renderSync[appInstance.id].clients[clients[i].id] = {wsio: clients[i], readyForNextFrame: false, blocklist: []};
				}
			}
			handleNewApplicationInDataSharingPortal(appInstance, videohandle, obj.data.id);

			remote.wsio.emit('addNewRemoteElementInDataSharingPortal', appInstance);

			var eLogData = {
				host: remote.portal.host,
				port: remote.portal.port,
				application: {
					id: appInstance.id,
					type: appInstance.application
				}
			};
			addEventToUserLog(uniqueID, {type: "shareApplication", data: eLogData, time: Date.now()});
		});
	} else {
		// console.log("pointer release on portal (no app selected):",
		// 	remoteInteraction[uniqueID].windowManagementMode(),
		// 	remoteInteraction[uniqueID].appInteractionMode());
		if (remoteInteraction[uniqueID].appInteractionMode()) {
			var scaledPt = {x: localPt.x / obj.data.scale, y: (localPt.y - config.ui.titleBarHeight) / obj.data.scale};
			var pObj = SAGE2Items.portals.interactMgr[portalId].searchGeometry(scaledPt);
			if (pObj === null) {
				return;
			}

			// var pLocalPt = globalToLocal(scaledPt.x, scaledPt.y, pObj.type, pObj.geometry);
			switch (pObj.layerId) {
				case "radialMenus": {
					break;
				}
				case "widgets": {
					break;
				}
				case "applications": {
					sendPointerReleaseToApplication(uniqueID, pObj.data, scaledPt.x, scaledPt.y, data);
					break;
				}
			}
		}
	}
}

function pointerReleaseOnRadialMenu(uniqueID, pointerX, pointerY, data, obj) {
	if (obj === undefined) {
		for (var key in SAGE2Items.radialMenus.list) {
			radialMenu = SAGE2Items.radialMenus.list[key];
			// console.log(data.id+"_menu: " + radialMenu);
			if (radialMenu !== undefined) {
				radialMenu.onRelease(uniqueID);
			}
		}
		// If pointer release is outside window, use the pointerRelease type to end the
		// scroll event, but don't trigger any clicks because of a 'null' button (clicks expects a left/right)
		data = { button: "null", color: sagePointers[uniqueID].color };
		radialMenuEvent({type: "pointerRelease", id: uniqueID, x: pointerX, y: pointerY, data: data});
	} else {
		var radialMenu = obj.data;
		if (obj.id.indexOf("menu_radial_button") !== -1) {
			// Pressing on radial menu button
			// console.log("pointer release on radial button: " + obj.id);
			radialMenu.onRelease(uniqueID);
			var menuState = radialMenu.onButtonEvent(obj.id, uniqueID, "pointerRelease");
			if (menuState !== undefined) {
				radialMenuEvent({type: "stateChange", menuID: radialMenu.id, menuState: menuState });
			}
		}  else if (obj.id.indexOf("menu_thumbnail") !== -1) {
			// PointerRelease on thumbnail window
			// console.log("Pointer release on thumbnail window");
			data = { button: data.button, color: sagePointers[uniqueID].color };
			radialMenuEvent({type: "pointerRelease", id: uniqueID, x: pointerX, y: pointerY, data: data});
		} else {
			// Not on a button
			radialMenu = obj.data.onRelease(uniqueID);
		}
	}
}

function dropSelectedItem(uniqueID, valid, portalId) {
	var item;
	var list;
	var position;
	if (remoteInteraction[uniqueID].selectedMoveItem !== null) {
		list = (SAGE2Items.portals.list.hasOwnProperty(remoteInteraction[uniqueID].selectedMoveItem.id)) ? "portals" : "applications";
		item = SAGE2Items[list].list[remoteInteraction[uniqueID].selectedMoveItem.id];
		if (item) {
			position = {left: item.left, top: item.top, width: item.width, height: item.height};
			dropMoveItem(uniqueID, item, valid, portalId);
			return {application: item, previousPosition: position};
		}
	} else if (remoteInteraction[uniqueID].selectedResizeItem !== null) {
		list = (SAGE2Items.portals.list.hasOwnProperty(remoteInteraction[uniqueID].selectedResizeItem.id)) ? "portals" : "applications";
		item = SAGE2Items[list].list[remoteInteraction[uniqueID].selectedResizeItem.id];
		if (item) {
			position = {left: item.left, top: item.top, width: item.width, height: item.height};
			dropResizeItem(uniqueID, item, portalId);
			return {application: item, previousPosition: position};
		}
	}
	return null;
}

function dropMoveItem(uniqueID, app, valid, portalId) {
	if (valid !== false) {
		valid = true;
	}
	var updatedItem = remoteInteraction[uniqueID].releaseItem(valid);
	if (updatedItem !== null) {
		moveApplicationWindow(uniqueID, updatedItem, portalId);
	}

	broadcast('finishedMove', {id: app.id, date: Date.now()});

	if (portalId !== undefined && portalId !== null) {
		var ts = Date.now() + remoteSharingSessions[portalId].timeOffset;
		remoteSharingSessions[portalId].wsio.emit('finishApplicationMove', {id: uniqueID, appId: app.id, date: ts});
	}

	var eLogData = {
		type: "move",
		action: "end",
		application: {
			id: app.id,
			type: app.application
		},
		location: {
			x: parseInt(app.left, 10),
			y: parseInt(app.top, 10),
			width: parseInt(app.width, 10),
			height: parseInt(app.height, 10)
		}
	};
	addEventToUserLog(uniqueID, {type: "windowManagement", data: eLogData, time: Date.now()});
}

function dropResizeItem(uniqueID, app, portalId) {
	remoteInteraction[uniqueID].releaseItem(true);

	broadcast('finishedResize', {id: app.id, date: Date.now()});

	if (portalId !== undefined && portalId !== null) {
		var ts = Date.now() + remoteSharingSessions[portalId].timeOffset;
		remoteSharingSessions[portalId].wsio.emit('finishApplicationResize', {id: uniqueID, appId: app.id, date: ts});
	}

	var eLogData = {
		type: "resize",
		action: "end",
		application: {
			id: app.id,
			type: app.application
		},
		location: {
			x: parseInt(app.left, 10),
			y: parseInt(app.top, 10),
			width: parseInt(app.width, 10),
			height: parseInt(app.height, 10)
		}
	};
	addEventToUserLog(uniqueID, {type: "windowManagement", data: eLogData, time: Date.now()});
}

function sendPointerReleaseToApplication(uniqueID, app, pointerX, pointerY, data) {
	var ePosition = {x: pointerX - app.left, y: pointerY - (app.top + config.ui.titleBarHeight)};
	var eUser = {id: sagePointers[uniqueID].id, label: sagePointers[uniqueID].label, color: sagePointers[uniqueID].color};

	var event = {
		id: app.id,
		type: "pointerRelease",
		position: ePosition,
		user: eUser,
		data: data,
		date: Date.now()
	};

	broadcast('eventInItem', event);
}

function pointerDblClick(uniqueID, pointerX, pointerY) {
	if (sagePointers[uniqueID] === undefined) {
		return;
	}

	var obj = interactMgr.searchGeometry({x: pointerX, y: pointerY});
	if (obj === null) {
		return;
	}

	var localPt = globalToLocal(pointerX, pointerY, obj.type, obj.geometry);
	switch (obj.layerId) {
		case "applications": {
			pointerDblClickOnApplication(uniqueID, pointerX, pointerY, obj, localPt);
			break;
		}
		case "portals": {
			break;
		}
	}
}

function pointerDblClickOnApplication(uniqueID, pointerX, pointerY, obj, localPt) {
	var btn = SAGE2Items.applications.findButtonByPoint(obj.id, localPt);

	// pointer press on app window
	if (btn === null) {
		if (remoteInteraction[uniqueID].windowManagementMode()) {
			toggleApplicationFullscreen(uniqueID, obj.data);
		}
		return;
	}

	switch (btn.id) {
		case "titleBar": {
			toggleApplicationFullscreen(uniqueID, obj.data);
			break;
		}
		case "dragCorner": {
			break;
		}
		case "fullscreenButton": {
			break;
		}
		case "closeButton": {
			break;
		}
	}
}

function pointerScrollStart(uniqueID, pointerX, pointerY) {
	if (sagePointers[uniqueID] === undefined) {
		return;
	}

	var obj = interactMgr.searchGeometry({x: pointerX, y: pointerY});

	if (obj === null) {
		return;
	}

	var localPt = globalToLocal(pointerX, pointerY, obj.type, obj.geometry);
	switch (obj.layerId) {
		case "staticUI": {
			break;
		}
		case "radialMenus": {
			break;
		}
		case "widgets": {
			break;
		}
		case "applications": {
			pointerScrollStartOnApplication(uniqueID, pointerX, pointerY, obj, localPt);
			break;
		}
		case "portals": {
			break;
		}
	}
}

function pointerScrollStartOnApplication(uniqueID, pointerX, pointerY, obj, localPt) {
	var btn = SAGE2Items.applications.findButtonByPoint(obj.id, localPt);

	interactMgr.moveObjectToFront(obj.id, obj.layerId);
	var newOrder = interactMgr.getObjectZIndexList("applications", ["portals"]);
	broadcast('updateItemOrder', newOrder);

	// pointer scroll on app window
	if (btn === null) {
		if (remoteInteraction[uniqueID].windowManagementMode()) {
			selectApplicationForScrollResize(uniqueID, obj.data, pointerX, pointerY);
		} else if (remoteInteraction[uniqueID].appInteractionMode()) {
			remoteInteraction[uniqueID].selectWheelItem = obj.data;
			remoteInteraction[uniqueID].selectWheelDelta = 0;
		}
		return;
	}

	switch (btn.id) {
		case "titleBar": {
			selectApplicationForScrollResize(uniqueID, obj.data, pointerX, pointerY);
			break;
		}
		case "dragCorner": {
			if (remoteInteraction[uniqueID].windowManagementMode()) {
				selectApplicationForScrollResize(uniqueID, obj.data, pointerX, pointerY);
			} else if (remoteInteraction[uniqueID].appInteractionMode()) {
				remoteInteraction[uniqueID].selectWheelItem = obj.data;
				remoteInteraction[uniqueID].selectWheelDelta = 0;
			}
			break;
		}
		case "fullscreenButton": {
			selectApplicationForScrollResize(uniqueID, obj.data, pointerX, pointerY);
			break;
		}
		case "closeButton": {
			selectApplicationForScrollResize(uniqueID, obj.data, pointerX, pointerY);
			break;
		}
	}
}

function selectApplicationForScrollResize(uniqueID, app, pointerX, pointerY) {
	remoteInteraction[uniqueID].selectScrollItem(app);

	broadcast('startMove', {id: app.id, date: Date.now()});
	broadcast('startResize', {id: app.id, date: Date.now()});

	var a = {
		id: app.id,
		type: app.application
	};
	var l = {
		x: parseInt(app.left, 10),
		y: parseInt(app.top, 10),
		width: parseInt(app.width, 10),
		height: parseInt(app.height, 10)
	};

	addEventToUserLog(uniqueID, {type: "windowManagement", data:
		{type: "move", action: "start", application: a, location: l}, time: Date.now()});
	addEventToUserLog(uniqueID, {type: "windowManagement", data:
		{type: "resize", action: "start", application: a, location: l}, time: Date.now()});
}

function pointerScroll(uniqueID, data) {
	if (sagePointers[uniqueID] === undefined) {
		return;
	}

	var pointerX = sagePointers[uniqueID].left;
	var pointerY = sagePointers[uniqueID].top;

	var scale = 1.0 + Math.abs(data.wheelDelta) / 512;
	if (data.wheelDelta > 0) {
		scale = 1.0 / scale;
	}

	var updatedResizeItem = remoteInteraction[uniqueID].scrollSelectedItem(scale);
	if (updatedResizeItem !== null) {
		moveAndResizeApplicationWindow(updatedResizeItem);
	} else {
		var obj = interactMgr.searchGeometry({x: pointerX, y: pointerY});

		if (obj === null) {
			return;
		}

		// var localPt = globalToLocal(pointerX, pointerY, obj.type, obj.geometry);
		switch (obj.layerId) {
			case "staticUI": {
				break;
			}
			case "radialMenus": {
				sendPointerScrollToRadialMenu(uniqueID, obj, pointerX, pointerY, data);
				break;
			}
			case "widgets": {
				break;
			}
			case "applications": {
				sendPointerScrollToApplication(uniqueID, obj.data, pointerX, pointerY, data);
				break;
			}
		}
	}
}

function sendPointerScrollToRadialMenu(uniqueID, obj, pointerX, pointerY, data) {
	if (obj.id.indexOf("menu_thumbnail") !== -1) {
		var event = { button: data.button, color: sagePointers[uniqueID].color, wheelDelta: data.wheelDelta };
		radialMenuEvent({type: "pointerScroll", id: uniqueID, x: pointerX, y: pointerY, data: event});
	}
	remoteInteraction[uniqueID].selectWheelDelta += data.wheelDelta;
}

function sendPointerScrollToApplication(uniqueID, app, pointerX, pointerY, data) {
	var ePosition = {x: pointerX - app.left, y: pointerY - (app.top + config.ui.titleBarHeight)};
	var eUser = {id: sagePointers[uniqueID].id, label: sagePointers[uniqueID].label, color: sagePointers[uniqueID].color};

	var event = {id: app.id, type: "pointerScroll", position: ePosition, user: eUser, data: data, date: Date.now()};

	broadcast('eventInItem', event);

	remoteInteraction[uniqueID].selectWheelDelta += data.wheelDelta;
}

function pointerScrollEnd(uniqueID) {
	if (sagePointers[uniqueID] === undefined) {
		return;
	}

	var updatedResizeItem = remoteInteraction[uniqueID].selectedScrollItem;
	if (updatedResizeItem !== null) {
		broadcast('finishedMove', {id: updatedResizeItem.id, date: Date()});
		broadcast('finishedResize', {id: updatedResizeItem.id, date: Date.now()});

		var a = {
			id: updatedResizeItem.id,
			type: updatedResizeItem.application
		};
		var l = {
			x: parseInt(updatedResizeItem.left, 10),
			y: parseInt(updatedResizeItem.top, 10),
			width: parseInt(updatedResizeItem.width, 10),
			height: parseInt(updatedResizeItem.height, 10)
		};

		addEventToUserLog(uniqueID, {type: "windowManagement",
			data: {type: "move", action: "end", application: a, location: l}, time: Date.now()});
		addEventToUserLog(uniqueID, {type: "windowManagement",
			data: {type: "resize", action: "end", application: a, location: l}, time: Date.now()});

		remoteInteraction[uniqueID].selectedScrollItem = null;
	} else {
		if (remoteInteraction[uniqueID].appInteractionMode()) {
			var app = remoteInteraction[uniqueID].selectWheelItem;
			if (app !== undefined && app !== null) {
				var eLogData = {
					type: "pointerScroll",
					application: {
						id: app.id,
						type: app.application
					},
					wheelDelta: remoteInteraction[uniqueID].selectWheelDelta
				};
				addEventToUserLog(uniqueID, {type: "applicationInteraction", data: eLogData, time: Date.now()});
			}
		}
	}
}

function checkForSpecialKeys(uniqueID, code, flag) {
	switch (code) {
		case 16: {
			remoteInteraction[uniqueID].SHIFT = flag;
			break;
		}
		case 17: {
			remoteInteraction[uniqueID].CTRL = flag;
			break;
		}
		case 18: {
			remoteInteraction[uniqueID].ALT = flag;
			break;
		}
		case 20: {
			remoteInteraction[uniqueID].CAPS = flag;
			break;
		}
		case 91:
		case 92:
		case 93: {
			remoteInteraction[uniqueID].CMD = flag;
			break;
		}
	}
}

function keyDown(uniqueID, pointerX, pointerY, data) {
	if (sagePointers[uniqueID] === undefined) {
		return;
	}

	checkForSpecialKeys(uniqueID, data.code, true);

	if (remoteInteraction[uniqueID].appInteractionMode()) {
		var obj = interactMgr.searchGeometry({x: pointerX, y: pointerY});

		if (obj === null) {
			return;
		}

		var localPt = globalToLocal(pointerX, pointerY, obj.type, obj.geometry);
		switch (obj.layerId) {
			case "staticUI": {
				break;
			}
			case "radialMenus": {
				break;
			}
			case "widgets": {
				break;
			}
			case "applications": {
				sendKeyDownToApplication(uniqueID, obj.data, localPt, data);
				break;
			}
			case "portals": {
				keyDownOnPortal(uniqueID, obj.data.id, localPt, data);
				break;
			}
		}
	}
}

function sendKeyDownToApplication(uniqueID, app, localPt, data) {
	var portal = findApplicationPortal(app);
	var titleBarHeight = config.ui.titleBarHeight;
	if (portal !== undefined && portal !== null) {
		titleBarHeight = portal.data.titleBarHeight;
	}

	var ePosition = {x: localPt.x, y: localPt.y - titleBarHeight};
	var eUser = {id: sagePointers[uniqueID].id, label: sagePointers[uniqueID].label, color: sagePointers[uniqueID].color};
	var eData =  {code: data.code, state: "down"};

	var event = {id: app.id, type: "specialKey", position: ePosition, user: eUser, data: eData, date: Date.now()};
	broadcast('eventInItem', event);

	var eLogData = {
		type: "specialKey",
		application: {
			id: app.id,
			type: app.application
		},
		code: eData.code,
		state: eData.state
	};
	addEventToUserLog(uniqueID, {type: "applicationInteraction", data: eLogData, time: Date.now()});
}

function keyDownOnPortal(uniqueID, portalId, localPt, data) {
	checkForSpecialKeys(uniqueID, data.code, true);

	var portal = SAGE2Items.portals.list[portalId];
	var scaledPt = {x: localPt.x / portal.scale, y: (localPt.y - config.ui.titleBarHeight) / portal.scale};
	if (remoteInteraction[uniqueID].local && remoteInteraction[uniqueID].portal !== null) {
		var rData = {
			id: uniqueID,
			left: scaledPt.x,
			top: scaledPt.y,
			code: data.code
		};
		remoteSharingSessions[portalId].wsio.emit('remoteSageKeyDown', rData);
	}

	var pObj = SAGE2Items.portals.interactMgr[portalId].searchGeometry(scaledPt);

	if (pObj === null) {
		return;
	}

	// var pLocalPt = globalToLocal(scaledPt.x, scaledPt.y, pObj.type, pObj.geometry);
	switch (pObj.layerId) {
		case "radialMenus": {
			break;
		}
		case "widgets": {
			break;
		}
		case "applications": {
			sendKeyDownToApplication(uniqueID, pObj.data, scaledPt, data);
			break;
		}
	}
}

function keyUp(uniqueID, pointerX, pointerY, data) {
	if (sagePointers[uniqueID] === undefined) {
		return;
	}

	checkForSpecialKeys(uniqueID, data.code, false);

	if (remoteInteraction[uniqueID].modeChange !== undefined && (data.code === 9 || data.code === 16)) {
		return;
	}

	var lockedControl = remoteInteraction[uniqueID].lockedControl();

	if (lockedControl !== null) {
		var eUser = {id: sagePointers[uniqueID].id, label: sagePointers[uniqueID].label,
			color: sagePointers[uniqueID].color};
		var event = {code: data.code, printable: false, state: "up", ctrlId: lockedControl.ctrlId,
			appId: lockedControl.appId, instanceID: lockedControl.instanceID, user: eUser};
		broadcast('keyInTextInputWidget', event);
		if (data.code === 13) {
			// Enter key
			remoteInteraction[uniqueID].dropControl();
		}
		return;
	}

	var obj = interactMgr.searchGeometry({x: pointerX, y: pointerY});

	if (obj === null) {
		return;
	}

	var localPt = globalToLocal(pointerX, pointerY, obj.type, obj.geometry);
	switch (obj.layerId) {
		case "staticUI": {
			break;
		}
		case "radialMenus": {
			break;
		}
		case "widgets": {
			break;
		}
		case "applications": {
			// if (remoteInteraction[uniqueID].windowManagementMode()) {
			// 	if (data.code === 8 || data.code === 46) { // backspace or delete
			// 		deleteApplication(obj.data.id);

			// 		var eLogData = {
			// 			application: {
			// 				id: obj.data.id,
			// 				type: obj.data.application
			// 			}
			// 		};
			// 		addEventToUserLog(uniqueID, {type: "delete", data: eLogData, time: Date.now()});
			// 	}
			// } else if (remoteInteraction[uniqueID].appInteractionMode()) {
			// 	sendKeyUpToApplication(uniqueID, obj.data, localPt, data);
			// }
                        if (obj.data.title.startsWith("vnc") || obj.data.title.startsWith("VNC")) {
                                sendKeyUpToApplication(uniqueID, obj.data, localPt, data);
			} else if (data.code === 8 || data.code === 46) { // backspace or delete
				deleteApplication(obj.data.id);

				var eLogData = {
					application: {
						id: obj.data.id,
						type: obj.data.application
					}
				};
				addEventToUserLog(uniqueID, {type: "delete", data: eLogData, time: Date.now()});
			} else {
				sendKeyUpToApplication(uniqueID, obj.data, localPt, data);
			}
			break;
		}
		case "portals": {
			keyUpOnPortal(uniqueID, obj.data.id, localPt, data);
			break;
		}
	}
}

function sendKeyUpToApplication(uniqueID, app, localPt, data) {
	var portal = findApplicationPortal(app);
	var titleBarHeight = config.ui.titleBarHeight;
	if (portal !== undefined && portal !== null) {
		titleBarHeight = portal.data.titleBarHeight;
	}

	var ePosition = {x: localPt.x, y: localPt.y - titleBarHeight};
	var eUser = {id: sagePointers[uniqueID].id, label: sagePointers[uniqueID].label, color: sagePointers[uniqueID].color};
	var eData =  {code: data.code, state: "up"};

	var event = {id: app.id, type: "specialKey", position: ePosition, user: eUser, data: eData, date: Date.now()};
	broadcast('eventInItem', event);

	var eLogData = {
		type: "specialKey",
		application: {
			id: app.id,
			type: app.application
		},
		code: eData.code,
		state: eData.state
	};
	addEventToUserLog(uniqueID, {type: "applicationInteraction", data: eLogData, time: Date.now()});
}

function keyUpOnPortal(uniqueID, portalId, localPt, data) {
	checkForSpecialKeys(uniqueID, data.code, false);

	var portal = SAGE2Items.portals.list[portalId];
	var scaledPt = {x: localPt.x / portal.scale, y: (localPt.y - config.ui.titleBarHeight) / portal.scale};
	if (remoteInteraction[uniqueID].local && remoteInteraction[uniqueID].portal !== null) {
		var rData = {
			id: uniqueID,
			left: scaledPt.x,
			top: scaledPt.y,
			code: data.code
		};
		remoteSharingSessions[portalId].wsio.emit('remoteSageKeyUp', rData);
	}

	var pObj = SAGE2Items.portals.interactMgr[portalId].searchGeometry(scaledPt);

	if (pObj === null) {
		return;
	}

	// var pLocalPt = globalToLocal(scaledPt.x, scaledPt.y, pObj.type, pObj.geometry);
	switch (pObj.layerId) {
		case "radialMenus": {
			break;
		}
		case "widgets": {
			break;
		}
		case "applications": {
			sendKeyUpToApplication(uniqueID, pObj.data, scaledPt, data);
			break;
		}
	}
}

function keyPress(uniqueID, pointerX, pointerY, data) {
	if (sagePointers[uniqueID] === undefined) {
		return;
	}

	var modeSwitch = false;
	if (data.code === 9 && remoteInteraction[uniqueID].SHIFT && sagePointers[uniqueID].visible) {
		// shift + tab
		remoteInteraction[uniqueID].toggleModes();
		broadcast('changeSagePointerMode', {id: sagePointers[uniqueID].id, mode: remoteInteraction[uniqueID].interactionMode});

		if (remoteInteraction[uniqueID].modeChange !== undefined) {
			clearTimeout(remoteInteraction[uniqueID].modeChange);
		}
		remoteInteraction[uniqueID].modeChange = setTimeout(function() {
			delete remoteInteraction[uniqueID].modeChange;
		}, 500);

		modeSwitch = true;
	}
	var lockedControl = remoteInteraction[uniqueID].lockedControl();

	if (lockedControl !== null) {
		var eUser = {id: sagePointers[uniqueID].id, label: sagePointers[uniqueID].label,
					color: sagePointers[uniqueID].color};
		var event = {code: data.code, printable: true, state: "press", ctrlId: lockedControl.ctrlId,
					appId: lockedControl.appId, instanceID: lockedControl.instanceID, user: eUser};
		broadcast('keyInTextInputWidget', event);
		if (data.code === 13) {
			// Enter key
			remoteInteraction[uniqueID].dropControl();
		}
		return;
	}

	var obj = interactMgr.searchGeometry({x: pointerX, y: pointerY});

	if (obj === null) {
		// if in empty space:
		// Pressing ? for help (with shift)
		if (data.code === 63 && remoteInteraction[uniqueID].SHIFT) {
			broadcast('toggleHelp', {});
		}
		return;
	}

	var localPt = globalToLocal(pointerX, pointerY, obj.type, obj.geometry);
	switch (obj.layerId) {
		case "staticUI": {
			break;
		}
		case "radialMenus": {
			break;
		}
		case "widgets": {
			break;
		}
		case "applications": {
			if (modeSwitch === false && remoteInteraction[uniqueID].appInteractionMode()) {
				sendKeyPressToApplication(uniqueID, obj.data, localPt, data);
			}
			break;
		}
		case "portals": {
			if (modeSwitch === true) {
				remoteSharingSessions[obj.data.id].wsio.emit('remoteSagePointerToggleModes',
					{id: uniqueID, mode: remoteInteraction[uniqueID].interactionMode});
			} else if (remoteInteraction[uniqueID].appInteractionMode()) {
				keyPressOnPortal(uniqueID, obj.data.id, localPt, data);
			}
			break;
		}
	}
}

function sendKeyPressToApplication(uniqueID, app, localPt, data) {
	var portal = findApplicationPortal(app);
	var titleBarHeight = config.ui.titleBarHeight;
	if (portal !== undefined && portal !== null) {
		titleBarHeight = portal.data.titleBarHeight;
	}

	var ePosition = {x: localPt.x, y: localPt.y - titleBarHeight};
	var eUser = {id: sagePointers[uniqueID].id, label: sagePointers[uniqueID].label, color: sagePointers[uniqueID].color};

	var event = {id: app.id, type: "keyboard", position: ePosition, user: eUser, data: data, date: Date.now()};
	broadcast('eventInItem', event);

	var eLogData = {
		type: "keyboard",
		application: {
			id: app.id,
			type: app.application
		},
		code: data.code,
		character: data.character
	};
	addEventToUserLog(uniqueID, {type: "applicationInteraction", data: eLogData, time: Date.now()});
}

function keyPressOnPortal(uniqueID, portalId, localPt, data) {
	var portal = SAGE2Items.portals.list[portalId];
	var scaledPt = {x: localPt.x / portal.scale, y: (localPt.y - config.ui.titleBarHeight) / portal.scale};
	if (remoteInteraction[uniqueID].local && remoteInteraction[uniqueID].portal !== null) {
		var rData = {
			id: uniqueID,
			left: scaledPt.x,
			top: scaledPt.y,
			code: data.code,
			character: data.character
		};
		remoteSharingSessions[portalId].wsio.emit('remoteSageKeyPress', rData);
	}

	var pObj = SAGE2Items.portals.interactMgr[portalId].searchGeometry(scaledPt);

	if (pObj === null) {
		return;
	}

	// var pLocalPt = globalToLocal(scaledPt.x, scaledPt.y, pObj.type, pObj.geometry);
	switch (pObj.layerId) {
		case "radialMenus": {
			break;
		}
		case "widgets": {
			break;
		}
		case "applications": {
			sendKeyPressToApplication(uniqueID, pObj.data, scaledPt, data);
			break;
		}
	}
}


function toggleApplicationFullscreen(uniqueID, app) {
	var resizeApp;
	if (app.maximized !== true) { // maximize
		resizeApp = remoteInteraction[uniqueID].maximizeSelectedItem(app);
	} else { // restore to previous
		resizeApp = remoteInteraction[uniqueID].restoreSelectedItem(app);
	}
	if (resizeApp !== null) {
		broadcast('startMove', {id: resizeApp.elemId, date: Date.now()});
		broadcast('startResize', {id: resizeApp.elemId, date: Date.now()});

		var a = {
			id: app.id,
			type: app.application
		};
		var l = {
			x: parseInt(app.left, 10),
			y: parseInt(app.top, 10),
			width: parseInt(app.width, 10),
			height: parseInt(app.height, 10)
		};

		addEventToUserLog(uniqueID, {type: "windowManagement",
			data: {type: "move", action: "start", application: a, location: l}, time: Date.now()});
		addEventToUserLog(uniqueID, {type: "windowManagement",
			data: {type: "resize", action: "start", application: a, location: l}, time: Date.now()});

		moveAndResizeApplicationWindow(resizeApp);

		broadcast('finishedMove', {id: resizeApp.elemId, date: Date.now()});
		broadcast('finishedResize', {id: resizeApp.elemId, date: Date.now()});

		addEventToUserLog(uniqueID, {type: "windowManagement",
			data: {type: "move", action: "end", application: a, location: l}, time: Date.now()});
		addEventToUserLog(uniqueID, {type: "windowManagement",
			data: {type: "resize", action: "end", application: a, location: l}, time: Date.now()});
	}
}

function deleteApplication(appId, portalId) {
	if (!SAGE2Items.applications.list.hasOwnProperty(appId)) {
		return;
	}
	var app = SAGE2Items.applications.list[appId];
	var application = app.application;
	if (application === "media_stream" || application === "media_block_stream") {
		var i;
		var mediaStreamData = appId.split("|");
		var sender = {wsio: null, clientId: mediaStreamData[0], streamId: parseInt(mediaStreamData[1], 10)};
		for (i = 0; i < clients.length; i++) {
			if (clients[i].id === sender.clientId) {
				sender.wsio = clients[i];
			}
		}
		if (sender.wsio !== null) {
			sender.wsio.emit('stopMediaCapture', {streamId: sender.streamId});
		}
	}

	SAGE2Items.applications.removeItem(appId);
	var im = findInteractableManager(appId);
	im.removeGeometry(appId, "applications");
	var widgets = SAGE2Items.widgets.list;
	for (var w in widgets) {
		if (widgets.hasOwnProperty(w) && widgets[w].appId === appId) {
			im.removeGeometry(widgets[w].id, "widgets");
			SAGE2Items.widgets.removeItem(widgets[w].id);
		}
	}

	stickyAppHandler.removeElement(app);
	broadcast('deleteElement', {elemId: appId});

	if (portalId !== undefined && portalId !== null) {
		var ts = Date.now() + remoteSharingSessions[portalId].timeOffset;
		remoteSharingSessions[portalId].wsio.emit('deleteApplication', {appId: appId, date: ts});
	}
	console.log('broadcast deleteApplication');
	broadcast('deleteApplication', {appId: appId, data:ts});
}


function pointerDraw(uniqueID, data) {
	var ePos  = {x: 0, y: 0};
	var eUser = {id: null, label: 'drawing', color: [220, 10, 10]};
	var now   = Date.now();

	var key;
	var app;
	var event;
	for (key in SAGE2Items.applications.list) {
		app = SAGE2Items.applications.list[key];
		// Send the drawing events only to whiteboard apps
		if (app.application === 'whiteboard') {
			event = {id: app.id, type: "pointerDraw", position: ePos, user: eUser, data: data, date: now};
			broadcast('eventInItem', event);
		}
	}
}


function pointerCloseGesture(uniqueID, pointerX, pointerY, time, gesture) {
	if (sagePointers[uniqueID] === undefined) {
		return;
	}

	var elem = null;
	if (elem !== null) {
		if (elem.closeGestureID === undefined && gesture === 0) { // gesture: 0 = down, 1 = hold/move, 2 = up
			elem.closeGestureID = uniqueID;
			elem.closeGestureTime = time + closeGestureDelay; // Delay in ms
		} else if (elem.closeGestureTime <= time && gesture === 1) { // Held long enough, remove
			deleteApplication(elem);
		} else if (gesture === 2) { // Released, reset timer
			elem.closeGestureID = undefined;
		}
	}
}

function handleNewApplication(appInstance, videohandle) {
	broadcast('createAppWindow', appInstance);
	broadcast('createAppWindowPositionSizeOnly', getAppPositionSize(appInstance));

	var zIndex = SAGE2Items.applications.numItems + SAGE2Items.portals.numItems;
	interactMgr.addGeometry(appInstance.id, "applications", "rectangle", {
		x: appInstance.left, y: appInstance.top,
		w: appInstance.width, h: appInstance.height + config.ui.titleBarHeight},
		true, zIndex, appInstance);

	var cornerSize   = 0.2 * Math.min(appInstance.width, appInstance.height);
	var oneButton    = Math.round(config.ui.titleBarHeight) * (300 / 235);
	var buttonsPad   = 0.1 * oneButton;
	var startButtons = appInstance.width - Math.round(3 * oneButton + 2 * buttonsPad);
	/*
	var buttonsWidth = config.ui.titleBarHeight * (324.0/111.0);
	var buttonsPad   = config.ui.titleBarHeight * ( 10.0/111.0);
	var oneButton    = buttonsWidth / 2; // two buttons
	var startButtons = appInstance.width - buttonsWidth;
	*/

	SAGE2Items.applications.addItem(appInstance);
	SAGE2Items.applications.addButtonToItem(appInstance.id, "titleBar", "rectangle",
		{x: 0, y: 0, w: appInstance.width, h: config.ui.titleBarHeight}, 0);
	SAGE2Items.applications.addButtonToItem(appInstance.id, "syncButton", "rectangle",
		{x: startButtons, y: 0, w: oneButton, h: config.ui.titleBarHeight}, 1);
	SAGE2Items.applications.addButtonToItem(appInstance.id, "fullscreenButton", "rectangle",
		{x: startButtons + (1 * (buttonsPad + oneButton)), y: 0, w: oneButton, h: config.ui.titleBarHeight}, 1);
	SAGE2Items.applications.addButtonToItem(appInstance.id, "closeButton", "rectangle",
		{x: startButtons + (2 * (buttonsPad + oneButton)), y: 0, w: oneButton, h: config.ui.titleBarHeight}, 1);
	SAGE2Items.applications.addButtonToItem(appInstance.id, "dragCorner", "rectangle",
		{x: appInstance.width - cornerSize,
		y: appInstance.height + config.ui.titleBarHeight - cornerSize, w: cornerSize, h: cornerSize}, 2);
	SAGE2Items.applications.editButtonVisibilityOnItem(appInstance.id, "syncButton", false);

	initializeLoadedVideo(appInstance, videohandle);
}

function handleNewApplicationInDataSharingPortal(appInstance, videohandle, portalId) {
	broadcast('createAppWindowInDataSharingPortal', {portal: portalId, application: appInstance});

	var zIndex = remoteSharingSessions[portalId].appCount;
	var titleBarHeight = SAGE2Items.portals.list[portalId].titleBarHeight;
	SAGE2Items.portals.interactMgr[portalId].addGeometry(appInstance.id, "applications", "rectangle",
		{x: appInstance.left, y: appInstance.top,
		w: appInstance.width, h: appInstance.height + titleBarHeight},
		true, zIndex, appInstance);

	var cornerSize = 0.2 * Math.min(appInstance.width, appInstance.height);
	var oneButton    = Math.round(titleBarHeight) * (300 / 235);
	var buttonsPad   = 0.1 * oneButton;
	var startButtons = appInstance.width - Math.round(3 * oneButton + 2 * buttonsPad);
	/*
	var buttonsWidth = titleBarHeight * (324.0/111.0);
	var buttonsPad   = titleBarHeight * ( 10.0/111.0);
	var oneButton    = buttonsWidth / 2; // two buttons
	var startButtons = appInstance.width - buttonsWidth;
	*/

	SAGE2Items.applications.addItem(appInstance);
	SAGE2Items.applications.addButtonToItem(appInstance.id, "titleBar", "rectangle",
		{x: 0, y: 0, w: appInstance.width, h: titleBarHeight}, 0);
	SAGE2Items.applications.addButtonToItem(appInstance.id, "syncButton", "rectangle",
		{x: startButtons, y: 0, w: oneButton, h: titleBarHeight}, 1);
	SAGE2Items.applications.addButtonToItem(appInstance.id, "fullscreenButton", "rectangle",
		{x: startButtons + (1 * (buttonsPad + oneButton)), y: 0, w: oneButton, h: titleBarHeight}, 1);
	SAGE2Items.applications.addButtonToItem(appInstance.id, "closeButton", "rectangle",
		{x: startButtons + (2 * (buttonsPad + oneButton)), y: 0, w: oneButton, h: titleBarHeight}, 1);
	SAGE2Items.applications.addButtonToItem(appInstance.id, "dragCorner", "rectangle",
		{x: appInstance.width - cornerSize, y: appInstance.height + titleBarHeight - cornerSize, w: cornerSize, h: cornerSize}, 2);
	SAGE2Items.applications.editButtonVisibilityOnItem(appInstance.id, "syncButton", false);

	initializeLoadedVideo(appInstance, videohandle);
}

function handleApplicationResize(appId) {
	if (SAGE2Items.applications.list[appId] === undefined) {
		return;
	}

	var app = SAGE2Items.applications.list[appId];
	var portal = findApplicationPortal(app);
	var titleBarHeight = config.ui.titleBarHeight;
	if (portal !== undefined && portal !== null) {
		titleBarHeight = portal.data.titleBarHeight;
	}

	var cornerSize = 0.2 * Math.min(app.width, app.height);
	var oneButton    = Math.round(titleBarHeight) * (300 / 235);
	var buttonsPad   = 0.1 * oneButton;
	var startButtons = app.width - Math.round(3 * oneButton + 2 * buttonsPad);
	/*
	var buttonsWidth = titleBarHeight * (324.0/111.0);
	var buttonsPad   = titleBarHeight * ( 10.0/111.0);
	var oneButton    = buttonsWidth / 2; // two buttons
	var startButtons = app.width - buttonsWidth;
	*/

	SAGE2Items.applications.editButtonOnItem(appId, "titleBar", "rectangle",
		{x: 0, y: 0, w: app.width, h: titleBarHeight});
	SAGE2Items.applications.editButtonOnItem(appId, "syncButton", "rectangle",
		{x: startButtons, y: 0, w: oneButton, h: titleBarHeight});
	SAGE2Items.applications.editButtonOnItem(appId, "fullscreenButton", "rectangle",
		{x: startButtons + (1 * (buttonsPad + oneButton)), y: 0, w: oneButton, h: titleBarHeight});
	SAGE2Items.applications.editButtonOnItem(appId, "closeButton", "rectangle",
		{x: startButtons + (2 * (buttonsPad + oneButton)), y: 0, w: oneButton, h: titleBarHeight});
	SAGE2Items.applications.editButtonOnItem(appId, "dragCorner", "rectangle",
		{x: app.width - cornerSize, y: app.height + titleBarHeight - cornerSize, w: cornerSize, h: cornerSize});
}

function handleDataSharingPortalResize(portalId) {
	if (SAGE2Items.portals.list[portalId] === undefined) {
		return;
	}

	SAGE2Items.portals.list[portalId].scale = SAGE2Items.portals.list[portalId].width /
											SAGE2Items.portals.list[portalId].natural_width;
	var portalWidth = SAGE2Items.portals.list[portalId].width;
	var portalHeight = SAGE2Items.portals.list[portalId].height;

	var cornerSize   = 0.2 * Math.min(portalWidth, portalHeight);
	var oneButton    = Math.round(config.ui.titleBarHeight) * (300 / 235);
	var buttonsPad   = 0.1 * oneButton;
	var startButtons = portalWidth - Math.round(2 * oneButton + buttonsPad);
	/*
	var buttonsWidth = (config.ui.titleBarHeight-4) * (324.0/111.0);
	var buttonsPad   = (config.ui.titleBarHeight-4) * ( 10.0/111.0);
	var oneButton    = buttonsWidth / 2; // two buttons
	var startButtons = portalWidth - buttonsWidth;
	*/

	SAGE2Items.portals.editButtonOnItem(portalId, "titleBar", "rectangle",
		{x: 0, y: 0, w: portalWidth, h: config.ui.titleBarHeight});
	SAGE2Items.portals.editButtonOnItem(portalId, "fullscreenButton", "rectangle",
		{x: startButtons, y: 0, w: oneButton, h: config.ui.titleBarHeight});
	SAGE2Items.portals.editButtonOnItem(portalId, "closeButton", "rectangle",
		{x: startButtons + buttonsPad + oneButton, y: 0, w: oneButton, h: config.ui.titleBarHeight});
	SAGE2Items.portals.editButtonOnItem(portalId, "dragCorner", "rectangle",
		{x: portalWidth - cornerSize, y: portalHeight + config.ui.titleBarHeight - cornerSize, w: cornerSize, h: cornerSize});
}

function findInteractableManager(appId) {
	if (interactMgr.hasObjectWithId(appId) === true) {
		return interactMgr;
	}

	var key;
	for (key in SAGE2Items.portals.interactMgr) {
		if (SAGE2Items.portals.interactMgr[key].hasObjectWithId(appId) === true) {
			return SAGE2Items.portals.interactMgr[key];
		}
	}

	return null;
}

function findApplicationPortal(app) {
	if (app === undefined || app === null) {
		return null;
	}

	var portalIdx = app.id.indexOf("_portal");
	if (portalIdx < 0) {
		return null;
	}

	var portalId = app.id.substring(portalIdx + 1, app.id.length);
	return interactMgr.getObject(portalId, "portals");
}


// **************  Omicron section *****************
var omicronRunning = false;
if (config.experimental && config.experimental.omicron && config.experimental.omicron.enable === true) {
	var omicronManager = new Omicron(config);

	var closeGestureDelay = 1500;

	if (config.experimental.omicron.closeGestureDelay !== undefined) {
		closeGestureDelay = config.experimental.omicron.closeGestureDelay;
	}

	omicronManager.setCallbacks(
		sagePointers,
		createSagePointer,
		showPointer,
		pointerPress,
		pointerMove,
		pointerPosition,
		hidePointer,
		pointerRelease,
		pointerScrollStart,
		pointerScroll,
		pointerDblClick,
		pointerCloseGesture,
		keyDown,
		keyUp,
		keyPress,
		createRadialMenu
	);
	omicronManager.runTracker();
	omicronRunning = true;
}

/* ****** Radial Menu section ************************************************************** */
// createMediabrowser();

function createRadialMenu(uniqueID, pointerX, pointerY) {
	var validLocation = true;
	var newMenuPos = {x: pointerX, y: pointerY};
	var existingRadialMenu = null;
	// Make sure there's enough distance from other menus
	for (var key in SAGE2Items.radialMenus.list) {
		existingRadialMenu = SAGE2Items.radialMenus.list[key];
		var prevMenuPos = {x: existingRadialMenu.left, y: existingRadialMenu.top };
		var distance = Math.sqrt(Math.pow(Math.abs(newMenuPos.x - prevMenuPos.x), 2) +
						Math.pow(Math.abs(newMenuPos.y - prevMenuPos.y), 2));
		if (existingRadialMenu.visible && distance < existingRadialMenu.radialMenuSize.x) {
			// validLocation = false;
			// console.log("Menu is too close to existing menu");
		}
	}

	if (validLocation && SAGE2Items.radialMenus.list[uniqueID + "_menu"] === undefined) {
		// Create a new radial menu
		var newRadialMenu = new Radialmenu(uniqueID, uniqueID, config);
		newRadialMenu.generateGeometry(interactMgr, SAGE2Items.radialMenus);
		newRadialMenu.setPosition(newMenuPos);

		SAGE2Items.radialMenus.list[uniqueID + "_menu"] = newRadialMenu;

		// Open a 'media' radial menu
		broadcast('createRadialMenu', newRadialMenu.getInfo());
	} else if (validLocation && SAGE2Items.radialMenus.list[uniqueID + "_menu"] !== undefined) {
		// Radial menu already exists for this pointer, move to new location instead
		setRadialMenuPosition(uniqueID, pointerX, pointerY);
		broadcast('updateRadialMenu', existingRadialMenu.getInfo());
	}
	updateWallUIMediaBrowser(uniqueID);
}

/**
* Translates position of a radial menu by an offset
*
* @method moveRadialMenu
* @param uniqueID {Integer} radial menu ID
* @param pointerX {Float} offset x position
* @param pointerY {Float} offset y position
*/
function moveRadialMenu(uniqueID, pointerX, pointerY) {
	var existingRadialMenu = SAGE2Items.radialMenus.list[uniqueID + "_menu"];

	if (existingRadialMenu) {

		existingRadialMenu.setPosition({x: existingRadialMenu.left + pointerX, y: existingRadialMenu.top + pointerY});
		existingRadialMenu.visible = true;

		broadcast('updateRadialMenuPosition', existingRadialMenu.getInfo());
	}
}

/**
* Sets the absolute position of a radial menu
*
* @method setRadialMenuPosition
* @param uniqueID {Integer} radial menu ID
* @param pointerX {Float} x position
* @param pointerY {Float} y position
*/
function setRadialMenuPosition(uniqueID, pointerX, pointerY) {
	var existingRadialMenu = SAGE2Items.radialMenus.list[uniqueID + "_menu"];

	// Sets the position and visibility
	existingRadialMenu.setPosition({x: pointerX, y: pointerY});

	// Update the interactable geometry
	interactMgr.editGeometry(uniqueID + "_menu_radial", "radialMenus", "circle",
			{x: existingRadialMenu.left, y: existingRadialMenu.top, r: existingRadialMenu.radialMenuSize.y / 2});
	showRadialMenu(uniqueID);
	// Send the updated radial menu state to the display clients (and set menu visible)
	broadcast('updateRadialMenuPosition', existingRadialMenu.getInfo());
}

/**
* Shows radial menu and enables interactivity
*
* @method showRadialMenu
* @param uniqueID {Integer} radial menu ID
*/
function showRadialMenu(uniqueID) {
	var radialMenu = SAGE2Items.radialMenus.list[uniqueID + "_menu"];

	if (radialMenu !== undefined) {
		radialMenu.visible = true;
		interactMgr.editVisibility(uniqueID + "_menu_radial", "radialMenus", true);
		interactMgr.editVisibility(uniqueID + "_menu_thumbnail", "radialMenus", radialMenu.isThumbnailWindowOpen());
	}
}

/**
* Hides radial menu and enables interactivity
*
* @method hideRadialMenu
* @param uniqueID {Integer} radial menu ID
*/
function hideRadialMenu(uniqueID) {
	var radialMenu = SAGE2Items.radialMenus.list[uniqueID + "_menu"];
	if (radialMenu !== undefined) {
		radialMenu.hide();
	}
	broadcast('updateRadialMenu', radialMenu.getInfo());
}

function updateWallUIMediaBrowser(uniqueID) {
	var list = getSavedFilesList();

	broadcast('updateRadialMenuDocs', {id: uniqueID, fileList: list});
}

// Sends button state update messages to display
function radialMenuEvent(data) {
	if (data.type === "stateChange") {
		broadcast('radialMenuEvent', data);

		if (data.menuState.action !== undefined && data.menuState.action.type === "saveSession") {
			var ad    = new Date();
			var sname = sprint("session_%4d_%02d_%02d_%02d_%02d_%02s",
							ad.getFullYear(), ad.getMonth() + 1, ad.getDate(),
							ad.getHours(), ad.getMinutes(), ad.getSeconds());
			saveSession(sname);
		} else if (data.menuState.action !== undefined && data.menuState.action.type === "tileContent") {
			tileApplications();
		} else if (data.menuState.action !== undefined && data.menuState.action.type === "clearAllContent") {
			clearDisplay();
		}
	} else {
		broadcast('radialMenuEvent', data);
	}
}

// Check for pointer move events that are dragging a radial menu (but outside the menu)
function updateRadialMenuPointerPosition(uniqueID, pointerX, pointerY) {
	for (var key in SAGE2Items.radialMenus.list) {
		var radialMenu = SAGE2Items.radialMenus.list[key];
		// console.log(data.id+"_menu: " + radialMenu);
		if (radialMenu !== undefined && radialMenu.dragState === true) {
			var offset = radialMenu.getDragOffset(uniqueID, {x: pointerX, y: pointerY});
			moveRadialMenu(radialMenu.id, offset.x, offset.y);
		}
	}
}

function wsRemoveRadialMenu(wsio, data) {
	hideRadialMenu(data.id);
}

function wsRadialMenuThumbnailWindow(wsio, data) {
	var radialMenu = SAGE2Items.radialMenus.list[data.id + "_menu"];

	if (radialMenu !== undefined) {
		radialMenu.openThumbnailWindow(data);

		var thumbnailWindowPos = radialMenu.getThumbnailWindowPosition();
		interactMgr.editGeometry(data.id + "_menu_thumbnail", "radialMenus", "rectangle",
				{x: thumbnailWindowPos.x, y: thumbnailWindowPos.y,
				w: radialMenu.thumbnailWindowSize.x,
				h: radialMenu.thumbnailWindowSize.y});
		interactMgr.editVisibility(data.id + "_menu_thumbnail", "radialMenus", data.thumbnailWindowOpen);
	}
}

function wsRadialMenuMoved(wsio, data) {
	var radialMenu = SAGE2Items.radialMenus.list[data.uniqueID + "_menu"];
	if (radialMenu !== undefined) {
		radialMenu.setPosition(data);
	}
}


function attachAppIfSticky(backgroundItem, appId) {
	var app = SAGE2Items.applications.list[appId];
	if (app === null || app.sticky !== true) {
		return;
	}
	stickyAppHandler.detachStickyItem(app);
	if (backgroundItem !== null) {
		stickyAppHandler.attachStickyItem(backgroundItem, app);
	}
}


function showOrHideWidgetLinks(data) {
	var obj = data.item;
	var appId = obj.id;
	if (obj.data !== undefined && obj.data !== null && obj.data.appId !== undefined) {
		appId = obj.data.appId;
	}
	var app = SAGE2Items.applications.list[appId];
	if (app !== null && app !== undefined) {
		app = getAppPositionSize(app);
		app.user_id = data.uniqueID;
		if (data.show === true) {
			app.user_color = data.user_color;
			if (app.user_color !== null) {
				appUserColors[appId] = app.user_color;
			}
			broadcast('showWidgetToAppConnector', app);
		} else {
			broadcast('hideWidgetToAppConnector', app);
		}
	}
}<|MERGE_RESOLUTION|>--- conflicted
+++ resolved
@@ -744,11 +744,7 @@
 
 	wsio.on('openNewWebpage',                       wsOpenNewWebpage);
 
-<<<<<<< HEAD
 	wsio.on('setVolume',                            wsSetVolume);
-=======
-	wsio.on('setVolume',				wsSetVolume);
->>>>>>> ae92d990
 
 	wsio.on('playVideo',                            wsPlayVideo);
 	wsio.on('pauseVideo',                           wsPauseVideo);
@@ -2672,19 +2668,11 @@
 // **************  Volume sync  ********************
 
 function wsSetVolume(wsio, data) {
-<<<<<<< HEAD
 	if (SAGE2Items.renderSync[data.id] === undefined || SAGE2Items.renderSync[data.id] === null) {
 		return;
 	}
 	console.log(sageutils.header("Volume") + "set " + data.id + " " + data.level);
 	broadcast('setVolume',data);
-=======
-      if (SAGE2Items.renderSync[data.id] === undefined || SAGE2Items.renderSync[data.id] === null) {
-              return;
-      }
-      console.log("setVolume ", data.id, " ", data.level);
-      broadcast('setVolume',data);
->>>>>>> ae92d990
 }
 
 // **************  Video / Audio Synchonization *****************
