// SAGE2 is available for use under the SAGE2 Software License
//
// University of Illinois at Chicago's Electronic Visualization Laboratory (EVL)
// and University of Hawai'i at Manoa's Laboratory for Advanced Visualization and
// Applications (LAVA)
//
// See full text, terms and conditions in the LICENSE.txt included file
//
// Copyright (c) 2014

/**
 * @module server
 */


// node mode
/* jshint node: true */

// how to deal with spaces and tabs
/* jshint smarttabs: false */

// Don't make functions within a loop
/* jshint -W083 */


// require variables to be declared
"use strict";

// node: built-in
var exec        = require('child_process').exec;  // execute child process
var fs          = require('fs');                  // filesystem access
var http        = require('http');                // http server
var https       = require('https');               // https server
var os          = require('os');                  // operating system access
var path        = require('path');                // file path extraction and creation
var readline    = require('readline');            // to build an evaluation loop
var util        = require('util');                // node util

// npm registry: defined in package.json
var colors      = require('colors');           // pretty colors in the terminal
var formidable  = require('formidable');       // upload processor
var gm          = require('gm');               // graphicsmagick
var json5       = require('json5');            // JSON format that allows comments
var program     = require('commander');        // parsing command-line arguments
var qrimage     = require('qr-image');         // qr-code generation
var request     = require('request');          // external http requests
var sprint      = require('sprint');           // pretty formating (sprintf)
var twit        = require('twit');             // twitter api

// custom node modules
var assets      = require('./src/node-assets');         // manages the list of files
var exiftool    = require('./src/node-exiftool');       // gets exif tags for images
var httpserver  = require('./src/node-httpserver');     // creates web server
var interaction = require('./src/node-interaction');    // handles sage interaction (move, resize, etc.)
var loader      = require('./src/node-itemloader');     // handles sage item creation
var omicron     = require('./src/node-omicron');        // handles Omicron input events
var pixelblock  = require('./src/node-pixelblock');     // chops pixels buffers into square chunks
var radialmenu  = require('./src/node-radialmenu');     // radial menu
var sagepointer = require('./src/node-sagepointer');    // handles sage pointers (creation, location, etc.)
var sageutils   = require('./src/node-utils');          // provides the current version number
var websocketIO = require('./src/node-websocket.io');   // creates WebSocket server and clients
var stickyItems = require('./src/node-stickyitems');
// Version calculation
var SAGE2_version = sageutils.getShortVersion();

// Command line arguments
program
  .version(SAGE2_version)
  .option('-i, --no-interactive',       'Non interactive prompt')
  .option('-f, --configuration <file>', 'Specify a configuration file')
  .option('-l, --logfile [file]',       'Specify a log file')
  .option('-q, --no-output',            'Quiet, no output')
  .option('-s, --session [name]',       'Load a session file (last session if omitted)')
  .option('-t, --track-users [file]',   'enable user interaction tracking (specified file indicates users to track)')
  .parse(process.argv);

// Logging mechanism
if (program.logfile) {
	var logname    = (program.logfile === true) ? 'sage2.log' : program.logfile;
	var log_file   = fs.createWriteStream(path.resolve(logname), {flags : 'w+'});
	var log_stdout = process.stdout;
	var line, args;

	// Redirect console.log to a file and still produces an output or not
	if (program.output === false) {
		console.log = function(d) {
			line = util.format(d) + '\n';
			log_file.write(line);
			broadcast_opt('console',line,'receivesConsoleMessages');
			program.interactive = undefined;
		};
	} else {
		console.log = function() {
			args = Array.prototype.slice.call(arguments);
			if ( args.length == 1 && typeof args[0] == 'string') {
				line = args.toString() + '\n';
				log_stdout.write( line );
				broadcast_opt('console',line,'receivesConsoleMessages');
			}
			else {
				var i = 0;
				var s = "";
				args = [util.format.apply(util.format, Array.prototype.slice.call(arguments))];
				while (i < args.length) {
					if (i===0)
						s = args[i];
					else
						s += " " + args[i];
					i++;
				}
				line = s + '\n';
				log_stdout.write(line);
				log_file.write(line);
				broadcast_opt('console',line,'receivesConsoleMessages');
			}
		};
	}
}
else if (program.output === false) {
	program.interactive = undefined;
	console.log = function(d) {
		// disable print
	};
}

// Platform detection
var platform = os.platform() === "win32" ? "Windows" : os.platform() === "darwin" ? "MacOSX" : "Linux";

console.log("Detected Server OS as:", platform);
console.log("SAGE2 Short Version:", SAGE2_version);


// load config file - looks for user defined file, then file that matches hostname, then uses default
var config = loadConfiguration();

var twitter = null;
if(config.apis !== undefined && config.apis.twitter !== undefined){
	twitter = new twit({
		consumer_key:         config.apis.twitter.consumerKey,
		consumer_secret:      config.apis.twitter.consumerSecret,
		access_token:         config.apis.twitter.accessToken,
		access_token_secret:  config.apis.twitter.accessSecret
	});
}

// remove API keys from being investigated further
//if(config.apis !== undefined) delete config.apis;

console.log(config);

// register with EVL's server
if (config.register_site) {
	request({
	    "rejectUnauthorized": false,
	    "url": 'https://sage.evl.uic.edu/register',
	    "form": config,
	    "method": "POST"},
	    function(err, response, body){
		    console.log('Registration with EVL site:', (err===null)?"success":err.code);
		}
	);
}

// find git commit version and date
sageutils.getFullVersion(function(version) {
	// fields: base commit branch date
	console.log("SAGE2 Full Version:", version);
	SAGE2_version = version;
	broadcast('setupSAGE2Version', SAGE2_version, 'receivesDisplayConfiguration');
});


// Setup up ImageMagick (load path from configuration file)
var imConstraints = {imageMagick: true};
var ffmpegOptions = {};
if(config.dependencies !== undefined){
	if(config.dependencies.ImageMagick !== undefined) imConstraints.appPath = config.dependencies.ImageMagick;
	if(config.dependencies.FFMpeg !== undefined)      ffmpegOptions.appPath = config.dependencies.FFMpeg;
}
var imageMagick = gm.subClass(imConstraints);
assets.setupBinaries(imConstraints, ffmpegOptions);


// global variables for various paths
var public_dir = "public"; // directory where HTTPS content is stored
var hostOrigin = (typeof config.rproxy_port != "undefined") ? "" : "http://"+config.host+":"+config.index_port.toString()+"/"; // base URL for this server
var uploadsFolder = path.join(public_dir, "uploads"); // directory where files are uploaded

// global variables to manage items
var itemCount = 0;
var userCount = 0;

// global variables to manage clients
var clients = [];
var masterDisplay = null;
var webBrowserClient = null;
var sagePointers = {};
var remoteInteraction = {};
var mediaStreams = {};
var mediaBlockStreams = {};
var radialMenus = {};
var shell = null;

var users = null;
if(program.trackUsers) {
	if(typeof program.trackUsers === "string" && sageutils.fileExists(program.trackUsers))
		users = json5.parse(fs.readFileSync(program.trackUsers));
	else
		users = {};
	users.session = {};
	users.session.start = Date.now();

	/*
	var trackfile = program.trackUsers === true ? "tracked_users.json" : program.trackUsers;
	if(sageutils.fileExists(trackfile)) users = json5.parse(fs.readFileSync(trackfile));
	else users = {};
	users.session = {};
	users.session.start = Date.now();
	*/
}
if(!sageutils.fileExists("logs")) fs.mkdirSync("logs");

// Sticky items and window position for new clones
var stickyAppHandler = new stickyItems();
var newWindowPosition = null;
var seedWindowPosition = null;

// Generating QR-code of URL for UI page
var qr_png = qrimage.image(hostOrigin, { ec_level:'M', size: 15, margin:3, type: 'png' });
var qr_out = path.join(uploadsFolder, "images", "QR.png");
// qr_png.on('readable', function() { process.stdout.write('.'); });
qr_png.on('end',      function() { console.log('QR> image generated', qr_out); });
qr_png.pipe(fs.createWriteStream(qr_out));


// Make sure tmp directory is local
process.env.TMPDIR = path.join(__dirname, "tmp");
console.log("Temp folder: ".green, process.env.TMPDIR);
if(!sageutils.fileExists(process.env.TMPDIR)){
     fs.mkdirSync(process.env.TMPDIR);
}

// Make sure session folder exists
var sessionFolder = path.join(__dirname, "sessions");
if (!sageutils.fileExists(sessionFolder)) {
     fs.mkdirSync(sessionFolder);
}

// Build the list of existing assets
assets.initialize(uploadsFolder, 'uploads');

var appLoader = new loader(public_dir, hostOrigin, config, imConstraints, ffmpegOptions);
var applications = [];
var controls = []; // Each element represents a control widget bar
var appAnimations = {};
var videoHandles = {};


// sets up the background for the display clients (image or color)
setupDisplayBackground();


// create HTTP server for insecure content
var httpServerIndex = new httpserver(public_dir);
httpServerIndex.httpGET('/config', sendConfig); // send config object to client using http request


// create HTTPS server for secure content
var httpsServerApp = new httpserver(public_dir);
httpsServerApp.httpPOST('/upload', uploadForm); // receive newly uploaded files from SAGE Pointer / SAGE UI
httpsServerApp.httpGET('/config',  sendConfig); // send config object to client using http request


// create HTTPS options - sets up security keys
var options = setupHttpsOptions();


// initializes HTTP and HTTPS servers
var index  = http.createServer(httpServerIndex.onrequest);
var server = https.createServer(options, httpsServerApp.onrequest);

var startTime = new Date();


// creates a WebSocket server - 2 way communication between server and all browser clients
var wsioServer  = new websocketIO.Server({server: index});
var wsioServerS = new websocketIO.Server({server: server});

wsioServer.onconnection(function(wsio) {
	wsio.onclose(closeWebSocketClient);
	wsio.on('addClient', wsAddClient);
});

wsioServerS.onconnection(function(wsio) {
	wsio.onclose(closeWebSocketClient);
	wsio.on('addClient', wsAddClient);
});

function closeWebSocketClient(wsio) {
    var i;
	var uniqueID = wsio.remoteAddress.address + ":" + wsio.remoteAddress.port;
	console.log("Closed Connection: " + uniqueID + " (" + wsio.clientType + ")");

	addEventToUserLog(uniqueID, {type: "disconnect", data: null, time: Date.now()});

	var remote = findRemoteSiteByConnection(wsio);
	if(remote !== null){
		console.log("Remote site \"" + remote.name + "\" now offline");
		remote.connected = false;
		var site = {name: remote.name, connected: remote.connected};
		broadcast('connectedToRemoteSite', site, 'receivesRemoteServerInfo');
	}
	if(wsio.messages.sendsPointerData){
		hidePointer(uniqueID);
		removeControlsForUser(uniqueID);
		delete sagePointers[uniqueID];
		delete remoteInteraction[uniqueID];
	}
	if(wsio.messages.requiresFullApps){
		var key;
		for(key in mediaBlockStreams) {
			for(i=0; i<clients.length; i++){
                var clientAddress = clients[i].remoteAddress.address + ":" + clients[i].remoteAddress.port;
                    if(uniqueID === clientAddress){
                        delete mediaBlockStreams[key].clients[uniqueID];
                    }
			}
		}
		for(key in mediaStreams) {
			if (mediaStreams.hasOwnProperty(key)) {
				delete mediaStreams[key].clients[uniqueID];
			}
		}
        for(key in appAnimations) {
			if (appAnimations.hasOwnProperty(key)) {
				delete appAnimations[key].clients[uniqueID];
			}
		}
	}

	if(wsio.clientType == "webBrowser") webBrowserClient = null;

	if(wsio === masterDisplay){
		masterDisplay = null;
		for(i=0; i<clients.length; i++){
			if(clients[i].clientType === "display" && clients[i] !== wsio){
				masterDisplay = clients[i];
				clients[i].emit('setAsMasterDisplay');
				break;
			}
		}
	}

	removeElement(clients, wsio);
}

function wsAddClient(wsio, data) {
	// overwrite host and port if defined
	if(data.host !== undefined) {
		wsio.remoteAddress.address = data.host;
	}
	if(data.port !== undefined) {
		wsio.remoteAddress.port = data.port;
	}

	var uniqueID = wsio.remoteAddress.address + ":" + wsio.remoteAddress.port;
	wsio.clientType = data.clientType;
	wsio.messages = {};

	// Remember the display ID
	if (wsio.clientType === "display" || wsio.clientType === 'radialMenu' ) {
		wsio.clientID = data.clientID;
	} else {
		wsio.clientID = -1;
	}

	// types of data sent/received to server from client through WebSockets
	wsio.messages.sendsPointerData                  = data.sendsPointerData                 || false;
	wsio.messages.sendsMediaStreamFrames            = data.sendsMediaStreamFrames           || false;
	wsio.messages.uploadsContent                    = data.uploadsContent                   || false;
	wsio.messages.requestsServerFiles               = data.requestsServerFiles              || false;
	wsio.messages.sendsWebContentToLoad             = data.sendsWebContentToLoad            || false;
	wsio.messages.launchesWebBrowser                = data.launchesWebBrowser               || false;
	wsio.messages.sendsVideoSynchonization          = data.sendsVideoSynchonization         || false;
	wsio.messages.sharesContentWithRemoteServer     = data.sharesContentWithRemoteServer    || false;
	wsio.messages.receivesDisplayConfiguration      = data.receivesDisplayConfiguration     || false;
	wsio.messages.receivesClockTime                 = data.receivesClockTime                || false;
	wsio.messages.requiresFullApps                  = data.requiresFullApps                 || false;
	wsio.messages.requiresAppPositionSizeTypeOnly   = data.requiresAppPositionSizeTypeOnly  || false;
    wsio.messages.receivesMediaStreamFrames         = data.receivesMediaStreamFrames        || false;
	wsio.messages.receivesWindowModification        = data.receivesWindowModification       || false;
	wsio.messages.receivesPointerData               = data.receivesPointerData              || false;
	wsio.messages.receivesInputEvents               = data.receivesInputEvents              || false;
	wsio.messages.receivesRemoteServerInfo          = data.receivesRemoteServerInfo         || false;
	wsio.messages.requestsWidgetControl             = data.requestsWidgetControl            || false;
	wsio.messages.receivesWidgetEvents              = data.receivesWidgetEvents             || false;
	wsio.messages.requestsAppClone					= data.requestsAppClone					|| false;
	wsio.messages.requestsFileHandling				= data.requestsFileHandling				|| false;
	wsio.messages.receivesConsoleMessages			= data.receivesConsoleMessages			|| false;
	wsio.messages.sendsCommands						= data.sendsCommands					|| false;

	if (wsio.clientType==="display") {
		if(masterDisplay === null) masterDisplay = wsio;
		console.log("New Connection: " + uniqueID + " (" + wsio.clientType + " " + wsio.clientID+ ")");

		if( wsio.clientID === 0 ) // Display clients were reset
			clearRadialMenus();
	}
	else {
		console.log("New Connection: " + uniqueID + " (" + wsio.clientType + ")");
	}

	clients.push(wsio);
	initializeWSClient(wsio);
}

function initializeWSClient(wsio) {
	var uniqueID = wsio.remoteAddress.address + ":" + wsio.remoteAddress.port;

	wsio.emit('initialize', {UID: uniqueID, time: new Date(), start: startTime});

	if(wsio === masterDisplay) wsio.emit('setAsMasterDisplay');


	// set up listeners based on what the client sends
	if(wsio.messages.sendsPointerData){
		wsio.on('registerInteractionClient', wsRegisterInteractionClient);
		wsio.on('startSagePointer',          wsStartSagePointer);
		wsio.on('stopSagePointer',           wsStopSagePointer);
		wsio.on('pointerPress',              wsPointerPress);
		wsio.on('pointerRelease',            wsPointerRelease);
		wsio.on('pointerDblClick',           wsPointerDblClick);
		wsio.on('pointerPosition',           wsPointerPosition);
		//wsio.on('pointerMove',               wsPointerMove);
		wsio.on('ptm',                       wsPointerMove);
		wsio.on('pointerScrollStart',        wsPointerScrollStart);
		wsio.on('pointerScroll',             wsPointerScroll);
		wsio.on('pointerDraw',               wsPointerDraw);
		wsio.on('keyDown',                   wsKeyDown);
		wsio.on('keyUp',                     wsKeyUp);
		wsio.on('keyPress',                  wsKeyPress);
	}
	if(wsio.messages.uploadsContent){
		wsio.on('uploadedFile', wsUploadedFile);
	}
	if(wsio.messages.sendsMediaStreamFrames){
		wsio.on('startNewMediaStream',       wsStartNewMediaStream);
		wsio.on('updateMediaStreamFrame',    wsUpdateMediaStreamFrame);
		wsio.on('updateMediaStreamChunk',    wsUpdateMediaStreamChunk);
		wsio.on('stopMediaStream',           wsStopMediaStream);
		wsio.on('startNewMediaBlockStream',       wsStartNewMediaBlockStream);
		wsio.on('updateMediaBlockStreamFrame',    wsUpdateMediaBlockStreamFrame);
		wsio.on('stopMediaBlockStream',           wsStopMediaBlockStream);
	}
	if(wsio.messages.receivesMediaStreamFrames){
		wsio.on('requestVideoFrame',                    wsRequestVideoFrame);
		wsio.on('receivedMediaStreamFrame',             wsReceivedMediaStreamFrame);
		wsio.on('receivedRemoteMediaStreamFrame',       wsReceivedRemoteMediaStreamFrame);
        wsio.on('requestVideoFrame',                    wsRequestVideoFrame);
		wsio.on('receivedMediaBlockStreamFrame',        wsReceivedMediaBlockStreamFrame);
		wsio.on('receivedRemoteMediaBlockStreamFrame',  wsReceivedRemoteMediaBlockStreamFrame);
    }
	if(wsio.messages.requiresFullApps){
		wsio.on('finishedRenderingAppFrame', wsFinishedRenderingAppFrame);
		wsio.on('updateAppState', wsUpdateAppState);
		wsio.on('appResize',      wsAppResize);
		wsio.on('broadcast',      wsBroadcast);
		wsio.on('searchTweets',   wsSearchTweets);
	}
	if(wsio.messages.requestsServerFiles){
		wsio.on('requestAvailableApplications', wsRequestAvailableApplications);
		wsio.on('requestStoredFiles', wsRequestStoredFiles);
		//wsio.on('addNewElementFromStoredFiles', wsAddNewElementFromStoredFiles);
		wsio.on('loadApplication',    wsLoadApplication);
		wsio.on('loadFileFromServer', wsLoadFileFromServer);
		wsio.on('deleteElementFromStoredFiles', wsDeleteElementFromStoredFiles);
		wsio.on('saveSesion',       wsSaveSesion);
		wsio.on('clearDisplay',     wsClearDisplay);
		wsio.on('tileApplications', wsTileApplications);

		// Radial menu should have its own message section? Just appended here for now.
		wsio.on('radialMenuClick',                  wsRadialMenuClick);
	}
	if(wsio.messages.sendsWebContentToLoad){
		wsio.on('addNewWebElement', wsAddNewWebElement);
	}
	if(wsio.messages.launchesWebBrowser){
		wsio.on('openNewWebpage', wsOpenNewWebpage);
	}
	if(wsio.messages.sendsVideoSynchonization){
		wsio.on('playVideo',       wsPlayVideo);
		wsio.on('pauseVideo',      wsPauseVideo);
		wsio.on('stopVideo',       wsStopVideo);
		wsio.on('updateVideoTime', wsUpdateVideoTime);
		wsio.on('muteVideo',       wsMuteVideo);
		wsio.on('unmuteVideo',     wsUnmuteVideo);
		wsio.on('loopVideo',       wsLoopVideo);
	}
	if(wsio.messages.sharesContentWithRemoteServer){
		wsio.on('addNewElementFromRemoteServer', wsAddNewElementFromRemoteServer);
		wsio.on('requestNextRemoteFrame', wsRequestNextRemoteFrame);
		wsio.on('updateRemoteMediaStreamFrame', wsUpdateRemoteMediaStreamFrame);
		wsio.on('stopMediaStream', wsStopMediaStream);
        wsio.on('updateRemoteMediaBlockStreamFrame', wsUpdateRemoteMediaBlockStreamFrame);
		wsio.on('stopMediaBlockStream', wsStopMediaBlockStream);
	}
	if(wsio.messages.requestsWidgetControl){
		wsio.on('addNewControl', wsAddNewControl);
		wsio.on('selectedControlId', wsSelectedControlId);
		wsio.on('releasedControlId', wsReleasedControlId);
		wsio.on('closeAppFromControl', wsCloseAppFromControl);
		wsio.on('hideWidgetFromControl', wsHideWidgetFromControl);
		wsio.on('openRadialMenuFromControl', wsOpenRadialMenuFromControl);
	}
	if(wsio.messages.receivesDisplayConfiguration){
		wsio.emit('setupDisplayConfiguration', config);
		wsio.emit('setupSAGE2Version', SAGE2_version);
	}
	if (wsio.messages.requestsAppClone){
		wsio.on('createAppClone', wsCreateAppClone);
	}
	if (wsio.messages.sendsCommands) {
		wsio.emitString(JSON.stringify({f: 'console', d: JSON.stringify(config,null, " ")+'\n'}));
		wsio.on('command', wsCommand);
	}

	/*if (wsio.messages.requestsFileHandling){
		wsio.on('writeToFile', wsWriteToFile);
		wsio.on('readFromFile', wsReadFromFile);
	}*/

	if(wsio.messages.sendsPointerData)                createSagePointer(uniqueID);
	if(wsio.messages.receivesClockTime)               wsio.emit('setSystemTime', {date: new Date()});
	if(wsio.messages.receivesPointerData)             initializeExistingSagePointers(wsio);
	if(wsio.messages.requiresFullApps)                initializeExistingApps(wsio);
	if(wsio.messages.requiresAppPositionSizeTypeOnly) initializeExistingAppsPositionSizeTypeOnly(wsio);
	if(wsio.messages.receivesRemoteServerInfo)        initializeRemoteServerInfo(wsio);
	if(wsio.messages.receivesMediaStreamFrames)       initializeMediaStreams(uniqueID);

	var remote = findRemoteSiteByConnection(wsio);
	if(remote !== null){
		remote.wsio = wsio;
		remote.connected = true;
		var site = {name: remote.name, connected: remote.connected};
		broadcast('connectedToRemoteSite', site, 'receivesRemoteServerInfo');
	}

	if (wsio.clientType === "webBrowser") webBrowserClient = wsio;

	if ( wsio.clientType === "radialMenu" )
	{
		wsio.on('radialMenuMoved', wsRadialMenuMoved);
		wsio.on('removeRadialMenu', wsRemoveRadialMenu);
		wsio.on('radialMenuWindowToggle', wsRadialMenuThumbnailWindow);

		// Allows only one instance of each radial menu to send 'open file' command
		if ( radialMenus[wsio.clientID].wsio === undefined )
		{
			console.log("New Radial Menu Connection: " + uniqueID + " (" + wsio.clientType + " " + wsio.clientID+ ")");
			radialMenus[wsio.clientID].wsio = wsio;
		} else {
			//console.log("Existing Radial Menu Connection: " + uniqueID + " (" + wsio.clientType + " " + wsio.clientID + ")");
			wsio.emit("disableSendToServer", uniqueID);
		}
	}

	// Debug messages from applications
	wsio.on('sage2Log', wsPrintDebugInfo);
}

function initializeExistingSagePointers(wsio) {
	for(var key in sagePointers){
		if (sagePointers.hasOwnProperty(key)) {
			wsio.emit('createSagePointer', sagePointers[key]);
		}
	}
}

function initializeExistingApps(wsio) {
	var i;
	var key;

	var uniqueID = wsio.remoteAddress.address + ":" + wsio.remoteAddress.port;

	for(i=0; i<applications.length; i++){
		wsio.emit('createAppWindow', applications[i]);
	}
	for(key in appAnimations){
		if (appAnimations.hasOwnProperty(key)) {
			appAnimations[key].clients[uniqueID] = false;
		}
	}
}

function initializeExistingAppsPositionSizeTypeOnly(wsio) {
	var i;
	for(i=0; i<applications.length; i++){
		wsio.emit('createAppWindowPositionSizeOnly', getAppPositionSize(applications[i]));
	}
}

function initializeRemoteServerInfo(wsio) {
	for(var i=0; i<remoteSites.length; i++){
		var site = {name: remoteSites[i].name, connected: remoteSites[i].connected, width: remoteSites[i].width, height: remoteSites[i].height, pos: remoteSites[i].pos};
		wsio.emit('addRemoteSite', site);
	}
}

function initializeMediaStreams(uniqueID) {
	var key;

	for(key in mediaStreams){
		if (mediaStreams.hasOwnProperty(key)) {
			mediaStreams[key].clients[uniqueID] = false;
		}
	}
}

function initializeMediaBlockStreams(clientID) {
	for(var key in mediaBlockStreams) {
        for(var i=0; i<clients.length; i++){
            var clientAddress = clients[i].remoteAddress.address + ":" + clients[i].remoteAddress.port;
            if(clients[i].messages.receivesMediaStreamFrames && mediaBlockStreams[key].clients[clientAddress] === undefined){
                    mediaBlockStreams[key].clients[clientAddress] = {wsio: clients[i], readyForNextFrame: true, blockList: []};
            }
        }
	}
}

// **************  Sage Pointer Functions *****************

function wsRegisterInteractionClient(wsio, data) {
	var uniqueID = wsio.remoteAddress.address + ":" + wsio.remoteAddress.port;

	var key;
	if(program.trackUsers === true) {
		var newUser = true;
		for(key in users) {
			if(users[key].name === data.name && users[key].color.toLowerCase() === data.color.toLowerCase()) {
				users[key].ip = uniqueID;
				if(users[key].actions === undefined) users[key].actions = [];
				users[key].actions.push({type: "connect", data: null, time: Date.now()});
				newUser = false;
			}
		}
		if(newUser === true) {
			var id = getNewUserId();
			users[id] = {};
			users[id].name = data.name;
			users[id].color = data.color;
			users[id].ip = uniqueID;
			if(users[id].actions === undefined) users[id].actions = [];
			users[id].actions.push({type: "connect", data: null, time: Date.now()});
		}
	}
	else {
		for(key in users) {
			if(users[key].name === data.name && users[key].color.toLowerCase() === data.color.toLowerCase()) {
				users[key].ip = uniqueID;
				if(users[key].actions === undefined) users[key].actions = [];
				users[key].actions.push({type: "connect", data: null, time: Date.now()});
			}
		}
	}
}

function wsStartSagePointer(wsio, data) {
	var uniqueID = wsio.remoteAddress.address + ":" + wsio.remoteAddress.port;

	showPointer(uniqueID, data);

	addEventToUserLog(uniqueID, {type: "SAGE2PointerStart", data: null, time: Date.now()});
}

function wsStopSagePointer(wsio, data) {
	var uniqueID = wsio.remoteAddress.address + ":" + wsio.remoteAddress.port;

	hidePointer(uniqueID);

	//return to window interaction mode after stopping pointer
	if(remoteInteraction[uniqueID].appInteractionMode()){
		remoteInteraction[uniqueID].toggleModes();
		broadcast('changeSagePointerMode', {id: sagePointers[uniqueID].id, mode: remoteInteraction[uniqueID].interactionMode } , 'receivesPointerData');
	}

	addEventToUserLog(uniqueID, {type: "SAGE2PointerEnd", data: null, time: Date.now()});
	//addEventToUserLog(uniqueID, {type: "SAGE2PointerMode", data: {mode: "windowManagement"}, time: Date.now()});
}

function wsPointerPress(wsio, data) {
	var uniqueID = wsio.remoteAddress.address + ":" + wsio.remoteAddress.port;
	var pointerX = sagePointers[uniqueID].left;
	var pointerY = sagePointers[uniqueID].top;

	pointerPress(uniqueID, pointerX, pointerY, data);
}

function wsPointerRelease(wsio, data) {
	var uniqueID = wsio.remoteAddress.address + ":" + wsio.remoteAddress.port;

	var pointerX = sagePointers[uniqueID].left;
	var pointerY = sagePointers[uniqueID].top;

	/*
	if (data.button === 'left')
		pointerRelease(uniqueID, pointerX, pointerY);
	else
		pointerReleaseRight(uniqueID, pointerX, pointerY);
	*/
	pointerRelease(uniqueID, pointerX, pointerY ,data);
}

function wsPointerDblClick(wsio, data) {
	var uniqueID = wsio.remoteAddress.address + ":" + wsio.remoteAddress.port;

	var pointerX = sagePointers[uniqueID].left;
	var pointerY = sagePointers[uniqueID].top;

	pointerDblClick(uniqueID, pointerX, pointerY);
}

function wsPointerPosition(wsio, data) {
	var uniqueID = wsio.remoteAddress.address + ":" + wsio.remoteAddress.port;

	pointerPosition(uniqueID, data);
}

function wsPointerMove(wsio, data) {
	var uniqueID = wsio.remoteAddress.address + ":" + wsio.remoteAddress.port;

	var pointerX = sagePointers[uniqueID].left;
	var pointerY = sagePointers[uniqueID].top;

	pointerMove(uniqueID, pointerX, pointerY, data);
}

function wsPointerScrollStart(wsio, data) {
	var uniqueID = wsio.remoteAddress.address + ":" + wsio.remoteAddress.port;

	var pointerX = sagePointers[uniqueID].left;
	var pointerY = sagePointers[uniqueID].top;

	pointerScrollStart( uniqueID, pointerX, pointerY );
}

function wsPointerScroll(wsio, data) {
	var uniqueID = wsio.remoteAddress.address + ":" + wsio.remoteAddress.port;

	// Casting the parameters to correct type
	data.wheelDelta = parseInt(data.wheelDelta, 10);

	pointerScroll(uniqueID, data);
}

function wsPointerDraw(wsio, data) {
	var uniqueID = wsio.remoteAddress.address + ":" + wsio.remoteAddress.port;
	pointerDraw(uniqueID, data);
}

function wsKeyDown(wsio, data) {
	var uniqueID = wsio.remoteAddress.address + ":" + wsio.remoteAddress.port;

	if(data.code == 16){ // shift
		remoteInteraction[uniqueID].SHIFT = true;
	}
	else if(data.code == 17){ // ctrl
		remoteInteraction[uniqueID].CTRL = true;
	}
	else if(data.code == 18) { // alt
		remoteInteraction[uniqueID].ALT = true;
	}
	else if(data.code == 20) { // caps lock
		remoteInteraction[uniqueID].CAPS = true;
	}
	else if(data.code == 91 || data.code == 92 || data.code == 93){ // command
		remoteInteraction[uniqueID].CMD = true;
	}




	//SEND SPECIAL KEY EVENT only will come here
	var pointerX = sagePointers[uniqueID].left;
	var pointerY = sagePointers[uniqueID].top;

	var control = findControlsUnderPointer(pointerX,pointerY);
	if (control!==null){
		return;
	}


	if(remoteInteraction[uniqueID].appInteractionMode()){
		keyDown(uniqueID, pointerX, pointerY, data);
	}
}

function wsKeyUp(wsio, data) {
	var uniqueID = wsio.remoteAddress.address + ":" + wsio.remoteAddress.port;

	if(data.code == 16){ // shift
		remoteInteraction[uniqueID].SHIFT = false;
	}
	else if(data.code == 17){ // ctrl
		remoteInteraction[uniqueID].CTRL = false;
	}
	else if(data.code == 18) { // alt
		remoteInteraction[uniqueID].ALT = false;
	}
	else if(data.code == 20) { // caps lock
		remoteInteraction[uniqueID].CAPS = false;
	}
	else if(data.code == 91 || data.code == 92 || data.code == 93){ // command
		remoteInteraction[uniqueID].CMD = false;
	}

	if (remoteInteraction[uniqueID].modeChange !== undefined && (data.code === 9 || data.code === 16)) return;

	var pointerX = sagePointers[uniqueID].left;
	var pointerY = sagePointers[uniqueID].top;

	var control = findControlsUnderPointer(pointerX,pointerY);

	var lockedControl = remoteInteraction[uniqueID].lockedControl();

	if (lockedControl !== null) {
		var event = {code: data.code, printable:false, state: "up", ctrlId:lockedControl.ctrlId, appId:lockedControl.appId, instanceID:lockedControl.instanceID};
		broadcast('keyInTextInputWidget', event ,'receivesWidgetEvents');
		if (data.code == 13) { //Enter key
			remoteInteraction[uniqueID].dropControl();
		}
		return;
	}
	else if (control!==null){
		return;
	}



	var elem = findAppUnderPointer(pointerX, pointerY);

	if(elem !== null){
		if(remoteInteraction[uniqueID].windowManagementMode()){
			if(data.code === 8 || data.code === 46){ // backspace or delete
				deleteApplication(elem);

				addEventToUserLog(uniqueID, {type: "delete", data: {application: {id: elem.id, type: elem.application}}, time: Date.now()});
			}
		}
		else if(remoteInteraction[uniqueID].appInteractionMode()) {	//only send special keys
			keyUp(uniqueID, pointerX, pointerY, data);
		}
	}
}

function wsKeyPress(wsio, data) {
	var uniqueID = wsio.remoteAddress.address + ":" + wsio.remoteAddress.port;

	var lockedControl = remoteInteraction[uniqueID].lockedControl();
	var pointerX = sagePointers[uniqueID].left;
	var pointerY = sagePointers[uniqueID].top;
	var control = findControlsUnderPointer(pointerX,pointerY);

	if(data.code == 9 && remoteInteraction[uniqueID].SHIFT && sagePointers[uniqueID].visible){ // shift + tab
		remoteInteraction[uniqueID].toggleModes();
		broadcast('changeSagePointerMode', {id: sagePointers[uniqueID].id, mode: remoteInteraction[uniqueID].interactionMode}, 'receivesPointerData');

		/*
		if(remoteInteraction[uniqueID].interactionMode === 0)
			addEventToUserLog(uniqueID, {type: "SAGE2PointerMode", data: {mode: "windowManagement"}, time: Date.now()});
		else
			addEventToUserLog(uniqueID, {type: "SAGE2PointerMode", data: {mode: "applicationInteraction"}, time: Date.now()});
		*/

		if(remoteInteraction[uniqueID].modeChange !== undefined) clearTimeout(remoteInteraction[uniqueID].modeChange);
		remoteInteraction[uniqueID].modeChange = setTimeout(function() {
			delete remoteInteraction[uniqueID].modeChange;
		}, 500);
	}
	else if (lockedControl !== null){
		var event = {code: data.code, printable:true, state: "down", ctrlId:lockedControl.ctrlId, appId:lockedControl.appId, instanceID:lockedControl.instanceID};
		broadcast('keyInTextInputWidget', event ,'receivesWidgetEvents');
		if (data.code === 13){ //Enter key
			addEventToUserLog(uniqueID, {type: "widgetAction", data: {application: lockedControl.appId, widget: lockedControl.ctrlId}, time: Date.now()});

			remoteInteraction[uniqueID].dropControl();
		}
	}
	else if(control!==null){
		return;
	}
	else if ( remoteInteraction[uniqueID].appInteractionMode() ) {
		keyPress(uniqueID, pointerX, pointerY, data);
	}

}

// **************  File Upload Functions *****************
function wsUploadedFile(wsio, data) {
	var uniqueID = wsio.remoteAddress.address + ":" + wsio.remoteAddress.port;

	addEventToUserLog(uniqueID, {type: "fileUpload", data: data, time: Date.now()});
}

function wsRadialMenuClick(wsio, data) {
	if(data.button === "closeButton") {
		addEventToUserLog(data.user, {type: "radialMenu", data: {action: "close"}, time: Date.now()});
	}
	else if(data.button === "settingsButton" || data.button.indexOf("Window") >= 0) {
		var action = data.data.state === "opened" ? "open" : "close";
		addEventToUserLog(data.user, {type: "radialMenuAction", data: {button: data.button, action: action}, time: Date.now()});
	}
	else {
		addEventToUserLog(data.user, {type: data.button, data: null, time: Date.now()});
	}
}

// **************  Media Stream Functions *****************

function wsStartNewMediaStream(wsio, data) {
	var uniqueID = wsio.remoteAddress.address + ":" + wsio.remoteAddress.port;
	console.log("received new stream: ", data.id);

	mediaStreams[data.id] = {chunks: [], clients: {}, ready: true, timeout: null};
	for(var i=0; i<clients.length; i++){
		if(clients[i].messages.receivesMediaStreamFrames){
			var clientAddress = clients[i].remoteAddress.address + ":" + clients[i].remoteAddress.port;
			mediaStreams[data.id].clients[clientAddress] = false;
		}
	}

	// Forcing 'int' type for width and height
	//     for some reasons, messages from websocket lib from Linux send strings for ints
	data.width  = parseInt(data.width,  10);
	data.height = parseInt(data.height, 10);

	appLoader.createMediaStream(data.src, data.type, data.encoding, data.title, data.color, data.width, data.height, function(appInstance) {
		appInstance.id = data.id;
		broadcast('createAppWindow', appInstance, 'requiresFullApps');
		broadcast('createAppWindowPositionSizeOnly', getAppPositionSize(appInstance), 'requiresAppPositionSizeTypeOnly');

		applications.push(appInstance);

		addEventToUserLog(uniqueID, {type: "mediaStreamStart", data: {application: {id: appInstance.id, type: appInstance.application}}, time: Date.now()});
	});

	// Debug media stream freezing
	mediaStreams[data.id].timeout = setTimeout(function() {
		console.log("Start: 5 sec with no updates from: " + data.id);
		console.log(mediaStreams[data.id].clients);
		console.log("ready: " + mediaStreams[data.id].ready);
	}, 5000);
}

function wsUpdateMediaStreamFrame(wsio, data) {
	mediaStreams[data.id].ready = true;
	for(var key in mediaStreams[data.id].clients){
		mediaStreams[data.id].clients[key] = false;
	}

	var stream = findAppById(data.id);
	if(stream !== null) stream.data = data.state;

	broadcast('updateMediaStreamFrame', data, 'receivesMediaStreamFrames');

	// Debug media stream freezing
	clearTimeout(mediaStreams[data.id].timeout);
	mediaStreams[data.id].timeout = setTimeout(function() {
		console.log("Update: 5 sec with no updates from: " + data.id);
		console.log(mediaStreams[data.id].clients);
		console.log("ready: " + mediaStreams[data.id].ready);
		if(mediaStreams[data.id].chunks.length === 0)
			console.log("chunks received: " + allNonBlank(mediaStreams[data.id].chunks));
	}, 5000);
}

function wsUpdateMediaStreamChunk(wsio, data) {
	if(mediaStreams[data.id].chunks.length === 0) mediaStreams[data.id].chunks = initializeArray(data.total, "");
	mediaStreams[data.id].chunks[data.piece] = data.state.src;
	if(allNonBlank(mediaStreams[data.id].chunks)){
		wsUpdateMediaStreamFrame(wsio, {id: data.id, state: {src: mediaStreams[data.id].chunks.join(""), type: data.state.type, encoding: data.state.encoding}});
		mediaStreams[data.id].chunks = [];
	}
}

function wsStopMediaStream(wsio, data) {
	var uniqueID = wsio.remoteAddress.address + ":" + wsio.remoteAddress.port;

	var elem = findAppById(data.id);
	if(elem !== null) {
		deleteApplication( elem );

		addEventToUserLog(uniqueID, {type: "delete", data: {application: {id: elem.id, type: elem.application}}, time: Date.now()});
	}

	addEventToUserLog(uniqueID, {type: "mediaStreamEnd", data: {application: {id: data.id, type: "media_stream"}}, time: Date.now()});
}

function wsReceivedMediaStreamFrame(wsio, data) {
	var uniqueID = wsio.remoteAddress.address + ":" + wsio.remoteAddress.port;
	var i;
	var broadcastAddress, broadcastID;
	var serverAddress, clientAddress;

	mediaStreams[data.id].clients[uniqueID] = true;
	if(allTrueDict(mediaStreams[data.id].clients) && mediaStreams[data.id].ready){
		mediaStreams[data.id].ready = false;
		var broadcastWS = null;
		var mediaStreamData = data.id.split("|");
		if(mediaStreamData.length === 2){ // local stream --> client | stream_id
			broadcastAddress = mediaStreamData[0];
			broadcastID = parseInt(mediaStreamData[1]);
			for(i=0; i<clients.length; i++){
				clientAddress = clients[i].remoteAddress.address + ":" + clients[i].remoteAddress.port;
				if(clientAddress == broadcastAddress) broadcastWS = clients[i];
			}
			if(broadcastWS !== null) broadcastWS.emit('requestNextFrame', {streamId: broadcastID});
		}
		else if(mediaStreamData.length === 3){ // remote stream --> remote_server | client | stream_id
			serverAddress = mediaStreamData[0];
			broadcastAddress = mediaStreamData[1];
			broadcastID = mediaStreamData[2];

			for(i=0; i<clients.length; i++){
				clientAddress = clients[i].remoteAddress.address + ":" + clients[i].remoteAddress.port;
				if(clientAddress == serverAddress) { broadcastWS = clients[i]; break; }
			}

			if(broadcastWS !== null) broadcastWS.emit('requestNextRemoteFrame', {id: broadcastAddress + "|" + broadcastID});
		}
	}
}

// **************  Media Block Stream Functions *****************
function wsStartNewMediaBlockStream(wsio, data) {
    console.log("Starting media stream: ", data);
    // Forcing 'int' type for width and height
	//     for some reasons, messages from websocket lib from Linux send strings for ints
	data.width  = parseInt(data.width,  10);
	data.height = parseInt(data.height, 10);


	mediaBlockStreams[data.id] = {chunks: [], clients: {}, ready: true, timeout: null, width: data.width, height: data.height};
	for(var i=0; i<clients.length; i++){
		if(clients[i].messages.receivesMediaStreamFrames){
			var clientAddress = clients[i].remoteAddress.address + ":" + clients[i].remoteAddress.port;
			mediaBlockStreams[data.id].clients[clientAddress] = {wsio: clients[i], readyForNextFrame: true, blockList: []};
		}
	}

    appLoader.createMediaBlockStream(data.src, data.type, data.encoding, data.title, data.color, data.width, data.height, function(appInstance) {
		appInstance.id = data.id;
        appInstance.width = data.width;
        appInstance.height = data.height;
        appInstance.data = data;
		broadcast('createAppWindow', appInstance, 'requiresFullApps');
		broadcast('createAppWindowPositionSizeOnly', getAppPositionSize(appInstance), 'requiresAppPositionSizeTypeOnly');

		applications.push(appInstance);

        var blocksize = 128;
    });

    var app = findAppById(data.id);

    calculateValidBlocks(app, 128, mediaBlockStreams);

    // Debug media stream freezing
	mediaBlockStreams[data.id].timeout = setTimeout(function() {
		console.log("Start: 5 sec with no updates from: " + data.id);
		console.log(mediaBlockStreams[data.id].clients);
		console.log("ready: " + mediaBlockStreams[data.id].ready);
	}, 5000);

}

function wsUpdateMediaBlockStreamFrame(wsio, buffer) {
    var id = byteBufferToString(buffer);
    var blocksize = 128;

	mediaBlockStreams[id].ready = true;
	for(var key in mediaBlockStreams[id].clients){
		mediaBlockStreams[id].clients[key].readyForNextFrame = false;
	}

	var yuvBuffer = buffer.slice(id.length+1);

    var blockBuffers = pixelblock.yuv420ToPixelBlocks(yuvBuffer, mediaBlockStreams[id].width, mediaBlockStreams[id].height, blocksize);

    var pixelbuffer = [];
    var idBuffer = Buffer.concat([new Buffer(id), new Buffer([0])]);
    var dateBuffer = intToByteBuffer(Date.now(), 8);
    for(var i=0; i<blockBuffers.length; i++){
        var blockIdxBuffer = intToByteBuffer(i, 2);
        pixelbuffer[i] = Buffer.concat([idBuffer, blockIdxBuffer, dateBuffer, blockBuffers[i]]);
    }

    for(key in mediaBlockStreams[id].clients) {
		for(i=0; i<pixelbuffer.length; i++){
			var hasBlock = false;
			if(mediaBlockStreams[id].clients[key].blockList.indexOf(i) >= 0){
				hasBlock = true;
				mediaBlockStreams[id].clients[key].wsio.emit('updateMediaBlockStreamFrame', pixelbuffer[i]);
			} else {
                // this client has no blocks, so it is ready for next frame!
                mediaBlockStreams[id].clients[key].readyForNextFrame = true;
            }
		}
	}

    var data = {id: id, src: ""};
	// Debug media stream freezing
    // Media stream froze, clear everything and restart
	clearTimeout(mediaBlockStreams[id].timeout);
	mediaBlockStreams[id].timeout = setTimeout(function() {
		console.log("Update: 5 sec with no updates from: " + data.id);
		console.log(mediaBlockStreams[id].clients);
		console.log("ready: " + mediaBlockStreams[id].ready);
		if(mediaBlockStreams[id].chunks.length === 0)
			console.log("chunks received: " + allNonBlank(mediaBlockStreams[id].chunks));
	}, 5000);
}

function wsStopMediaBlockStream(wsio, data) {
	var elem = findAppById(data.id);

	if(elem !== null) deleteApplication( elem );
}

function wsReceivedMediaBlockStreamFrame(wsio, data) {
	var uniqueID = wsio.remoteAddress.address + ":" + wsio.remoteAddress.port;
	var i;
	var broadcastAddress, broadcastID;
	var serverAddress, clientAddress;

    var clientsReady = true;

    if(data.newClient !== null && data.newClient !== undefined) {
        if(data.newClient) {
            initializeMediaBlockStreams(uniqueID);
            var app = findAppById(data.id);
            calculateValidBlocks(app, 128, mediaBlockStreams);
        }
    }

	mediaBlockStreams[data.id].clients[uniqueID].readyForNextFrame = true;

    for(var key in mediaBlockStreams[data.id].clients) {
        if(!mediaBlockStreams[data.id].clients[key].readyForNextFrame) clientsReady = false;
    }

	if(clientsReady && mediaBlockStreams[data.id].ready){
		mediaBlockStreams[data.id].ready = false;
		var broadcastWS = null;
		var mediaBlockStreamData = data.id.split("|");
		if(mediaBlockStreamData.length === 2){ // local stream --> client | stream_id
			broadcastAddress = mediaBlockStreamData[0];
			broadcastID = parseInt(mediaBlockStreamData[1]);
			for(i=0; i<clients.length; i++){
				clientAddress = clients[i].remoteAddress.address + ":" + clients[i].remoteAddress.port;
				if(clientAddress == broadcastAddress) broadcastWS = clients[i];
			}
			if(broadcastWS !== null) broadcastWS.emit('requestNextFrame', {streamId: broadcastID});
		}
		else if(mediaBlockStreamData.length === 3){ // remote stream --> remote_server | client | stream_id
			serverAddress = mediaBlockStreamData[0];
			broadcastAddress = mediaBlockStreamData[1];
			broadcastID = mediaBlockStreamData[2];

			for(i=0; i<clients.length; i++){
				clientAddress = clients[i].remoteAddress.address + ":" + clients[i].remoteAddress.port;
				if(clientAddress == serverAddress) { broadcastWS = clients[i]; break; }
			}

			if(broadcastWS !== null) broadcastWS.emit('requestNextRemoteFrame', {id: broadcastAddress + "|" + broadcastID});
		}
	}
}

// Print message from remote applications
function wsPrintDebugInfo(wsio, data) {
	// sprint for padding and pretty colors
	console.log(
		sprint("Node %2d> ", data.node).blue + sprint("[%s] ",data.app).green,
		data.message);
}

function wsRequestVideoFrame(wsio, data) {
	var uniqueID = wsio.remoteAddress.address + ":" + wsio.remoteAddress.port;

	videoHandles[data.id].clients[uniqueID].readyForNextFrame = true;
	handleNewClientReady(data.id);
}

// **************  File Manipulation Functions for Apps ************
/*
function wsWriteToFile (wsio, data){
	var fullPath = path.join(uploadsFolder, "textfiles", data.fileName);
	fs.writeFile(fullPath, data.buffer, function(err){
		if (err) {
			console.log("Error: Could not write to file - " + fullpath);
		}
	});
}

function wsReadFromFile (wsio, data){
	var fullPath = path.join(uploadsFolder, "textfiles", data.fileName);
	fs.readFile(fullPath,{encoding:'utf8'}, function(err, fileContent){
		if (err) {
			console.log("Error: Could not read from file - " + fullpath);
		}
		else{
			var fileData = {id: data.id, fileName: data.fileName, buffer:fileContent};
			broadcast('receiveFileData', fileData, 'requestsFileHandling')
		}

	});
}

*/
// **************  Application Animation Functions *****************

function wsFinishedRenderingAppFrame(wsio, data) {
	var uniqueID = wsio.remoteAddress.address + ":" + wsio.remoteAddress.port;
	if (wsio === masterDisplay) appAnimations[data.id].fps = data.fps;
	appAnimations[data.id].clients[uniqueID] = true;
	if(allTrueDict(appAnimations[data.id].clients)){
		var key;
		for(key in appAnimations[data.id].clients){
			appAnimations[data.id].clients[key] = false;
		}
		// animate max 60 fps
		var now = new Date();
		var elapsed = now.getTime() - appAnimations[data.id].date.getTime();
		var fps = appAnimations[data.id].fps || 30;
		var ticks = 1000/fps;
		if(elapsed > ticks){
			appAnimations[data.id].date = new Date();
			broadcast('animateCanvas', {id: data.id, date: new Date()}, 'requiresFullApps');
		}
		else{
			setTimeout(function() {
				appAnimations[data.id].date = new Date();
				broadcast('animateCanvas', {id: data.id, date: new Date()}, 'requiresFullApps');
			}, ticks-elapsed);
		}
	}
}

function wsUpdateAppState(wsio, data) {
	// Using updates only from display client 0
	if (wsio.clientID === 0) {
		var app = findAppById(data.id);
		if(app !== null) app.data = data.state;
	}
}

//
// Got a resize call for an application itself
//
function wsAppResize(wsio, data) {
	// Update the object with the new dimensions
	var app = findAppById(data.id);
	if (app) {
		// Update the width height and aspect ratio
		app.width  = data.width;
		app.height = data.height;
		app.aspect = app.width/app.height;
		app.native_width  = data.width;
		app.native_height = data.height;
		// build the object to be sent
		var updateItem = {elemId: app.id,
							elemLeft: app.left, elemTop: app.top,
							elemWidth: app.width, elemHeight: app.height,
							force: true, date: new Date()};
		// send the order
		broadcast('setItemPositionAndSize', updateItem, 'receivesWindowModification');
	}
}

//
// Broadcast data to all clients who need apps
//
function wsBroadcast(wsio, data) {
	broadcast('broadcast', data, 'requiresFullApps');
}

//
// Search tweets using Twitter API
//
function wsSearchTweets(wsio, data) {
	if(twitter === null) {
		if(data.broadcast === true)
			broadcast('broadcast', {app: data.app, func: data.func, data: {query: data.query, result: null, err: {message: "Twitter API not enabled in SAGE2 configuration"}}}, 'requiresFullApps');
		else
			wsio.emit('broadcast', {app: data.app, func: data.func, data: {query: data.query, result: null, err: {message: "Twitter API not enabled in SAGE2 configuration"}}});
		return;
	}

	twitter.get('search/tweets', data.query, function(err, info, response) {
		if(data.broadcast === true)
			broadcast('broadcast', {app: data.app, func: data.func, data: {query: data.query, result: info, err: err}}, 'requiresFullApps');
		else
			wsio.emit('broadcast', {app: data.app, func: data.func, data: {query: data.query, result: info, err: err}});
	});
}


// **************  Session Functions *****************

function wsSaveSesion(wsio, data) {
	var sname = "";
	if (data) {
		sname = data;
	} else {
		var ad    = new Date();
		sname = sprint("session-%4d_%02d_%02d-%02d:%02d:%02s",
							ad.getFullYear(), ad.getMonth()+1, ad.getDate(),
							ad.getHours(), ad.getMinutes(), ad.getSeconds() );
	}
	saveSession(sname);
}

function printListSessions() {
	var thelist = listSessions();
	console.log("Sessions\n---------");
	for (var i = 0; i < thelist.length; i++) {
		console.log(sprint("%2d: Name: %s\tSize: %.0fKB\tDate: %s",
			i, thelist[i].exif.FileName, thelist[i].exif.FileSize/1024.0, thelist[i].exif.FileDate
		));
	}
}

function listSessions() {
	var thelist = [];
	// Walk through the session files: sync I/Os to build the array
	var files = fs.readdirSync(sessionFolder);
	for (var i = 0; i < files.length; i++) {
		var file = files[i];
		var filename = path.join(sessionFolder, file);
		var stat = fs.statSync(filename);
		// is it a file
		if (stat.isFile()) {
			// doest it ends in .json
			if (filename.indexOf(".json", filename.length - 5) >= 0) {
				// use its change time (creation, update, ...)
				var ad = new Date(stat.ctime);
				var strdate = sprint("%4d/%02d/%02d %02d:%02d:%02s",
										ad.getFullYear(), ad.getMonth()+1, ad.getDate(),
										ad.getHours(), ad.getMinutes(), ad.getSeconds() );
				// Make it look like an exif data structure
				thelist.push( { exif: { FileName: file.slice(0,-5),  FileSize:stat.size, FileDate: strdate} } );
			}
		}
	}
	return thelist;
}

function deleteSession (filename) {
	if (filename) {
		var fullpath = path.join(sessionFolder, filename);
		// if it doesn't end in .json, add it
		if (fullpath.indexOf(".json", fullpath.length - 5) === -1) {
			fullpath += '.json';
		}
		fs.unlink(fullpath, function (err) {
			if (err) {
				console.log("Sessions> coudlnt delete session ", filename, err);
				return;
			}
			console.log("Sessions> successfully deleted session", filename);
		});
	}
}

function saveSession (filename) {
	filename = filename || 'default.json';

	var fullpath = path.join(sessionFolder, filename);
	// if it doesn't end in .json, add it
	if (fullpath.indexOf(".json", fullpath.length - 5) === -1) {
		fullpath += '.json';
	}

	var states     = {};
	states.apps    = [];
	states.numapps = 0;
	states.date    = Date.now();
	for (var i=0;i<applications.length;i++) {
		var a = applications[i];
		// Ignore media streaming applications for now (desktop sharing)
		if (a.application !== 'media_stream' || a.application !== 'media_block_stream') {
			states.apps.push(a);
			states.numapps++;
		}
	}

	try {
		fs.writeFileSync(fullpath, JSON.stringify(states, null, 4));
	 	console.log("Session> saved to " + fullpath);
	}
	catch (err) {
		console.log("Session> error saving", err);
	}
}

function loadSession (filename) {
	filename = filename || 'default.json';

	var fullpath = path.join(sessionFolder, filename);
	// if it doesn't end in .json, add it
	if (fullpath.indexOf(".json", fullpath.length - 5) === -1) {
		fullpath += '.json';
	}
	fs.readFile(fullpath, function(err, data) {
		if (err) {
			console.log("Server> reading error", err);
		} else {
			console.log("Server> read sessions from " + fullpath);

			var session = JSON.parse(data);
			console.log("Session> number of applications", session.numapps);

			for (var i=0;i<session.apps.length;i++) {
				var a = session.apps[i];
				console.log("Session> App",  a.id);

				if(a.application == "movie_player"){
					var vid = {application: a.application, filename: a.title};
					appLoader.loadFileFromLocalStorage(vid, function(appInstance, videohandle) {
						appInstance.id              = getUniqueAppId();
						appInstance.left            = a.left;
						appInstance.top             = a.top;
						appInstance.width           = a.width;
						appInstance.height          = a.height;
						appInstance.previous_left   = a.previous_left;
						appInstance.previous_top    = a.previous_top;
						appInstance.previous_width  = a.previous_width;
						appInstance.previous_height = a.previous_height;
						appInstance.maximized       = a.maximized;
						//appInstance.data            = a.data;

						broadcast('createAppWindow', appInstance, 'requiresFullApps');
						broadcast('createAppWindowPositionSizeOnly', getAppPositionSize(appInstance), 'requiresAppPositionSizeTypeOnly');

						applications.push(appInstance);

						initializeLoadedVideo(appInstance, videohandle);
					});
				}
				else {
					// Get the application a new ID
					a.id = getUniqueAppId();
					// Reset the time
					a.date = new Date();
					if (a.animation) {
						var j;
						appAnimations[a.id] = {clients: {}, date: new Date()};
						for(j=0; j<clients.length; j++){
							if(clients[j].messages.requiresFullApps){
								var clientAddress = clients[j].remoteAddress.address + ":" + clients[j].remoteAddress.port;
								appAnimations[a.id].clients[clientAddress] = false;
							}
						}
					}

					broadcast('createAppWindow', a, 'requiresFullApps');
					broadcast('createAppWindowPositionSizeOnly', getAppPositionSize(a), 'requiresAppPositionSizeTypeOnly');

					applications.push(a);
				}
			}
		}
	});
}

// **************  Information Functions *****************

function listClients() {
	var i;
	console.log("Clients (%d)\n------------", clients.length);
	for(i=0; i<clients.length; i++){
		var ws = clients[i];
		var uniqueID = ws.remoteAddress.address + ":" + ws.remoteAddress.port;
		if (ws.clientType === "display")
			console.log(sprint("%2d: %s (%s %s)", i, uniqueID, ws.clientType, ws.clientID));
		else
			console.log(sprint("%2d: %s (%s)", i, uniqueID, ws.clientType));
	}
}

function listMediaStreams() {
	var i, c, key;
	console.log("Streams (%d)\n------------", Object.keys(mediaBlockStreams).length);
	i = 0;
	for (key in mediaBlockStreams) {
		var numclients = Object.keys(mediaBlockStreams[key].clients).length;
		console.log(sprint("%2d: %s ready:%s clients:%d", i, key, mediaBlockStreams[key].ready, numclients));
		var cstr = " ";
		for (c in mediaBlockStreams[key].clients) {
			cstr += c + "(" + mediaBlockStreams[key].clients[c] + ") ";
		}
		console.log("\t", cstr);
		i++;
	}
}

function listMediaBlockStreams() {
    listMediaStreams();
}

function listApplications() {
	var i;
	console.log("Applications\n------------");
	for(i=0; i<applications.length; i++){
		console.log(sprint("%2d: %s %s [%dx%d +%d+%d] %s (v%s) by %s",
			i, applications[i].id, applications[i].application.red,
			 applications[i].width,  applications[i].height,
			 applications[i].left,  applications[i].top,
			 applications[i].title.green,
			 applications[i].metadata.version, applications[i].metadata.author.grey
		));
	}
}


// **************  Tiling Functions *****************

//
//
// From Ratko's DIM in SAGE
//

function averageWindowAspectRatio() {
	var num = applications.length;

	if (num === 0) return 1.0;

	var totAr = 0.0;
	var i;
	for (i=0; i<num; i++) {
		var app =  applications[i];
		totAr += (app.width / app.height);
	}
	return (totAr / num);
}

function fitWithin(app, x, y, width, height, margin) {
	var titleBar = config.ui.titleBarHeight;
	if (config.ui.auto_hide_ui===true) titleBar = 0;

	// take buffer into account
	x += margin;
	y += margin;
	width  = width  - 2*margin;
	height = height - 2*margin;

	var widthRatio  = (width-titleBar)  / app.width;
	var heightRatio = (height-titleBar) / app.height;
	var maximizeRatio;
	if (widthRatio > heightRatio)
		maximizeRatio = heightRatio;
	else
		maximizeRatio = widthRatio;

    // figure out the maximized app size (w/o the widgets)
    var newAppWidth  = Math.round( maximizeRatio*app.width );
    var newAppHeight = Math.round( maximizeRatio*app.height );

    // figure out the maximized app position (with the widgets)
    var postMaxX = Math.round( width/2.0 - newAppWidth/2.0 );
    var postMaxY = Math.round( height/2.0 - newAppHeight/2.0 );

    // the new position of the app considering the maximized state and
    // all the widgets around it
    var newAppX = x + postMaxX;
    var newAppY = y + postMaxY;

	return [newAppX, newAppY, newAppWidth, newAppHeight];
}

// Create a 2D array
function Create2DArray(rows) {
  var arr = [];
  for (var i=0;i<rows;i++) {
     arr[i] = [];
  }
  return arr;
}
// Calculate the euclidian distance between two objects with .x and .y fields
function distance2D(p1, p2) {
	var d = 0.0;
	d = Math.sqrt( Math.pow((p1.x-p2.x),2) + Math.pow((p1.y-p2.y),2) );
	return d;
}
function findMinimum(arr) {
	var val = Number.MAX_VALUE;
	var idx = 0;
	for (var i=0;i<arr.length;i++) {
		if (arr[i]<val) {
			val = arr[i];
			idx = i;
		}
	}
	return idx;
}
function printMatrix(dist, m, n) {
	var i, j;
	for (i=0; i<m; i++) {
		process.stdout.write(i.toString());
		for (j=0; j<n; j++) {
			process.stdout.write(" " + dist[i][j].toFixed(2));
		}
		process.stdout.write('\n');
	}
}

function tileApplications() {
	var app;
	var i, j, c, r;
	var numCols, numRows, numCells;

	var displayAr  = config.totalWidth / config.totalHeight;
	var arDiff     = displayAr / averageWindowAspectRatio();
	var numWindows = applications.length;

	// 3 scenarios... windows are on average the same aspect ratio as the display
	if (arDiff >= 0.7 && arDiff <= 1.3) {
		numCols = Math.ceil(Math.sqrt( numWindows ));
		numRows = Math.ceil(numWindows / numCols);
	}
    else if (arDiff < 0.7) {
		// windows are much wider than display
		c = Math.round(1 / (arDiff/2.0));
		if (numWindows <= c) {
			numRows = numWindows;
			numCols = 1;
		}
		else {
			numCols = Math.max(2, Math.round(numWindows / c));
			numRows = Math.round(Math.ceil(numWindows / numCols));
		}
	}
	else {
		// windows are much taller than display
		c = Math.round(arDiff*2);
		if (numWindows <= c) {
			numCols = numWindows;
			numRows = 1;
		}
		else {
			numRows = Math.max(2, Math.round(numWindows / c));
			numCols = Math.round(Math.ceil(numWindows / numRows));
		}
	}
	numCells = numRows * numCols;

    // determine the bounds of the tiling area
	var titleBar = config.ui.titleBarHeight;
	if (config.ui.auto_hide_ui===true) titleBar = 0;
	var areaX = 0;
	var areaY = Math.round(1.5 * titleBar); // keep 0.5 height as margin
	if (config.ui.auto_hide_ui===true) areaY = - config.ui.titleBarHeight;

	var areaW = config.totalWidth;
	var areaH = config.totalHeight-(1.0*titleBar);

	var tileW = Math.floor(areaW / numCols);
	var tileH = Math.floor(areaH / numRows);

	var padding = 4;
	// if only one application, no padding, i.e maximize
	if (applications.length===1) padding = 0;

    var centroidsApps  = [];
    var centroidsTiles = [];

    // Caculate apps centers
    for (i=0; i<applications.length; i++) {
		app =  applications[i];
		centroidsApps[i] = {x: app.left+app.width/2.0, y: app.top+app.height/2.0};
	}
    // Caculate tiles centers
	for (i=0; i<numCells; i++) {
		c = i % numCols;
		r = Math.floor(i / numCols);
		centroidsTiles[i] = {x: (c*tileW+areaX)+tileW/2.0, y: (r*tileH+areaY)+tileH/2.0};
	}

	// Calculate distances
	var distances = new Create2DArray(applications.length);
	for (i=0; i<applications.length; i++) {
		for (j=0; j<numCells; j++) {
			var d = distance2D(centroidsApps[i], centroidsTiles[j]);
			distances[i][j] = d;
		}
	}
	// dump the matrix
	//printMatrix(distances, applications.length, numCells);
	// for (i=0; i<applications.length; i++) {
	// 	var idx = findMinimum(distances[i]);
	// 	console.log('Min:', i, idx, distances[i][idx].toFixed(2));
	// }

	for (i=0; i<applications.length; i++) {
		// get the application
		app =  applications[i];
		// pick a cell
		var cellid = findMinimum(distances[i]);
		// put infinite value to disable the chosen cell
		for (j=0; j<applications.length; j++) distances[j][cellid] = Number.MAX_VALUE;

		// calculate new dimensions
		c = cellid % numCols;
		r = Math.floor(cellid / numCols);
        var newdims = fitWithin(app, c*tileW+areaX, r*tileH+areaY, tileW, tileH, padding);

        // update the data structure
        app.left   = newdims[0];
        app.top    = newdims[1] - titleBar;
		app.width  = newdims[2];
		app.height = newdims[3];
		// build the object to be sent
		var updateItem = {elemId: app.id,
							elemLeft: app.left, elemTop: app.top,
							elemWidth: app.width, elemHeight: app.height,
							force: true, date: new Date()};
		var updateApp = findAppById(updateItem.elemId);
		// send the order
		broadcast('startMove', {id: updateItem.id, date: updateItem.date}, 'requiresFullApps');
		broadcast('startResize', {id: updateItem.id, date: updateItem.date}, 'requiresFullApps');
		broadcast('setItemPositionAndSize', updateItem, 'receivesWindowModification');
		broadcast('finishedMove', {id: updateItem.id, date: updateItem.date}, 'requiresFullApps');
		broadcast('finishedResize', {id: updateItem.id, date: updateItem.date}, 'requiresFullApps');
    	if(updateApp !== null && updateApp.application === "movie_player") calculateValidBlocks(updateApp, 128, videoHandles);
        if(updateApp !== null && updateApp.application === "media_block_stream") calculateValidBlocks(updateApp, 128, mediaBlockStreams);
    	if(videoHandles[updateItem.elemId] !== undefined && videoHandles[updateItem.elemId].newFrameGenerated === false)
			handleNewVideoFrame(updateItem.elemId);
    }
}

// Old tiling function
//
function tileApplications1() {
	var app;
	var i, c, r;
	var numCols, numRows;

	var displayAr  = config.totalWidth / config.totalHeight;
	var arDiff     = displayAr / averageWindowAspectRatio();
	var numWindows = applications.length;

	// 3 scenarios... windows are on average the same aspect ratio as the display
	if (arDiff >= 0.7 && arDiff <= 1.3) {
		numCols = Math.ceil(Math.sqrt( numWindows ));
		numRows = Math.ceil(numWindows / numCols);
	}
    else if (arDiff < 0.7) {
		// windows are much wider than display
		c = Math.round(1 / (arDiff/2.0));
		if (numWindows <= c) {
			numRows = numWindows;
			numCols = 1;
		}
		else {
			numCols = Math.max(2, Math.round(numWindows / c));
			numRows = Math.round(Math.ceil(numWindows / numCols));
		}
	}
	else {
		// windows are much taller than display
		c = Math.round(arDiff*2);
		if (numWindows <= c) {
			numCols = numWindows;
			numRows = 1;
		}
		else {
			numRows = Math.max(2, Math.round(numWindows / c));
			numCols = Math.round(Math.ceil(numWindows / numRows));
		}
	}

    // determine the bounds of the tiling area
	var titleBar = config.ui.titleBarHeight;
	if (config.ui.auto_hide_ui===true) titleBar = 0;
	var areaX = 0;
	var areaY = Math.round(1.5 * titleBar); // keep 0.5 height as margin
	if (config.ui.auto_hide_ui===true) areaY = - config.ui.titleBarHeight;

	var areaW = config.totalWidth;
	var areaH = config.totalHeight-(1.0*titleBar);

	var tileW = Math.floor(areaW / numCols);
	var tileH = Math.floor(areaH / numRows);

	// go through them in sorted order
	// applications.sort()

	var padding = 4;
	// if only one application, no padding, i.e maximize
	if (applications.length===1) padding = 0;
    r = numRows-1;
    c = 0;
	for (i=0; i<applications.length; i++) {
		// get the application
		app =  applications[i];
		// calculate new dimensions
        var newdims = fitWithin(app, c*tileW+areaX, r*tileH+areaY, tileW, tileH, padding);
        // update the data structure
        app.left   = newdims[0];
        app.top    = newdims[1] - titleBar;
		app.width  = newdims[2];
		app.height = newdims[3];
		// build the object to be sent
		var updateItem = {elemId: app.id,
							elemLeft: app.left, elemTop: app.top,
							elemWidth: app.width, elemHeight: app.height,
							force: true, date: new Date()};
		var updateApp = findAppById(updateItem.elemId);
		// send the order
		broadcast('startMove', {id: updateItem.id, date: updateItem.date}, 'requiresFullApps');
		broadcast('startResize', {id: updateItem.id, date: updateItem.date}, 'requiresFullApps');
		broadcast('setItemPositionAndSize', updateItem, 'receivesWindowModification');
		broadcast('finishedMove', {id: updateItem.id, date: updateItem.date}, 'requiresFullApps');
		broadcast('finishedResize', {id: updateItem.id, date: updateItem.date}, 'requiresFullApps');
		if(updateApp !== null && updateApp.application === "movie_player") calculateValidBlocks(updateApp, 128, videoHandles);
		if(updateApp !== null && updateApp.application === "media_block_stream") calculateValidBlocks(updateApp, 128, mediaBlockStreams);
        if(videoHandles[updateItem.id] !== undefined && videoHandles[updateItem.id].newFrameGenerated === false)
			handleNewVideoFrame(updateItem.id);


        c += 1;
        if (c === numCols) {
            c  = 0;
            r -= 1;
        }
    }
}

// Remove all applications
function clearDisplay() {
	var all = applications.length;
	while (all) {
		deleteApplication( applications[0] );
		// deleteApplication changes the array, so check again
		all = applications.length;
	}
}


// handlers for messages from UI

function wsClearDisplay(wsio, data) {
	var uniqueID = wsio.remoteAddress.address + ":" + wsio.remoteAddress.port;
	clearDisplay();

	addEventToUserLog(uniqueID, {type: "clearDisplay", data: null, time: Date.now()});
}

function wsTileApplications(wsio, data) {
	var uniqueID = wsio.remoteAddress.address + ":" + wsio.remoteAddress.port;
	tileApplications();

	addEventToUserLog(uniqueID, {type: "tileApplications", data: null, time: Date.now()});
}


// **************  Server File Functions *****************

function wsRequestAvailableApplications(wsio, data) {
	var applications = getApplications();
	wsio.emit('availableApplications', applications);
}

function wsRequestStoredFiles(wsio, data) {
	var savedFiles = getSavedFilesList();
	wsio.emit('storedFileList', savedFiles);
}

function wsLoadApplication(wsio, data) {
	var uniqueID = wsio.remoteAddress.address + ":" + wsio.remoteAddress.port;

	var appData = {application: "custom_app", filename: data.application};
	appLoader.loadFileFromLocalStorage(appData, function(appInstance) {
		appInstance.id = getUniqueAppId();

		if(appInstance.animation){
			var i;
			appAnimations[appInstance.id] = {clients: {}, date: new Date()};
			for(i=0; i<clients.length; i++){
				if(clients[i].messages.requiresFullApps){
					var clientAddress = clients[i].remoteAddress.address + ":" + clients[i].remoteAddress.port;
					appAnimations[appInstance.id].clients[clientAddress] = false;
				}
			}
		}

		broadcast('createAppWindow', appInstance, 'requiresFullApps');
		broadcast('createAppWindowPositionSizeOnly', getAppPositionSize(appInstance), 'requiresAppPositionSizeTypeOnly');

		//addEventToUserLog(uniqueID, {type: "openApplication", data: {application: {id: appInstance.id, type: appInstance.application}}, time: Date.now()});
		addEventToUserLog(data.user, {type: "openApplication", data: {application: {id: appInstance.id, type: appInstance.application}}, time: Date.now()});

		applications.push(appInstance);
	});
}

function wsLoadFileFromServer(wsio, data) {
	var uniqueID = wsio.remoteAddress.address + ":" + wsio.remoteAddress.port;

	if (data.application === "load_session") {
		// if it's a session, then load it
		loadSession(data.filename);

		addEventToUserLog(uniqueID, {type: "openFile", data: {name: data.filename, application: {id: null, type: "session"}}, time: Date.now()});
	}
	else {
		appLoader.loadFileFromLocalStorage(data, function(appInstance, videohandle) {
			appInstance.id = getUniqueAppId();

			broadcast('createAppWindow', appInstance, 'requiresFullApps');
			broadcast('createAppWindowPositionSizeOnly', getAppPositionSize(appInstance), 'requiresAppPositionSizeTypeOnly');

			//addEventToUserLog(uniqueID, {type: "openFile", data: {name: data.filename, application: {id: appInstance.id, type: appInstance.application}}, time: Date.now()});
			addEventToUserLog(data.user, {type: "openFile", data: {name: data.filename, application: {id: appInstance.id, type: appInstance.application}}, time: Date.now()});

			applications.push(appInstance);

			initializeLoadedVideo(appInstance, videohandle);
		});
	}
}

function initializeLoadedVideo(appInstance, videohandle) {
	if(appInstance.application !== "movie_player") return;

	var i;
	var j;
	var blocksize = 128;
	var horizontalBlocks = Math.ceil(appInstance.native_width /blocksize);
	var verticalBlocks   = Math.ceil(appInstance.native_height/blocksize);
	var videoBuffer = new Array(horizontalBlocks*verticalBlocks);
	var start = null;

	videohandle.on('error', function(err) {
		console.log("VIDEO ERROR: " + err);
	});
	videohandle.on('start', function() {
		broadcast('videoPlaying', {id: appInstance.id}, 'requiresFullApps');
		start = Date.now();
	});
	videohandle.on('end', function() {
		broadcast('videoEnded', {id: appInstance.id}, 'requiresFullApps');
		if(videoHandles[appInstance.id].loop === true) {
			videoHandles[appInstance.id].decoder.seek(0.0, function() {
				videoHandles[appInstance.id].decoder.play();
			});
			broadcast('updateVideoItemTime', {id: appInstance.id, timestamp: 0.0, play: false}, 'requiresFullApps');
		}
	});
	videohandle.on('frame', function(frameIdx, buffer) {
		videoHandles[appInstance.id].frameIdx = frameIdx;
		var blockBuffers = pixelblock.yuv420ToPixelBlocks(buffer, appInstance.data.width, appInstance.data.height, blocksize);

		var idBuffer = Buffer.concat([new Buffer(appInstance.id), new Buffer([0])]);
		var frameIdxBuffer = intToByteBuffer(frameIdx,   4);
		var dateBuffer = intToByteBuffer(Date.now(), 8);
		for(i=0; i<blockBuffers.length; i++){
			var blockIdxBuffer = intToByteBuffer(i, 2);
			videoHandles[appInstance.id].pixelbuffer[i] = Buffer.concat([idBuffer, blockIdxBuffer, frameIdxBuffer, dateBuffer, blockBuffers[i]]);
		}

		handleNewVideoFrame(appInstance.id);
	});

	videoHandles[appInstance.id] = {decoder: videohandle, frameIdx: null, loop: false, pixelbuffer: videoBuffer, newFrameGenerated: false, clients: {}};

	for(i=0; i<clients.length; i++){
		if(clients[i].messages.receivesMediaStreamFrames){
			var clientAddress = clients[i].remoteAddress.address + ":" + clients[i].remoteAddress.port;
			videoHandles[appInstance.id].clients[clientAddress] = {wsio: clients[i], readyForNextFrame: false, blockList: []};
		}
	}
	calculateValidBlocks(appInstance, blocksize, videoHandles);
}

// move this function elsewhere
function handleNewVideoFrame(id) {
	var video = videoHandles[id];

	var i;
	var key;

	video.newFrameGenerated = true;
	for(key in video.clients) {
		if(video.clients[key].readyForNextFrame !== true){
			return false;
		}
	}

	video.newFrameGenerated = false;
	for(key in video.clients) {
		video.clients[key].wsio.emit('updateFrameIndex', {id: id, frameIdx: video.frameIdx});
		for(i=0; i<video.pixelbuffer.length; i++){
			var hasBlock = false;
			if(video.clients[key].blockList.indexOf(i) >= 0){
				hasBlock = true;
				video.clients[key].wsio.emit('updateVideoFrame', video.pixelbuffer[i]);
			}
			if(hasBlock === true) video.clients[key].readyForNextFrame = false;
		}
	}
	return true;
}

// move this function elsewhere
function handleNewClientReady(id) {
	var video = videoHandles[id];
	if(video.newFrameGenerated !== true) return;

	var i;
	var key;

	for(key in video.clients) {
		if(video.clients[key].readyForNextFrame !== true){
			return false;
		}
	}

	video.newFrameGenerated = false;
	for(key in video.clients) {
		video.clients[key].wsio.emit('updateFrameIndex', {id: id, frameIdx: video.frameIdx});
		for(i=0; i<video.pixelbuffer.length; i++){
			var hasBlock = false;
			if(video.clients[key].blockList.indexOf(i) >= 0){
				hasBlock = true;
				video.clients[key].wsio.emit('updateVideoFrame', video.pixelbuffer[i]);
			}
			if(hasBlock === true) video.clients[key].readyForNextFrame = false;
		}
	}
	return true;
}

// move this function elsewhere
function calculateValidBlocks(app, blockSize, handles) {
	var i, j, key;

	var horizontalBlocks = Math.ceil(app.data.width /blockSize);
	var verticalBlocks   = Math.ceil(app.data.height/blockSize);

	var renderBlockWidth  = blockSize * app.width / app.data.width;
	var renderBlockHeight = blockSize * app.height / app.data.height;

	for(key in handles[app.id].clients){
		handles[app.id].clients[key].blockList = [];
		for(i=0; i<verticalBlocks; i++){
			for(j=0; j<horizontalBlocks; j++){
				var blockIdx = i*horizontalBlocks+j;

				if(handles[app.id].clients[key].wsio.clientID < 0){
					handles[app.id].clients[key].blockList.push(blockIdx);
				}
				else {
					var display = config.displays[handles[app.id].clients[key].wsio.clientID];
					var left = j*renderBlockWidth  + app.left;
					var top  = i*renderBlockHeight + app.top + config.ui.titleBarHeight;
					var offsetX = config.resolution.width  * display.column;
					var offsetY = config.resolution.height * display.row;

					if((left+renderBlockWidth) >= offsetX && left <= (offsetX+config.resolution.width) &&
					   (top +renderBlockHeight) >= offsetY && top  <= (offsetY+config.resolution.height)) {
						handles[app.id].clients[key].blockList.push(blockIdx);
					}
				}
			}
		}
		handles[app.id].clients[key].wsio.emit('updateValidStreamBlocks', {id: app.id, blockList: handles[app.id].clients[key].blockList});
	}
}

function wsDeleteElementFromStoredFiles(wsio, data) {
	if (data.application === "load_session") {
		// if it's a session
		deleteSession (data.filename);
	} else if (data.application === 'custom_app') {
		// an app
		// NYI
	} else if (data.application === 'image_viewer') {
		// an image
		assets.deleteImage(data.filename);
	} else if (data.application === 'movie_player') {
		// a movie
		assets.deleteVideo(data.filename);
	} else if (data.application === 'pdf_viewer') {
		// an pdf
		assets.deletePDF(data.filename);
	}
	else {
		// I dont know
	}
}



// **************  Adding Web Content (URL) *****************

function wsAddNewWebElement(wsio, data) {
	appLoader.loadFileFromWebURL(data, function(appInstance, videohandle) {

		// Get the drop position and convert it to wall coordinates
		var position = data.position || [0,0];
		position[0] = parseInt(position[0] * config.totalWidth,  10);
		position[1] = parseInt(position[1] * config.totalHeight, 10);

		// Use the position from the drop location
		if (position[0] !== 0 || position[1] !== 0) {
			appInstance.left = position[0] - appInstance.width/2;
			if (appInstance.left < 0 ) appInstance.left = 0;
			appInstance.top  = position[1] - appInstance.height/2;
			if (appInstance.top < 0) appInstance.top = 0;
		}

		appInstance.id = getUniqueAppId();
		broadcast('createAppWindow', appInstance, 'requiresFullApps');
		broadcast('createAppWindowPositionSizeOnly', getAppPositionSize(appInstance), 'requiresAppPositionSizeTypeOnly');

		applications.push(appInstance);

		initializeLoadedVideo(appInstance, videohandle);

		if(appInstance.animation){
			var i;
			appAnimations[appInstance.id] = {clients: {}, date: new Date()};
			for(i=0; i<clients.length; i++){
				if(clients[i].messages.requiresFullApps){
					var clientAddress = clients[i].remoteAddress.address + ":" + clients[i].remoteAddress.port;
					appAnimations[appInstance.id].clients[clientAddress] = false;
				}
			}
		}
	});
}

// **************  Command line          *****************

function wsCommand(wsio, data) {
	// send the command to the REPL interpreter
	shell.write(data+'\n');
}

// **************  Launching Web Browser *****************

function wsOpenNewWebpage(wsio, data) {
	// Check if the web-browser is connected
	if (webBrowserClient !== null) {
		// then emit the command
		console.log("Browser> new page", data.url);
		webBrowserClient.emit('openWebBrowser', {url: data.url});
	}
}


// **************  Video / Audio Synchonization *****************

function wsPlayVideo(wsio, data) {
	if(videoHandles[data.id] === undefined || videoHandles[data.id] === null) return;

	videoHandles[data.id].decoder.play();
}

function wsPauseVideo(wsio, data) {
	if(videoHandles[data.id] === undefined || videoHandles[data.id] === null) return;

	videoHandles[data.id].decoder.pause(function() {
		broadcast('videoPaused', {id: data.id}, 'requiresFullApps');
	});
}

function wsStopVideo(wsio, data) {
	if(videoHandles[data.id] === undefined || videoHandles[data.id] === null) return;

	videoHandles[data.id].decoder.stop(function() {
		broadcast('videoPaused', {id: data.id}, 'requiresFullApps');
		broadcast('updateVideoItemTime', {id: data.id, timestamp: 0.0, play: false}, 'requiresFullApps');
		broadcast('updateFrameIndex', {id: data.id, frameIdx: 0}, 'requiresFullApps');
	});
}

function wsUpdateVideoTime(wsio, data) {
	if(videoHandles[data.id] === undefined || videoHandles[data.id] === null) return;

	videoHandles[data.id].decoder.seek(data.timestamp, function() {
		if(data.play === true) videoHandles[data.id].decoder.play();
	});
	broadcast('updateVideoItemTime', data, 'requiresFullApps');
}

function wsMuteVideo(wsio, data) {
	if(videoHandles[data.id] === undefined || videoHandles[data.id] === null) return;

	broadcast('videoMuted', {id: data.id}, 'requiresFullApps');
}

function wsUnmuteVideo(wsio, data) {
	if(videoHandles[data.id] === undefined || videoHandles[data.id] === null) return;

	broadcast('videoUnmuted', {id: data.id}, 'requiresFullApps');
}

function wsLoopVideo(wsio, data) {
	if(videoHandles[data.id] === undefined || videoHandles[data.id] === null) return;

	videoHandles[data.id].loop = data.loop;
}

// **************  Remote Server Content *****************

function wsAddNewElementFromRemoteServer(wsio, data) {
	console.log("add element from remote server");
	var clientAddress, i;

	appLoader.loadApplicationFromRemoteServer(data, function(appInstance, videohandle) {
		console.log("Remote App: " + appInstance.application);
		if(appInstance.application === "media_stream"){
			appInstance.id = wsio.remoteAddress.address + ":" + wsio.remoteAddress.port + "|" + appInstance.id;
			mediaStreams[appInstance.id] = {ready: true, chunks: [], clients: {}};
			for(i=0; i<clients.length; i++){
				if(clients[i].messages.receivesMediaStreamFrames){
					clientAddress = clients[i].remoteAddress.address + ":" + clients[i].remoteAddress.port;
					mediaStreams[appInstance.id].clients[clientAddress] = false;
				}
			}
		}
        else if(appInstance.application === "media_block_stream"){
			appInstance.id = wsio.remoteAddress.address + ":" + wsio.remoteAddress.port + "|" + appInstance.id;
			mediaBlockStreams[appInstance.id] = {ready: true, chunks: [], clients: {}};
			for(i=0; i<clients.length; i++){
				if(clients[i].messages.receivesMediaStreamFrames){
					clientAddress = clients[i].remoteAddress.address + ":" + clients[i].remoteAddress.port;
					mediaBlockStreams[appInstance.id].clients[clientAddress].readyForNextFrame = false;
				}
			}
		}
		else {
			appInstance.id = getUniqueAppId();
		}

		broadcast('createAppWindow', appInstance, 'requiresFullApps');
		broadcast('createAppWindowPositionSizeOnly', getAppPositionSize(appInstance), 'requiresAppPositionSizeTypeOnly');

		applications.push(appInstance);

		initializeLoadedVideo(appInstance, videohandle);

		if(appInstance.animation){
			appAnimations[appInstance.id] = {clients: {}, date: new Date()};
			for(i=0; i<clients.length; i++){
				if(clients[i].messages.requiresFullApps){
					clientAddress = clients[i].remoteAddress.address + ":" + clients[i].remoteAddress.port;
					appAnimations[appInstance.id].clients[clientAddress] = false;
				}
			}
		}
	});
}

function wsRequestNextRemoteFrame(wsio, data) {
	var stream = findAppById(data.id);
	var remote_id = config.host + ":" + config.port + "|" + data.id;

	if(stream !== null) wsio.emit('updateRemoteMediaStreamFrame', {id: remote_id, state: stream.data});
	else wsio.emit('stopMediaStream', {id: remote_id});
}

function wsUpdateRemoteMediaStreamFrame(wsio, data) {
	var key;
	mediaStreams[data.id].ready = true;
	for(key in mediaStreams[data.id].clients){
		mediaStreams[data.id].clients[key] = false;
	}
	var stream = findAppById(data.id);
	if(stream !== null) stream.data = data.data;

	//broadcast('updateRemoteMediaStreamFrame', data, 'receivesMediaStreamFrames');
	broadcast('updateMediaStreamFrame', data, 'receivesMediaStreamFrames');
}

function wsReceivedRemoteMediaStreamFrame(wsio, data) {
	var uniqueID = wsio.remoteAddress.address + ":" + wsio.remoteAddress.port;

	mediaStreams[data.id].clients[uniqueID] = true;
	if(allTrueDict(mediaStreams[data.id].clients) && mediaStreams[data.id].ready){
		mediaStreams[data.id].ready = false;

		var broadcastWS = null;
		var serverAddress = data.id.substring(6).split("|")[0];
		var broadcastAddress = data.id.substring(6).split("|")[1];

		for(var i=0; i<clients.length; i++){
			var clientAddress = clients[i].remoteAddress.address + ":" + clients[i].remoteAddress.port;
			if(clientAddress == serverAddress) { broadcastWS = clients[i]; break; }
		}

		if(broadcastWS !== null) broadcastWS.emit('requestNextRemoteFrame', {id: broadcastAddress});
	}
}

// XXX - Remote block streaming not tested
function wsRequestNextRemoteBlockFrame(wsio, data) {
	var stream = findAppById(data.id);
	var remote_id = config.host + ":" + config.port + "|" + data.id;

	if(stream !== null) wsio.emit('updateRemoteMediaBlockStreamFrame', {id: remote_id, state: stream.data});
	else wsio.emit('stopMediaBlockStream', {id: remote_id});
}

function wsUpdateRemoteMediaBlockStreamFrame(wsio, data) {
	var key;
	mediaBlockStreams[data.id].ready = true;
	for(key in mediaBlockStreams[data.id].clients){
		mediaBlockStreams[data.id].clients[key].readyForNextFrame = false;
	}
	var stream = findAppById(data.id);
	if(stream !== null) stream.data = data.data;

	//broadcast('updateRemoteMediaBlockStreamFrame', data, 'receivesMediaStreamFrames');
	broadcast('updateMediaBlockStreamFrame', data, 'receivesMediaStreamFrames');
}

function wsReceivedRemoteMediaBlockStreamFrame(wsio, data) {
	var uniqueID = wsio.remoteAddress.address + ":" + wsio.remoteAddress.port;

    console.log("ReceivedRemoteMediaBlockStreamFrame");
	mediaBlockStreams[data.id].clients[uniqueID].readyForNextFrame = true;
	if(allTrueDict(mediaBlockStreams[data.id].clients) && mediaBlockStreams[data.id].ready){
		mediaBlockStreams[data.id].ready = false;

		var broadcastWS = null;
		var serverAddress = data.id.substring(6).split("|")[0];
		var broadcastAddress = data.id.substring(6).split("|")[1];

		for(var i=0; i<clients.length; i++){
			var clientAddress = clients[i].remoteAddress.address + ":" + clients[i].remoteAddress.port;
			if(clientAddress == serverAddress) { broadcastWS = clients[i]; break; }
		}

		if(broadcastWS !== null) broadcastWS.emit('requestNextRemoteFrame', {id: broadcastAddress});
	}
}

// **************  Widget Control Messages *****************

function wsAddNewControl(wsio, data){
	for (var i= controls.length-1;i>=0;i--){
		if (controls[i].id === data.id)
			return;
	}

	controls.push(data);
	broadcast('createControl',data,'requestsWidgetControl');
<<<<<<< HEAD
	
	var uniqueID = data.id.substring(data.appId.length, data.id.lastIndexOf("_"));
	var app = findAppById(data.appId);
=======

	var uniqueID = data.id.substring(data.objID.length, data.id.lastIndexOf("_"));
	var app = findAppById(data.objID);
>>>>>>> 122f7e8a
	addEventToUserLog(uniqueID, {type: "widgetMenu", data: {action: "open", application: {id: app.id, type: app.application}}, time: Date.now()});

}

function wsSelectedControlId(wsio, data){ // Get the id of a ctrl widgetbar or ctrl element(button and so on)
	var regTI = /textInput/;
	var regSl = /slider/;
	var regButton = /button/;
	if (data.ctrlId !== null) { // If a button or a slider is pressed, release the widget itself so that it is not picked up for moving
		remoteInteraction[data.addr].releaseControl();
	}
	//console.log("lock:", remoteInteraction[data.addr].lockedControl() );
	var lockedControl = remoteInteraction[data.addr].lockedControl();
	if (lockedControl){
		//If a text input widget was locked, drop it
		var appdata = {ctrlId:lockedControl.ctrlId, appId:lockedControl.appId};
		broadcast('dropTextInputControl', appdata, 'receivesWidgetEvents');
		remoteInteraction[data.addr].dropControl();
	}
	if (regButton.test(data.ctrlId) || regTI.test(data.ctrlId) || regSl.test(data.ctrlId)) {
		var appData = {ctrlId:data.ctrlId,appId:data.appId,instanceID:data.instanceID};
		remoteInteraction[data.addr].lockControl(appData);
		if (regSl.test(appData.ctrlId) && /knob/.test(appData.ctrlId))
			broadcast('sliderKnobLockAction', appData, 'receivesWidgetEvents');
	}
}

function wsReleasedControlId(wsio, data){
	var regSl = /slider/;
	var regButton = /button/;
	if (data.ctrlId !==null && remoteInteraction[data.addr].lockedControl() !== null &&(regSl.test(data.ctrlId) || regButton.test(data.ctrlId))) {
		remoteInteraction[data.addr].dropControl();
		broadcast('executeControlFunction', {ctrlId: data.ctrlId, appId: data.appId, instanceID: data.instanceID}, 'receivesWidgetEvents');

		var app;
		if(data.ctrlId.indexOf("buttonCloseApp") >= 0) {
			app = findAppById(data.appId);
			addEventToUserLog(data.addr, {type: "delete", data: {application: {id: app.id, type: app.application}}, time: Date.now()});
		}
		else if(data.ctrlId.indexOf("buttonCloseWidget") >= 0) {
			app = findAppById(data.appId);
			addEventToUserLog(data.addr, {type: "widgetMenu", data: {action: "close", application: {id: app.id, type: app.application}}, time: Date.now()});
		}
		else {
			addEventToUserLog(data.addr, {type: "widgetAction", data: {application: data.appId, widget: data.ctrlId}, time: Date.now()});
		}
	}
}

function wsCloseAppFromControl(wsio, data){
	var app = findAppById(data.appId);
	if (app)
		deleteApplication(app);
}

function wsHideWidgetFromControl(wsio, data){
	var ctrl = findControlById(data.instanceID);
	hideControl(ctrl);
}

function wsOpenRadialMenuFromControl(wsio, data){
	console.log("radial menu");
	var ctrl = findControlById(data.id);
	var uniqueID = wsio.remoteAddress.address + ":" + wsio.remoteAddress.port;
	createRadialMenu( uniqueID, ctrl.left, ctrl.top);
}
/******************** Clone Request Methods ****************************/

function wsCreateAppClone(wsio, data){
	var app = findAppById(data.id);
	var appData = {application: "custom_app", filename: app.application};
	appLoader.loadFileFromLocalStorage(appData, function(clone) {
		clone.id = getUniqueAppId();
		var pos = getNewWindowPosition({x:app.left,y:app.top});
		clone.left = pos.x;
		clone.top = pos.y;
		clone.width = app.width;
		clone.height = app.height;
		if(clone.animation){
			var i;
			appAnimations[clone.id] = {clients: {}, date: new Date()};
			for(i=0; i<clients.length; i++){
				if(clients[i].messages.requiresFullApps){
					var clientAddress = clients[i].remoteAddress.address + ":" + clients[i].remoteAddress.port;
					appAnimations[clone.id].clients[clientAddress] = false;
				}
			}
		}
		if (clone.data)
			clone.data.loadData = data.cloneData;
		else
			clone.data = {loadData:data.cloneData};

		broadcast('createAppWindow', clone, 'requiresFullApps');
		broadcast('createAppWindowPositionSizeOnly', getAppPositionSize(clone), 'requiresAppPositionSizeTypeOnly');

		applications.push(clone);
	});
}


function getNewWindowPosition(seedPosition){

	if (!newWindowPosition){
		newWindowPosition = {x:seedPosition.x+20,y:seedPosition.y+20};
		seedWindowPosition = {x:seedPosition.x,y:seedPosition.y};
	}
	else if (seedWindowPosition.x === seedPosition.x && seedWindowPosition.y === seedPosition.y){
		newWindowPosition.x += 20;
		newWindowPosition.y += 20;
	}
	else{
		newWindowPosition = {x:seedPosition.x+20,y:seedPosition.y+20};
		seedWindowPosition = {x:seedPosition.x,y:seedPosition.y};
	}


	if ((newWindowPosition.x > config.totalWidth - 200) || (newWindowPosition.y > config.totalHeight - 200)){
		newWindowPosition.x = 20;
		newWindowPosition.y = 20;
	}
	return newWindowPosition;
}
/******************** Clone Request Methods ****************************/


function loadConfiguration() {
	var configFile = null;

	if (program.configuration) {
		configFile = program.configuration;
	}
	else {
	// Read config.txt - if exists and specifies a user defined config, then use it
	if(sageutils.fileExists("config.txt")){
		var lines = fs.readFileSync("config.txt", 'utf8').split("\n");
		for(var i =0; i<lines.length; i++){
			var text = "";
			var comment = lines[i].indexOf("//");
			if(comment >= 0) text = lines[i].substring(0,comment).trim();
			else text = lines[i].trim();

			if(text !== ""){
				configFile = text;
				console.log("Found configuration file: " + configFile);
				break;
			}
		}
	}
	}

	// If config.txt does not exist or does not specify any files, look for a config with the hostname
	if(configFile === null){
		var hn = os.hostname();
		var dot = hn.indexOf(".");
		if(dot >= 0) hn = hn.substring(0, dot);
		configFile = path.join("config", hn + "-cfg.json");
		if(sageutils.fileExists(configFile)){
			console.log("Found configuration file: " + configFile);
		}
		else{
			if(platform === "Windows")
				configFile = path.join("config", "defaultWin-cfg.json");
			else
				configFile = path.join("config", "default-cfg.json");
			console.log("Using default configuration file: " + configFile);
		}
	}

	if (! sageutils.fileExists(configFile)) {
		console.log("\n----------");
		console.log("Cannot find configuration file:", configFile);
		console.log("----------\n\n");
		process.exit(1);
	}

	var json_str = fs.readFileSync(configFile, 'utf8');
	var userConfig = json5.parse(json_str);
	// compute extra dependent parameters
	userConfig.totalWidth     = userConfig.resolution.width  * userConfig.layout.columns;
	userConfig.totalHeight    = userConfig.resolution.height * userConfig.layout.rows;

	var minDim = Math.min(userConfig.totalWidth, userConfig.totalHeight);
	var maxDim = Math.max(userConfig.totalWidth, userConfig.totalHeight);

	if (userConfig.ui.titleBarHeight) userConfig.ui.titleBarHeight = parseInt(userConfig.ui.titleBarHeight, 10);
	else userConfig.ui.titleBarHeight = Math.round(0.025 * minDim);

	if (userConfig.ui.widgetControlSize) userConfig.ui.widgetControlSize = parseInt(userConfig.ui.widgetControlSize, 10);
	else userConfig.ui.widgetControlSize = Math.round(0.020 * minDim);

	if (userConfig.ui.titleTextSize) userConfig.ui.titleTextSize = parseInt(userConfig.ui.titleTextSize, 10);
	else userConfig.ui.titleTextSize  = Math.round(0.015 * minDim);

	if (userConfig.ui.pointerSize) userConfig.ui.pointerSize = parseInt(userConfig.ui.pointerSize, 10);
	else userConfig.ui.pointerSize = Math.round(0.08 * minDim);

	if (userConfig.ui.minWindowWidth) userConfig.ui.minWindowWidth = parseInt(userConfig.ui.minWindowWidth, 10);
	else userConfig.ui.minWindowWidth  = Math.round(0.08 * minDim);  // 8%
	if (userConfig.ui.minWindowHeight) userConfig.ui.minWindowHeight = parseInt(userConfig.ui.minWindowHeight, 10);
	else userConfig.ui.minWindowHeight = Math.round(0.08 * minDim); // 8%

	if (userConfig.ui.maxWindowWidth) userConfig.ui.maxWindowWidth = parseInt(userConfig.ui.maxWindowWidth, 10);
	else userConfig.ui.maxWindowWidth  = Math.round( 1.2 * maxDim);  // 120%
	if (userConfig.ui.maxWindowHeight) userConfig.ui.maxWindowHeight = parseInt(userConfig.ui.maxWindowHeight, 10);
	else userConfig.ui.maxWindowHeight = Math.round( 1.2 * maxDim); // 120%

	// Set default values if missing
	if (userConfig.port === undefined) userConfig.port = 443;
	if (userConfig.index_port === undefined) userConfig.index_port = 80;

	// Registration to EVL's server (sage.evl.uic.edu), true by default
	if (userConfig.register_site === undefined)
		userConfig.register_site = true;
	else {
		// test for a true value: true, on, yes, 1, ...
		if (sageutils.isTrue(userConfig.register_site))
			userConfig.register_site = true;
		else
			userConfig.register_site = false;
	}

	return userConfig;
}

function getUniqueAppId() {
	var id = "application_"+itemCount.toString();
	itemCount++;

	return id;
}

function getNewUserId() {
	var id = sprint("user_%02d", userCount);
	userCount++;

	return id;
}

function getApplications() {
	var uploadedApps = assets.listApps();

	// Remove 'viewer' apps
	var i = uploadedApps.length;
	while (i--) {
		if (uploadedApps[i].exif.metadata.fileTypes && uploadedApps[i].exif.metadata.fileTypes.length > 0) {
			uploadedApps.splice(i, 1);
		}
	}
	// Sort the list of apps
	uploadedApps.sort(sageutils.compareTitle);

	return uploadedApps;
}

function getSavedFilesList() {
	// Build lists of assets
	var uploadedImages = assets.listImages();
	var uploadedVideos = assets.listVideos();
	var uploadedPdfs   = assets.listPDFs();
	var savedSessions  = listSessions();

	// Sort independently of case
	uploadedImages.sort( sageutils.compareFilename );
	uploadedVideos.sort( sageutils.compareFilename );
	uploadedPdfs.sort(   sageutils.compareFilename );
	savedSessions.sort(  sageutils.compareFilename );

	var list = {images: uploadedImages, videos: uploadedVideos, pdfs: uploadedPdfs, sessions: savedSessions};

	return list;
}

function setupDisplayBackground() {
	var tmpImg, imgExt;

	// background image
	if(config.background.image !== undefined && config.background.image.url !== undefined){
		var bg_file = path.join(public_dir, config.background.image.url);

		if (config.background.image.style === "tile") {
			// do nothing
		}
		else if (config.background.image.style === "fit") {
			var result = exiftool.file(bg_file, function(err, data) {
				if (err) {
					console.log("Error processing background image:", bg_file, err);
					console.log(" ");
					process.exit(1);
				}
				var bg_info = data;

				if (bg_info.ImageWidth == config.totalWidth && bg_info.ImageHeight == config.totalHeight) {
					sliceBackgroundImage(bg_file, bg_file);
				}
				else {
					tmpImg = path.join(public_dir, "images", "background", "tmp_background.png");
					var out_res  = config.totalWidth.toString() + "x" + config.totalHeight.toString();

					imageMagick(bg_file).noProfile().command("convert").in("-gravity", "center").in("-background", "rgba(0,0,0,0)").in("-extent", out_res).write(tmpImg, function(err) {
						if(err) throw err;
						sliceBackgroundImage(tmpImg, bg_file);
					});
				}
			} );
		}
		else {
			config.background.image.style = "stretch";
			imgExt = path.extname(bg_file);
			tmpImg = path.join(public_dir, "images", "background", "tmp_background" + imgExt);

			imageMagick(bg_file).resize(config.totalWidth, config.totalHeight, "!").write(tmpImg, function(err) {
				if(err) throw err;

				sliceBackgroundImage(tmpImg, bg_file);
			});
		}
	}
}

function sliceBackgroundImage(fileName, outputBaseName) {
	for(var i=0; i<config.displays.length; i++){
		var x = config.displays[i].column * config.resolution.width;
		var y = config.displays[i].row * config.resolution.height;
		var output_dir = path.dirname(outputBaseName);
		var input_ext = path.extname(outputBaseName);
		var output_ext = path.extname(fileName);
		var output_base = path.basename(outputBaseName, input_ext);
		var output = path.join(output_dir, output_base + "_"+i.toString() + output_ext);
		console.log(output);
		imageMagick(fileName).crop(config.resolution.width, config.resolution.height, x, y).write(output, function(err) {
			if(err) console.log("error slicing image", err); //throw err;
		});
	}
}

function setupHttpsOptions() {
	// build a list of certs to support multi-homed computers
	var certs = {};

	// file caching for the main key of the server
	var server_key = null;
	var server_crt = null;
	var server_ca  = null;

	// add the default cert from the hostname specified in the config file
	try {
		// first try the filename based on the hostname-server.key
		if (sageutils.fileExists(path.join("keys", config.host + "-server.key"))) {
			// Load the certificate files
			server_key = fs.readFileSync(path.join("keys", config.host + "-server.key"));
			server_crt = fs.readFileSync(path.join("keys", config.host + "-server.crt"));
			if(sageutils.fileExists(path.join("keys", config.host + "-ca.crt")))
				server_ca  = fs.readFileSync(path.join("keys", config.host + "-ca.crt"));
			// Build the crypto
			certs[config.host] = sageutils.secureContext(server_key, server_crt, server_ca);
		} else {
			// remove the hostname from the FQDN and search for wildcard certificate
			//    syntax: _.rest.com.key or _.rest.bigger.com.key
			var domain = '_.' + config.host.split('.').slice(1).join('.');
			console.log("Domain:", domain);
			server_key = fs.readFileSync( path.join("keys", domain + ".key") );
			server_crt = fs.readFileSync( path.join("keys", domain + ".crt") );
				// no need for CA
			certs[config.host] = sageutils.secureContext(server_key, server_crt, server_ca);
	}
	}
	catch (e) {
		console.log("\n----------");
		console.log("Cannot open certificate for default host:");
		console.log(" \"" + config.host + "\" needs file: " + e.path);
		console.log(" --> Please generate the appropriate certificate in the 'keys' folder");
		console.log("----------\n\n");
		process.exit(1);
	}

	for(var h in config.alternate_hosts){
		try {
			var alth = config.alternate_hosts[h];
			certs[ alth ] = sageutils.secureContext(
				fs.readFileSync(path.join("keys", alth + "-server.key")),
				fs.readFileSync(path.join("keys", alth + "-server.crt")),
				// CA is only needed for self-signed certs
				fs.readFileSync(path.join("keys", alth + "-ca.crt"))
			);
		}
		catch (e) {
			console.log("\n----------");
			console.log("Cannot open certificate for the alternate host: ", config.alternate_hosts[h]);
			console.log(" needs file: \"" + e.path + "\"");
			console.log(" --> Please generate the appropriate certificates in the 'keys' folder");
			console.log(" Ignoring alternate host: ", config.alternate_hosts[h]);
			console.log("----------\n");
		}
	}

	console.log(certs);

	var httpsOptions;

	if (sageutils.nodeVersion === 10) {
		httpsOptions = {
			// server default keys
			key:  server_key,
			cert: server_crt,
			ca:   server_ca,
			requestCert: false, // If true the server will request a certificate from clients that connect and attempt to verify that certificate
			rejectUnauthorized: false,
			// callback to handle multi-homed machines
			SNICallback: function(servername){
				if(certs.hasOwnProperty(servername)){
					return certs[servername];
				}
				else{
					console.log("SNI> Unknown host, cannot find a certificate for ", servername);
					return null;
				}
			}
		};
	} else {
		httpsOptions = {
			// server default keys
			key:  server_key,
			cert: server_crt,
			ca:   server_ca,
			requestCert: false, // If true the server will request a certificate from clients that connect and attempt to verify that certificate
			rejectUnauthorized: false,
			// callback to handle multi-homed machines
			SNICallback: function(servername, cb) {
				if(certs.hasOwnProperty(servername)){
					cb(null, certs[servername]);
				}
				else{
					console.log("SNI> Unknown host, cannot find a certificate for ", servername);
					cb("SNI Unknown host", null);
				}
			}
		};
	}

	return httpsOptions;
}

function sendConfig(req, res) {
	res.writeHead(200, {"Content-Type": "text/plain"});
	// Adding the calculated version into the data structure
	config.version = SAGE2_version;
	res.write(JSON.stringify(config));
	res.end();
}

function uploadForm(req, res) {
	var form     = new formidable.IncomingForm();
	var position = [ 0, 0 ];
	// Limits the amount of memory all fields together (except files) can allocate in bytes.
	//    set to 4MB.
	form.maxFieldsSize = 4 * 1024 * 1024;
	form.type          = 'multipart';
	form.multiples     = true;

	// var lastper = -1;
	// form.on('progress', function(bytesReceived, bytesExpected) {
	// 	var per = parseInt(100.0 * bytesReceived/ bytesExpected);
	// 	if ((per % 10)===0 && lastper!==per) {
	// 		console.log('Form> %d%', per);
	// 		lastper = per;
	// 	}
	// });

	form.on('fileBegin', function(name, file) {
		console.log('Form> ', name, file.name, file.type);
	});

	form.on('field', function (field, value) {
		// convert value [0 to 1] to wall coordinate from drop location
		if (field === 'dropX') position[0] = parseInt(parseFloat(value) * config.totalWidth,  10);
		if (field === 'dropY') position[1] = parseInt(parseFloat(value) * config.totalHeight, 10);
	});

	form.parse(req, function(err, fields, files) {
		if(err){
			res.writeHead(500, {"Content-Type": "text/plain"});
			res.write(err + "\n\n");
			res.end();
		}
		res.writeHead(200, {'content-type': 'text/plain'});
		res.write('received upload:\n\n');
		res.end(util.inspect({fields: fields, files: files}));
	});

	form.on('end', function() {
		// saves files in appropriate directory and broadcasts the items to the displays
		manageUploadedFiles(this.openedFiles, position);
	});
}

function manageUploadedFiles(files, position) {
	var url, external_url, localPath, ext;

    var fileKeys = Object.keys(files);
	fileKeys.forEach(function(key) {
		var file = files[key];
		appLoader.manageAndLoadUploadedFile(file, function(appInstance, videohandle) {

			if(appInstance === null){
				console.log("Form> unrecognized file type: ", file.name, file.type);
				return;
			}

			// Use the position from the drop location
			if (position[0] !== 0 || position[1] !== 0) {
				appInstance.left = position[0] - appInstance.width/2;
				if (appInstance.left < 0 ) appInstance.left = 0;
				appInstance.top  = position[1] - appInstance.height/2;
				if (appInstance.top < 0) appInstance.top = 0;
			}

			appInstance.id = getUniqueAppId();
			broadcast('createAppWindow', appInstance, 'requiresFullApps');
			broadcast('createAppWindowPositionSizeOnly', getAppPositionSize(appInstance), 'requiresAppPositionSizeTypeOnly');

			applications.push(appInstance);

			initializeLoadedVideo(appInstance, videohandle);

			if(appInstance.animation){
				var i;
				appAnimations[appInstance.id] = {clients: {}, date: new Date()};
				for(i=0; i<clients.length; i++){
					if(clients[i].messages.requiresFullApps){
						var clientAddress = clients[i].remoteAddress.address + ":" + clients[i].remoteAddress.port;
						appAnimations[appInstance.id].clients[clientAddress] = false;
					}
				}
			}
		});
	});
}


// **************  Remote Site Collaboration *****************

var remoteSites = [];
if (config.remote_sites) {
	remoteSites = new Array(config.remote_sites.length);
	config.remote_sites.forEach(function(element, index, array) {
		var wsURL = "wss://" + element.host + ":" + element.port.toString();

		var remote = createRemoteConnection(wsURL, element, index);

		var rWidth = Math.min((0.5*config.totalWidth)/remoteSites.length, config.ui.titleBarHeight*6) - 2;
		var rHeight = config.ui.titleBarHeight - 4;
		var rPos = (0.5*config.totalWidth) + ((rWidth+2)*(index-(remoteSites.length/2))) + 1;
		remoteSites[index] = {name: element.name, wsio: remote, connected: false, width: rWidth, height: rHeight, pos: rPos};

		// attempt to connect every 15 seconds, if connection failed
		setInterval(function() {
			if(!remoteSites[index].connected){
				var remote = createRemoteConnection(wsURL, element, index);
				remoteSites[index].wsio = remote;
			}
		}, 15000);
	});
}

function createRemoteConnection(wsURL, element, index) {
	var remote = new websocketIO(wsURL, false, function() {
		console.log("connected to " + element.name);
		remote.remoteAddress.address = element.host;
		remote.remoteAddress.port = element.port;
		var clientDescription = {
			clientType: "remoteServer",
			host: config.host,
			port: config.port,
			sendsPointerData: false,
			sendsMediaStreamFrames: false,
			requestsServerFiles: false,
			sendsWebContentToLoad: false,
			sendsVideoSynchonization: false,
			sharesContentWithRemoteServer: true,
			receivesDisplayConfiguration: false,
			receivesClockTime: false,
			requiresFullApps: false,
			requiresAppPositionSizeTypeOnly: false,
			receivesMediaStreamFrames: false,
			receivesWindowModification: false,
			receivesPointerData: false,
			receivesInputEvents: false,
			receivesRemoteServerInfo: false
		};
		remote.emit('addClient', clientDescription);
		remoteSites[index].connected = true;
		var site = {name: remoteSites[index].name, connected: remoteSites[index].connected};
		broadcast('connectedToRemoteSite', site, 'receivesRemoteServerInfo');
		clients.push(remote);
	});

	remote.clientType = "remoteServer";

	remote.onclose(function() {
		console.log("Remote site \"" + config.remote_sites[index].name + "\" now offline");
		remoteSites[index].connected = false;
		var site = {name: remoteSites[index].name, connected: remoteSites[index].connected};
		broadcast('connectedToRemoteSite', site, 'receivesRemoteServerInfo');
		removeElement(clients, remote);
	});

	remote.on('addNewElementFromRemoteServer', wsAddNewElementFromRemoteServer);
	remote.on('requestNextRemoteFrame', wsRequestNextRemoteFrame);
	remote.on('updateRemoteMediaStreamFrame', wsUpdateRemoteMediaStreamFrame);
	remote.on('stopMediaStream', wsStopMediaStream);
    remote.on('requestNextRemoteBlockFrame', wsRequestNextRemoteBlockFrame);
    remote.on('updateRemoteMediaBlockStreamFrame', wsUpdateRemoteMediaBlockStreamFrame);
	remote.on('stopMediaBlockStream', wsStopMediaBlockStream);

	return remote;
}

// **************  System Time - Updated Every Minute *****************
var cDate = new Date();
setTimeout(function() {
	setInterval(function() {
		broadcast('setSystemTime', {date: new Date()}, 'receivesClockTime');
	}, 60000);

	broadcast('setSystemTime', {date: new Date()}, 'receivesClockTime');
}, (61-cDate.getSeconds())*1000);


// ***************************************************************************************

// Place callback for success in the 'listen' call for HTTPS

server.on('listening', function (e) {
	// Success
	console.log('Now serving SAGE2 at https://' + config.host + ':' + config.port + '/sageUI.html');
});

// Place callback for errors in the 'listen' call for HTTP
index.on('error', function (e) {
	if (e.code == 'EACCES') {
		console.log("HTTP_server> You are not allowed to use the port: ", config.index_port);
		console.log("HTTP_server>   use a different port or get authorization (sudo, setcap, ...)");
		console.log(" ");
		process.exit(1);
	}
	else if (e.code == 'EADDRINUSE') {
		console.log('HTTP_server> The port is already in use by another process:', config.index_port);
		console.log("HTTP_server>   use a different port or stop the offending process");
		console.log(" ");
		process.exit(1);
	}
	else {
		console.log("HTTP_server> Error in the listen call: ", e.code);
		console.log(" ");
		process.exit(1);
	}
});

// Place callback for success in the 'listen' call for HTTP
index.on('listening', function (e) {
	// Success
	console.log('Now serving SAGE2 index at http://' + config.host + ':' + config.index_port);
});


// Odly the HTTPS modules doesnt throw the same exceptions than HTTP
//  catching errors at the process level
/*process.on('uncaughtException', function (e) {
	if (e.code == 'EACCES') {
		console.log("HTTPS_server> You are not allowed to use the port: ", config.port);
		console.log("HTTPS_server>   use a different port or get authorization (sudo, setcap, ...)");
		console.log(" ")
		process.exit(1);
	}
	else if (e.code == 'EADDRINUSE') {
		console.log('HTTPS_server> The port is already in use by another process:', config.port);
		console.log("HTTPS_server>   use a different port or stop the offending process");
		console.log(" ")
		process.exit(1);
	}
	else {
		console.log("Process> uncaught exception: ", e);
		console.log(" ")
		console.trace();
		process.exit(1);
	}
});*/

// KILL intercept
process.on('SIGTERM', quitSAGE2);
// CTRL-C intercept
process.on('SIGINT',  quitSAGE2);


// Start the HTTP server
index.listen(config.index_port);
// Start the HTTPS server
server.listen(config.port);


// ***************************************************************************************

// Load session file if specified on the command line (-s)
if (program.session) {
	// if -s specified without argument
	if (program.session === true) loadSession();
	// if argument specified
	else loadSession(program.session);
}

// Command loop: reading input commands
if (program.interactive)
{
	// Create line reader for stdin and stdout
	shell = readline.createInterface({
		input:  process.stdin, output: process.stdout
	});

	// Set the prompt
	shell.setPrompt('> ');

	// Start the loop
	shell.prompt();

	// Callback for each line
	shell.on('line', function(line) {
		var command = line.trim().split(' ');
		switch(command[0]) {
			case '': // ignore
				break;
			case 'help':
				console.log('help\t\tlist commands');
				console.log('kill\t\tclose application: arg0: index - kill 0');
				console.log('apps\t\tlist running applications');
				console.log('clients\t\tlist connected clients');
				console.log('streams\t\tlist media streams');
				console.log('clear\t\tclose all running applications');
				console.log('tile\t\tlayout all running applications');
				console.log('save\t\tsave state of running applications into a session');
				console.log('load\t\tload a session and restore applications');
				console.log('assets\t\tlist the assets in the file library');
				console.log('regenerate\tregenerates the assets');
				console.log('hideui\t\thide/show/delay the user interface');
				console.log('sessions\tlist the available sessions');
				console.log('update\t\trun a git update');
				console.log('version\t\tprint SAGE2 version');
				console.log('exit\t\tstop SAGE2');
				break;

			case 'version':
				console.log('Version', SAGE2_version.base, ' branch:', SAGE2_version.branch, ' commit:', SAGE2_version.commit, SAGE2_version.date);
				break;

			case 'update':
				sageutils.updateWithGIT( function(err) {
					if (err) console.log('GIT> Update error');
					else console.log('GIT> Update done');
				});
				break;

			case 'save':
				if (command[1] !== undefined)
					saveSession(command[1]);
				else
					saveSession();
				break;
			case 'load':
				if (command[1] !== undefined)
					loadSession(command[1]);
				else
					loadSession();
				break;
			case 'sessions':
				printListSessions();
				break;
			case 'hideui':
				// if argument provided, used as auto_hide delay in second
				//   otherwise, it flips a switch
				if (command[1] !== undefined)
					broadcast('hideui', {delay:parseInt(command[1],10)}, 'requiresFullApps');
				else
					broadcast('hideui', null, 'requiresFullApps');
				break;

			case 'close':
			case 'delete':
			case 'kill':
				if (command[1] !== undefined) {
					var kid = parseInt(command[1], 10); // convert arg1 to base 10
					if (! isNaN(kid) && (kid >= 0) && (kid < applications.length) ) {
						console.log('deleting application', kid);
						deleteApplication( applications[kid] );
					}
				}
				break;

			case 'clear':
				clearDisplay();
				break;

			case 'assets':
				assets.listAssets();
				break;

			case 'regenerate':
				assets.regenerateAssets();
				break;

			case 'tile':
				tileApplications();
				break;

			case 'clients':
				listClients();
				break;
			case 'apps':
				listApplications();
				break;
			case 'streams':
				listMediaStreams();
				break;
            case 'blockStreams':
				listMediaBlockStreams();
				break;

			case 'exit':
			case 'quit':
			case 'bye':
				quitSAGE2();
				break;
			default:
				console.log('Say what? I might have heard `' + line.trim() + '`');
				break;
		}
		// loop through
		shell.prompt();
	}).on('close', function() {
		// Close with CTRL-D or CTRL-C
		// Only synchronous code!
		// Saving stuff
		quitSAGE2();
	});
}


// ***************************************************************************************

function formatDateToYYYYMMDD_HHMMSS(date) {
	var year   = date.getFullYear();
	var month  = date.getMonth() + 1;
	var day    = date.getDate();
	var hour   = date.getHours();
	var minute = date.getMinutes();
	var second = date.getSeconds();

	year   = year.toString();
	month  = month >= 10 ? month.toString() : "0"+month.toString();
	day    = day >= 10 ? day.toString() : "0"+day.toString();
	hour   = hour >= 10 ? hour.toString() : "0"+hour.toString();
	minute = minute >= 10 ? minute.toString() : "0"+minute.toString();
	second = second >= 10 ? second.toString() : "0"+second.toString();

	return year + "-" + month + "-" + day + "_" + hour + "-" + minute + "-" + second;
}

function quitSAGE2() {
	if(users !== null) {
		var key;
		for(key in users) {
			if(users[key].ip !== undefined) delete users[key].ip;
		}
		users.session.end = Date.now();
		var logname = path.join("logs", "user-log_"+formatDateToYYYYMMDD_HHMMSS(new Date())+".json");
		fs.writeFileSync(logname, json5.stringify(users, null, 4));
		console.log("Log> saved to " + logname);
	}

	if (config.register_site) {
		// un-register with EVL's server
		request({
		    "rejectUnauthorized": false,
		    "url": 'https://sage.evl.uic.edu/unregister',
		    "form": config,
		    "method": "POST"},
		    function(err, response, body){
			    //console.log('Deregistration with EVL site:', (err===null)?"success":err.code);
				saveSession();
				assets.saveAssets();
				if( omicronRunning )
					omicronManager.disconnect();
				//console.log('');
				//console.log('SAGE2 done');
				//console.log('');
				process.exit(0);
			}
		);
	} else {
		saveSession();
		assets.saveAssets();
		if( omicronRunning )
			omicronManager.disconnect();
		//console.log('');
		//console.log('SAGE2 done');
		//console.log('');
		process.exit(0);
	}
}


// broadcast version with stringify and checks for every client
function broadcast(func, data, type) {
	for(var i=0; i<clients.length; i++){
		if(clients[i].messages[type]) clients[i].emit(func, data);
	}
}

// optimized version: one stringify and no checks (ohhh)
function broadcast_opt(func, data, type) {
	// Marshall the message only once
	var message = JSON.stringify({f: func, d: data});
	try {
		for(var i=0; i<clients.length; i++){
			if(clients[i].messages[type]) clients[i].emitString( message );
		}
	} catch (e) {
		// nothing
	}
}

function findRemoteSiteByConnection(wsio) {
	var remoteIdx = -1;
	for(var i=0; i<config.remote_sites.length; i++){
		if(wsio.remoteAddress.address == config.remote_sites[i].host && wsio.remoteAddress.port == config.remote_sites[i].port)
			remoteIdx = i;
	}
	if(remoteIdx >= 0) return remoteSites[remoteIdx];
	else               return null;
}

function findAppUnderPointer(pointerX, pointerY) {
	var i;
	for(i=applications.length-1; i>=0; i--) {
		if(pointerX >= applications[i].left && pointerX <= (applications[i].left+applications[i].width) && pointerY >= applications[i].top && pointerY <= (applications[i].top+applications[i].height+config.ui.titleBarHeight)){
			return applications[i];
		}
	}
	return null;
}

function findAppById(id) {
	var i;
	for(i=0; i<applications.length; i++) {
		if(applications[i].id === id){
			return applications[i];
		}
	}
	return null;
}

function findControlsUnderPointer(pointerX, pointerY) {
	for(var i=controls.length-1; i>=0; i--){
		if (controls[i]!== null && pointerX >= controls[i].left && pointerX <= (controls[i].left+controls[i].width) && pointerY >= controls[i].top && pointerY <= (controls[i].top+controls[i].height)){
			var centerX = controls[i].left + controls[i].height/2.0;
			var centerY = controls[i].top + controls[i].height/2.0;
			var dist = Math.sqrt((pointerX - centerX)*(pointerX - centerX) + (pointerY - centerY)*(pointerY - centerY));
			var barMinX = controls[i].left + controls[i].height;
			var barMinY = controls[i].top + controls[i].height/2 - controls[i].barHeight/2;
			var barMaxX = controls[i].left + controls[i].width;
			var barMaxY = controls[i].top + controls[i].height/2 + controls[i].barHeight/2;
			if (dist<=controls[i].height/2.0 || (controls[i].hasSideBar && (pointerX >= barMinX && pointerX <= barMaxX) && (pointerY >= barMinY && pointerY <= barMaxY))) {
				if (controls[i].show === true){
					return controls[i];
				}
				else
					return null;
			}
			else
				return null;
		}
	}
	return null;
}

function findControlById(id) {
	for (var i=controls.length-1; i>=0; i--) {
		if (controls[i].id === id) {
			return controls[i];
		}
	}
	return null;
}

function findControlsByUserId(uid) {
	var idxList = [];
	for (var i=controls.length-1; i>=0; i--) {
		if (controls[i].id.indexOf(uid) > -1) {
			idxList.push(i);
		}
	}
	return idxList;
}

function hideControl(ctrl){
	if (ctrl.show === true) {
		ctrl.show = false;
		broadcast('hideControl',{id:ctrl.id},'receivesWidgetEvents');
	}
}

function removeControlsForUser(uniqueID){
	for (var i=controls.length-1; i>=0; i--) {
		if (controls[i].id.indexOf(uniqueID) > -1) {
			controls.splice(i,1);
		}
	}
	broadcast('removeControlsForUser',{user_id:uniqueID},'receivesWidgetEvents');
}

function showControl(ctrl,uniqueID, pointerX, pointerY){
	if (ctrl.show === false) {
		ctrl.show = true;
		moveControlToPointer(ctrl,uniqueID, pointerX, pointerY);
		broadcast('showControl',{id:ctrl.id, appId: ctrl.appId, user_color:sagePointers[uniqueID].color},'receivesWidgetEvents');
	}
}

function moveControlToPointer(ctrl,uniqueID, pointerX, pointerY){
	var dt = new Date();
	var rightMargin = config.totalWidth - ctrl.width;
	var bottomMargin = config.totalHeight - ctrl.height;
	ctrl.left = (pointerX > rightMargin)? rightMargin: pointerX-ctrl.height/2;
	ctrl.top = (pointerY > bottomMargin)? bottomMargin: pointerY-ctrl.height/2 ;
	var app = findAppById(ctrl.appId);
	var appPos = (app===null)? null : getAppPositionSize(app);

	broadcast('setControlPosition',{date:dt, elemId: ctrl.id, elemLeft:ctrl.left, elemTop: ctrl.top,elemHeight: ctrl.height,user_color:sagePointers[uniqueID].color, appData: appPos},'receivesWidgetEvents');
}


function findAppById(id) {
	var i;
	for(i=0; i<applications.length; i++){
		if(applications[i].id === id) return applications[i];
	}
	return null;
}

function moveAppToFront(id) {
	var selectedIndex;
	var selectedApp;
	var appIds = [];
	var i;

	for(i=0; i<applications.length; i++){
		if(applications[i].id === id){
			selectedIndex = i;
			selectedApp = applications[selectedIndex];
			break;
		}
		appIds.push(applications[i].id);
	}
	for(i=selectedIndex; i<applications.length-1; i++){
		applications[i] = applications[i+1];
		appIds.push(applications[i].id);
	}
	applications[applications.length-1] = selectedApp;
	appIds.push(id);

	return appIds;
}

function initializeArray(size, val) {
	var arr = new Array(size);
	for(var i=0; i<size; i++){
		arr[i] = val;
	}
	return arr;
}

function allNonBlank(arr) {
	for(var i=0; i<arr.length; i++){
		if(arr[i] === "") return false;
	}
	return true;
}

function allTrueDict(dict) {
	var key;
	for(key in dict){
		if(dict[key] !== true) return false;
	}
	return true;
}

function removeElement(list, elem) {
	if(list.indexOf(elem) >= 0){
		moveElementToEnd(list, elem);
		list.pop();
	}
}

function moveElementToEnd(list, elem) {
	var i;
	var pos = list.indexOf(elem);
	if(pos < 0) return;
	for(i=pos; i<list.length-1; i++){
		list[i] = list[i+1];
	}
	list[list.length-1] = elem;
}

function intToByteBuffer(aInt, bytes) {
	var buf = new Buffer(bytes);
	var byteVal;
	var num = aInt;
	for(var i=0; i<bytes; i++){
		byteVal = num & 0xff;
		buf[i] = byteVal;
		num = (num - byteVal) / 256;
	}

	return buf;
}

function byteBufferToInt(buf) {
	var value = 0;
	for(var i=buf.length-1; i>=0; i--){
		value = (value * 256) + buf[i];
	}
	return value;
}

function byteBufferToString(buf) {
	var str = "";
	var i = 0;

	while(buf[i] !== 0 && i < buf.length) {
		str += String.fromCharCode(buf[i]);
		i++;
	}

	return str;
}

function addEventToUserLog(id, data) {
	var key;
	for(key in users) {
		if(users[key].ip && users[key].ip === id) {
			users[key].actions.push(data);
		}
	}
}

function getItemPositionSizeType(item) {
	return {type: item.type, id: item.id, left: item.left, top: item.top,
			width: item.width, height: item.height, aspect: item.aspect};
}

function getAppPositionSize(appInstance) {
	return {
		id:          appInstance.id,
		application: appInstance.application,
		left:        appInstance.left,
		top:         appInstance.top,
		width:       appInstance.width,
		height:      appInstance.height,
		icon:        appInstance.icon || null,
		title:       appInstance.title,
		color:       appInstance.color || null
	};
}

// **************  Pointer Functions *****************

function createSagePointer ( uniqueID ) {
	// From addClient type == sageUI
	sagePointers[uniqueID] = new sagepointer(uniqueID+"_pointer");
	remoteInteraction[uniqueID] = new interaction(config);

	broadcast('createSagePointer', sagePointers[uniqueID], 'receivesPointerData');
}

function showPointer( uniqueID, data ) {
	if( sagePointers[uniqueID] === undefined )
		return;
	// From startSagePointer
	console.log("starting pointer: " + uniqueID);

	if( data.sourceType === undefined )
		data.sourceType = "Pointer";

	sagePointers[uniqueID].start(data.label, data.color, data.sourceType);
	broadcast('showSagePointer', sagePointers[uniqueID], 'receivesPointerData');
}

function hidePointer( uniqueID ) {
	if( sagePointers[uniqueID] === undefined )
		return;

	// From stopSagePointer
	sagePointers[uniqueID].stop();
	if (remoteInteraction[uniqueID].hoverOverControl() !== null){
		broadcast ('hideWidgetToAppConnector', remoteInteraction[uniqueID].hoverOverControl() ,'receivesPointerData');
		remoteInteraction[uniqueID].leaveControlArea();
	}
	broadcast('hideSagePointer', sagePointers[uniqueID], 'receivesPointerData');
}

// Copied from pointerPress. Eventually a touch gesture will use this to toggle modes
function togglePointerMode(uniqueID) {
	if( sagePointers[uniqueID] === undefined )
		return;

	remoteInteraction[uniqueID].toggleModes();
	broadcast('changeSagePointerMode', {id: sagePointers[uniqueID].id, mode: remoteInteraction[uniqueID].interactionMode } , 'receivesPointerData' );

	/*
	if(remoteInteraction[uniqueID].interactionMode === 0)
		addEventToUserLog(uniqueID, {type: "SAGE2PointerMode", data: {mode: "windowManagement"}, time: Date.now()});
	else
		addEventToUserLog(uniqueID, {type: "SAGE2PointerMode", data: {mode: "applicationInteraction"}, time: Date.now()});
	*/
}


function pointerPress( uniqueID, pointerX, pointerY, data ) {
	if ( sagePointers[uniqueID] === undefined ) return;
	var app;

	// widgets
	var ct = findControlsUnderPointer(pointerX, pointerY);
	if (ct !== null) {
		if (data.button === "left") {
			remoteInteraction[uniqueID].selectMoveControl(ct, pointerX, pointerY);
			broadcast('requestControlId', {addr:uniqueID, ptrId:sagePointers[uniqueID].id, x:pointerX, y:pointerY}, 'receivesWidgetEvents');
		}
		else if(data.button === "right"){
			if(ct.show === true) {
				hideControl(ct);
<<<<<<< HEAD
				var app = findAppById(ct.appId);
				
=======
				app = findAppById(ct.objID);

>>>>>>> 122f7e8a
				addEventToUserLog(uniqueID, {type: "widgetMenu", data: {action: "close", application: {id: app.id, type: app.application}}, time: Date.now()});
			}
		}
		return ;
	} else {
		var lockedControl = remoteInteraction[uniqueID].lockedControl(); //If a text input widget was locked, drop it
		if (lockedControl !== null) {
			var msgdata = {ctrlId:lockedControl.ctrlId, appId:lockedControl.appId};
			broadcast('dropTextInputControl', msgdata ,'receivesWidgetEvents');
			remoteInteraction[uniqueID].dropControl();
		}
	}

	// Middle click switches interaction mode too
	if (data.button === "middle") {
		togglePointerMode(uniqueID);
		return;
	}

	// Radial Menu
	if( radialMenuEvent( { type: "pointerPress", id: uniqueID, x: pointerX, y: pointerY, data: data }  ) === true ) {
		return; // Radial menu is using the event
	}

	if(data.button === "right") {
		createRadialMenu( uniqueID, pointerX, pointerY );

		addEventToUserLog(uniqueID, {type: "radialMenu", data: {action: "open"}, time: Date.now()});
	}

	// apps
	var elemCtrl;
	var elem = findAppUnderPointer(pointerX, pointerY);
	if(elem !== null){
		if( remoteInteraction[uniqueID].windowManagementMode() ){
			if (data.button === "left") {
				var localX = pointerX - elem.left;
				var localY = pointerY - (elem.top+config.ui.titleBarHeight);
				var cornerSize = Math.min(elem.width, elem.height) / 5;

				// if localY in negative, inside titlebar
				if (localY < 0) {
					// titlebar image: 807x138  (10 pixels front paddding)
					var buttonsWidth = config.ui.titleBarHeight * (324.0/111.0);
					var buttonsPad   = config.ui.titleBarHeight * ( 10.0/111.0);
					var oneButton    = buttonsWidth / 2; // two buttons
					var startButtons = elem.width - buttonsWidth;
					if (localX > (startButtons+buttonsPad+oneButton)) {
						// last button: close app
						deleteApplication(elem);

						addEventToUserLog(uniqueID, {type: "delete", data: {application: {id: elem.id, type: elem.application}}, time: Date.now()});
						// need to quit the function and stop processing
						return;
					} else if (localX > (startButtons+buttonsPad)) {
						if (elem.resizeMode !== undefined && elem.resizeMode === "free")
							// full wall resize
							pointerFullZone(uniqueID, pointerX, pointerY);
						else
							// proportional resize
							pointerDblClick(uniqueID, pointerX, pointerY);
					}
				}

				// bottom right corner - select for drag resize
				if(localX >= elem.width-cornerSize && localY >= elem.height-cornerSize){
					remoteInteraction[uniqueID].selectResizeItem(elem, pointerX, pointerY);
					broadcast('startResize', {id: elem.id, date: new Date()}, 'requiresFullApps');

					addEventToUserLog(uniqueID, {type: "windowManagement", data: {type: "resize", action: "start", application: {id: elem.id, type: elem.application}, location: {x: parseInt(elem.left, 10), y: parseInt(elem.top, 10), width: parseInt(elem.width, 10), height: parseInt(elem.height, 10)}}, time: Date.now()});
				}
				// otherwise - select for move
				else{
					remoteInteraction[uniqueID].selectMoveItem(elem, pointerX, pointerY); //will only go through if window management mode
					broadcast('startMove', {id: elem.id, date: new Date()}, 'requiresFullApps');

					addEventToUserLog(uniqueID, {type: "windowManagement", data: {type: "move", action: "start", application: {id: elem.id, type: elem.application}, location: {x: parseInt(elem.left, 10), y: parseInt(elem.top, 10), width: parseInt(elem.width, 10), height: parseInt(elem.height, 10)}}, time: Date.now()});
				}
			}
			else if(data.button === "right"){
				elemCtrl = findControlById(elem.id+uniqueID+"_controls");
				if (elemCtrl === null) {
					broadcast('requestNewControl',{elemId: elem.id, user_id: uniqueID, user_label: sagePointers[uniqueID].label, x: pointerX, y: pointerY, date: now }, 'receivesPointerData');
				}
				else if (elemCtrl.show === false) {
<<<<<<< HEAD
					showControl(elemCtrl,uniqueID, pointerX, pointerY);
					
					var app = findAppById(elemCtrl.appId);
=======
					showControl(elemCtrl, pointerX, pointerY);

					app = findAppById(elemCtrl.objID);
>>>>>>> 122f7e8a
					addEventToUserLog(uniqueID, {type: "widgetMenu", data: {action: "open", application: {id: app.id, type: app.application}}, time: Date.now()});
				}
				else {
					moveControlToPointer(elemCtrl,uniqueID, pointerX, pointerY);
				}
			}
		}
		if ( remoteInteraction[uniqueID].appInteractionMode() || elem.application === 'thumbnailBrowser' ) {
			if (pointerY >=elem.top && pointerY <= elem.top+config.ui.titleBarHeight){
				if(data.button === "right"){
					elemCtrl = findControlById(elem.id+uniqueID+"_controls");
					if (elemCtrl === null) {
						broadcast('requestNewControl',{elemId: elem.id, user_id: uniqueID, user_label: sagePointers[uniqueID].label, x: pointerX, y: pointerY, date: now }, 'receivesPointerData');
					}
					else if (elemCtrl.show === false) {
<<<<<<< HEAD
						showControl(elemCtrl,uniqueID, pointerX, pointerY) ;
						
						var app = findAppById(elemCtrl.appId);
=======
						showControl(elemCtrl, pointerX, pointerY) ;

						app = findAppById(elemCtrl.objID);
>>>>>>> 122f7e8a
						addEventToUserLog(uniqueID, {type: "widgetMenu", data: {action: "open", application: {id: app.id, type: app.application}}, time: Date.now()});
					}
					else {
						moveControlToPointer(elemCtrl,uniqueID, pointerX, pointerY) ;
					}
				}
			}
			else{
				var elemX = pointerX - elem.left;
				var elemY = pointerY - elem.top - config.ui.titleBarHeight;

				var ePosition = {x: elemX, y: elemY};
				var eUser = {id: sagePointers[uniqueID].id, label: sagePointers[uniqueID].label, color: sagePointers[uniqueID].color};
				var now = new Date();

				var event = {id: elem.id, type: "pointerPress", position: ePosition, user: eUser, data: data, date: now};

				broadcast('eventInItem', event, 'receivesInputEvents');

				addEventToUserLog(uniqueID, {type: "applicationInteraction", data: {type: "pointerPress", application: {id: elem.id, type: elem.application}, position: {x: parseInt(ePosition.x, 10), y: parseInt(ePosition.y, 10)}}, time: Date.now()});
			}
		}
		var stickyList = stickyAppHandler.getStickingItems(elem.id);
		var newOrder = moveAppToFront(elem.id);
		for (var idx in stickyList){
			newOrder = moveAppToFront(stickyList[idx].id);
		}
		broadcast('updateItemOrder', {idList: newOrder}, 'receivesWindowModification');
	}

}
/*
function pointerPressRight( address, pointerX, pointerY ) {
	if ( sagePointers[address] === undefined ) return;

	var elem = findAppUnderPointer(pointerX, pointerY);
	var ctrl = findControlsUnderPointer(pointerX, pointerY);
	var now  = new Date();
	if (ctrl !== null && ctrl.show === true) {
		hideControl(ctrl);
	}
	else if (elem !== null) {
		var elemCtrl = findControlById(elem.id);
		if ( remoteInteraction[address].windowManagementMode() ) {
			if (elemCtrl === null) {
				broadcast('requestNewControl',{elemId: elem.id, user_id: sagePointers[address].id, user_label: sagePointers[address].label, x: pointerX, y: pointerY, date: now }, 'receivesPointerData');
			}
			else if (elemCtrl.show === false) {
				showControl(elemCtrl, pointerX, pointerY) ;
			}
			else {
				moveControlToPointer(elemCtrl, pointerX, pointerY) ;
			}
		}
		else if ( remoteInteraction[address].appInteractionMode() ) {

			if (pointerY >=elem.top && pointerY <= elem.top+config.ui.titleBarHeight){
				if (elemCtrl === null) {
					broadcast('requestNewControl',{elemId: elem.id, user_id: sagePointers[address].id, user_label: sagePointers[address].label, x: pointerX, y: pointerY, date: now }, 'receivesPointerData');
				}
				else if (elemCtrl.show === false) {
					showControl(elemCtrl, pointerX, pointerY) ;
				}
				else {
					moveControlToPointer(elemCtrl, pointerX, pointerY) ;
				}
			}
			else{
				var itemRelX = pointerX - elem.left;
				var itemRelY = pointerY - elem.top - config.ui.titleBarHeight;
				broadcast( 'eventInItem', { eventType: "pointerPress", elemId: elem.id, user_id: sagePointers[address].id, user_label: sagePointers[address].label, itemRelativeX: itemRelX, itemRelativeY: itemRelY, data: {button: "right", user_color: sagePointers[address].color}, date: now }, 'receivesPointerData');
			}
		}

		var newOrder = moveAppToFront(elem.id);
		broadcast('updateItemOrder', {idList: newOrder}, 'receivesWindowModification');
	}
	else{
		broadcast('requestNewControl',{elemId: null, user_id: sagePointers[address].id, user_label: sagePointers[address].label, x: pointerX, y: pointerY, date: now }, 'receivesPointerData');
	}

}
*/
/*
function pointerReleaseRight( address, pointerX, pointerY ) {
	if( sagePointers[address] === undefined ) return;

	var now = new Date();
	var elem = findAppUnderPointer(pointerX, pointerY);

	if (elem !== null) {
		if( remoteInteraction[address].windowManagementMode() ){
			broadcast('pointerReleaseRight',{elemId: elem.id, user_id: sagePointers[address].id, user_label: sagePointers[address].label, x: pointerX, y: pointerY, date: now }, 'receivesPointerData');
		}
		else if ( remoteInteraction[address].appInteractionMode() ) {
			if (pointerY >=elem.top && pointerY <= elem.top+config.ui.titleBarHeight){
				broadcast('pointerReleaseRight',{elemId: elem.id, user_id: sagePointers[address].id, user_label: sagePointers[address].label, x: pointerX, y: pointerY, date: now }, 'receivesPointerData');
			}
			else{
				var itemRelX = pointerX - elem.left;
				var itemRelY = pointerY - elem.top - config.ui.titleBarHeight;
				broadcast( 'eventInItem', { eventType: "pointerRelease", elemId: elem.id, user_id: sagePointers[address].id, user_label: sagePointers[address].label, itemRelativeX: itemRelX, itemRelativeY: itemRelY, data: {button: "right", user_color: sagePointers[address].color}, date: now }, 'receivesPointerData');
			}
		}
	}
	else {
		broadcast('pointerReleaseRight',{elemId: null, user_id: sagePointers[address].id, user_label: sagePointers[address].label, x: pointerX, y: pointerY, date: now }, 'receivesPointerData');
	}

}
*/

function pointerRelease(uniqueID, pointerX, pointerY, data) {
	if( sagePointers[uniqueID] === undefined )
		return;

	// Attempting to complete a click action on a button or a drag on a slider
	broadcast('releaseControlId', {addr:uniqueID, ptrId:sagePointers[uniqueID].id, x:pointerX, y:pointerY}, 'receivesWidgetEvents');
	remoteInteraction[uniqueID].releaseControl();

	// Radial Menu
	if( radialMenuEvent( { type: "pointerRelease", id: uniqueID, x: pointerX, y: pointerY, data: data }  ) === true )
		return; // Radial menu is using the event

	// From pointerRelease
	var app;
	var elem = findAppUnderPointer(pointerX, pointerY);

	if( remoteInteraction[uniqueID].windowManagementMode() ){
		if(data.button === "left"){
<<<<<<< HEAD
			if(remoteInteraction[uniqueID].selectedResizeItem !== null){
				app = findAppById(remoteInteraction[uniqueID].selectedResizeItem.id);

				broadcast('finishedResize', {id: remoteInteraction[uniqueID].selectedResizeItem.id, date: new Date()}, 'requiresFullApps');
				
				addEventToUserLog(uniqueID, {type: "windowManagement", data: {type: "resize", action: "end", application: {id: app.id, type: app.application}, location: {x: parseInt(app.left, 10), y: parseInt(app.top, 10), width: parseInt(app.width, 10), height: parseInt(app.height, 10)}}, time: Date.now()});
				
				if(videoHandles[remoteInteraction[uniqueID].selectedResizeItem.id] !== undefined && videoHandles[remoteInteraction[uniqueID].selectedResizeItem.id].newFrameGenerated === false)
					handleNewVideoFrame(remoteInteraction[uniqueID].selectedResizeItem.id);
				remoteInteraction[uniqueID].releaseItem(true);
			}
			if(remoteInteraction[uniqueID].selectedMoveItem !== null){
				var remoteIdx = -1;
				for(var i=0; i<remoteSites.length; i++){
					if(sagePointers[uniqueID].left >= remoteSites[i].pos && sagePointers[uniqueID].left <= remoteSites[i].pos+remoteSites[i].width &&
						sagePointers[uniqueID].top >= 2 && sagePointers[uniqueID].top <= remoteSites[i].height) {
						remoteIdx = i;
						break;
					}
				}
				if(remoteIdx < 0){
					app = findAppById(remoteInteraction[uniqueID].selectedMoveItem.id);

					broadcast('finishedMove', {id: remoteInteraction[uniqueID].selectedMoveItem.id, date: new Date()}, 'requiresFullApps');
					
					addEventToUserLog(uniqueID, {type: "windowManagement", data: {type: "move", action: "end", application: {id: app.id, type: app.application}, location: {x: parseInt(app.left, 10), y: parseInt(app.top, 10), width: parseInt(app.width, 10), height: parseInt(app.height, 10)}}, time: Date.now()});
					
					if(videoHandles[remoteInteraction[uniqueID].selectedMoveItem.id] !== undefined && videoHandles[remoteInteraction[uniqueID].selectedMoveItem.id].newFrameGenerated === false)
						handleNewVideoFrame(remoteInteraction[uniqueID].selectedMoveItem.id);
					remoteInteraction[uniqueID].releaseItem(true);
				}
				else{
					app = findAppById(remoteInteraction[uniqueID].selectedMoveItem.id);
					remoteSites[remoteIdx].wsio.emit('addNewElementFromRemoteServer', app);
					
					addEventToUserLog(uniqueID, {type: "shareApplication", data: {host: remoteSites[remoteIdx].wsio.remoteAddress.address, port: remoteSites[remoteIdx].wsio.remoteAddress.port, application: {id: app.id, type: app.application}}, time: Date.now()});
					
					var updatedItem = remoteInteraction[uniqueID].releaseItem(false);
					if(updatedItem !== null) {
						updateItem.user_color = sagePointers[uniqueID].color;
						broadcast('setItemPosition', updatedItem, 'receivesWindowModification');
						broadcast('finishedMove', {id: updatedItem.elemId, date: new Date()}, 'requiresFullApps');
						
						addEventToUserLog(uniqueID, {type: "windowManagement", data: {type: "move", action: "end", application: {id: app.id, type: app.application}, location: {x: parseInt(app.left, 10), y: parseInt(app.top, 10), width: parseInt(app.width, 10), height: parseInt(app.height, 10)}}, time: Date.now()});
						
						if(videoHandles[updatedItem.elemId] !== undefined && videoHandles[updatedItem.elemId].newFrameGenerated === false)
							handleNewVideoFrame(updatedItem.elemId);
=======
			if( elem !== null )
			{
				if(remoteInteraction[uniqueID].selectedResizeItem !== null){
					broadcast('finishedResize', {id: remoteInteraction[uniqueID].selectedResizeItem.id, date: new Date()}, 'requiresFullApps');

					addEventToUserLog(uniqueID, {type: "windowManagement", data: {type: "resize", action: "end", application: {id: elem.id, type: elem.application}, location: {x: parseInt(elem.left, 10), y: parseInt(elem.top, 10), width: parseInt(elem.width, 10), height: parseInt(elem.height, 10)}}, time: Date.now()});

					if(videoHandles[remoteInteraction[uniqueID].selectedResizeItem.id] !== undefined && videoHandles[remoteInteraction[uniqueID].selectedResizeItem.id].newFrameGenerated === false)
						handleNewVideoFrame(remoteInteraction[uniqueID].selectedResizeItem.id);
					remoteInteraction[uniqueID].releaseItem(true);
				}
				if(remoteInteraction[uniqueID].selectedMoveItem !== null){
					var remoteIdx = -1;
					for(var i=0; i<remoteSites.length; i++){
						if(sagePointers[uniqueID].left >= remoteSites[i].pos && sagePointers[uniqueID].left <= remoteSites[i].pos+remoteSites[i].width &&
							sagePointers[uniqueID].top >= 2 && sagePointers[uniqueID].top <= remoteSites[i].height) {
							remoteIdx = i;
							break;
						}
					}
					if(remoteIdx < 0){
						broadcast('finishedMove', {id: remoteInteraction[uniqueID].selectedMoveItem.id, date: new Date()}, 'requiresFullApps');

						addEventToUserLog(uniqueID, {type: "windowManagement", data: {type: "move", action: "end", application: {id: elem.id, type: elem.application}, location: {x: parseInt(elem.left, 10), y: parseInt(elem.top, 10), width: parseInt(elem.width, 10), height: parseInt(elem.height, 10)}}, time: Date.now()});

						if(videoHandles[remoteInteraction[uniqueID].selectedMoveItem.id] !== undefined && videoHandles[remoteInteraction[uniqueID].selectedMoveItem.id].newFrameGenerated === false)
							handleNewVideoFrame(remoteInteraction[uniqueID].selectedMoveItem.id);
						remoteInteraction[uniqueID].releaseItem(true);
					}
					else{
						var app = findAppById(remoteInteraction[uniqueID].selectedMoveItem.id);
						remoteSites[remoteIdx].wsio.emit('addNewElementFromRemoteServer', app);

						addEventToUserLog(uniqueID, {type: "shareApplication", data: {host: remoteSites[remoteIdx].wsio.remoteAddress.address, port: remoteSites[remoteIdx].wsio.remoteAddress.port, application: {id: app.id, type: app.application}}, time: Date.now()});

						var updatedItem = remoteInteraction[uniqueID].releaseItem(false);
						if(updatedItem !== null) {
							broadcast('setItemPosition', updatedItem, 'receivesWindowModification');
							broadcast('finishedMove', {id: updatedItem.elemId, date: new Date()}, 'requiresFullApps');

							addEventToUserLog(uniqueID, {type: "windowManagement", data: {type: "move", action: "end", application: {id: elem.id, type: elem.application}, location: {x: parseInt(elem.left, 10), y: parseInt(elem.top, 10), width: parseInt(elem.width, 10), height: parseInt(elem.height, 10)}}, time: Date.now()});

							if(videoHandles[updatedItem.elemId] !== undefined && videoHandles[updatedItem.elemId].newFrameGenerated === false)
								handleNewVideoFrame(updatedItem.elemId);
						}
>>>>>>> 122f7e8a
					}
				}
			}
		}
		else if(data.button === "right"){
			if( elem !== null ){
				// index.hmtl has no 'pointerReleaseRight' message.
				// I renamed 'pointerPressRight' to 'requestNewControl'
				// since this function could come from any device (not just a right mouse click)
				broadcast('pointerReleaseRight',{elemId: elem.id, user_id: sagePointers[uniqueID].id, user_label: sagePointers[uniqueID].label, x: pointerX, y: pointerY, date: new Date() }, 'receivesPointerData');
			}
		}
	}
	if ( remoteInteraction[uniqueID].appInteractionMode() || (elem !== null && elem.application === 'thumbnailBrowser') ) {
		if( elem !== null ){
			if (pointerY >=elem.top && pointerY <= elem.top+config.ui.titleBarHeight){
				if(data.button === "right"){
					// index.hmtl has no 'pointerReleaseRight' message.
					// I renamed 'pointerPressRight' to 'requestNewControl'
					// since this function could come from any device (not just a right mouse click)
					broadcast('pointerReleaseRight',{elemId: elem.id, user_id: sagePointers[uniqueID].id, user_label: sagePointers[uniqueID].label, x: pointerX, y: pointerY, date: new Date() }, 'receivesPointerData');
				}
			}
			else {
				var elemX = pointerX - elem.left;
				var elemY = pointerY - elem.top - config.ui.titleBarHeight;

				var ePosition = {x: elemX, y: elemY};
				var eUser = {id: sagePointers[uniqueID].id, label: sagePointers[uniqueID].label, color: sagePointers[uniqueID].color};
				var now = new Date();

				var event = {id: elem.id, type: "pointerRelease", position: ePosition, user: eUser, data: data, date: now};

				broadcast('eventInItem', event, 'receivesInputEvents');

				addEventToUserLog(uniqueID, {type: "applicationInteraction", data: {type: "pointerRelease", application: {id: elem.id, type: elem.application}, position: {x: parseInt(ePosition.x, 10), y: parseInt(ePosition.y, 10)}}, time: Date.now()});
			}
		}
	}

}

function pointerMove(uniqueID, pointerX, pointerY, data) {
	if( sagePointers[uniqueID] === undefined )
		return;

	sagePointers[uniqueID].left += data.dx;
	sagePointers[uniqueID].top  += data.dy;
	if(sagePointers[uniqueID].left < 0)                 sagePointers[uniqueID].left = 0;
	if(sagePointers[uniqueID].left > config.totalWidth) sagePointers[uniqueID].left = config.totalWidth;
	if(sagePointers[uniqueID].top < 0)                  sagePointers[uniqueID].top = 0;
	if(sagePointers[uniqueID].top > config.totalHeight) sagePointers[uniqueID].top = config.totalHeight;

	//broadcast('updateSagePointerPosition', sagePointers[uniqueID], 'receivesPointerData');
	broadcast_opt('upp', sagePointers[uniqueID], 'receivesPointerData');

	// Radial Menu
	if( radialMenuEvent( { type: "pointerMove", id: uniqueID, x: pointerX, y: pointerY, data: data }  ) === true )
		return; // Radial menu is using the event

	var elem = findAppUnderPointer(pointerX, pointerY);
	var controlUnderPointer = findControlsUnderPointer(pointerX,pointerY);
	var itemUnderPointer = controlUnderPointer || elem;
	var app;
	//Draw widget connectors
	if (itemUnderPointer !== null && remoteInteraction[uniqueID].hoverOverControl() === null){
		if (itemUnderPointer.appId){
			app = findAppById(itemUnderPointer.appId);
			if (app){
				itemUnderPointer.appData = getAppPositionSize(app);
				itemUnderPointer.user_color = sagePointers[uniqueID].color;
				broadcast ('showWidgetToAppConnector', itemUnderPointer,'receivesPointerData');
				remoteInteraction[uniqueID].enterControlArea(itemUnderPointer);
			}
		}
		else{
			itemUnderPointer = getAppPositionSize(itemUnderPointer);
			itemUnderPointer.user_color = sagePointers[uniqueID].color;
			broadcast ('showWidgetToAppConnector', itemUnderPointer,'receivesPointerData');
			remoteInteraction[uniqueID].enterControlArea(itemUnderPointer);
		}
		
	}else if (itemUnderPointer === null && remoteInteraction[uniqueID].hoverOverControl() !== null){
		broadcast ('hideWidgetToAppConnector', remoteInteraction[uniqueID].hoverOverControl() ,'receivesPointerData');
		remoteInteraction[uniqueID].leaveControlArea();
	}else if (itemUnderPointer !== null && remoteInteraction[uniqueID].hoverOverControl() !== null && itemUnderPointer.id !== remoteInteraction[uniqueID].hoverOverControl().id){
		broadcast ('hideWidgetToAppConnector', remoteInteraction[uniqueID].hoverOverControl() ,'receivesPointerData');
		remoteInteraction[uniqueID].leaveControlArea();
		if (itemUnderPointer.appId){
			app = findAppById(itemUnderPointer.appId);
			if (app){
				itemUnderPointer.appData = getAppPositionSize(app);
				itemUnderPointer.user_color = sagePointers[uniqueID].color;
				broadcast ('showWidgetToAppConnector', itemUnderPointer,'receivesPointerData');
				remoteInteraction[uniqueID].enterControlArea(itemUnderPointer);
			}
		}
		else{
			itemUnderPointer = getAppPositionSize(itemUnderPointer);
			itemUnderPointer.user_color = sagePointers[uniqueID].color;
			broadcast ('showWidgetToAppConnector', itemUnderPointer,'receivesPointerData');
			remoteInteraction[uniqueID].enterControlArea(itemUnderPointer);
		}
	}
	// Widget connector show logic ends

	// widgets
	var updatedControl = remoteInteraction[uniqueID].moveSelectedControl(sagePointers[uniqueID].left, sagePointers[uniqueID].top);
	if (updatedControl !== null) {
		app = findAppById(updatedControl.appId);
		if (app){
			updatedControl.appData = getAppPositionSize(app);
			updatedControl.user_color = sagePointers[uniqueID].color;
			broadcast('setControlPosition', updatedControl, 'receivesPointerData');
			return;
		}
	}
	var lockedControl = remoteInteraction[uniqueID].lockedControl();
	if (lockedControl && /slider/.test(lockedControl.ctrlId)){
		broadcast('moveSliderKnob', {ctrl:lockedControl, x:sagePointers[uniqueID].left}, 'receivesPointerData');
		return;
	}

	// move / resize window
	if(remoteInteraction[uniqueID].windowManagementMode()){
		var updatedApp;
		var updatedMoveItem = remoteInteraction[uniqueID].moveSelectedItem(pointerX, pointerY);
		var updatedResizeItem = remoteInteraction[uniqueID].resizeSelectedItem(pointerX, pointerY);

		if(updatedMoveItem !== null){
			updatedApp = findAppById(updatedMoveItem.elemId);
			//Attach the app to the background app if it is sticky
			var backgroundItem = findAppUnderPointer(updatedMoveItem.elemLeft-1,updatedMoveItem.elemTop-1);
			attachAppIfSticky(backgroundItem,updatedMoveItem.elemId);
			updatedMoveItem.user_color = sagePointers[uniqueID].color;
			broadcast('setItemPosition', updatedMoveItem, 'receivesWindowModification');
			if(updatedApp !== null && updatedApp.application === "movie_player") calculateValidBlocks(updatedApp, 128, videoHandles);
            if(updatedApp !== null && updatedApp.application === "media_block_stream") calculateValidBlocks(updatedApp, 128, mediaBlockStreams);
        var updatedStickyItems = stickyAppHandler.moveItemsStickingToUpdatedItem(updatedMoveItem, pointerX, pointerY);
			for (var idx=0;idx<updatedStickyItems.length;idx++){
				updatedStickyItems[idx].user_color = sagePointers[uniqueID].color;
				broadcast('setItemPosition', updatedStickyItems[idx], 'receivesWindowModification');
			}
		}
		else if(updatedResizeItem !== null){
			updatedResizeItem.user_color = sagePointers[uniqueID].color;
			broadcast('setItemPositionAndSize', updatedResizeItem, 'receivesWindowModification');
			updatedApp = findAppById(updatedResizeItem.elemId);
			if(updatedApp !== null && updatedApp.application === "movie_player") calculateValidBlocks(updatedApp, 128, videoHandles);
            if(updatedApp !== null && updatedApp.application === "media_block_stream") calculateValidBlocks(updatedApp, 128, mediaBlockStreams);
        }
		// update hover corner (for resize)
		else{
			if(elem !== null){
				var localX = pointerX - elem.left;
				var localY = pointerY - (elem.top+config.ui.titleBarHeight);
				var cornerSize = Math.min(elem.width, elem.height) / 5;
				// bottom right corner - select for drag resize
				if(localX >= elem.width-cornerSize && localY >= elem.height-cornerSize){
					if(remoteInteraction[uniqueID].hoverCornerItem !== null){
						broadcast('hoverOverItemCorner', {elemId: remoteInteraction[uniqueID].hoverCornerItem.id, flag: false}, 'requiresFullApps');
					}
					remoteInteraction[uniqueID].setHoverCornerItem(elem);
					broadcast('hoverOverItemCorner', {elemId: elem.id, flag: true}, 'requiresFullApps');
				}
				else if(remoteInteraction[uniqueID].hoverCornerItem !== null){
					broadcast('hoverOverItemCorner', {elemId: remoteInteraction[uniqueID].hoverCornerItem.id, flag: false}, 'requiresFullApps');
					remoteInteraction[uniqueID].setHoverCornerItem(null);
				}
			}
			else if(remoteInteraction[uniqueID].hoverCornerItem !== null){
				broadcast('hoverOverItemCorner', {elemId: remoteInteraction[uniqueID].hoverCornerItem.id, flag: false}, 'requiresFullApps');
				remoteInteraction[uniqueID].setHoverCornerItem(null);
			}
		}
	}
	//
	if(remoteInteraction[uniqueID].appInteractionMode() || (elem !== null && elem.application === 'thumbnailBrowser') ) {
		if(elem !== null){
			var elemX = pointerX - elem.left;
			var elemY = pointerY - elem.top - config.ui.titleBarHeight;

			var ePosition = {x: elemX, y: elemY};
			var eUser = {id: sagePointers[uniqueID].id, label: sagePointers[uniqueID].label, color: sagePointers[uniqueID].color};
			var eData = {};
			var now = new Date();

			var event = {id: elem.id, type: "pointerMove", position: ePosition, user: eUser, data: eData, date: now};

			broadcast('eventInItem', event, 'receivesInputEvents');
		}
	}
}

function pointerPosition( uniqueID, data ) {
	if( sagePointers[uniqueID] === undefined )
		return;

	sagePointers[uniqueID].left = data.pointerX;
	sagePointers[uniqueID].top  = data.pointerY;
	if(sagePointers[uniqueID].left < 0) sagePointers[uniqueID].left = 0;
	if(sagePointers[uniqueID].left > config.totalWidth) sagePointers[uniqueID].left = config.totalWidth;
	if(sagePointers[uniqueID].top  < 0) sagePointers[uniqueID].top = 0;
	if(sagePointers[uniqueID].top  > config.totalHeight) sagePointers[uniqueID].top = config.totalHeight;

	//broadcast('updateSagePointerPosition', sagePointers[uniqueID], 'receivesPointerData');
	broadcast('upp', sagePointers[uniqueID], 'receivesPointerData');
	var updatedItem = remoteInteraction[uniqueID].moveSelectedItem(sagePointers[uniqueID].left, sagePointers[uniqueID].top);
	if(updatedItem !== null){
		var updatedApp = findAppById(updatedItem.elemId);
		var backgroundItem = findAppUnderPointer(updatedItem.elemLeft-1,updatedItem.elemTop-1);
		attachAppIfSticky(backgroundItem,updatedItem.elemId);
		updateItem.user_color = sagePointers[uniqueID].color;
		broadcast('setItemPosition', updatedItem, 'receivesWindowModification');
		if(updatedApp !== null && updatedApp.application === "movie_player") calculateValidBlocks(updatedApp, 128, videoHandles);
		if(updatedApp !== null && updatedApp.application === "media_block_stream") calculateValidBlocks(updatedApp, 128, mediaBlockStreams);
        var updatedStickyItems = stickyAppHandler.moveItemsStickingToUpdatedItem(updatedItem, sagePointers[uniqueID].left, sagePointers[uniqueID].top);
		for (var idx=0;idx<updatedStickyItems.length;idx++){
			updatedStickyItems[idx].user_color = sagePointers[uniqueID].color;
			broadcast('setItemPosition', updatedStickyItems[idx], 'receivesWindowModification');
		}
	}
	//if(updatedItem !== null) broadcast('setItemPosition', updatedItem, 'receivesWindowModification');
}

function pointerScrollStart( uniqueID, pointerX, pointerY ) {
	if( sagePointers[uniqueID] === undefined )
		return;
	var control = findControlsUnderPointer(pointerX,pointerY);
	if (control!==null)
		return;
	// Radial Menu
	if( isEventOnMenu( { type: "pointerSingleEvent", id: uniqueID, x: pointerX, y: pointerY }  ) === true )
		return; // Radial menu is using the event

	if( remoteInteraction[uniqueID].windowManagementMode() ) {
		var elem = findAppUnderPointer(pointerX, pointerY);

		if (elem !== null && remoteInteraction[uniqueID].selectTimeId[elem.id] === undefined) {
			remoteInteraction[uniqueID].selectScrollItem(elem);
			//Retain the order to items sticking on this element
			var stickyList = stickyAppHandler.getStickingItems(elem.id);
			var newOrder = moveAppToFront(elem.id);
			for (var idx in stickyList){
				newOrder = moveAppToFront(stickyList[idx].id);
			}
			broadcast('updateItemOrder', {idList: newOrder}, 'receivesWindowModification');

			broadcast('startMove', {id: elem.id, date: new Date()}, 'requiresFullApps');
			broadcast('startResize', {id: elem.id, date: new Date()}, 'requiresFullApps');

			addEventToUserLog(uniqueID, {type: "windowManagement", data: {type: "move", action: "start", application: {id: elem.id, type: elem.application}, location: {x: parseInt(elem.left, 10), y: parseInt(elem.top, 10), width: parseInt(elem.width, 10), height: parseInt(elem.height, 10)}}, time: Date.now()});
			addEventToUserLog(uniqueID, {type: "windowManagement", data: {type: "resize", action: "start", application: {id: elem.id, type: elem.application}, location: {x: parseInt(elem.left, 10), y: parseInt(elem.top, 10), width: parseInt(elem.width, 10), height: parseInt(elem.height, 10)}}, time: Date.now()});
		}
	}
}

function pointerScroll( uniqueID, data ) {
	if( sagePointers[uniqueID] === undefined )
		return;

	var pointerX = sagePointers[uniqueID].left;
	var pointerY = sagePointers[uniqueID].top;

	var control = findControlsUnderPointer(pointerX,pointerY);
	if (control!==null)
		return;

	// Radial Menu
	if( isEventOnMenu( { type: "pointerSingleEvent", id: uniqueID, x: pointerX, y: pointerY, data: data }  ) === true )
		return; // Radial menu is using the event

	if( remoteInteraction[uniqueID].windowManagementMode() ){
		var scale = 1.0 + Math.abs(data.wheelDelta)/512;
		if(data.wheelDelta > 0) scale = 1.0 / scale;

		var updatedItem = remoteInteraction[uniqueID].scrollSelectedItem(scale);
		if(updatedItem !== null){
			var updatedApp = findAppById(updatedItem.elemId);
			updatedItem.user_color = sagePointers[uniqueID].color;
			broadcast('setItemPositionAndSize', updatedItem, 'receivesWindowModification');
			if(updatedApp !== null && updatedApp.application === "movie_player") calculateValidBlocks(updatedApp, 128, videoHandles);
            if(updatedApp !== null && updatedApp.application === "media_block_stream") calculateValidBlocks(updatedApp, 128, mediaBlockStreams);

			if(remoteInteraction[uniqueID].selectTimeId[updatedItem.elemId] !== undefined){
				clearTimeout(remoteInteraction[uniqueID].selectTimeId[updatedItem.elemId]);
			}

			remoteInteraction[uniqueID].selectTimeId[updatedItem.elemId] = setTimeout(function() {
				broadcast('finishedMove', {id: updatedItem.elemId, date: new Date()}, 'requiresFullApps');
				broadcast('finishedResize', {id: updatedItem.elemId, date: new Date()}, 'requiresFullApps');

				addEventToUserLog(uniqueID, {type: "windowManagement", data: {type: "move", action: "end", application: {id: updatedApp.id, type: updatedApp.application}, location: {x: parseInt(updatedApp.left, 10), y: parseInt(updatedApp.top, 10), width: parseInt(updatedApp.width, 10), height: parseInt(updatedApp.height, 10)}}, time: Date.now()});
				addEventToUserLog(uniqueID, {type: "windowManagement", data: {type: "resize", action: "end", application: {id: updatedApp.id, type: updatedApp.application}, location: {x: parseInt(updatedApp.left, 10), y: parseInt(updatedApp.top, 10), width: parseInt(updatedApp.width, 10), height: parseInt(updatedApp.height, 10)}}, time: Date.now()});

				if(videoHandles[updatedItem.elemId] !== undefined && videoHandles[updatedItem.elemId].newFrameGenerated === false)
					handleNewVideoFrame(updatedItem.elemId);
				remoteInteraction[uniqueID].selectedScrollItem = null;
				delete remoteInteraction[uniqueID].selectTimeId[updatedItem.elemId];
			}, 500);
		}
	}
	else if ( remoteInteraction[uniqueID].appInteractionMode() ) {

		var elem = findAppUnderPointer(pointerX, pointerY);

		if( elem !== null ){
			var elemX = pointerX - elem.left;
			var elemY = pointerY - elem.top - config.ui.titleBarHeight;

			var ePosition = {x: elemX, y: elemY};
			var eUser = {id: sagePointers[uniqueID].id, label: sagePointers[uniqueID].label, color: sagePointers[uniqueID].color};
			var now = new Date();

			var event = {id: elem.id, type: "pointerScroll", position: ePosition, user: eUser, data: data, date: now};

			broadcast('eventInItem', event, 'receivesInputEvents');

			if( remoteInteraction[uniqueID].selectTimeId[elem.id] !== undefined) {
				clearTimeout(remoteInteraction[uniqueID].selectTimeId[elem.id]);
				remoteInteraction[uniqueID].selectWheelDelta += data.wheelDelta;
			}
			else {
				remoteInteraction[uniqueID].selectWheelDelta = data.wheelDelta;
			}

			remoteInteraction[uniqueID].selectTimeId[elem.id] = setTimeout(function() {

				addEventToUserLog(uniqueID, {type: "applicationInteraction", data: {type: "pointerScroll", application: {id: elem.id, type: elem.application}, wheelDelta: remoteInteraction[uniqueID].selectWheelDelta}, time: Date.now()});

				delete remoteInteraction[uniqueID].selectTimeId[elem.id];
				delete remoteInteraction[uniqueID].selectWheelDelta;
			}, 500);
		}
	}
}

function pointerDraw(uniqueID, data) {
	if( sagePointers[uniqueID] === undefined )
		return;

	var ePos  = {x: 0, y: 0};
	var eUser = {id: sagePointers[uniqueID].id, label: 'drawing', color: [220,10,10]};
	var now   = new Date();
	var appId = null;

	for (var i=0;i<applications.length;i++) {
		var a = applications[i];
		// Send the drawing events only to whiteboard apps
		if (a.application === 'whiteboard') {
			var event = {id: a.id, type: "pointerDraw", position: ePos, user: eUser, data: data, date: now};
			broadcast('eventInItem', event, 'receivesInputEvents');
		}
	}
}

function pointerDblClick(uniqueID, pointerX, pointerY) {
	if( sagePointers[uniqueID] === undefined )
		return;

	var control = findControlsUnderPointer(pointerX,pointerY);
	if (control!==null){
		return;
	}

	// Radial Menu
	if( isEventOnMenu( { type: "pointerSingleEvent", id: uniqueID, x: pointerX, y: pointerY }  ) === true )
		return; // Radial menu is using the event

	var elem = findAppUnderPointer(pointerX, pointerY);
	if (elem !== null) {
		if( elem.application === 'thumbnailBrowser' )
			return;

		if( remoteInteraction[uniqueID].windowManagementMode() ){
			var updatedItem;
			var updatedApp;

			if (elem.maximized !== true) {
				// need to maximize the item
				updatedItem = remoteInteraction[uniqueID].maximizeSelectedItem(elem);
				if (updatedItem !== null) {
					updatedApp = findAppById(updatedItem.elemId);

					broadcast('startMove', {id: updatedItem.elemId, date: new Date()}, 'requiresFullApps');
					broadcast('startResize', {id: updatedItem.elemId, date: new Date()}, 'requiresFullApps');

					addEventToUserLog(uniqueID, {type: "windowManagement", data: {type: "move", action: "start", application: {id: updatedApp.id, type: updatedApp.application}, location: {x: parseInt(updatedApp.left, 10), y: parseInt(updatedApp.top, 10), width: parseInt(updatedApp.width, 10), height: parseInt(updatedApp.height, 10)}}, time: Date.now()});
					addEventToUserLog(uniqueID, {type: "windowManagement", data: {type: "resize", action: "start", application: {id: updatedApp.id, type: updatedApp.application}, location: {x: parseInt(updatedApp.left, 10), y: parseInt(updatedApp.top, 10), width: parseInt(updatedApp.width, 10), height: parseInt(updatedApp.height, 10)}}, time: Date.now()});
<<<<<<< HEAD
					updatedItem.user_color = sagePointers[uniqueID].color;
=======

>>>>>>> 122f7e8a
					broadcast('setItemPositionAndSize', updatedItem, 'receivesWindowModification');
					// the PDF files need an extra redraw
					broadcast('finishedMove', {id: updatedItem.elemId, date: new Date()}, 'requiresFullApps');
					broadcast('finishedResize', {id: updatedItem.elemId, date: new Date()}, 'requiresFullApps');

					addEventToUserLog(uniqueID, {type: "windowManagement", data: {type: "move", action: "end", application: {id: updatedApp.id, type: updatedApp.application}, location: {x: parseInt(updatedApp.left, 10), y: parseInt(updatedApp.top, 10), width: parseInt(updatedApp.width, 10), height: parseInt(updatedApp.height, 10)}}, time: Date.now()});
					addEventToUserLog(uniqueID, {type: "windowManagement", data: {type: "resize", action: "end", application: {id: updatedApp.id, type: updatedApp.application}, location: {x: parseInt(updatedApp.left, 10), y: parseInt(updatedApp.top, 10), width: parseInt(updatedApp.width, 10), height: parseInt(updatedApp.height, 10)}}, time: Date.now()});

					if(updatedApp !== null && updatedApp.application === "movie_player") calculateValidBlocks(updatedApp, 128, videoHandles);
                    if(updatedApp !== null && updatedApp.application === "media_block_stream") calculateValidBlocks(updatedApp, 128, mediaBlockStreams);
                    if(videoHandles[updatedItem.elemId] !== undefined && videoHandles[updatedItem.elemId].newFrameGenerated === false)
						handleNewVideoFrame(updatedItem.elemId);
				}
			} else {
				// already maximized, need to restore the item size
				updatedItem = remoteInteraction[uniqueID].restoreSelectedItem(elem);
				if (updatedItem !== null) {
					updatedApp = findAppById(updatedItem.elemId);

					broadcast('startMove', {id: updatedItem.elemId, date: new Date()}, 'requiresFullApps');
					broadcast('startResize', {id: updatedItem.elemId, date: new Date()}, 'requiresFullApps');

					addEventToUserLog(uniqueID, {type: "windowManagement", data: {type: "move", action: "start", application: {id: updatedApp.id, type: updatedApp.application}, location: {x: parseInt(updatedApp.left, 10), y: parseInt(updatedApp.top, 10), width: parseInt(updatedApp.width, 10), height: parseInt(updatedApp.height, 10)}}, time: Date.now()});
					addEventToUserLog(uniqueID, {type: "windowManagement", data: {type: "resize", action: "start", application: {id: updatedApp.id, type: updatedApp.application}, location: {x: parseInt(updatedApp.left, 10), y: parseInt(updatedApp.top, 10), width: parseInt(updatedApp.width, 10), height: parseInt(updatedApp.height, 10)}}, time: Date.now()});
<<<<<<< HEAD
					
					updatedItem.user_color = sagePointers[uniqueID].color;
=======

>>>>>>> 122f7e8a
					broadcast('setItemPositionAndSize', updatedItem, 'receivesWindowModification');
					// the PDF files need an extra redraw
					broadcast('finishedMove', {id: updatedItem.elemId, date: new Date()}, 'requiresFullApps');
					broadcast('finishedResize', {id: updatedItem.elemId, date: new Date()}, 'requiresFullApps');

					addEventToUserLog(uniqueID, {type: "windowManagement", data: {type: "move", action: "end", application: {id: updatedApp.id, type: updatedApp.application}, location: {x: parseInt(updatedApp.left, 10), y: parseInt(updatedApp.top, 10), width: parseInt(updatedApp.width, 10), height: parseInt(updatedApp.height, 10)}}, time: Date.now()});
					addEventToUserLog(uniqueID, {type: "windowManagement", data: {type: "resize", action: "end", application: {id: updatedApp.id, type: updatedApp.application}, location: {x: parseInt(updatedApp.left, 10), y: parseInt(updatedApp.top, 10), width: parseInt(updatedApp.width, 10), height: parseInt(updatedApp.height, 10)}}, time: Date.now()});

					if(updatedApp !== null && updatedApp.application === "movie_player") calculateValidBlocks(updatedApp, 128, videoHandles);
					if(updatedApp !== null && updatedApp.application === "media_block_stream") calculateValidBlocks(updatedApp, 128, mediaBlockStreams);
                    if(videoHandles[updatedItem.elemId] !== undefined && videoHandles[updatedItem.elemId].newFrameGenerated === false)
						handleNewVideoFrame(updatedItem.elemId);
				}
			}
		}
	}
}

function pointerLeftZone(uniqueID, pointerX, pointerY) {
	if( sagePointers[uniqueID] === undefined )
		return;

	var elem = findAppUnderPointer(pointerX, pointerY);
	if (elem !== null) {
		if( remoteInteraction[uniqueID].windowManagementMode() ){
			var updatedItem;
			var updatedApp;

			if (elem.maximized !== true) {
				// need to maximize the item
				updatedItem = remoteInteraction[uniqueID].maximizeLeftSelectedItem(elem);
				if (updatedItem !== null) {
					updatedApp = findAppById(updatedItem.elemId);

					broadcast('startMove', {id: updatedItem.elemId, date: new Date()}, 'requiresFullApps');
					broadcast('startResize', {id: updatedItem.elemId, date: new Date()}, 'requiresFullApps');

					addEventToUserLog(uniqueID, {type: "windowManagement", data: {type: "move", action: "start", application: {id: updatedApp.id, type: updatedApp.application}, location: {x: parseInt(updatedApp.left, 10), y: parseInt(updatedApp.top, 10), width: parseInt(updatedApp.width, 10), height: parseInt(updatedApp.height, 10)}}, time: Date.now()});
					addEventToUserLog(uniqueID, {type: "windowManagement", data: {type: "resize", action: "start", application: {id: updatedApp.id, type: updatedApp.application}, location: {x: parseInt(updatedApp.left, 10), y: parseInt(updatedApp.top, 10), width: parseInt(updatedApp.width, 10), height: parseInt(updatedApp.height, 10)}}, time: Date.now()});
<<<<<<< HEAD
					
					updatedItem.user_color = sagePointers[uniqueID].color;
=======

>>>>>>> 122f7e8a
					broadcast('setItemPositionAndSize', updatedItem, 'receivesWindowModification');
					// the PDF files need an extra redraw
					broadcast('finishedMove', {id: updatedItem.elemId, date: new Date()}, 'requiresFullApps');
					broadcast('finishedResize', {id: updatedItem.elemId, date: new Date()}, 'requiresFullApps');

					addEventToUserLog(uniqueID, {type: "windowManagement", data: {type: "move", action: "end", application: {id: updatedApp.id, type: updatedApp.application}, location: {x: parseInt(updatedApp.left, 10), y: parseInt(updatedApp.top, 10), width: parseInt(updatedApp.width, 10), height: parseInt(updatedApp.height, 10)}}, time: Date.now()});
					addEventToUserLog(uniqueID, {type: "windowManagement", data: {type: "resize", action: "end", application: {id: updatedApp.id, type: updatedApp.application}, location: {x: parseInt(updatedApp.left, 10), y: parseInt(updatedApp.top, 10), width: parseInt(updatedApp.width, 10), height: parseInt(updatedApp.height, 10)}}, time: Date.now()});

					if(updatedApp !== null && updatedApp.application === "movie_player") calculateValidBlocks(updatedApp, 128, videoHandles);
					if(updatedApp !== null && updatedApp.application === "media_block_stream") calculateValidBlocks(updatedApp, 128, mediaBlockStreams);
                    if(videoHandles[updatedItem.elemId] !== undefined && videoHandles[updatedItem.elemId].newFrameGenerated === false)
						handleNewVideoFrame(updatedItem.elemId);
				}
			} else {
				// already maximized, need to restore the item size
				updatedItem = remoteInteraction[uniqueID].restoreSelectedItem(elem);
				if (updatedItem !== null) {
					updatedApp = findAppById(updatedItem.elemId);

					broadcast('startMove', {id: updatedItem.elemId, date: new Date()}, 'requiresFullApps');
					broadcast('startResize', {id: updatedItem.elemId, date: new Date()}, 'requiresFullApps');

					addEventToUserLog(uniqueID, {type: "windowManagement", data: {type: "move", action: "start", application: {id: updatedApp.id, type: updatedApp.application}, location: {x: parseInt(updatedApp.left, 10), y: parseInt(updatedApp.top, 10), width: parseInt(updatedApp.width, 10), height: parseInt(updatedApp.height, 10)}}, time: Date.now()});
					addEventToUserLog(uniqueID, {type: "windowManagement", data: {type: "resize", action: "start", application: {id: updatedApp.id, type: updatedApp.application}, location: {x: parseInt(updatedApp.left, 10), y: parseInt(updatedApp.top, 10), width: parseInt(updatedApp.width, 10), height: parseInt(updatedApp.height, 10)}}, time: Date.now()});
<<<<<<< HEAD
					
					updatedItem.user_color = sagePointers[uniqueID].color;
=======

>>>>>>> 122f7e8a
					broadcast('setItemPositionAndSize', updatedItem, 'receivesWindowModification');
					// the PDF files need an extra redraw
					broadcast('finishedMove', {id: updatedItem.elemId, date: new Date()}, 'requiresFullApps');
					broadcast('finishedResize', {id: updatedItem.elemId, date: new Date()}, 'requiresFullApps');

					addEventToUserLog(uniqueID, {type: "windowManagement", data: {type: "move", action: "end", application: {id: updatedApp.id, type: updatedApp.application}, location: {x: parseInt(updatedApp.left, 10), y: parseInt(updatedApp.top, 10), width: parseInt(updatedApp.width, 10), height: parseInt(updatedApp.height, 10)}}, time: Date.now()});
					addEventToUserLog(uniqueID, {type: "windowManagement", data: {type: "resize", action: "end", application: {id: updatedApp.id, type: updatedApp.application}, location: {x: parseInt(updatedApp.left, 10), y: parseInt(updatedApp.top, 10), width: parseInt(updatedApp.width, 10), height: parseInt(updatedApp.height, 10)}}, time: Date.now()});

					if(updatedApp !== null && updatedApp.application === "movie_player") calculateValidBlocks(updatedApp, 128, videoHandles);
					if(updatedApp !== null && updatedApp.application === "media_block_stream") calculateValidBlocks(updatedApp, 128, mediaBlockStreams);
                    if(videoHandles[updatedItem.elemId] !== undefined && videoHandles[updatedItem.elemId].newFrameGenerated === false)
						handleNewVideoFrame(updatedItem.elemId);
				}
			}
		}
	}
}

function pointerRightZone(uniqueID, pointerX, pointerY) {
	if( sagePointers[uniqueID] === undefined )
		return;

	var elem = findAppUnderPointer(pointerX, pointerY);
	if (elem !== null) {
		if( remoteInteraction[uniqueID].windowManagementMode() ){
			var updatedItem;
			var updatedApp;
			if (elem.maximized !== true) {
				// need to maximize the item
				updatedItem = remoteInteraction[uniqueID].maximizeRightSelectedItem(elem);
				if (updatedItem !== null) {
					updatedApp = findAppById(updatedItem.elemId);

					broadcast('startMove', {id: updatedItem.elemId, date: new Date()}, 'requiresFullApps');
					broadcast('startResize', {id: updatedItem.elemId, date: new Date()}, 'requiresFullApps');

					addEventToUserLog(uniqueID, {type: "windowManagement", data: {type: "move", action: "start", application: {id: updatedApp.id, type: updatedApp.application}, location: {x: parseInt(updatedApp.left, 10), y: parseInt(updatedApp.top, 10), width: parseInt(updatedApp.width, 10), height: parseInt(updatedApp.height, 10)}}, time: Date.now()});
					addEventToUserLog(uniqueID, {type: "windowManagement", data: {type: "resize", action: "start", application: {id: updatedApp.id, type: updatedApp.application}, location: {x: parseInt(updatedApp.left, 10), y: parseInt(updatedApp.top, 10), width: parseInt(updatedApp.width, 10), height: parseInt(updatedApp.height, 10)}}, time: Date.now()});
<<<<<<< HEAD
					
					updatedItem.user_color = sagePointers[uniqueID].color;
=======

>>>>>>> 122f7e8a
					broadcast('setItemPositionAndSize', updatedItem, 'receivesWindowModification');
					// the PDF files need an extra redraw
					broadcast('finishedMove', {id: updatedItem.elemId, date: new Date()}, 'requiresFullApps');
					broadcast('finishedResize', {id: updatedItem.elemId, date: new Date()}, 'requiresFullApps');

					addEventToUserLog(uniqueID, {type: "windowManagement", data: {type: "move", action: "end", application: {id: updatedApp.id, type: updatedApp.application}, location: {x: parseInt(updatedApp.left, 10), y: parseInt(updatedApp.top, 10), width: parseInt(updatedApp.width, 10), height: parseInt(updatedApp.height, 10)}}, time: Date.now()});
					addEventToUserLog(uniqueID, {type: "windowManagement", data: {type: "resize", action: "end", application: {id: updatedApp.id, type: updatedApp.application}, location: {x: parseInt(updatedApp.left, 10), y: parseInt(updatedApp.top, 10), width: parseInt(updatedApp.width, 10), height: parseInt(updatedApp.height, 10)}}, time: Date.now()});

					if(updatedApp !== null && updatedApp.application === "movie_player") calculateValidBlocks(updatedApp, 128, videoHandles);
					if(updatedApp !== null && updatedApp.application === "media_block_stream") calculateValidBlocks(updatedApp, 128, mediaBlockStreams);
                    if(videoHandles[updatedItem.elemId] !== undefined && videoHandles[updatedItem.elemId].newFrameGenerated === false)
						handleNewVideoFrame(updatedItem.elemId);
				}
			} else {
				// already maximized, need to restore the item size
				updatedItem = remoteInteraction[uniqueID].restoreSelectedItem(elem);
				if (updatedItem !== null) {
					updatedApp = findAppById(updatedItem.elemId);

					broadcast('startMove', {id: updatedItem.elemId, date: new Date()}, 'requiresFullApps');
					broadcast('startResize', {id: updatedItem.elemId, date: new Date()}, 'requiresFullApps');

					addEventToUserLog(uniqueID, {type: "windowManagement", data: {type: "move", action: "start", application: {id: updatedApp.id, type: updatedApp.application}, location: {x: parseInt(updatedApp.left, 10), y: parseInt(updatedApp.top, 10), width: parseInt(updatedApp.width, 10), height: parseInt(updatedApp.height, 10)}}, time: Date.now()});
					addEventToUserLog(uniqueID, {type: "windowManagement", data: {type: "resize", action: "start", application: {id: updatedApp.id, type: updatedApp.application}, location: {x: parseInt(updatedApp.left, 10), y: parseInt(updatedApp.top, 10), width: parseInt(updatedApp.width, 10), height: parseInt(updatedApp.height, 10)}}, time: Date.now()});
<<<<<<< HEAD
					
					updatedItem.user_color = sagePointers[uniqueID].color;
=======

>>>>>>> 122f7e8a
					broadcast('setItemPositionAndSize', updatedItem, 'receivesWindowModification');
					// the PDF files need an extra redraw
					broadcast('finishedMove', {id: updatedItem.elemId, date: new Date()}, 'requiresFullApps');
					broadcast('finishedResize', {id: updatedItem.elemId, date: new Date()}, 'requiresFullApps');

					addEventToUserLog(uniqueID, {type: "windowManagement", data: {type: "move", action: "end", application: {id: updatedApp.id, type: updatedApp.application}, location: {x: parseInt(updatedApp.left, 10), y: parseInt(updatedApp.top, 10), width: parseInt(updatedApp.width, 10), height: parseInt(updatedApp.height, 10)}}, time: Date.now()});
					addEventToUserLog(uniqueID, {type: "windowManagement", data: {type: "resize", action: "end", application: {id: updatedApp.id, type: updatedApp.application}, location: {x: parseInt(updatedApp.left, 10), y: parseInt(updatedApp.top, 10), width: parseInt(updatedApp.width, 10), height: parseInt(updatedApp.height, 10)}}, time: Date.now()});

					if(updatedApp !== null && updatedApp.application === "movie_player") calculateValidBlocks(updatedApp, 128, videoHandles);
					if(updatedApp !== null && updatedApp.application === "media_block_stream") calculateValidBlocks(updatedApp, 128, mediaBlockStreams);
                    if(videoHandles[updatedItem.elemId] !== undefined && videoHandles[updatedItem.elemId].newFrameGenerated === false)
						handleNewVideoFrame(updatedItem.elemId);
				}
			}
		}
	}
}

function pointerTopZone(uniqueID, pointerX, pointerY) {
	if( sagePointers[uniqueID] === undefined )
		return;

	var elem = findAppUnderPointer(pointerX, pointerY);
	if (elem !== null) {
		if( remoteInteraction[uniqueID].windowManagementMode() ){
			var updatedItem;
			var updatedApp;
			if (elem.maximized !== true) {
				// need to maximize the item
				updatedItem = remoteInteraction[uniqueID].maximizeTopSelectedItem(elem);
				if (updatedItem !== null) {
					updatedApp = findAppById(updatedItem.elemId);

					broadcast('startMove', {id: updatedItem.elemId, date: new Date()}, 'requiresFullApps');
					broadcast('startResize', {id: updatedItem.elemId, date: new Date()}, 'requiresFullApps');

					addEventToUserLog(uniqueID, {type: "windowManagement", data: {type: "move", action: "start", application: {id: updatedApp.id, type: updatedApp.application}, location: {x: parseInt(updatedApp.left, 10), y: parseInt(updatedApp.top, 10), width: parseInt(updatedApp.width, 10), height: parseInt(updatedApp.height, 10)}}, time: Date.now()});
					addEventToUserLog(uniqueID, {type: "windowManagement", data: {type: "resize", action: "start", application: {id: updatedApp.id, type: updatedApp.application}, location: {x: parseInt(updatedApp.left, 10), y: parseInt(updatedApp.top, 10), width: parseInt(updatedApp.width, 10), height: parseInt(updatedApp.height, 10)}}, time: Date.now()});
<<<<<<< HEAD
					
					updatedItem.user_color = sagePointers[uniqueID].color;
=======

>>>>>>> 122f7e8a
					broadcast('setItemPositionAndSize', updatedItem, 'receivesWindowModification');
					// the PDF files need an extra redraw
					broadcast('finishedMove', {id: updatedItem.elemId, date: new Date()}, 'requiresFullApps');
					broadcast('finishedResize', {id: updatedItem.elemId, date: new Date()}, 'requiresFullApps');

					addEventToUserLog(uniqueID, {type: "windowManagement", data: {type: "move", action: "end", application: {id: updatedApp.id, type: updatedApp.application}, location: {x: parseInt(updatedApp.left, 10), y: parseInt(updatedApp.top, 10), width: parseInt(updatedApp.width, 10), height: parseInt(updatedApp.height, 10)}}, time: Date.now()});
					addEventToUserLog(uniqueID, {type: "windowManagement", data: {type: "resize", action: "end", application: {id: updatedApp.id, type: updatedApp.application}, location: {x: parseInt(updatedApp.left, 10), y: parseInt(updatedApp.top, 10), width: parseInt(updatedApp.width, 10), height: parseInt(updatedApp.height, 10)}}, time: Date.now()});

					if(updatedApp !== null && updatedApp.application === "movie_player") calculateValidBlocks(updatedApp, 128, videoHandles);
					if(updatedApp !== null && updatedApp.application === "media_block_stream") calculateValidBlocks(updatedApp, 128, mediaBlockStreams);
                    if(videoHandles[updatedItem.elemId] !== undefined && videoHandles[updatedItem.elemId].newFrameGenerated === false)
						handleNewVideoFrame(updatedItem.elemId);
				}
			} else {
				// already maximized, need to restore the item size
				updatedItem = remoteInteraction[uniqueID].restoreSelectedItem(elem);
				if (updatedItem !== null) {
					updatedApp = findAppById(updatedItem.elemId);

					broadcast('startMove', {id: updatedItem.elemId, date: new Date()}, 'requiresFullApps');
					broadcast('startResize', {id: updatedItem.elemId, date: new Date()}, 'requiresFullApps');

					addEventToUserLog(uniqueID, {type: "windowManagement", data: {type: "move", action: "start", application: {id: updatedApp.id, type: updatedApp.application}, location: {x: parseInt(updatedApp.left, 10), y: parseInt(updatedApp.top, 10), width: parseInt(updatedApp.width, 10), height: parseInt(updatedApp.height, 10)}}, time: Date.now()});
					addEventToUserLog(uniqueID, {type: "windowManagement", data: {type: "resize", action: "start", application: {id: updatedApp.id, type: updatedApp.application}, location: {x: parseInt(updatedApp.left, 10), y: parseInt(updatedApp.top, 10), width: parseInt(updatedApp.width, 10), height: parseInt(updatedApp.height, 10)}}, time: Date.now()});
<<<<<<< HEAD
					
					updatedItem.user_color = sagePointers[uniqueID].color;
=======

>>>>>>> 122f7e8a
					broadcast('setItemPositionAndSize', updatedItem, 'receivesWindowModification');
					// the PDF files need an extra redraw
					broadcast('finishedMove', {id: updatedItem.elemId, date: new Date()}, 'requiresFullApps');
					broadcast('finishedResize', {id: updatedItem.elemId, date: new Date()}, 'requiresFullApps');

					addEventToUserLog(uniqueID, {type: "windowManagement", data: {type: "move", action: "end", application: {id: updatedApp.id, type: updatedApp.application}, location: {x: parseInt(updatedApp.left, 10), y: parseInt(updatedApp.top, 10), width: parseInt(updatedApp.width, 10), height: parseInt(updatedApp.height, 10)}}, time: Date.now()});
					addEventToUserLog(uniqueID, {type: "windowManagement", data: {type: "resize", action: "end", application: {id: updatedApp.id, type: updatedApp.application}, location: {x: parseInt(updatedApp.left, 10), y: parseInt(updatedApp.top, 10), width: parseInt(updatedApp.width, 10), height: parseInt(updatedApp.height, 10)}}, time: Date.now()});

					if(updatedApp !== null && updatedApp.application === "movie_player") calculateValidBlocks(updatedApp, 128, videoHandles);
					if(updatedApp !== null && updatedApp.application === "media_block_stream") calculateValidBlocks(updatedApp, 128, mediaBlockStreams);
                    if(videoHandles[updatedItem.elemId] !== undefined && videoHandles[updatedItem.elemId].newFrameGenerated === false)
						handleNewVideoFrame(updatedItem.elemId);
				}
			}
		}
	}
}

// Fullscreen to wall ratio
function pointerFullZone(uniqueID, pointerX, pointerY) {
	if( sagePointers[uniqueID] === undefined )
		return;

	var elem = findAppUnderPointer(pointerX, pointerY);
	if (elem !== null) {
		if( remoteInteraction[uniqueID].windowManagementMode() ){
			var updatedItem;
			var updatedApp;

			if (elem.maximized !== true) {
				// need to maximize the item
				updatedItem = remoteInteraction[uniqueID].maximizeFullSelectedItem(elem);
				if (updatedItem !== null) {
					updatedApp = findAppById(updatedItem.elemId);

					broadcast('startMove', {id: updatedItem.elemId, date: new Date()}, 'requiresFullApps');
					broadcast('startResize', {id: updatedItem.elemId, date: new Date()}, 'requiresFullApps');

					addEventToUserLog(uniqueID, {type: "windowManagement", data: {type: "move", action: "start", application: {id: updatedApp.id, type: updatedApp.application}, location: {x: parseInt(updatedApp.left, 10), y: parseInt(updatedApp.top, 10), width: parseInt(updatedApp.width, 10), height: parseInt(updatedApp.height, 10)}}, time: Date.now()});
					addEventToUserLog(uniqueID, {type: "windowManagement", data: {type: "resize", action: "start", application: {id: updatedApp.id, type: updatedApp.application}, location: {x: parseInt(updatedApp.left, 10), y: parseInt(updatedApp.top, 10), width: parseInt(updatedApp.width, 10), height: parseInt(updatedApp.height, 10)}}, time: Date.now()});
<<<<<<< HEAD
					
					updatedItem.user_color = sagePointers[uniqueID].color;
=======

>>>>>>> 122f7e8a
					broadcast('setItemPositionAndSize', updatedItem, 'receivesWindowModification');
					// the PDF files need an extra redraw
					broadcast('finishedMove', {id: updatedItem.elemId, date: new Date()}, 'requiresFullApps');
					broadcast('finishedResize', {id: updatedItem.elemId, date: new Date()}, 'requiresFullApps');

					addEventToUserLog(uniqueID, {type: "windowManagement", data: {type: "move", action: "end", application: {id: updatedApp.id, type: updatedApp.application}, location: {x: parseInt(updatedApp.left, 10), y: parseInt(updatedApp.top, 10), width: parseInt(updatedApp.width, 10), height: parseInt(updatedApp.height, 10)}}, time: Date.now()});
					addEventToUserLog(uniqueID, {type: "windowManagement", data: {type: "resize", action: "end", application: {id: updatedApp.id, type: updatedApp.application}, location: {x: parseInt(updatedApp.left, 10), y: parseInt(updatedApp.top, 10), width: parseInt(updatedApp.width, 10), height: parseInt(updatedApp.height, 10)}}, time: Date.now()});

					if(updatedApp !== null && updatedApp.application === "movie_player") calculateValidBlocks(updatedApp, 128, videoHandles);
					if(updatedApp !== null && updatedApp.application === "media_block_stream") calculateValidBlocks(updatedApp, 128, mediaBlockStreams);
                    if(videoHandles[updatedItem.elemId] !== undefined && videoHandles[updatedItem.elemId].newFrameGenerated === false)
						handleNewVideoFrame(updatedItem.elemId);
				}
			} else {
				// already maximized, need to restore the item size
				updatedItem = remoteInteraction[uniqueID].restoreSelectedItem(elem);
				if (updatedItem !== null) {
					updatedApp = findAppById(updatedItem.elemId);

					broadcast('startMove', {id: updatedItem.elemId, date: new Date()}, 'requiresFullApps');
					broadcast('startResize', {id: updatedItem.elemId, date: new Date()}, 'requiresFullApps');

					addEventToUserLog(uniqueID, {type: "windowManagement", data: {type: "move", action: "start", application: {id: updatedApp.id, type: updatedApp.application}, location: {x: parseInt(updatedApp.left, 10), y: parseInt(updatedApp.top, 10), width: parseInt(updatedApp.width, 10), height: parseInt(updatedApp.height, 10)}}, time: Date.now()});
					addEventToUserLog(uniqueID, {type: "windowManagement", data: {type: "resize", action: "start", application: {id: updatedApp.id, type: updatedApp.application}, location: {x: parseInt(updatedApp.left, 10), y: parseInt(updatedApp.top, 10), width: parseInt(updatedApp.width, 10), height: parseInt(updatedApp.height, 10)}}, time: Date.now()});
<<<<<<< HEAD
					
					updatedItem.user_color = sagePointers[uniqueID].color;
=======

>>>>>>> 122f7e8a
					broadcast('setItemPositionAndSize', updatedItem, 'receivesWindowModification');
					// the PDF files need an extra redraw
					broadcast('finishedMove', {id: updatedItem.elemId, date: new Date()}, 'requiresFullApps');
					broadcast('finishedResize', {id: updatedItem.elemId, date: new Date()}, 'requiresFullApps');

					addEventToUserLog(uniqueID, {type: "windowManagement", data: {type: "move", action: "end", application: {id: updatedApp.id, type: updatedApp.application}, location: {x: parseInt(updatedApp.left, 10), y: parseInt(updatedApp.top, 10), width: parseInt(updatedApp.width, 10), height: parseInt(updatedApp.height, 10)}}, time: Date.now()});
					addEventToUserLog(uniqueID, {type: "windowManagement", data: {type: "resize", action: "end", application: {id: updatedApp.id, type: updatedApp.application}, location: {x: parseInt(updatedApp.left, 10), y: parseInt(updatedApp.top, 10), width: parseInt(updatedApp.width, 10), height: parseInt(updatedApp.height, 10)}}, time: Date.now()});

					if(updatedApp !== null && updatedApp.application === "movie_player") calculateValidBlocks(updatedApp, 128, videoHandles);
					if(updatedApp !== null && updatedApp.application === "media_block_stream") calculateValidBlocks(updatedApp, 128, mediaBlockStreams);
                    if(videoHandles[updatedItem.elemId] !== undefined && videoHandles[updatedItem.elemId].newFrameGenerated === false)
						handleNewVideoFrame(updatedItem.elemId);
				}
			}
		}
	}
}

function pointerBottomZone(uniqueID, pointerX, pointerY) {
	if( sagePointers[uniqueID] === undefined )
		return;

	var elem = findAppUnderPointer(pointerX, pointerY);
	if (elem !== null) {
		if( remoteInteraction[uniqueID].windowManagementMode() ){
			var updatedItem;
			var updatedApp;

			if (elem.maximized !== true) {
				// need to maximize the item
				updatedItem = remoteInteraction[uniqueID].maximizeBottomSelectedItem(elem);
				if (updatedItem !== null) {
					updatedApp = findAppById(updatedItem.elemId);

					broadcast('startMove', {id: updatedItem.elemId, date: new Date()}, 'requiresFullApps');
					broadcast('startResize', {id: updatedItem.elemId, date: new Date()}, 'requiresFullApps');

					addEventToUserLog(uniqueID, {type: "windowManagement", data: {type: "move", action: "start", application: {id: updatedApp.id, type: updatedApp.application}, location: {x: parseInt(updatedApp.left, 10), y: parseInt(updatedApp.top, 10), width: parseInt(updatedApp.width, 10), height: parseInt(updatedApp.height, 10)}}, time: Date.now()});
					addEventToUserLog(uniqueID, {type: "windowManagement", data: {type: "resize", action: "start", application: {id: updatedApp.id, type: updatedApp.application}, location: {x: parseInt(updatedApp.left, 10), y: parseInt(updatedApp.top, 10), width: parseInt(updatedApp.width, 10), height: parseInt(updatedApp.height, 10)}}, time: Date.now()});
<<<<<<< HEAD
					
					updatedItem.user_color = sagePointers[uniqueID].color;
=======

>>>>>>> 122f7e8a
					broadcast('setItemPositionAndSize', updatedItem, 'receivesWindowModification');
					// the PDF files need an extra redraw
					broadcast('finishedMove', {id: updatedItem.elemId, date: new Date()}, 'requiresFullApps');
					broadcast('finishedResize', {id: updatedItem.elemId, date: new Date()}, 'requiresFullApps');

					addEventToUserLog(uniqueID, {type: "windowManagement", data: {type: "move", action: "end", application: {id: updatedApp.id, type: updatedApp.application}, location: {x: parseInt(updatedApp.left, 10), y: parseInt(updatedApp.top, 10), width: parseInt(updatedApp.width, 10), height: parseInt(updatedApp.height, 10)}}, time: Date.now()});
					addEventToUserLog(uniqueID, {type: "windowManagement", data: {type: "resize", action: "end", application: {id: updatedApp.id, type: updatedApp.application}, location: {x: parseInt(updatedApp.left, 10), y: parseInt(updatedApp.top, 10), width: parseInt(updatedApp.width, 10), height: parseInt(updatedApp.height, 10)}}, time: Date.now()});

					if(updatedApp !== null && updatedApp.application === "movie_player") calculateValidBlocks(updatedApp, 128, videoHandles);
					if(updatedApp !== null && updatedApp.application === "media_block_stream") calculateValidBlocks(updatedApp, 128, mediaBlockStreams);
                    if(videoHandles[updatedItem.elemId] !== undefined && videoHandles[updatedItem.elemId].newFrameGenerated === false)
						handleNewVideoFrame(updatedItem.elemId);
				}
			} else {
				// already maximized, need to restore the item size
				updatedItem = remoteInteraction[uniqueID].restoreSelectedItem(elem);
				if (updatedItem !== null) {
					updatedApp = findAppById(updatedItem.elemId);

					broadcast('startMove', {id: updatedItem.elemId, date: new Date()}, 'requiresFullApps');
					broadcast('startResize', {id: updatedItem.elemId, date: new Date()}, 'requiresFullApps');

					addEventToUserLog(uniqueID, {type: "windowManagement", data: {type: "move", action: "start", application: {id: updatedApp.id, type: updatedApp.application}, location: {x: parseInt(updatedApp.left, 10), y: parseInt(updatedApp.top, 10), width: parseInt(updatedApp.width, 10), height: parseInt(updatedApp.height, 10)}}, time: Date.now()});
					addEventToUserLog(uniqueID, {type: "windowManagement", data: {type: "resize", action: "start", application: {id: updatedApp.id, type: updatedApp.application}, location: {x: parseInt(updatedApp.left, 10), y: parseInt(updatedApp.top, 10), width: parseInt(updatedApp.width, 10), height: parseInt(updatedApp.height, 10)}}, time: Date.now()});
<<<<<<< HEAD
					
					updatedItem.user_color = sagePointers[uniqueID].color;
=======

>>>>>>> 122f7e8a
					broadcast('setItemPositionAndSize', updatedItem, 'receivesWindowModification');
					// the PDF files need an extra redraw
					broadcast('finishedMove', {id: updatedItem.elemId, date: new Date()}, 'requiresFullApps');
					broadcast('finishedResize', {id: updatedItem.elemId, date: new Date()}, 'requiresFullApps');

					addEventToUserLog(uniqueID, {type: "windowManagement", data: {type: "move", action: "end", application: {id: updatedApp.id, type: updatedApp.application}, location: {x: parseInt(updatedApp.left, 10), y: parseInt(updatedApp.top, 10), width: parseInt(updatedApp.width, 10), height: parseInt(updatedApp.height, 10)}}, time: Date.now()});
					addEventToUserLog(uniqueID, {type: "windowManagement", data: {type: "resize", action: "end", application: {id: updatedApp.id, type: updatedApp.application}, location: {x: parseInt(updatedApp.left, 10), y: parseInt(updatedApp.top, 10), width: parseInt(updatedApp.width, 10), height: parseInt(updatedApp.height, 10)}}, time: Date.now()});

					if(updatedApp !== null && updatedApp.application === "movie_player") calculateValidBlocks(updatedApp, 128, videoHandles);
					if(updatedApp !== null && updatedApp.application === "media_block_stream") calculateValidBlocks(updatedApp, 128, mediaBlockStreams);
                    if(videoHandles[updatedItem.elemId] !== undefined && videoHandles[updatedItem.elemId].newFrameGenerated === false)
						handleNewVideoFrame(updatedItem.elemId);
				}
			}
		}
	}
}

function pointerCloseGesture(uniqueID, pointerX, pointerY, time, gesture) {
	if( sagePointers[uniqueID] === undefined )
		return;

	var pX   = sagePointers[uniqueID].left;
	var pY   = sagePointers[uniqueID].top;
	var elem = findAppUnderPointer(pX, pY);

	if (elem !== null) {
		if( elem.closeGestureID === undefined && gesture === 0 ) { // gesture: 0 = down, 1 = hold/move, 2 = up
			elem.closeGestureID = uniqueID;
			elem.closeGestureTime = time + closeGestureDelay; // Delay in ms
		}
		else if( elem.closeGestureTime <= time && gesture === 1 ) { // Held long enough, remove
			deleteApplication(elem);
		}
		else if( gesture === 2 ) { // Released, reset timer
			elem.closeGestureID = undefined;
		}
	}
}

function keyDown( uniqueID, pointerX, pointerY, data) {
	if( sagePointers[uniqueID] === undefined )
		return;

	if ( remoteInteraction[uniqueID].appInteractionMode() ) {
		var elem = findAppUnderPointer(pointerX, pointerY);
		if(elem !== null){
			var elemX = pointerX - elem.left;
			var elemY = pointerY - elem.top - config.ui.titleBarHeight;

			var ePosition = {x: elemX, y: elemY};
			var eUser = {id: sagePointers[uniqueID].id, label: sagePointers[uniqueID].label, color: sagePointers[uniqueID].color};
			var eData =  {code: data.code, state: "down"};
			var now = new Date();

			var event = {id: elem.id, type: "specialKey", position: ePosition, user: eUser, data: eData, date: now};

			broadcast('eventInItem', event, 'receivesInputEvents');

			addEventToUserLog(uniqueID, {type: "applicationInteraction", data: {type: "specialKey", application: {id: elem.id, type: elem.application}, code: eData.code, state: eData.state}, time: Date.now()});
		}
	}
}

function keyUp( uniqueID, pointerX, pointerY, data) {
	if( sagePointers[uniqueID] === undefined )
		return;

	if ( remoteInteraction[uniqueID].appInteractionMode() ) {
		var elem = findAppUnderPointer(pointerX, pointerY);
		if( elem !== null ){
			var elemX = pointerX - elem.left;
			var elemY = pointerY - elem.top - config.ui.titleBarHeight;

			var ePosition = {x: elemX, y: elemY};
			var eUser = {id: sagePointers[uniqueID].id, label: sagePointers[uniqueID].label, color: sagePointers[uniqueID].color};
			var eData =  {code: data.code, state: "up"};
			var now = new Date();

			var event = {id: elem.id, type: "specialKey", position: ePosition, user: eUser, data: eData, date: now};

			broadcast('eventInItem', event, 'receivesInputEvents');

			addEventToUserLog(uniqueID, {type: "applicationInteraction", data: {type: "specialKey", application: {id: elem.id, type: elem.application}, code: eData.code, state: eData.state}, time: Date.now()});
		}
	}
}

function keyPress( uniqueID, pointerX, pointerY, data ) {
	if( sagePointers[uniqueID] === undefined )
		return;

	if ( remoteInteraction[uniqueID].appInteractionMode() ) {
		var elem = findAppUnderPointer(pointerX, pointerY);
		if( elem !== null ){
			var elemX = pointerX - elem.left;
			var elemY = pointerY - elem.top - config.ui.titleBarHeight;

			var ePosition = {x: elemX, y: elemY};
			var eUser = {id: sagePointers[uniqueID].id, label: sagePointers[uniqueID].label, color: sagePointers[uniqueID].color};
			var now = new Date();

			var event = {id: elem.id, type: "keyboard", position: ePosition, user: eUser, data: data, date: now};

			broadcast('eventInItem', event, 'receivesInputEvents');

			addEventToUserLog(uniqueID, {type: "applicationInteraction", data: {type: "keyboard", application: {id: elem.id, type: elem.application}, code: data.code, character: data.character}, time: Date.now()});
		}
	}
}

function deleteApplication( elem ) {
	broadcast('deleteElement', {elemId: elem.id}, 'requiresFullApps');
	broadcast('deleteElement', {elemId: elem.id}, 'requiresAppPositionSizeTypeOnly');
	var broadcastWS = null;
    var mediaStreamData = elem.id.split("|");
    var broadcastAddress = mediaStreamData[0];
    var broadcastID = parseInt(mediaStreamData[1]);
    var i, clientAddress;
    if(elem.application === "media_stream"){
		for(i=0; i<clients.length; i++){
			clientAddress = clients[i].remoteAddress.address + ":" + clients[i].remoteAddress.port;
			if(clientAddress == broadcastAddress) broadcastWS = clients[i];
		}

		if(broadcastWS !== null) broadcastWS.emit('stopMediaCapture', {streamId: broadcastID});
	}
    else if(elem.application === "media_block_stream"){
		for(i=0; i<clients.length; i++){
			clientAddress = clients[i].remoteAddress.address + ":" + clients[i].remoteAddress.port;
			if(clientAddress == broadcastAddress) broadcastWS = clients[i];
		}

		if(broadcastWS !== null) broadcastWS.emit('stopMediaCapture', {streamId: broadcastID});
	}
	stickyAppHandler.removeElement(elem);
	removeElement(applications, elem);
}

// **************  Omicron section *****************
var omicronRunning = false;
if ( config.experimental && config.experimental.omicron && config.experimental.omicron.enable === true ) {
	var omicronManager = new omicron( config );

	var closeGestureDelay = 1500;

	if( config.experimental.omicron.closeGestureDelay !== undefined )
	{
		closeGestureDelay = config.experimental.omicron.closeGestureDelay;
	}

	omicronManager.setCallbacks(
		sagePointers,
		createSagePointer,
		showPointer,
		pointerPress,
		pointerMove,
		pointerPosition,
		hidePointer,
		pointerRelease,
		pointerScrollStart,
		pointerScroll,
		pointerDblClick,
		pointerCloseGesture,
		keyDown,
		keyUp,
		keyPress,
		createRadialMenu
	);
	omicronManager.runTracker();
	omicronRunning = true;
}

/******** Radial Menu section ****************************************************************/
//createMediabrowser();
function createRadialMenu( uniqueID, pointerX, pointerY ) {

	var ct = findControlsUnderPointer(pointerX, pointerY);
	var elem = findAppUnderPointer(pointerX, pointerY);
	var now  = new Date();

	if( ct === null ) // Do not open menu over widget
	{
		if( elem === null )
		{
			var validLocation = true;
			var newMenuPos = {x: pointerX, y: pointerY};

			// Make sure there's enough distance from other menus
			for (var existingMenuID in radialMenus)
			{
				var existingRadialMenu = radialMenus[existingMenuID];
				var prevMenuPos = { x: existingRadialMenu.left, y: existingRadialMenu.top };

				var distance = Math.sqrt( Math.pow( Math.abs(newMenuPos.x - prevMenuPos.x), 2 ) + Math.pow( Math.abs(newMenuPos.y - prevMenuPos.y), 2 ) );

				if( existingRadialMenu.visible && distance < existingRadialMenu.radialMenuSize.x )
				{
					validLocation = false;
					console.log("Menu is too close to existing menu");
				}
			}

			if( validLocation && radialMenus[uniqueID+"_menu"] === undefined )
			{
				var newRadialMenu = new radialmenu(uniqueID+"_menu", uniqueID, config.ui);
				radialMenus[uniqueID+"_menu"] = newRadialMenu;

				newRadialMenu.setPosition(newMenuPos);

				// Open a 'media' radial menu
				broadcast('createRadialMenu', newRadialMenu.getInfo(), 'receivesPointerData');
			}
			else if( validLocation && radialMenus[uniqueID+"_menu"] !== undefined )
			{
				radialMenus[uniqueID+"_menu"].setPosition(newMenuPos);

				radialMenus[uniqueID+"_menu"].visible = true;
				broadcast('showRadialMenu', radialMenus[uniqueID+"_menu"].getInfo(), 'receivesPointerData');
			}
		}
		else
		{
			// Open a 'app' radial menu (or in this case application widget)
			var elemCtrl = findControlById(elem.id+uniqueID+"_controls");
			if (elemCtrl === null) {
				broadcast('requestNewControl',{elemId: elem.id, user_id: uniqueID, user_label: "Touch", x: pointerX, y: pointerY, date: now }, 'receivesPointerData');
			}
			else if (elemCtrl.show === false) {
				showControl(elemCtrl, pointerX, pointerY);

				var app = findAppById(elemCtrl.objID);
				addEventToUserLog(uniqueID, {type: "widgetMenu", data: {action: "open", application: {id: app.id, type: app.application}}, time: Date.now()});
			}
			else {
				moveControlToPointer(elemCtrl, pointerX, pointerY);
			}
		}
	}
	updateRadialMenu(uniqueID);
}

function updateRadialMenu( uniqueID )
{
	// Build lists of assets
	var uploadedImages = assets.listImages();
	var uploadedVideos = assets.listVideos();
	var uploadedPdfs   = assets.listPDFs();
	var uploadedApps = assets.listApps();
	var savedSessions  = listSessions();

	// Sort independently of case
	uploadedImages.sort( sageutils.compareFilename );
	uploadedVideos.sort( sageutils.compareFilename );
	uploadedPdfs.sort(   sageutils.compareFilename );
	uploadedApps.sort(   sageutils.compareFilename );
	savedSessions.sort(  sageutils.compareFilename );

	var list = {images: uploadedImages, videos: uploadedVideos, pdfs: uploadedPdfs, sessions: savedSessions, apps: uploadedApps};

	broadcast('updateRadialMenu', {id: uniqueID, fileList: list}, 'receivesPointerData');
}

// Standard case: Checks for event down and up events to determine menu ownership of event
function radialMenuEvent( data )
{
	//{ type: "pointerPress", id: uniqueID, x: pointerX, y: pointerY, data: data }
	for (var key in radialMenus)
	{
		var radialMenu = radialMenus[key];
		//console.log(data.id+"_menu: " + radialMenu);
		if( radialMenu !== undefined )
		{
			if( radialMenu.onEvent( data ) )
			{
				// Broadcast event if event is in radial menu bounding box
				broadcast('radialMenuEvent', data, 'receivesPointerData');
			}

			if( radialMenu.hasEventID(data.id) )
			{
				return true;
			}
		}
	}

	return false;
}

function clearRadialMenus()
{
	console.log("Clearing radial menus");
	radialMenus = [];
}

// Special case: just check if event is over menu (used for one-time events that don't use a start/end event)
function isEventOnMenu( data )
{
	var overMenu = false;
	for (var key in radialMenus)
	{
		var radialMenu = radialMenus[key];
		if( radialMenu !== undefined )
			overMenu =  radialMenu.isEventOnMenu( data );

		if( overMenu )
			return true;
	}
	return false;
}

function wsRemoveRadialMenu( wsio, data ) {
	var radialMenu = radialMenus[data.id];

	if( radialMenu !== undefined )
	{
		radialMenu.visible = false;
	}
}

function wsRadialMenuThumbnailWindow( wsio, data ) {
	var radialMenu = radialMenus[data.id];
	if( radialMenu !== undefined )
	{
		radialMenu.openThumbnailWindow( data );
	}
}

function wsRadialMenuMoved( wsio, data ) {
	var radialMenu = radialMenus[data.id];
	if( radialMenu !== undefined )
	{
		radialMenu.setPosition( data );
	}
}


function attachAppIfSticky(backgroundItem, appId){
	var app = findAppById(appId);

	if (app === null || app.sticky !== true) return;
	//console.log("sticky:",app.sticky);
	stickyAppHandler.detachStickyItem(app);
	if (backgroundItem !== null)
		stickyAppHandler.attachStickyItem(backgroundItem,app);
}<|MERGE_RESOLUTION|>--- conflicted
+++ resolved
@@ -2358,15 +2358,9 @@
 
 	controls.push(data);
 	broadcast('createControl',data,'requestsWidgetControl');
-<<<<<<< HEAD
 	
 	var uniqueID = data.id.substring(data.appId.length, data.id.lastIndexOf("_"));
 	var app = findAppById(data.appId);
-=======
-
-	var uniqueID = data.id.substring(data.objID.length, data.id.lastIndexOf("_"));
-	var app = findAppById(data.objID);
->>>>>>> 122f7e8a
 	addEventToUserLog(uniqueID, {type: "widgetMenu", data: {action: "open", application: {id: app.id, type: app.application}}, time: Date.now()});
 
 }
@@ -3607,13 +3601,8 @@
 		else if(data.button === "right"){
 			if(ct.show === true) {
 				hideControl(ct);
-<<<<<<< HEAD
-				var app = findAppById(ct.appId);
+				app = findAppById(ct.appId);
 				
-=======
-				app = findAppById(ct.objID);
-
->>>>>>> 122f7e8a
 				addEventToUserLog(uniqueID, {type: "widgetMenu", data: {action: "close", application: {id: app.id, type: app.application}}, time: Date.now()});
 			}
 		}
@@ -3699,15 +3688,11 @@
 					broadcast('requestNewControl',{elemId: elem.id, user_id: uniqueID, user_label: sagePointers[uniqueID].label, x: pointerX, y: pointerY, date: now }, 'receivesPointerData');
 				}
 				else if (elemCtrl.show === false) {
-<<<<<<< HEAD
+
 					showControl(elemCtrl,uniqueID, pointerX, pointerY);
 					
-					var app = findAppById(elemCtrl.appId);
-=======
-					showControl(elemCtrl, pointerX, pointerY);
-
-					app = findAppById(elemCtrl.objID);
->>>>>>> 122f7e8a
+					app = findAppById(elemCtrl.appId);
+
 					addEventToUserLog(uniqueID, {type: "widgetMenu", data: {action: "open", application: {id: app.id, type: app.application}}, time: Date.now()});
 				}
 				else {
@@ -3723,15 +3708,10 @@
 						broadcast('requestNewControl',{elemId: elem.id, user_id: uniqueID, user_label: sagePointers[uniqueID].label, x: pointerX, y: pointerY, date: now }, 'receivesPointerData');
 					}
 					else if (elemCtrl.show === false) {
-<<<<<<< HEAD
 						showControl(elemCtrl,uniqueID, pointerX, pointerY) ;
 						
-						var app = findAppById(elemCtrl.appId);
-=======
-						showControl(elemCtrl, pointerX, pointerY) ;
-
-						app = findAppById(elemCtrl.objID);
->>>>>>> 122f7e8a
+						app = findAppById(elemCtrl.appId);
+
 						addEventToUserLog(uniqueID, {type: "widgetMenu", data: {action: "open", application: {id: app.id, type: app.application}}, time: Date.now()});
 					}
 					else {
@@ -3861,56 +3841,7 @@
 	var elem = findAppUnderPointer(pointerX, pointerY);
 
 	if( remoteInteraction[uniqueID].windowManagementMode() ){
-		if(data.button === "left"){
-<<<<<<< HEAD
-			if(remoteInteraction[uniqueID].selectedResizeItem !== null){
-				app = findAppById(remoteInteraction[uniqueID].selectedResizeItem.id);
-
-				broadcast('finishedResize', {id: remoteInteraction[uniqueID].selectedResizeItem.id, date: new Date()}, 'requiresFullApps');
-				
-				addEventToUserLog(uniqueID, {type: "windowManagement", data: {type: "resize", action: "end", application: {id: app.id, type: app.application}, location: {x: parseInt(app.left, 10), y: parseInt(app.top, 10), width: parseInt(app.width, 10), height: parseInt(app.height, 10)}}, time: Date.now()});
-				
-				if(videoHandles[remoteInteraction[uniqueID].selectedResizeItem.id] !== undefined && videoHandles[remoteInteraction[uniqueID].selectedResizeItem.id].newFrameGenerated === false)
-					handleNewVideoFrame(remoteInteraction[uniqueID].selectedResizeItem.id);
-				remoteInteraction[uniqueID].releaseItem(true);
-			}
-			if(remoteInteraction[uniqueID].selectedMoveItem !== null){
-				var remoteIdx = -1;
-				for(var i=0; i<remoteSites.length; i++){
-					if(sagePointers[uniqueID].left >= remoteSites[i].pos && sagePointers[uniqueID].left <= remoteSites[i].pos+remoteSites[i].width &&
-						sagePointers[uniqueID].top >= 2 && sagePointers[uniqueID].top <= remoteSites[i].height) {
-						remoteIdx = i;
-						break;
-					}
-				}
-				if(remoteIdx < 0){
-					app = findAppById(remoteInteraction[uniqueID].selectedMoveItem.id);
-
-					broadcast('finishedMove', {id: remoteInteraction[uniqueID].selectedMoveItem.id, date: new Date()}, 'requiresFullApps');
-					
-					addEventToUserLog(uniqueID, {type: "windowManagement", data: {type: "move", action: "end", application: {id: app.id, type: app.application}, location: {x: parseInt(app.left, 10), y: parseInt(app.top, 10), width: parseInt(app.width, 10), height: parseInt(app.height, 10)}}, time: Date.now()});
-					
-					if(videoHandles[remoteInteraction[uniqueID].selectedMoveItem.id] !== undefined && videoHandles[remoteInteraction[uniqueID].selectedMoveItem.id].newFrameGenerated === false)
-						handleNewVideoFrame(remoteInteraction[uniqueID].selectedMoveItem.id);
-					remoteInteraction[uniqueID].releaseItem(true);
-				}
-				else{
-					app = findAppById(remoteInteraction[uniqueID].selectedMoveItem.id);
-					remoteSites[remoteIdx].wsio.emit('addNewElementFromRemoteServer', app);
-					
-					addEventToUserLog(uniqueID, {type: "shareApplication", data: {host: remoteSites[remoteIdx].wsio.remoteAddress.address, port: remoteSites[remoteIdx].wsio.remoteAddress.port, application: {id: app.id, type: app.application}}, time: Date.now()});
-					
-					var updatedItem = remoteInteraction[uniqueID].releaseItem(false);
-					if(updatedItem !== null) {
-						updateItem.user_color = sagePointers[uniqueID].color;
-						broadcast('setItemPosition', updatedItem, 'receivesWindowModification');
-						broadcast('finishedMove', {id: updatedItem.elemId, date: new Date()}, 'requiresFullApps');
-						
-						addEventToUserLog(uniqueID, {type: "windowManagement", data: {type: "move", action: "end", application: {id: app.id, type: app.application}, location: {x: parseInt(app.left, 10), y: parseInt(app.top, 10), width: parseInt(app.width, 10), height: parseInt(app.height, 10)}}, time: Date.now()});
-						
-						if(videoHandles[updatedItem.elemId] !== undefined && videoHandles[updatedItem.elemId].newFrameGenerated === false)
-							handleNewVideoFrame(updatedItem.elemId);
-=======
+		if(data.button === "left"){		
 			if( elem !== null )
 			{
 				if(remoteInteraction[uniqueID].selectedResizeItem !== null){
@@ -3948,6 +3879,7 @@
 
 						var updatedItem = remoteInteraction[uniqueID].releaseItem(false);
 						if(updatedItem !== null) {
+							updateItem.user_color = sagePointers[uniqueID].color;
 							broadcast('setItemPosition', updatedItem, 'receivesWindowModification');
 							broadcast('finishedMove', {id: updatedItem.elemId, date: new Date()}, 'requiresFullApps');
 
@@ -3956,7 +3888,6 @@
 							if(videoHandles[updatedItem.elemId] !== undefined && videoHandles[updatedItem.elemId].newFrameGenerated === false)
 								handleNewVideoFrame(updatedItem.elemId);
 						}
->>>>>>> 122f7e8a
 					}
 				}
 			}
@@ -4346,11 +4277,8 @@
 
 					addEventToUserLog(uniqueID, {type: "windowManagement", data: {type: "move", action: "start", application: {id: updatedApp.id, type: updatedApp.application}, location: {x: parseInt(updatedApp.left, 10), y: parseInt(updatedApp.top, 10), width: parseInt(updatedApp.width, 10), height: parseInt(updatedApp.height, 10)}}, time: Date.now()});
 					addEventToUserLog(uniqueID, {type: "windowManagement", data: {type: "resize", action: "start", application: {id: updatedApp.id, type: updatedApp.application}, location: {x: parseInt(updatedApp.left, 10), y: parseInt(updatedApp.top, 10), width: parseInt(updatedApp.width, 10), height: parseInt(updatedApp.height, 10)}}, time: Date.now()});
-<<<<<<< HEAD
+					
 					updatedItem.user_color = sagePointers[uniqueID].color;
-=======
-
->>>>>>> 122f7e8a
 					broadcast('setItemPositionAndSize', updatedItem, 'receivesWindowModification');
 					// the PDF files need an extra redraw
 					broadcast('finishedMove', {id: updatedItem.elemId, date: new Date()}, 'requiresFullApps');
@@ -4375,12 +4303,8 @@
 
 					addEventToUserLog(uniqueID, {type: "windowManagement", data: {type: "move", action: "start", application: {id: updatedApp.id, type: updatedApp.application}, location: {x: parseInt(updatedApp.left, 10), y: parseInt(updatedApp.top, 10), width: parseInt(updatedApp.width, 10), height: parseInt(updatedApp.height, 10)}}, time: Date.now()});
 					addEventToUserLog(uniqueID, {type: "windowManagement", data: {type: "resize", action: "start", application: {id: updatedApp.id, type: updatedApp.application}, location: {x: parseInt(updatedApp.left, 10), y: parseInt(updatedApp.top, 10), width: parseInt(updatedApp.width, 10), height: parseInt(updatedApp.height, 10)}}, time: Date.now()});
-<<<<<<< HEAD
 					
 					updatedItem.user_color = sagePointers[uniqueID].color;
-=======
-
->>>>>>> 122f7e8a
 					broadcast('setItemPositionAndSize', updatedItem, 'receivesWindowModification');
 					// the PDF files need an extra redraw
 					broadcast('finishedMove', {id: updatedItem.elemId, date: new Date()}, 'requiresFullApps');
@@ -4420,12 +4344,8 @@
 
 					addEventToUserLog(uniqueID, {type: "windowManagement", data: {type: "move", action: "start", application: {id: updatedApp.id, type: updatedApp.application}, location: {x: parseInt(updatedApp.left, 10), y: parseInt(updatedApp.top, 10), width: parseInt(updatedApp.width, 10), height: parseInt(updatedApp.height, 10)}}, time: Date.now()});
 					addEventToUserLog(uniqueID, {type: "windowManagement", data: {type: "resize", action: "start", application: {id: updatedApp.id, type: updatedApp.application}, location: {x: parseInt(updatedApp.left, 10), y: parseInt(updatedApp.top, 10), width: parseInt(updatedApp.width, 10), height: parseInt(updatedApp.height, 10)}}, time: Date.now()});
-<<<<<<< HEAD
 					
 					updatedItem.user_color = sagePointers[uniqueID].color;
-=======
-
->>>>>>> 122f7e8a
 					broadcast('setItemPositionAndSize', updatedItem, 'receivesWindowModification');
 					// the PDF files need an extra redraw
 					broadcast('finishedMove', {id: updatedItem.elemId, date: new Date()}, 'requiresFullApps');
@@ -4450,12 +4370,8 @@
 
 					addEventToUserLog(uniqueID, {type: "windowManagement", data: {type: "move", action: "start", application: {id: updatedApp.id, type: updatedApp.application}, location: {x: parseInt(updatedApp.left, 10), y: parseInt(updatedApp.top, 10), width: parseInt(updatedApp.width, 10), height: parseInt(updatedApp.height, 10)}}, time: Date.now()});
 					addEventToUserLog(uniqueID, {type: "windowManagement", data: {type: "resize", action: "start", application: {id: updatedApp.id, type: updatedApp.application}, location: {x: parseInt(updatedApp.left, 10), y: parseInt(updatedApp.top, 10), width: parseInt(updatedApp.width, 10), height: parseInt(updatedApp.height, 10)}}, time: Date.now()});
-<<<<<<< HEAD
 					
 					updatedItem.user_color = sagePointers[uniqueID].color;
-=======
-
->>>>>>> 122f7e8a
 					broadcast('setItemPositionAndSize', updatedItem, 'receivesWindowModification');
 					// the PDF files need an extra redraw
 					broadcast('finishedMove', {id: updatedItem.elemId, date: new Date()}, 'requiresFullApps');
@@ -4494,12 +4410,8 @@
 
 					addEventToUserLog(uniqueID, {type: "windowManagement", data: {type: "move", action: "start", application: {id: updatedApp.id, type: updatedApp.application}, location: {x: parseInt(updatedApp.left, 10), y: parseInt(updatedApp.top, 10), width: parseInt(updatedApp.width, 10), height: parseInt(updatedApp.height, 10)}}, time: Date.now()});
 					addEventToUserLog(uniqueID, {type: "windowManagement", data: {type: "resize", action: "start", application: {id: updatedApp.id, type: updatedApp.application}, location: {x: parseInt(updatedApp.left, 10), y: parseInt(updatedApp.top, 10), width: parseInt(updatedApp.width, 10), height: parseInt(updatedApp.height, 10)}}, time: Date.now()});
-<<<<<<< HEAD
 					
 					updatedItem.user_color = sagePointers[uniqueID].color;
-=======
-
->>>>>>> 122f7e8a
 					broadcast('setItemPositionAndSize', updatedItem, 'receivesWindowModification');
 					// the PDF files need an extra redraw
 					broadcast('finishedMove', {id: updatedItem.elemId, date: new Date()}, 'requiresFullApps');
@@ -4524,12 +4436,8 @@
 
 					addEventToUserLog(uniqueID, {type: "windowManagement", data: {type: "move", action: "start", application: {id: updatedApp.id, type: updatedApp.application}, location: {x: parseInt(updatedApp.left, 10), y: parseInt(updatedApp.top, 10), width: parseInt(updatedApp.width, 10), height: parseInt(updatedApp.height, 10)}}, time: Date.now()});
 					addEventToUserLog(uniqueID, {type: "windowManagement", data: {type: "resize", action: "start", application: {id: updatedApp.id, type: updatedApp.application}, location: {x: parseInt(updatedApp.left, 10), y: parseInt(updatedApp.top, 10), width: parseInt(updatedApp.width, 10), height: parseInt(updatedApp.height, 10)}}, time: Date.now()});
-<<<<<<< HEAD
 					
 					updatedItem.user_color = sagePointers[uniqueID].color;
-=======
-
->>>>>>> 122f7e8a
 					broadcast('setItemPositionAndSize', updatedItem, 'receivesWindowModification');
 					// the PDF files need an extra redraw
 					broadcast('finishedMove', {id: updatedItem.elemId, date: new Date()}, 'requiresFullApps');
@@ -4568,12 +4476,8 @@
 
 					addEventToUserLog(uniqueID, {type: "windowManagement", data: {type: "move", action: "start", application: {id: updatedApp.id, type: updatedApp.application}, location: {x: parseInt(updatedApp.left, 10), y: parseInt(updatedApp.top, 10), width: parseInt(updatedApp.width, 10), height: parseInt(updatedApp.height, 10)}}, time: Date.now()});
 					addEventToUserLog(uniqueID, {type: "windowManagement", data: {type: "resize", action: "start", application: {id: updatedApp.id, type: updatedApp.application}, location: {x: parseInt(updatedApp.left, 10), y: parseInt(updatedApp.top, 10), width: parseInt(updatedApp.width, 10), height: parseInt(updatedApp.height, 10)}}, time: Date.now()});
-<<<<<<< HEAD
 					
 					updatedItem.user_color = sagePointers[uniqueID].color;
-=======
-
->>>>>>> 122f7e8a
 					broadcast('setItemPositionAndSize', updatedItem, 'receivesWindowModification');
 					// the PDF files need an extra redraw
 					broadcast('finishedMove', {id: updatedItem.elemId, date: new Date()}, 'requiresFullApps');
@@ -4598,12 +4502,8 @@
 
 					addEventToUserLog(uniqueID, {type: "windowManagement", data: {type: "move", action: "start", application: {id: updatedApp.id, type: updatedApp.application}, location: {x: parseInt(updatedApp.left, 10), y: parseInt(updatedApp.top, 10), width: parseInt(updatedApp.width, 10), height: parseInt(updatedApp.height, 10)}}, time: Date.now()});
 					addEventToUserLog(uniqueID, {type: "windowManagement", data: {type: "resize", action: "start", application: {id: updatedApp.id, type: updatedApp.application}, location: {x: parseInt(updatedApp.left, 10), y: parseInt(updatedApp.top, 10), width: parseInt(updatedApp.width, 10), height: parseInt(updatedApp.height, 10)}}, time: Date.now()});
-<<<<<<< HEAD
-					
+		
 					updatedItem.user_color = sagePointers[uniqueID].color;
-=======
-
->>>>>>> 122f7e8a
 					broadcast('setItemPositionAndSize', updatedItem, 'receivesWindowModification');
 					// the PDF files need an extra redraw
 					broadcast('finishedMove', {id: updatedItem.elemId, date: new Date()}, 'requiresFullApps');
@@ -4644,12 +4544,8 @@
 
 					addEventToUserLog(uniqueID, {type: "windowManagement", data: {type: "move", action: "start", application: {id: updatedApp.id, type: updatedApp.application}, location: {x: parseInt(updatedApp.left, 10), y: parseInt(updatedApp.top, 10), width: parseInt(updatedApp.width, 10), height: parseInt(updatedApp.height, 10)}}, time: Date.now()});
 					addEventToUserLog(uniqueID, {type: "windowManagement", data: {type: "resize", action: "start", application: {id: updatedApp.id, type: updatedApp.application}, location: {x: parseInt(updatedApp.left, 10), y: parseInt(updatedApp.top, 10), width: parseInt(updatedApp.width, 10), height: parseInt(updatedApp.height, 10)}}, time: Date.now()});
-<<<<<<< HEAD
 					
 					updatedItem.user_color = sagePointers[uniqueID].color;
-=======
-
->>>>>>> 122f7e8a
 					broadcast('setItemPositionAndSize', updatedItem, 'receivesWindowModification');
 					// the PDF files need an extra redraw
 					broadcast('finishedMove', {id: updatedItem.elemId, date: new Date()}, 'requiresFullApps');
@@ -4674,12 +4570,8 @@
 
 					addEventToUserLog(uniqueID, {type: "windowManagement", data: {type: "move", action: "start", application: {id: updatedApp.id, type: updatedApp.application}, location: {x: parseInt(updatedApp.left, 10), y: parseInt(updatedApp.top, 10), width: parseInt(updatedApp.width, 10), height: parseInt(updatedApp.height, 10)}}, time: Date.now()});
 					addEventToUserLog(uniqueID, {type: "windowManagement", data: {type: "resize", action: "start", application: {id: updatedApp.id, type: updatedApp.application}, location: {x: parseInt(updatedApp.left, 10), y: parseInt(updatedApp.top, 10), width: parseInt(updatedApp.width, 10), height: parseInt(updatedApp.height, 10)}}, time: Date.now()});
-<<<<<<< HEAD
 					
 					updatedItem.user_color = sagePointers[uniqueID].color;
-=======
-
->>>>>>> 122f7e8a
 					broadcast('setItemPositionAndSize', updatedItem, 'receivesWindowModification');
 					// the PDF files need an extra redraw
 					broadcast('finishedMove', {id: updatedItem.elemId, date: new Date()}, 'requiresFullApps');
@@ -4719,12 +4611,8 @@
 
 					addEventToUserLog(uniqueID, {type: "windowManagement", data: {type: "move", action: "start", application: {id: updatedApp.id, type: updatedApp.application}, location: {x: parseInt(updatedApp.left, 10), y: parseInt(updatedApp.top, 10), width: parseInt(updatedApp.width, 10), height: parseInt(updatedApp.height, 10)}}, time: Date.now()});
 					addEventToUserLog(uniqueID, {type: "windowManagement", data: {type: "resize", action: "start", application: {id: updatedApp.id, type: updatedApp.application}, location: {x: parseInt(updatedApp.left, 10), y: parseInt(updatedApp.top, 10), width: parseInt(updatedApp.width, 10), height: parseInt(updatedApp.height, 10)}}, time: Date.now()});
-<<<<<<< HEAD
-					
+		
 					updatedItem.user_color = sagePointers[uniqueID].color;
-=======
-
->>>>>>> 122f7e8a
 					broadcast('setItemPositionAndSize', updatedItem, 'receivesWindowModification');
 					// the PDF files need an extra redraw
 					broadcast('finishedMove', {id: updatedItem.elemId, date: new Date()}, 'requiresFullApps');
@@ -4749,12 +4637,8 @@
 
 					addEventToUserLog(uniqueID, {type: "windowManagement", data: {type: "move", action: "start", application: {id: updatedApp.id, type: updatedApp.application}, location: {x: parseInt(updatedApp.left, 10), y: parseInt(updatedApp.top, 10), width: parseInt(updatedApp.width, 10), height: parseInt(updatedApp.height, 10)}}, time: Date.now()});
 					addEventToUserLog(uniqueID, {type: "windowManagement", data: {type: "resize", action: "start", application: {id: updatedApp.id, type: updatedApp.application}, location: {x: parseInt(updatedApp.left, 10), y: parseInt(updatedApp.top, 10), width: parseInt(updatedApp.width, 10), height: parseInt(updatedApp.height, 10)}}, time: Date.now()});
-<<<<<<< HEAD
-					
+	
 					updatedItem.user_color = sagePointers[uniqueID].color;
-=======
-
->>>>>>> 122f7e8a
 					broadcast('setItemPositionAndSize', updatedItem, 'receivesWindowModification');
 					// the PDF files need an extra redraw
 					broadcast('finishedMove', {id: updatedItem.elemId, date: new Date()}, 'requiresFullApps');
