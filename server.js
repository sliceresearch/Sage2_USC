--- conflicted
+++ resolved
@@ -1027,13 +1027,8 @@
 		blockBuffers = pixelblock.rgbaToPixelBlocks(imgBuffer, SAGE2Items.renderSync[id].width, SAGE2Items.renderSync[id].height, mediaBlockSize);
 	else if (colorspace === "YUV420p")
 		blockBuffers = pixelblock.yuv420ToPixelBlocks(imgBuffer, SAGE2Items.renderSync[id].width, SAGE2Items.renderSync[id].height, mediaBlockSize);
-<<<<<<< HEAD
- 	else if (colorspace === "YUV422")
- 		blockBuffers = pixelblock.yuv422ToPixelBlocks(imgBuffer, SAGE2Items.renderSync[id].width, SAGE2Items.renderSync[id].height, mediaBlockSize);
-=======
         else if (colorspace === "YUV422")
                 blockBuffers = pixelblock.yuv422ToPixelBlocks(imgBuffer, SAGE2Items.renderSync[id].width, SAGE2Items.renderSync[id].height, mediaBlockSize);
->>>>>>> d8800597
 
     var pixelbuffer = [];
     var idBuffer = Buffer.concat([new Buffer(id), new Buffer([0])]);
@@ -3676,7 +3671,6 @@
 	var prevInteractionItem = remoteInteraction[uniqueID].getPreviousInteractionItem();
 	var color = sagePointers[uniqueID]? sagePointers[uniqueID].color : null;
 	var localPt = globalToLocal(pointerX, pointerY, obj.type, obj.geometry);
-
 	switch (obj.layerId) {
 		case "staticUI":
 			pointerPressOnStaticUI(uniqueID, pointerX, pointerY, data, obj, localPt);
@@ -3841,18 +3835,12 @@
 function pointerPressOnRadialMenu(uniqueID, pointerX, pointerY, data, obj, localPt) {
 	//console.log("pointer press on radial menu");
 
-	if ( obj.id.indexOf("menu_radial_button") != -1 ) {
-		// Pressing on radial menu button
-		//console.log("Pressed radial button: " + obj.id);
-		data = { buttonID: obj.id, button: data.button, color: sagePointers[uniqueID].color };
-		radialMenuEvent({type: "pointerPress", id: uniqueID, x: pointerX, y: pointerY, data: data});
-	} else {
-		// Not on a button
-		// Drag Content Browser only from radial menu
-		if (data.button === "left" && obj.type !== 'rectangle' ) {
-			obj.data.onStartDrag(uniqueID, {x: pointerX, y: pointerY} );
-		}
-	}
+	// Drag Content Browser only from radial menu
+	if (data.button === "left" && obj.type !== 'rectangle' ) {
+		obj.data.onStartDrag(uniqueID, {x: pointerX, y: pointerY} );
+	}
+
+	radialMenuEvent({type: "pointerPress", id: uniqueID, x: pointerX, y: pointerY, data: data});
 }
 
 function pointerPressOrReleaseOnWidget(uniqueID, pointerX, pointerY, data, obj, localPt, pressRelease) {
@@ -4329,28 +4317,11 @@
 	radialMenuEvent( { type: "pointerMove", id: uniqueID, x: pointerX, y: pointerY, data: data } );
 
 	var existingRadialMenu = obj.data;
-	
-	if ( obj.id.indexOf("menu_radial_button") != -1 ) {
-		// Pressing on radial menu button
-		//console.log("over radial button: " + obj.id);
-		//data = { buttonID: obj.id, button: data.button, color: sagePointers[uniqueID].color };
-		//radialMenuEvent({type: "pointerMove", id: uniqueID, x: pointerX, y: pointerY, data: data});
-		var buttonStateChange = existingRadialMenu.onButtonEvent(obj.id, uniqueID);
-		if( buttonStateChange != -1 ) {
-			radialMenuEvent({type: "stateChange", menuID: existingRadialMenu.id, id: existingRadialMenu.getShortButtonName(obj.id), newState: buttonStateChange });
-		}
-	} else {
-		// Not on a button
-		var buttonStates = existingRadialMenu.onMenuEvent(uniqueID);
-		if( buttonStates != undefined ) {
-			radialMenuEvent({type: "stateChange", menuID: existingRadialMenu.id, buttonStates: buttonStates });
-		}
-		// Drag Content Browser only from radial menu
-		if (existingRadialMenu.dragState === true && obj.type !== 'rectangle' ) {
-			var offset = existingRadialMenu.getDragOffset(uniqueID, {x: pointerX, y: pointerY});
-			moveRadialMenu( existingRadialMenu.id, offset.x, offset.y );
-			radialMenuEvent({type: "pointerMove", id: uniqueID, x: pointerX, y: pointerY, data: data});
-		}
+
+	// Content Browser is only draggable on radial menu
+	if (existingRadialMenu.dragState === true && obj.type !== 'rectangle' ) {
+		var offset = existingRadialMenu.getDragOffset(uniqueID, {x: pointerX, y: pointerY});
+		moveRadialMenu( existingRadialMenu.id, offset.x, offset.y );
 	}
 }
 
@@ -4764,7 +4735,6 @@
 
 function pointerReleaseOnRadialMenu(uniqueID, pointerX, pointerY, data, obj) {
 	var radialMenu;
-
 	if( obj === undefined )
 	{
 		for (var key in SAGE2Items.radialMenus.list)
@@ -4779,17 +4749,8 @@
 	}
 	else
 	{
-		if ( obj.id.indexOf("menu_radial_button") != -1 ) {
-			// Pressing on radial menu button
-			//console.log("pointer release on radial button: " + obj.id);
-			radialMenu = obj.data.onRelease( uniqueID );
-			data = { buttonID: obj.id, button: data.button, color: sagePointers[uniqueID].color };
-			radialMenuEvent( { type: "pointerRelease", id: uniqueID, x: pointerX, y: pointerY, data: data } );
-		} else {
-			// Not on a button
-			radialMenu = obj.data.onRelease( uniqueID );
-			//radialMenuEvent( { type: "pointerRelease", id: uniqueID, x: pointerX, y: pointerY, data: data } );
-		}
+		radialMenu = obj.data.onRelease( uniqueID );
+		radialMenuEvent( { type: "pointerRelease", id: uniqueID, x: pointerX, y: pointerY, data: data } );
 	}
 }
 
@@ -5711,6 +5672,7 @@
 }
 
 /* ****** Radial Menu section ************************************************************** */
+
 //createMediabrowser();
 
 function createRadialMenu(uniqueID, pointerX, pointerY) {
@@ -5730,11 +5692,13 @@
 
 	if (validLocation && SAGE2Items.radialMenus.list[uniqueID+"_menu"] === undefined) {
 		var newRadialMenu = new Radialmenu(uniqueID, uniqueID, config.ui);
-		newRadialMenu.generateGeometry(interactMgr, SAGE2Items.radialMenus);
 		newRadialMenu.setPosition(newMenuPos);
-		
+		interactMgr.addGeometry(uniqueID+"_menu_radial", "radialMenus", "circle", {x: newRadialMenu.left, y: newRadialMenu.top, r: newRadialMenu.radialMenuSize.y/2}, true, Object.keys(SAGE2Items.radialMenus).length, newRadialMenu);
+		interactMgr.addGeometry(uniqueID+"_menu_thumbnail", "radialMenus", "rectangle", {x: newRadialMenu.left, y: newRadialMenu.top, w: newRadialMenu.thumbnailWindowSize.x, h: newRadialMenu.thumbnailWindowSize.y}, false, Object.keys(SAGE2Items.radialMenus).length, newRadialMenu);
 		SAGE2Items.radialMenus.list[uniqueID+"_menu"] = newRadialMenu;
 
+		//console.log("Create New Radial menu");
+		//console.log(newRadialMenu);
 		// Open a 'media' radial menu
 		broadcast('createRadialMenu', newRadialMenu.getInfo());
 	}
@@ -5757,9 +5721,13 @@
 	var existingRadialMenu = SAGE2Items.radialMenus.list[uniqueID+"_menu"];
 
 	if( existingRadialMenu ) {
-		
 		existingRadialMenu.setPosition({x: existingRadialMenu.left + pointerX, y: existingRadialMenu.top + pointerY});
 		existingRadialMenu.visible = true;
+
+		interactMgr.editGeometry(uniqueID+"_menu_radial", "radialMenus", "circle", {x: existingRadialMenu.left, y: existingRadialMenu.top, r: existingRadialMenu.radialMenuSize.y/2});
+
+		var thumbnailWindowPos = existingRadialMenu.getThumbnailWindowPosition();
+		interactMgr.editGeometry(uniqueID+"_menu_thumbnail", "radialMenus", "rectangle", {x: thumbnailWindowPos.x, y: thumbnailWindowPos.y, w: existingRadialMenu.thumbnailWindowSize.x, h: existingRadialMenu.thumbnailWindowSize.y});
 
 		broadcast('updateRadialMenu', existingRadialMenu.getInfo());
 	}
@@ -5836,13 +5804,10 @@
 	broadcast('updateRadialMenuDocs', {id: uniqueID, fileList: list});
 }
 
-// Sends button state update messages to display
+// Standard case: Checks for event down and up events to determine menu ownership of event
 function radialMenuEvent( data )
 {
-	if( data.type == "stateChange" ) {
-		broadcast('radialMenuEvent', data);
-	}
-	//broadcast('radialMenuEvent', data);
+	broadcast('radialMenuEvent', data);
 }
 
 // Check for pointer move events that are dragging a radial menu (but outside the menu)
