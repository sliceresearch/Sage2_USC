--- conflicted
+++ resolved
@@ -55,7 +55,7 @@
 // Command line arguments
 program
   .version('0.1.0')
-  .option('-i, --interactive',  'Interactive prompt')
+  .option('-i, --interactive', 'Interactive prompt')
   .option('-f, --configuration <value>', 'Specify a configuration file')
   .parse(process.argv);
 
@@ -814,39 +814,39 @@
 		configFile = program.configuration;
 	}
 	else {
-		// Read config.txt - if exists and specifies a user defined config, then use it
-		if(fs.existsSync("config.txt")){
-			var lines = fs.readFileSync("config.txt", 'utf8').split("\n");
-			for(var i =0; i<lines.length; i++){
-				var text = "";
-				var comment = lines[i].indexOf("//");
-				if(comment >= 0) text = lines[i].substring(0,comment).trim();
-				else text = lines[i].trim();
-			
-				if(text !== ""){
-					configFile = text;
-					console.log("Found configuration file: " + configFile);
-					break;
-				}
-			}
-		}
-	}
-
+	// Read config.txt - if exists and specifies a user defined config, then use it
+	if(fs.existsSync("config.txt")){
+		var lines = fs.readFileSync("config.txt", 'utf8').split("\n");
+		for(var i =0; i<lines.length; i++){
+			var text = "";
+			var comment = lines[i].indexOf("//");
+			if(comment >= 0) text = lines[i].substring(0,comment).trim();
+			else text = lines[i].trim();
+		
+			if(text !== ""){
+				configFile = text;
+				console.log("Found configuration file: " + configFile);
+				break;
+			}
+		}
+	}
+	}
+	
 	// If config.txt does not exist or does not specify any files, look for a config with the hostname
 	if(configFile === null){
 		var hn = os.hostname();
 		var dot = hn.indexOf(".");
-		if (dot >= 0) hn = hn.substring(0, dot);
+		if(dot >= 0) hn = hn.substring(0, dot);
 		configFile = path.join("config", hn + "-cfg.json");
-		if (fs.existsSync(configFile)) {
+		if(fs.existsSync(configFile)){
 			console.log("Found configuration file: " + configFile);
 		}
-		else {
+		else{
 			configFile = path.join("config", "desktop-cfg.json");
 			console.log("Using default configuration file: " + configFile);
 		}
 	}
-
+	
 	if (fs.existsSync(configFile)) {
 		console.log("Using configuration file: " + configFile);
 	} else {
@@ -983,11 +983,11 @@
 			server_crt = fs.readFileSync(path.join("keys", config.host + "-server.crt"));
 			server_ca  = fs.readFileSync(path.join("keys", config.host + "-ca.crt"));
 			// Build the crypto
-			certs[config.host] = crypto.createCredentials({
+		certs[config.host] = crypto.createCredentials({
 				key:  server_key,
 				cert: server_crt,
 				ca:   server_ca
-			}).context;
+		}).context;
 		} else {
 			// remove the hostname from the FQDN and search for wildcard certificate
 			//    syntax: _.rest.com.key or _.rest.bigger.com.key
@@ -999,7 +999,7 @@
 				key: server_key, cert: server_crt,
 				// no need for CA
 			}).context;
-		}
+	}
 	}
 	catch (e) {
 		console.log("\n----------");
@@ -1115,24 +1115,24 @@
 var remoteSites = [];
 if (config.remote_sites) {
 	remoteSites = new Array(config.remote_sites.length);
-	config.remote_sites.forEach(function(element, index, array) {
-		var wsURL = "wss://" + element.host + ":" + element.port.toString();
-
-		var remote = createRemoteConnection(wsURL, element, index);
-
-		var rWidth = Math.min((0.5*config.totalWidth)/remoteSites.length, config.titleBarHeight*6) - 2;
-		var rHeight = config.titleBarHeight - 4;
-		var rPos = (0.5*config.totalWidth) + ((rWidth+2)*(index-(remoteSites.length/2))) + 1;
-		remoteSites[index] = {name: element.name, wsio: remote, connected: false, width: rWidth, height: rHeight, pos: rPos};
-
-		// attempt to connect every 15 seconds, if connection failed
-		setInterval(function() {
-			if(!remoteSites[index].connected){
-				var remote = createRemoteConnection(wsURL, element, index);
-				remoteSites[index].wsio = remote;
-			}
-		}, 15000);
-	});
+config.remote_sites.forEach(function(element, index, array) {
+	var wsURL = "wss://" + element.host + ":" + element.port.toString();
+
+	var remote = createRemoteConnection(wsURL, element, index);
+
+	var rWidth = Math.min((0.5*config.totalWidth)/remoteSites.length, config.titleBarHeight*6) - 2;
+	var rHeight = config.titleBarHeight - 4;
+	var rPos = (0.5*config.totalWidth) + ((rWidth+2)*(index-(remoteSites.length/2))) + 1;
+	remoteSites[index] = {name: element.name, wsio: remote, connected: false, width: rWidth, height: rHeight, pos: rPos};
+
+	// attempt to connect every 15 seconds, if connection failed
+	setInterval(function() {
+		if(!remoteSites[index].connected){
+			var remote = createRemoteConnection(wsURL, element, index);
+			remoteSites[index].wsio = remote;
+		}
+	}, 15000);
+});
 }
 
 function createRemoteConnection(wsURL, element, index) {
@@ -1196,276 +1196,6 @@
 }, (61-cDate.getSeconds())*1000);
 
 
-<<<<<<< HEAD
-=======
-
-/******** Omicron section ****************************************************************/
-var net = require('net');
-var util = require('util');
-var dgram = require('dgram');
-
-var udp;
-
-var trackerIP = config.omicronServerIP;
-var msgPort = config.omicronMsgPort;
-var dataPort = config.omicronDataPort;
-
-if( config.omicronServerIP )
-{
-	if( msgPort === undefined )
-	{
-		msgPort = 28000;
-		console.log('Omicron: msgPort undefined. Using default: ', msgPort);
-	}
-	if( dataPort === undefined )
-	{
-		dataPort = 9123;
-		console.log('Omicron: dataPort undefined. Using default: ', dataPort);
-	}
-
-	console.log('Connecting to Omicron server: ', trackerIP, msgPort);
-
-	var client = net.connect(msgPort, trackerIP,  function()
-	{ //'connect' listener
-		console.log('Connected to Omicron server. Requesting data on port ', dataPort);
-
-		var sendbuf = util.format("omicron_data_on,%d", dataPort);
-		//console.log("Omicron> Sending handshake: ", sendbuf);
-		client.write(sendbuf);
-
-		udp = dgram.createSocket("udp4");
-		var dstart = Date.now();
-		var emit = 0;
-
-		// array to hold all the button values (1 - down, 0 = up)
-		var buttons = [0, 0, 0, 0, 0, 0, 0, 0, 0, 0, 0, 0, 0, 0, 0, 0];
-		var mouse   = [0, 0, 0];
-		var mousexy = [0.0, 0.0];
-		var colorpt = [0.0, 0.0, 0.0];
-		var mousez  = 0;
-
-		udp.on("message", function (msg, rinfo)
-		{
-			//console.log("UDP> got: " + msg + " from " + rinfo.address + ":" + rinfo.port);
-			// var out = util.format("UDP> msg from [%s:%d] %d bytes", rinfo.address,rinfo.port,msg.length);
-			// console.log(out);
-
-			if ((Date.now() - dstart) > 100)
-			{
-				var offset = 0;
-				var e = {};
-				if (offset < msg.length) e.timestamp = msg.readUInt32LE(offset); offset += 4;
-				if (offset < msg.length) e.sourceId = msg.readUInt32LE(offset); offset += 4;
-				if (offset < msg.length) e.serviceId = msg.readInt32LE(offset); offset += 4;
-				if (offset < msg.length) e.serviceType = msg.readUInt32LE(offset); offset += 4;
-				if (offset < msg.length) e.type = msg.readUInt32LE(offset); offset += 4;
-				if (offset < msg.length) e.flags = msg.readUInt32LE(offset); offset += 4;
-
-				if (offset < msg.length) e.posx = msg.readFloatLE(offset); offset += 4;
-				if (offset < msg.length) e.posy = msg.readFloatLE(offset); offset += 4;
-				if (offset < msg.length) e.posz = msg.readFloatLE(offset); offset += 4;
-				if (offset < msg.length) e.orw = msg.readFloatLE(offset); offset += 4;
-				if (offset < msg.length) e.orx = msg.readFloatLE(offset); offset += 4;
-				if (offset < msg.length) e.ory = msg.readFloatLE(offset); offset += 4;
-				if (offset < msg.length) e.orz = msg.readFloatLE(offset); offset += 4;
-				if (offset < msg.length) e.extraDataType = msg.readUInt32LE(offset); offset += 4;
-				if (offset < msg.length) e.extraDataItems = msg.readUInt32LE(offset); offset += 4;
-				if (offset < msg.length) e.extraDataMask = msg.readUInt32LE(offset); offset += 4;
-
-				// Extra data types:
-				//    0 ExtraDataNull,
-				//    1 ExtraDataFloatArray,
-				//    2 ExtraDataIntArray,
-				//    3 ExtraDataVector3Array,
-				//    4 ExtraDataString,
-				//    5 ExtraDataKinectSpeech
-
-				var r_roll  = Math.asin(2.0*e.orx*e.ory + 2.0*e.orz*e.orw);
-				var r_yaw   = Math.atan2(2.0*e.ory*e.orw-2.0*e.orx*e.orz , 1.0 - 2.0*e.ory*e.ory - 2.0*e.orz*e.orz);
-				var r_pitch = Math.atan2(2.0*e.orx*e.orw-2.0*e.ory*e.orz , 1.0 - 2.0*e.orx*e.orx - 2.0*e.orz*e.orz);
-
-				var posX = e.posx * config.totalWidth;
-				var posY = e.posy*config.totalHeight;
-				var sourceID = e.sourceId;
-
-				// serviceID: 0 = touch, 1 = SAGEPointer (note this depends on the order the services are specified on the server)
-				var serviceID = e.serviceId;
-
-				var touchWidth = 0;
-				var touchHeight = 0;
-				if( serviceID === 0 &&  e.extraDataItems >= 2)
-				{
-					touchWidth = msg.readFloatLE(offset); offset += 4;
-					touchHeight = msg.readFloatLE(offset); offset += 4;
-					//console.log("Touch size: " + touchWidth + "," + touchHeight);
-				}
-
-				// Appending sourceID to pointer address ID
-				var address = trackerIP+":"+sourceID;
-
-				// ServiceTypePointer //////////////////////////////////////////////////
-				if (e.serviceType === 0)
-				{
-					//console.log("pointer ID "+ sourceID +" event! type: " + e.type  );
-					//console.log("pointer event! type: " + e.type  );
-					//console.log("ServiceTypePointer> source ", e.sourceId);
-					//console.log("ServiceTypePointer> serviceID ", e.serviceId);
-
-					// TouchGestureManager Flags:
-					// 1 << 17 = User flag start (as of 12/20/13)
-					// User << 1 = Unprocessed
-					// User << 2 = Single touch
-					// User << 3 = Big touch
-					// User << 4 = 5-finger hold
-					// User << 5 = 5-finger swipe
-					// User << 6 = 3-finger hold
-					var User = 1 << 17;
-
-					var FLAG_SINGLE_TOUCH = User << 2;
-					var FLAG_BIG_TOUCH = User << 3;
-					var FLAG_FIVE_FINGER_HOLD = User << 4;
-					var FLAG_FIVE_FINGER_SWIPE = User << 5;
-					var FLAG_THREE_FINGER_HOLD = User << 6;
-					var FLAG_SINGLE_CLICK = User << 7;
-					var FLAG_DOUBLE_CLICK = User << 8;
-
-					//console.log( e.flags );
-					if (e.type == 3)
-					{ // update (Used only by classic SAGE pointer)
-						/* if( e.sourceId in ptrs )
-							return;
-						colorpt = [Math.floor(e.posx*255.0), Math.floor(e.posy*255.0), Math.floor(e.posz*255.0)];
-						if (offset < msg.length)
-						{
-							if (e.extraDataType == 4 && e.extraDataItems > 0)
-							{
-								console.log("create touch pointer");
-								e.extraString = msg.toString("utf-8", offset, offset+e.extraDataItems);
-								ptrinfo = e.extraString.split(" ");
-								offset += e.extraDataItems;
-								ptrs[e.sourceId] = {id:e.sourceId, label:ptrinfo[0], ip:ptrinfo[1], mouse:[0,0,0], color:colorpt, zoom:0, position:[0,0], mode:0};
-								sio.sockets.emit('createPointer', {type: 'ptr', id: e.sourceId, label: ptrinfo[0], color: colorpt, zoom:0, position:[0,0], src: "resources/mouse-pointer-hi.png" });
-							}
-						}*/
-					}
-					else if (e.type == 4)
-					{ // move
-						if( e.flags == FLAG_SINGLE_TOUCH )
-						{
-							pointerPosition( address, { pointerX: posX, pointerY: posY } );
-
-						}
-					}
-					else if (e.type == 15)
-					{ // zoom
-						console.log("Touch zoom");
-
-						/*
-						Omicron zoom event extra data:
-						0 = touchWidth (parsed above)
-						1 = touchHeight (parsed above)
-						2  = zoom delta
-						3 = event second type ( 1 = Down, 2 = Move, 3 = Up )
-						*/
-						// extraDataType 1 = float
-						if (e.extraDataType == 1 && e.extraDataItems >= 4)
-						{
-
-							var zoomDelta = msg.readFloatLE(offset); offset += 4;
-							var eventType = msg.readFloatLE(offset);  offset += 4;
-							console.log( zoomDelta );
-
-							if( eventType == 1 ) // Zoom start/down
-							{
-								pointerScrollStart( address, posX, posY );
-							}
-							else // Zoom move
-							{
-								pointerScroll( address, { scale: 1+zoomDelta } );
-							}
-						}
-
-					}
-					else if (e.type == 5) { // button down
-						//console.log("\t down , flags ", e.flags);
-
-						if( e.flags == FLAG_SINGLE_TOUCH )
-						{
-							console.log("starting pointer: " + address);
-							// Create pointer
-							if(address in sagePointers){
-								showPointer( address, { label:  "Touch: " + sourceID, color: "rgba(255, 255, 255, 1.0)" } );
-							}else{
-								createSagePointer(address);
-
-								showPointer( address, { label:  "Touch: " + sourceID, color: "rgba(255, 255, 255, 1.0)" } );
-
-								pointerPress( address, posX, posY );
-							}
-						}
-						else if( e.flags == FLAG_FIVE_FINGER_HOLD )
-						{
-							console.log("Touch gesture: Five finger hold");
-
-							var elem = findAppUnderPointer(posX, posY);
-
-							// Remove element
-							if( elem !== null )
-							{
-								deleteApplication( elem );
-							}
-						}
-						else if( e.flags == FLAG_THREE_FINGER_HOLD )
-						{
-							console.log("Touch gesture: Three finger hold");
-						}
-						else if( e.flags == FLAG_SINGLE_CLICK )
-						{
-							console.log("Touch gesture: Click");
-						}
-						else if( e.flags == FLAG_DOUBLE_CLICK )
-						{
-							console.log("Touch gesture: Double Click");
-						}
-					}
-					else if (e.type == 6)
-					{ // button up
-						if( e.flags == FLAG_SINGLE_TOUCH )
-						{
-							// Hide pointer
-							hidePointer(address);
-
-							// Release event
-							pointerRelease(address, posX, posY);
-
-							console.log("Touch release");
-						}
-					}
-					else
-					{
-					console.log("\t UNKNOWN event type ", e.type);
-					}
-
-					if (emit>2) { dstart = Date.now(); emit = 0; }
-				}// ServiceTypePointer ends ///////////////////////////////////////////
-			}
-		});
-
-		udp.on("listening", function () {
-			var address = udp.address();
-			console.log("UDP> listening " + address.address + ":" + address.port);
-		});
-
-		udp.bind(dataPort);
-
-	});
-	// Client cannot connecto to Omicron server
-	client.on('error', function  (e) {
-		console.log("Omicron> Error connecting to server: %s:%d".red, trackerIP, msgPort);
-	})
-}
-
->>>>>>> a0258c66
 /***************************************************************************************/
 
 // Place callback for success in the 'listen' call for HTTPS
@@ -2019,7 +1749,6 @@
 	}
 	removeElement(applications, elem);
 }
-<<<<<<< HEAD
 
 /******** Omicron section ****************************************************************/
 if( config.experimental.omicron.enable == true )
@@ -2039,6 +1768,4 @@
 		pointerCloseGesture
 	);
 	omicronManager.runTracker();
-}
-=======
->>>>>>> a0258c66
+}