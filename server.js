// SAGE2 is available for use under the SAGE2 Software License
//
// University of Illinois at Chicago's Electronic Visualization Laboratory (EVL)
// and University of Hawai'i at Manoa's Laboratory for Advanced Visualization
// and Applications (LAVA)
//
// See full text, terms and conditions in the LICENSE.txt included file
//
// Copyright (c) 2014-2015

/**
 * SAGE2 server
 *
 * @class server
 * @module server
 * @submodule server-core
 * @requires fs http https os path readline url formidable gm json5 qr-image sprint websocketio
 */


// node mode
/* jshint node: true */

// how to deal with spaces and tabs
/* jshint smarttabs: false */

// Don't make functions within a loop
/* jshint -W083 */

/*global mediaFolders */

// require variables to be declared
'use strict';

// node: built-in
var fs            = require('fs');               // filesystem access
var http          = require('http');             // http server
var https         = require('https');            // https server
var os            = require('os');               // operating system access
var path          = require('path');             // file path management
var readline      = require('readline');         // to build an evaluation loop
var url           = require('url');              // parses urls

// npm: defined in package.json
var formidable    = require('formidable');       // upload processor
var gm            = require('gm');               // graphicsmagick
var json5         = require('json5');            // Relaxed JSON format
var qrimage       = require('qr-image');         // qr-code generation
var sprint        = require('sprint');           // pretty formating (sprintf)
var imageMagick;                                 // derived from graphicsmagick

var WebsocketIO   = require('websocketio');      // creates WebSocket server and clients

// custom node modules
var assets              = require('./src/node-assets');           // manages the list of files
var commandline         = require('./src/node-sage2commandline'); // handles command line parameters for SAGE2
var exiftool            = require('./src/node-exiftool');         // gets exif tags for images
var pixelblock          = require('./src/node-pixelblock');       // chops pixels buffers into square chunks
var sageutils           = require('./src/node-utils');            // provides the current version number
var md5                 = require('./src/md5');                   // return standard md5 hash of given param

var HttpServer          = require('./src/node-httpserver');       // creates web server
var InteractableManager = require('./src/node-interactable');     // handles geometry and determining which object a point is over
var Interaction         = require('./src/node-interaction');      // handles sage interaction (move, resize, etc.)
var Loader              = require('./src/node-itemloader');       // handles sage item creation
var Omicron             = require('./src/node-omicron');          // handles Omicron input events
var Radialmenu          = require('./src/node-radialmenu');       // radial menu
var Sage2ItemList       = require('./src/node-sage2itemlist');    // list of SAGE2 items
var Sagepointer         = require('./src/node-sagepointer');      // handles sage pointers (creation, location, etc.)
var StickyItems         = require('./src/node-stickyitems');
var registry            = require('./src/node-registry');        // Registry Manager

//
// Globals
//

// Global variable for all media folders
global.mediaFolders = {};
// System folder, defined within SAGE2 installation
mediaFolders.system =	{
	name: "system",
	path: "public/uploads/",
	url:  "/uploads",
	upload: false
};
// Home directory, defined as ~/Documents/SAGE2_Media or equivalent
mediaFolders.user =	{
	name: "user",
	path: path.join(sageutils.getHomeDirectory(), "Documents", "SAGE2_Media", "/"),
	url:  "/user",
	upload: true
};
// Default upload folder
var mainFolder = mediaFolders.user;

// Session hash for security
global.__SESSION_ID    = null;

var sage2Server        = null;
var sage2ServerS       = null;
var wsioServer         = null;
var wsioServerS        = null;
var SAGE2_version      = sageutils.getShortVersion();
var platform           = os.platform() === "win32" ? "Windows" : os.platform() === "darwin" ? "Mac OS X" : "Linux";
var program            = commandline.initializeCommandLineParameters(SAGE2_version, emitLog);
var config             = loadConfiguration();
var imageMagickOptions = {imageMagick: true};
var ffmpegOptions      = {};
var hostOrigin         = "";
var SAGE2Items         = {};
var sharedApps         = {};
var users              = null;
var appLoader          = null;
var interactMgr        = new InteractableManager();
var mediaBlockSize     = 512;
var startTime          = Date.now();
var pressingAlt        = true;


// Add extra folders defined in the configuration file
if (config.folders) {
	config.folders.forEach(function(f) {
		// Add a new folder into the collection
		mediaFolders[f.name] = {};
		mediaFolders[f.name].name   = f.name;
		mediaFolders[f.name].path   = f.path;
		mediaFolders[f.name].url    = f.url;
		mediaFolders[f.name].upload = sageutils.isTrue(f.upload);
	});
}

var publicDirectory  = "public";
var uploadsDirectory = path.join(publicDirectory, "uploads");
var sessionDirectory = path.join(publicDirectory, "sessions");

// Validate all the media folders
for (var folder in mediaFolders) {
	var f = mediaFolders[folder];
	console.log(sageutils.header('Folders') + f.name + " " + f.path + " " + f.url);
	if (!sageutils.folderExists(f.path)) {
		sageutils.mkdirParent(f.path);
	}
	if (mediaFolders[f.name].upload) {
		mediaFolders.system.upload = false;
		// Update the main upload folder
		uploadsDirectory = f.path;
		mainFolder = f;
		sessionDirectory = path.join(uploadsDirectory, "sessions");
		if (!sageutils.folderExists(sessionDirectory)) {
			sageutils.mkdirParent(sessionDirectory);
		}
		console.log(sageutils.header('Folders') + 'upload to ' + f.path);
	}
	var newdirs = ["apps", "assets", "images", "pdfs", "tmp", "videos", "config"];
	newdirs.forEach(function(d) {
		var newsubdir = path.join(mediaFolders[f.name].path, d);
		if (!sageutils.folderExists(newsubdir)) {
			sageutils.mkdirParent(newsubdir);
		}
	});
}

// Add back all the media folders to the configuration structure
config.folders = mediaFolders;

console.log(sageutils.header("SAGE2") + "Node Version: " + sageutils.getNodeVersion());
console.log(sageutils.header("SAGE2") + "Detected Server OS as:\t" + platform);
console.log(sageutils.header("SAGE2") + "SAGE2 Short Version:\t" + SAGE2_version);

// Initialize Server
initializeSage2Server();

/**
 * initialize the SAGE2 server
 *
 * @method     initializeSage2Server
 */
function initializeSage2Server() {
	// Remove API keys from being investigated further
	// if (config.apis) delete config.apis;

	// Register with evl's server
	if (config.register_site) {
		sageutils.registerSAGE2(config);
	}

	// Check for missing packages
	//     pass parameter `true` for devel packages also
	if (process.arch !== 'arm') {
		// seems very slow to do on ARM processor (Raspberry PI)
		sageutils.checkPackages();
	}

	// Setup binaries path
	if (config.dependencies !== undefined) {
		if (config.dependencies.ImageMagick !== undefined) {
			imageMagickOptions.appPath = config.dependencies.ImageMagick;
		}
		if (config.dependencies.FFMpeg !== undefined) {
			ffmpegOptions.appPath = config.dependencies.FFMpeg;
		}
	}
	imageMagick = gm.subClass(imageMagickOptions);
	assets.initializeConfiguration(config);
	assets.setupBinaries(imageMagickOptions, ffmpegOptions);

	// Set default host origin for this server
	if (config.rproxy_port === undefined) {
		hostOrigin = "http://" + config.host + (config.port === 80 ? "" : ":" + config.port) + "/";
	}

	// Initialize sage2 item lists
	SAGE2Items.applications = new Sage2ItemList();
	SAGE2Items.portals      = new Sage2ItemList();
	SAGE2Items.pointers     = new Sage2ItemList();
	SAGE2Items.radialMenus  = new Sage2ItemList();
	SAGE2Items.widgets      = new Sage2ItemList();
	SAGE2Items.renderSync   = {};

	SAGE2Items.portals.interactMgr = {};

	// Initialize user interaction tracking
	if (program.trackUsers) {
		if (typeof program.trackUsers === "string" && sageutils.fileExists(program.trackUsers)) {
			users = json5.parse(fs.readFileSync(program.trackUsers));
		} else {
			users = {};
		}
		users.session = {};
		users.session.start = Date.now();

		setInterval(saveUserLog, 300000); // every 5 minutes
		if (!sageutils.folderExists("logs")) {
			fs.mkdirSync("logs");
		}
	}

	// Get full version of SAGE2 - git branch, commit, date
	sageutils.getFullVersion(function(version) {
		// fields: base commit branch date
		SAGE2_version = version;
		console.log(sageutils.header("SAGE2") + "Full Version:" + json5.stringify(SAGE2_version));
		broadcast('setupSAGE2Version', SAGE2_version);

		if (users !== null) {
			users.session.version = SAGE2_version;
		}
	});

	// Generate a qr image that points to sage2 server
	var qr_png = qrimage.image(hostOrigin, { ec_level: 'M', size: 15, margin: 3, type: 'png' });
	var qr_out = path.join(uploadsDirectory, "images", "QR.png");
	qr_png.on('end', function() {
		console.log(sageutils.header("QR") + "image generated", qr_out);
	});
	qr_png.pipe(fs.createWriteStream(qr_out));

	// Setup tmp directory for SAGE2 server
	process.env.TMPDIR = path.join(__dirname, "tmp");
	console.log(sageutils.header("SAGE2") + "Temp folder: " + process.env.TMPDIR);
	if (!sageutils.folderExists(process.env.TMPDIR)) {
		fs.mkdirSync(process.env.TMPDIR);
	}

	// Setup tmp directory in uploads
	var uploadTemp = path.join(__dirname, "public", "uploads", "tmp");
	console.log(sageutils.header("SAGE2") + "Upload temp folder: " + uploadTemp);
	if (!sageutils.folderExists(uploadTemp)) {
		fs.mkdirSync(uploadTemp);
	}

	// Make sure sessions directory exists
	if (!sageutils.folderExists(sessionDirectory)) {
		fs.mkdirSync(sessionDirectory);
	}

	// Add a flag into the configuration to denote password status (used on display side)
	//   not protected by default
	config.passwordProtected = false;
	// Check for the session password file
	var userDocPath = path.join(sageutils.getHomeDirectory(), "Documents", "SAGE2_Media", "/");
	var passwordFile = userDocPath + 'passwd.json';
	if (typeof program.password  === "string" && program.password.length > 0) {
		// Creating a new hash from the password
		global.__SESSION_ID = md5.getHash(program.password);
		console.log(sageutils.header("Secure") + "Using " + global.__SESSION_ID + " as the key for this session");
		// Saving the hash
		fs.writeFileSync(passwordFile, JSON.stringify({pwd: global.__SESSION_ID}));
		console.log(sageutils.header("Secure") + "Saved to file name " + passwordFile);
		// the session is protected
		config.passwordProtected = true;
	} else if (sageutils.fileExists(passwordFile)) {
		// If a password file exists, load it
		var passwordFileJsonString = fs.readFileSync(passwordFile, 'utf8');
		var passwordFileJson       = JSON.parse(passwordFileJsonString);
		if (passwordFileJson.pwd !== null) {
			global.__SESSION_ID = passwordFileJson.pwd;
			console.log(sageutils.header("Secure") + "A sessionID was found: " + passwordFileJson.pwd);
			// the session is protected
			config.passwordProtected = true;
		} else {
			console.log(sageutils.header("Secure") + "Invalid hash file " + passwordFile);
		}
	}

	// Monitoring some folders
	var listOfFolders = [];
	for (var lf in mediaFolders) {
		listOfFolders.push(mediaFolders[lf].path);
	}
	// try to exclude some folders from the monitoring
	var excludes = ['.DS_Store', 'Thumbs.db', 'passwd.json', 'assets', 'apps', 'tmp', 'config'];
	sageutils.monitorFolders(listOfFolders, excludes,
		function(change) {
			// console.log(sageutils.header("Monitor") + "Changes detected in", this.root);
			if (change.addedFiles.length > 0) {
				// console.log(sageutils.header("Monitor") + "	Added files:    %j",   change.addedFiles);
				// broadcast the new file list
				// assets.refresh(this.root, function(count) {
				// 	broadcast('storedFileList', getSavedFilesList());
				// });
			}
			if (change.modifiedFiles.length > 0) {
				// console.log(sageutils.header("Monitor") + "	Modified files: %j",   change.modifiedFiles);
			}
			if (change.removedFiles.length > 0) {
				// console.log(sageutils.header("Monitor") + "	Removed files:  %j",   change.removedFiles);
			}
			if (change.addedFolders.length > 0) {
				// console.log(sageutils.header("Monitor") + "	Added folders:    %j", change.addedFolders);
			}
			if (change.modifiedFolders.length > 0) {
				// console.log(sageutils.header("Monitor") + "	Modified folders: %j", change.modifiedFolders);
			}
			if (change.removedFolders.length > 0) {
				// console.log(sageutils.header("Monitor") + "	Removed folders:  %j", change.removedFolders);
			}
		}
	);

	// Initialize assets folders
	assets.initialize(mainFolder, mediaFolders);

	// Initialize app loader
	appLoader = new Loader(mainFolder.path, hostOrigin, config, imageMagickOptions, ffmpegOptions);

	// Initialize interactable manager and layers
	interactMgr.addLayer("staticUI",     3);
	interactMgr.addLayer("radialMenus",  2);
	interactMgr.addLayer("widgets",      1);
	interactMgr.addLayer("applications", 0);
	interactMgr.addLayer("portals",      0);

	// Initialize the background for the display clients (image or color)
	setupDisplayBackground();

	// initialize dialog boxes
	setUpDialogsAsInteractableObjects();

	// Set up http and https servers
	var httpServerApp = new HttpServer(publicDirectory);
	httpServerApp.httpPOST('/upload', uploadForm); // receive newly uploaded files from SAGE Pointer / SAGE UI
	httpServerApp.httpGET('/config',  sendConfig); // send config object to client using http request
	var options  = setupHttpsOptions();            // create HTTPS options - sets up security keys
	sage2Server  = http.createServer(httpServerApp.onrequest);
	sage2ServerS = https.createServer(options, httpServerApp.onrequest);

	// In case the HTTPS client doesnt support tickets
	var tlsSessionStore = {};
	sage2ServerS.on('newSession', function(id, data, cb) {
		tlsSessionStore[id.toString('hex')] = data;
		cb();
	});
	sage2ServerS.on('resumeSession', function(id, cb) {
		cb(null, tlsSessionStore[id.toString('hex')] || null);
	});

	// Set up websocket servers - 2 way communication between server and all browser clients
	wsioServer  = new WebsocketIO.Server({server: sage2Server});
	wsioServerS = new WebsocketIO.Server({server: sage2ServerS});
	wsioServer.onconnection(openWebSocketClient);
	wsioServerS.onconnection(openWebSocketClient);
}

function setUpDialogsAsInteractableObjects() {
	var dialogGeometry = {
		x: config.totalWidth / 2 - 13 * config.ui.titleBarHeight,
		y: 2 * config.ui.titleBarHeight,
		w: 26 * config.ui.titleBarHeight,
		h: 8 * config.ui.titleBarHeight
	};

	var acceptGeometry = {
		x: dialogGeometry.x + 0.25 * config.ui.titleBarHeight,
		y: dialogGeometry.y + 4.75 * config.ui.titleBarHeight,
		w: 9 * config.ui.titleBarHeight,
		h: 3 * config.ui.titleBarHeight
	};

	var rejectCancelGeometry = {
		x: dialogGeometry.x + 16.75 * config.ui.titleBarHeight,
		y: dialogGeometry.y + 4.75 * config.ui.titleBarHeight,
		w: 9 * config.ui.titleBarHeight,
		h: 3 * config.ui.titleBarHeight
	};

	interactMgr.addGeometry("dataSharingWaitDialog",    "staticUI", "rectangle", dialogGeometry, false, 1, null);
	interactMgr.addGeometry("dataSharingRequestDialog", "staticUI", "rectangle", dialogGeometry, false, 1, null);
	interactMgr.addGeometry("acceptDataSharingRequest", "staticUI", "rectangle", acceptGeometry, false, 2, null);
	interactMgr.addGeometry("cancelDataSharingRequest", "staticUI", "rectangle", rejectCancelGeometry, false, 2, null);
	interactMgr.addGeometry("rejectDataSharingRequest", "staticUI", "rectangle", rejectCancelGeometry, false, 2, null);
}

/**
 * Send a message to all clients using websocket
 * @method broadcast
 * @param  name    {String}      name of the message
 * @param  data    {Object}      data of the message
 */
function broadcast(name, data) {
	wsioServer.broadcast(name, data);
	wsioServerS.broadcast(name, data);
}

// Export variables and functions to sub modules
exports.config    = config;
exports.broadcast = broadcast;
exports.dirname   = path.join(__dirname, "node_modules");


/**
 * Print a message to all the web consoles
 *
 * @method     emitLog
 * @param      {Object}  data    object to print
 */
function emitLog(data) {
	if (wsioServer === null || wsioServerS === null) {
		return;
	}
	broadcast('console', data);
}


// global variables to manage clients
var clients           = [];
var masterDisplay     = null;
var webBrowserClient  = null;
var sagePointers      = {};
var remoteInteraction = {};
var mediaBlockStreams = {};
var appUserColors     = {}; // a dict to keep track of app instance colors(for widget connectors)

// var remoteSharingRequestDialog = null;
var remoteSharingWaitDialog    = null;
var remoteSharingSessions      = {};

// Sticky items and window position for new clones
var stickyAppHandler     = new StickyItems();


//
// Catch the uncaught errors that weren't wrapped in a domain or try catch statement
//
process.on('uncaughtException', function(err) {
	// handle the error safely
	console.trace("SAGE2>	", err);
});


/**
 * Callback when a client connects
 *
 * @method     openWebSocketClient
 * @param      {Websocket}  wsio    The websocket for this client
 */
function openWebSocketClient(wsio) {
	wsio.onclose(closeWebSocketClient);
	wsio.on('addClient', wsAddClient);
}

/**
 * Callback when a client closes
 *
 * @method     closeWebSocketClient
 * @param      {Websocket}  wsio    websocket of the client
 */
function closeWebSocketClient(wsio) {
	var i;
	var key;
	if (wsio.clientType === "display") {
		console.log(sageutils.header("Disconnect") + wsio.id + " (" + wsio.clientType + " " + wsio.clientID + ")");
	} else {
		if (wsio.clientType) {
			console.log(sageutils.header("Disconnect") + wsio.id + " (" + wsio.clientType + ")");
		} else {
			console.log(sageutils.header("Disconnect") + wsio.id + " (unknown)");
		}
	}

	addEventToUserLog(wsio.id, {type: "disconnect", data: null, time: Date.now()});

	// if client is a remote site, send disconnect message
	var remote = findRemoteSiteByConnection(wsio);
	if (remote !== null) {
		console.log(sageutils.header("Remote") + "\"" + remote.name + "\" now offline");
		remote.connected = "off";
		var site = {name: remote.name, connected: remote.connected};
		broadcast('connectedToRemoteSite', site);
	}

	if (wsio.clientType === "sageUI") {
		hidePointer(wsio.id);
		removeControlsForUser(wsio.id);
		delete sagePointers[wsio.id];
		delete remoteInteraction[wsio.id];
		for (key in remoteSharingSessions) {
			remoteSharingSessions[key].wsio.emit('stopRemoteSagePointer', {id: wsio.id});
		}
	} else if (wsio.clientType === "display") {
		for (key in SAGE2Items.renderSync) {
			if (SAGE2Items.renderSync.hasOwnProperty(key)) {
				// If the application had an animation timer, clear it
				if (SAGE2Items.renderSync[key].clients[wsio.id] &&
					SAGE2Items.renderSync[key].clients[wsio.id].animateTimer) {
					clearTimeout(SAGE2Items.renderSync[key].clients[wsio.id].animateTimer);
				}
				// Remove the object from the list
				delete SAGE2Items.renderSync[key].clients[wsio.id];
			}
		}
	} else if (wsio.clientType === "webBrowser") {
		webBrowserClient = null;
	} else {
		// if it's an application, assume it's a stream and try
		deleteApplication(wsio.id + '|0');
	}

	if (wsio === masterDisplay) {
		masterDisplay = null;
		for (i = 0; i < clients.length; i++) {
			if (clients[i].clientType === "display" && clients[i] !== wsio) {
				masterDisplay = clients[i];
				clients[i].emit('setAsMasterDisplay');
				break;
			}
		}
	}

	removeElement(clients, wsio);
}

/**
 * Callback that configures a new client
 *
 * @method     wsAddClient
 * @param      {Websocket}  wsio    client's websocket
 * @param      {Object}  data    initialization data
 */
function wsAddClient(wsio, data) {
	// Check for password
	if (config.passwordProtected) {
		if (!data.session || data.session !== global.__SESSION_ID) {
			console.log(sageutils.header("WebsocketIO") + "wrong session hash - closing");
			// Send a message back to server
			wsio.emit('remoteConnection', {status: "refused", reason: 'wrong session hash'});
			// if server protected and wrong hash, close the socket and byebye
			wsio.ws.close();
			return;
		}
	}
	// Send a message back to server
	wsio.emit('remoteConnection', {status: "accepted"});

	// Just making sure the data is valid JSON (one gets strings from C++)
	if (sageutils.isTrue(data.requests.config)) {
		data.requests.config = true;
	} else {
		data.requests.config = false;
	}
	if (sageutils.isTrue(data.requests.version)) {
		data.requests.version = true;
	} else {
		data.requests.version = false;
	}
	if (sageutils.isTrue(data.requests.time)) {
		data.requests.time = true;
	} else {
		data.requests.time = false;
	}
	if (sageutils.isTrue(data.requests.console)) {
		data.requests.console = true;
	} else {
		data.requests.console = false;
	}

	wsio.updateRemoteAddress(data.host, data.port); // overwrite host and port if defined
	wsio.clientType = data.clientType;

	if (wsio.clientType === "display") {
		wsio.clientID = data.clientID;
		if (masterDisplay === null) {
			masterDisplay = wsio;
		}
		console.log(sageutils.header("Connect") + wsio.id + " (" + wsio.clientType + " " + wsio.clientID + ")");
	} else {
		wsio.clientID = -1;
		console.log(sageutils.header("Connect") + wsio.id + " (" + wsio.clientType + ")");
		if (wsio.clientType === "remoteServer") {
			// Remote info
			// var remoteaddr = wsio.ws.upgradeReq.connection.remoteAddress;
			// var remoteport = wsio.ws.upgradeReq.connection.remotePort;

			// Checking if it's a known server
			config.remote_sites.forEach(function(element, index, array) {
				if (element.host === data.host &&
					element.port === data.port &&
					remoteSites[index].connected === "on") {
					console.log(sageutils.header("Connect") + 'known remote site ' + data.host + ':' + data.port);
					manageRemoteConnection(wsio, element, index);
				}
			});
		}
	}

	clients.push(wsio);
	initializeWSClient(wsio, data.requests.config, data.requests.version, data.requests.time, data.requests.console);

	// Check if there's a new pointer for a mobile client
	if (data.browser && data.browser.isMobile && remoteInteraction[wsio.id]) {
		// for mobile clients, default to window interaction mode
		remoteInteraction[wsio.id].previousMode = 0;
	}
}

/**
 * Sends the firt messages when client built
 *
 * @method     initializeWSClient
 * @param      {Websocket}  wsio        client's websocket
 * @param      {bool}  reqConfig   client requests configuration
 * @param      {bool}  reqVersion  client requests version
 * @param      {bool}  reqTime     client requests time information
 * @param      {bool}  reqConsole  client requests console messages
 */
function initializeWSClient(wsio, reqConfig, reqVersion, reqTime, reqConsole) {
	setupListeners(wsio);

	wsio.emit('initialize', {UID: wsio.id, time: Date.now(), start: startTime});
	if (wsio === masterDisplay) {
		wsio.emit('setAsMasterDisplay');
	}

	if (reqConfig) {
		wsio.emit('setupDisplayConfiguration', config);
	}
	if (reqVersion) {
		wsio.emit('setupSAGE2Version', SAGE2_version);
	}
	if (reqTime) {
		var now = new Date();
		wsio.emit('setSystemTime', {date: now.toJSON(), offset: now.getTimezoneOffset()});
	}
	if (reqConsole) {
		wsio.emit('console', json5.stringify(config, null, 4));
	}

	if (wsio.clientType === "display") {
		initializeExistingSagePointers(wsio);
		initializeExistingApps(wsio);
		initializeRemoteServerInfo(wsio);
		initializeExistingWallUI(wsio);
		setTimeout(initializeExistingControls, 6000, wsio); // why can't this be done immediately with the rest?
	} else if (wsio.clientType === "audioManager") {
		initializeExistingAppsAudio(wsio);
	} else if (wsio.clientType === "sageUI") {
		createSagePointer(wsio.id);
		var key;
		for (key in remoteSharingSessions) {
			remoteSharingSessions[key].wsio.emit('createRemoteSagePointer', {
				id: wsio.id, portal: {host: config.host, port: config.port}
			});
		}
		initializeExistingAppsPositionSizeTypeOnly(wsio);
	}

	var remote = findRemoteSiteByConnection(wsio);
	if (remote !== null) {
		remote.wsio = wsio;
		remote.connected = "on";
		var site = {name: remote.name, connected: remote.connected};
		broadcast('connectedToRemoteSite', site);
	}

	if (wsio.clientType === "webBrowser") {
		webBrowserClient = wsio;
	}
}

/**
 * Installs all the message callbacks on a websocket
 *
 * @method     setupListeners
 * @param      {Websocket}  wsio    concerned websocket
 */
function setupListeners(wsio) {
	wsio.on('registerInteractionClient',            wsRegisterInteractionClient);

	wsio.on('startSagePointer',                     wsStartSagePointer);
	wsio.on('stopSagePointer',                      wsStopSagePointer);

	wsio.on('pointerPress',                         wsPointerPress);
	wsio.on('pointerRelease',                       wsPointerRelease);
	wsio.on('pointerDblClick',                      wsPointerDblClick);
	wsio.on('pointerPosition',                      wsPointerPosition);
	wsio.on('pointerMove',                          wsPointerMove);
	wsio.on('pointerScrollStart',                   wsPointerScrollStart);
	wsio.on('pointerScroll',                        wsPointerScroll);
	wsio.on('pointerScrollEnd',                     wsPointerScrollEnd);
	wsio.on('pointerDraw',                          wsPointerDraw);
	wsio.on('keyDown',                              wsKeyDown);
	wsio.on('keyUp',                                wsKeyUp);
	wsio.on('keyPress',                             wsKeyPress);

	wsio.on('uploadedFile',                         wsUploadedFile);

	wsio.on('startNewMediaStream',                  wsStartNewMediaStream);
	wsio.on('updateMediaStreamFrame',               wsUpdateMediaStreamFrame);
	wsio.on('updateMediaStreamChunk',               wsUpdateMediaStreamChunk);
	wsio.on('stopMediaStream',                      wsStopMediaStream);
	wsio.on('startNewMediaBlockStream',             wsStartNewMediaBlockStream);
	wsio.on('updateMediaBlockStreamFrame',          wsUpdateMediaBlockStreamFrame);
	wsio.on('stopMediaBlockStream',                 wsStopMediaBlockStream);

	wsio.on('requestVideoFrame',                    wsRequestVideoFrame);
	wsio.on('receivedMediaStreamFrame',             wsReceivedMediaStreamFrame);
	wsio.on('receivedRemoteMediaStreamFrame',       wsReceivedRemoteMediaStreamFrame);
	wsio.on('receivedMediaBlockStreamFrame',        wsReceivedMediaBlockStreamFrame);
	wsio.on('receivedRemoteMediaBlockStreamFrame',  wsReceivedRemoteMediaBlockStreamFrame);

	wsio.on('finishedRenderingAppFrame',            wsFinishedRenderingAppFrame);
	wsio.on('updateAppState',                       wsUpdateAppState);
	wsio.on('updateStateOptions',                   wsUpdateStateOptions);
	wsio.on('appResize',                            wsAppResize);
	wsio.on('appFullscreen',                        wsFullscreen);
	wsio.on('broadcast',                            wsBroadcast);
	wsio.on('applicationRPC',                       wsApplicationRPC);

	wsio.on('requestAvailableApplications',         wsRequestAvailableApplications);
	wsio.on('requestStoredFiles',                   wsRequestStoredFiles);
	wsio.on('loadApplication',                      wsLoadApplication);
	wsio.on('loadFileFromServer',                   wsLoadFileFromServer);
	wsio.on('loadImageFromBuffer',                  wsLoadImageFromBuffer);
	wsio.on('deleteElementFromStoredFiles',         wsDeleteElementFromStoredFiles);
	wsio.on('moveElementFromStoredFiles',           wsMoveElementFromStoredFiles);
	wsio.on('saveSesion',                           wsSaveSesion);
	wsio.on('clearDisplay',                         wsClearDisplay);
	wsio.on('tileApplications',                     wsTileApplications);

	// Radial menu should have its own message section? Just appended here for now.
	wsio.on('radialMenuClick',                      wsRadialMenuClick);
	wsio.on('radialMenuMoved',                      wsRadialMenuMoved);
	wsio.on('removeRadialMenu',                     wsRemoveRadialMenu);
	wsio.on('radialMenuWindowToggle',               wsRadialMenuThumbnailWindow);

	wsio.on('addNewWebElement',                     wsAddNewWebElement);

	wsio.on('openNewWebpage',                       wsOpenNewWebpage);

	wsio.on('setVolume',                            wsSetVolume);

	wsio.on('playVideo',                            wsPlayVideo);
	wsio.on('pauseVideo',                           wsPauseVideo);
	wsio.on('stopVideo',                            wsStopVideo);
	wsio.on('updateVideoTime',                      wsUpdateVideoTime);
	wsio.on('muteVideo',                            wsMuteVideo);
	wsio.on('unmuteVideo',                          wsUnmuteVideo);
	wsio.on('loopVideo',                            wsLoopVideo);

	wsio.on('addNewElementFromRemoteServer',          wsAddNewElementFromRemoteServer);
	wsio.on('addNewSharedElementFromRemoteServer',    wsAddNewSharedElementFromRemoteServer);
	wsio.on('requestNextRemoteFrame',                 wsRequestNextRemoteFrame);
	wsio.on('updateRemoteMediaStreamFrame',           wsUpdateRemoteMediaStreamFrame);
	wsio.on('stopMediaStream',                        wsStopMediaStream);
	wsio.on('updateRemoteMediaBlockStreamFrame',      wsUpdateRemoteMediaBlockStreamFrame);
	wsio.on('stopMediaBlockStream',                   wsStopMediaBlockStream);
	wsio.on('requestDataSharingSession',              wsRequestDataSharingSession);
	wsio.on('cancelDataSharingSession',               wsCancelDataSharingSession);
	wsio.on('acceptDataSharingSession',               wsAcceptDataSharingSession);
	wsio.on('rejectDataSharingSession',               wsRejectDataSharingSession);
	wsio.on('createRemoteSagePointer',                wsCreateRemoteSagePointer);
	wsio.on('startRemoteSagePointer',                 wsStartRemoteSagePointer);
	wsio.on('stopRemoteSagePointer',                  wsStopRemoteSagePointer);
	wsio.on('remoteSagePointerPosition',              wsRemoteSagePointerPosition);
	wsio.on('remoteSagePointerToggleModes',           wsRemoteSagePointerToggleModes);
	wsio.on('remoteSagePointerHoverCorner',           wsRemoteSagePointerHoverCorner);
	wsio.on('addNewRemoteElementInDataSharingPortal', wsAddNewRemoteElementInDataSharingPortal);

	wsio.on('updateApplicationOrder',                 wsUpdateApplicationOrder);
	wsio.on('startApplicationMove',                   wsStartApplicationMove);
	wsio.on('startApplicationResize',                 wsStartApplicationResize);
	wsio.on('updateApplicationPosition',              wsUpdateApplicationPosition);
	wsio.on('updateApplicationPositionAndSize',       wsUpdateApplicationPositionAndSize);
	wsio.on('finishApplicationMove',                  wsFinishApplicationMove);
	wsio.on('finishApplicationResize',                wsFinishApplicationResize);
	wsio.on('deleteApplication',                      wsDeleteApplication);
	wsio.on('updateApplicationState',                 wsUpdateApplicationState);
	wsio.on('updateApplicationStateOptions',          wsUpdateApplicationStateOptions);

	wsio.on('addNewControl',                        wsAddNewControl);
	wsio.on('closeAppFromControl',                  wsCloseAppFromControl);
	wsio.on('hideWidgetFromControl',                wsHideWidgetFromControl);
	wsio.on('openRadialMenuFromControl',            wsOpenRadialMenuFromControl);
	wsio.on('recordInnerGeometryForWidget',			wsRecordInnerGeometryForWidget);

	wsio.on('createAppClone',                       wsCreateAppClone);

	wsio.on('sage2Log',                             wsPrintDebugInfo);
	wsio.on('command',                              wsCommand);

	wsio.on('createFolder',                         wsCreateFolder);

	// message passing between ui to display (utd)
	wsio.on('utdWhatAppIsAt',						wsUtdWhatAppIsAt);
	wsio.on('utdRequestRmbContextMenu',				wsUtdRequestRmbContextMenu);
	wsio.on('utdCallFunctionOnApp',					wsUtdCallFunctionOnApp);
	// display to ui (dtu)
	wsio.on('dtuRmbContextMenuContents',			wsDtuRmbContextMenuContents);
	// generic message passing for data requests or for specific communications.
	// might eventually break this up into individual ws functions
	wsio.on('csdMessage',							wsCsdMessage);
}

/**
 * Ensures that new audioManager instances get metadata about all existing apps
 *
 * @method     initializeExistingAppsAudio
 * @param      {Websocket}  wsio    client's websocket
 */
function initializeExistingAppsAudio(wsio) {
	var key;
	for (key in SAGE2Items.applications.list) {
		wsio.emit('createAppWindow', SAGE2Items.applications.list[key]);
	}
}

/**
 * Rebuilds the application widgets for a given client
 *
 * @method     initializeExistingControls
 * @param      {Websocket}  wsio    client's websocket
 */
function initializeExistingControls(wsio) {
	var i;
	var uniqueID;
	var app;
	var zIndex;
	var data;
	var controlList = SAGE2Items.widgets.list;
	for (i in controlList) {
		if (controlList.hasOwnProperty(i) && SAGE2Items.applications.list.hasOwnProperty(controlList[i].appId)) {
			data = controlList[i];
			wsio.emit('createControl', data);
			zIndex = SAGE2Items.widgets.numItems;
			var radialGeometry = {
				x: data.left + (data.height / 2),
				y: data.top + (data.height / 2),
				r: data.height / 2
			};
			if (data.hasSideBar === true) {
				var shapeData = {
					radial: {
						type: "circle",
						visible: true,
						geometry: radialGeometry
					},
					sidebar: {
						type: "rectangle",
						visible: true,
						geometry: {
							x: data.left + data.height,
							y: data.top + (data.height / 2) - (data.barHeight / 2),
							w: data.width - data.height, h: data.barHeight
						}
					}
				};
				interactMgr.addComplexGeometry(data.id, "widgets", shapeData, zIndex, data);
			} else {
				interactMgr.addGeometry(data.id, "widgets", "circle", radialGeometry, true, zIndex, data);
			}
			SAGE2Items.widgets.addItem(data);
			uniqueID = data.id.substring(data.appId.length, data.id.lastIndexOf("_"));
			app = SAGE2Items.applications.list[data.appId];
			addEventToUserLog(uniqueID, {type: "widgetMenu",
					data: {action: "open", application: {id: app.id, type: app.application}},
					time: Date.now()});
		}
	}
}

/**
 * Rebuilds the pointers for a given client
 *
 * @method     initializeExistingSagePointers
 * @param      {Websocket}  wsio    client's websocket
 */
function initializeExistingSagePointers(wsio) {
	for (var key in sagePointers) {
		if (sagePointers.hasOwnProperty(key)) {
			wsio.emit('createSagePointer', sagePointers[key]);
			wsio.emit('changeSagePointerMode', {id: sagePointers[key].id, mode: remoteInteraction[key].interactionMode});
		}
	}
}

/**
 * Rebuilds the wall radial menu for a given client
 *
 * @method     initializeExistingWallUI
 * @param      {Websocket}  wsio    client's websocket
 */
function initializeExistingWallUI(wsio) {
	var menuInfo;
	if (config.ui.reload_wallui_on_refresh === false) {
		// console.log("WallUI reload on display client refresh: Disabled");
		for (key in SAGE2Items.radialMenus.list) {
			menuInfo = SAGE2Items.radialMenus.list[key].getInfo();
			hideRadialMenu(menuInfo.id);
		}
		return;
	}
	// console.log("WallUI reload on display client refresh: Enabled (default)");
	var key;
	for (key in SAGE2Items.radialMenus.list) {
		menuInfo = SAGE2Items.radialMenus.list[key].getInfo();
		broadcast('createRadialMenu', menuInfo);
		broadcast('updateRadialMenu', menuInfo);
		updateWallUIMediaBrowser(menuInfo.id);
	}
}

function initializeExistingApps(wsio) {
	var key;

	for (key in SAGE2Items.applications.list) {
		wsio.emit('createAppWindow', SAGE2Items.applications.list[key]);
		if (SAGE2Items.renderSync.hasOwnProperty(key)) {
			SAGE2Items.renderSync[key].clients[wsio.id] = {wsio: wsio, readyForNextFrame: false, blocklist: []};
			calculateValidBlocks(SAGE2Items.applications.list[key], mediaBlockSize, SAGE2Items.renderSync[key]);

			// Need to reset the animation loop
			//   a new client could come while other clients were done rendering
			//   (especially true for slow update apps, like the clock)
			broadcast('animateCanvas', {id: SAGE2Items.applications.list[key].id, date: Date.now()});
		}
	}
	for (key in SAGE2Items.portals.list) {
		broadcast('initializeDataSharingSession', SAGE2Items.portals.list[key]);
	}

	var newOrder = interactMgr.getObjectZIndexList("applications", ["portals"]);
	wsio.emit('updateItemOrder', newOrder);
}

function initializeExistingAppsPositionSizeTypeOnly(wsio) {
	var key;
	for (key in SAGE2Items.applications.list) {
		wsio.emit('createAppWindowPositionSizeOnly', getAppPositionSize(SAGE2Items.applications.list[key]));
	}

	var newOrder = interactMgr.getObjectZIndexList("applications", ["portals"]);
	wsio.emit('updateItemOrder', newOrder);
}

function initializeRemoteServerInfo(wsio) {
	for (var i = 0; i < remoteSites.length; i++) {
		var site = {name: remoteSites[i].name, connected: remoteSites[i].connected, geometry: remoteSites[i].geometry};
		wsio.emit('addRemoteSite', site);
	}
}

// **************  Sage Pointer Functions *****************

function wsRegisterInteractionClient(wsio, data) {
	var key;
	if (program.trackUsers === true) {
		var newUser = true;
		for (key in users) {
			if (users[key].name === data.name && users[key].color.toLowerCase() === data.color.toLowerCase()) {
				users[key].ip = wsio.id;
				if (users[key].actions === undefined) {
					users[key].actions = [];
				}
				users[key].actions.push({type: "connect", data: null, time: Date.now()});
				newUser = false;
			}
		}
		if (newUser === true) {
			var id = getNewUserId();
			users[id] = {};
			users[id].name = data.name;
			users[id].color = data.color;
			users[id].ip = wsio.id;
			if (users[id].actions === undefined) {
				users[id].actions = [];
			}
			users[id].actions.push({type: "connect", data: null, time: Date.now()});
		}
	} else {
		for (key in users) {
			if (users[key].name === data.name && users[key].color.toLowerCase() === data.color.toLowerCase()) {
				users[key].ip = wsio.id;
				if (users[key].actions === undefined) {
					users[key].actions = [];
				}
				users[key].actions.push({type: "connect", data: null, time: Date.now()});
			}
		}
	}
}

function wsStartSagePointer(wsio, data) {
	// Switch interaction from window mode (on web) to app mode (wall)
	remoteInteraction[wsio.id].interactionMode = remoteInteraction[wsio.id].getPreviousMode();
	broadcast('changeSagePointerMode', {id: sagePointers[wsio.id].id, mode: remoteInteraction[wsio.id].getPreviousMode()});

	showPointer(wsio.id, data);

	addEventToUserLog(wsio.id, {type: "SAGE2PointerStart", data: null, time: Date.now()});
}

function wsStopSagePointer(wsio, data) {
	hidePointer(wsio.id);

	// return to window interaction mode after stopping pointer
	remoteInteraction[wsio.id].saveMode();
	if (remoteInteraction[wsio.id].appInteractionMode()) {
		remoteInteraction[wsio.id].toggleModes();
		broadcast('changeSagePointerMode', {id: sagePointers[wsio.id].id, mode: remoteInteraction[wsio.id].interactionMode});
	}

	var key;
	for (key in remoteSharingSessions) {
		remoteSharingSessions[key].wsio.emit('stopRemoteSagePointer', {id: wsio.id});
	}

	addEventToUserLog(wsio.id, {type: "SAGE2PointerEnd", data: null, time: Date.now()});
}

function wsPointerPress(wsio, data) {
	var pointerX = sagePointers[wsio.id].left;
	var pointerY = sagePointers[wsio.id].top;

	pointerPress(wsio.id, pointerX, pointerY, data);
}

function wsPointerRelease(wsio, data) {
	var pointerX = sagePointers[wsio.id].left;
	var pointerY = sagePointers[wsio.id].top;

	/*
	if (data.button === 'left')
		pointerRelease(wsio.id, pointerX, pointerY);
	else
		pointerReleaseRight(wsio.id, pointerX, pointerY);
	*/
	pointerRelease(wsio.id, pointerX, pointerY, data);
}

function wsPointerDblClick(wsio, data) {
	var pointerX = sagePointers[wsio.id].left;
	var pointerY = sagePointers[wsio.id].top;

	pointerDblClick(wsio.id, pointerX, pointerY);
}

function wsPointerPosition(wsio, data) {
	pointerPosition(wsio.id, data);
}

function wsPointerMove(wsio, data) {
	var pointerX = sagePointers[wsio.id].left;
	var pointerY = sagePointers[wsio.id].top;

	pointerMove(wsio.id, pointerX, pointerY, data);
}

function wsPointerScrollStart(wsio, data) {
	var pointerX = sagePointers[wsio.id].left;
	var pointerY = sagePointers[wsio.id].top;

	pointerScrollStart(wsio.id, pointerX, pointerY);
}

function wsPointerScroll(wsio, data) {
	// Casting the parameters to correct type
	data.wheelDelta = parseInt(data.wheelDelta, 10);

	pointerScroll(wsio.id, data);
}

function wsPointerScrollEnd(wsio, data) {
	pointerScrollEnd(wsio.id);
}

function wsPointerDraw(wsio, data) {
	pointerDraw(wsio.id, data);
}

function wsKeyDown(wsio, data) {
	var pointerX = sagePointers[wsio.id].left;
	var pointerY = sagePointers[wsio.id].top;

	keyDown(wsio.id, pointerX, pointerY, data);
}

function wsKeyUp(wsio, data) {
	var pointerX = sagePointers[wsio.id].left;
	var pointerY = sagePointers[wsio.id].top;

	keyUp(wsio.id, pointerX, pointerY, data);
}

function wsKeyPress(wsio, data) {
	var pointerX = sagePointers[wsio.id].left;
	var pointerY = sagePointers[wsio.id].top;

	keyPress(wsio.id, pointerX, pointerY, data);
}

// **************  File Upload Functions *****************
function wsUploadedFile(wsio, data) {
	addEventToUserLog(wsio.id, {type: "fileUpload", data: data, time: Date.now()});
}

function wsRadialMenuClick(wsio, data) {
	if (data.button === "closeButton") {
		addEventToUserLog(data.user, {type: "radialMenu", data: {action: "close"}, time: Date.now()});
	} else if (data.button === "settingsButton" || data.button.indexOf("Window") >= 0) {
		var action = data.data.state === "opened" ? "open" : "close";
		addEventToUserLog(data.user, {type: "radialMenuAction", data: {button: data.button, action: action}, time: Date.now()});
	} else {
		addEventToUserLog(data.user, {type: "radialMenuAction", data: {button: data.button}, time: Date.now()});
	}
}

// **************  Media Stream Functions *****************

function wsStartNewMediaStream(wsio, data) {
	console.log(sageutils.header("Media stream") + 'new stream: ' + data.id);

	var i;
	SAGE2Items.renderSync[data.id] = {clients: {}, chunks: []};
	for (i = 0; i < clients.length; i++) {
		if (clients[i].clientType === "display") {
			SAGE2Items.renderSync[data.id].clients[clients[i].id] = {wsio: clients[i], readyForNextFrame: false, blocklist: []};
		}
	}

	// forcing 'int' type for width and height
	data.width  = parseInt(data.width,  10);
	data.height = parseInt(data.height, 10);

	appLoader.createMediaStream(data.src, data.type, data.encoding, data.title, data.color, data.width, data.height,
		function(appInstance) {
			appInstance.id = data.id;
			handleNewApplication(appInstance, null);

			var eLogData = {
				application: {
					id: appInstance.id,
					type: appInstance.application
				}
			};
			addEventToUserLog(wsio.id, {type: "mediaStreamStart", data: eLogData, time: Date.now()});
		});
}

/**
 * Test if two rectangles overlap (axis-aligned)
 *
 * @method doOverlap
 * @param x_1 {Integer} x coordinate first rectangle
 * @param y_1 {Integer} y coordinate first rectangle
 * @param width_1 {Integer} width first rectangle
 * @param height_1 {Integer} height first rectangle
 * @param x_2 {Integer} x coordinate second rectangle
 * @param y_2 {Integer} y coordinate second rectangle
 * @param width_2 {Integer} width second rectangle
 * @param height_2 {Integer} height second rectangle
 * @return {Boolean} true if rectangles overlap
 */
function doOverlap(x_1, y_1, width_1, height_1, x_2, y_2, width_2, height_2) {
	return !(x_1 > x_2 + width_2 || x_1 + width_1 < x_2 || y_1 > y_2 + height_2 || y_1 + height_1 < y_2);
}

function wsUpdateMediaStreamFrame(wsio, data) {
	var key;
	// Remote sites have a pass back issue that needs to be caught
	if (SAGE2Items.renderSync[data.id] === undefined || SAGE2Items.renderSync[data.id] === null) {
		return;
	}

	// Reset the 'ready' flag for every display client
	for (key in SAGE2Items.renderSync[data.id].clients) {
		SAGE2Items.renderSync[data.id].clients[key].readyForNextFrame = false;
	}
	// Get the application from the message
	var stream = SAGE2Items.applications.list[data.id];
	if (stream !== undefined && stream !== null) {
		stream.data = data.state;
	} else {
		// if can't find the application, it's being destroyed...
		return;
	}

	// Send the image to all display nodes
	// broadcast('updateMediaStreamFrame', data);

	// Update the date
	data.date = new Date();

	// Create a copy of the frame object with dummy data (white 1x1 gif)
	var data_copy = {};
	data_copy.id             = data.id;
	data_copy.date           = data.date;
	data_copy.state          = {};
	data_copy.state.src      = "R0lGODlhAQABAIABAP///wAAACwAAAAAAQABAAACAkQBADs=";
	data_copy.state.type     = "image/gif";
	data_copy.state.encoding = "base64";

	// Iterate over all the clients of this app
	for (key in SAGE2Items.renderSync[data.id].clients) {
		var did = SAGE2Items.renderSync[data.id].clients[key].wsio.clientID;
		// Overview display
		if (did === -1) {
			// send the full frame to be displayed
			SAGE2Items.renderSync[data.id].clients[key].wsio.emit('updateMediaStreamFrame', data);
			continue;
		}
		var display = config.displays[did];
		// app coordinates
		var left    = stream.left;
		var top     = stream.top + config.ui.titleBarHeight;
		// tile coordinates
		var offsetX = config.resolution.width  * display.column;
		var offsetY = config.resolution.height * display.row;

		var checkWidth  = config.resolution.width;
		var checkHeight = config.resolution.height;
		// Check for irregular tiles
		checkWidth  *= config.displays[did].width;
		checkHeight *= config.displays[did].height;

		// If the app window and the display overlap
		if (doOverlap(left, top, stream.width, stream.height,
			offsetX, offsetY, checkWidth, checkHeight)) {
			// send the full frame to be displayed
			SAGE2Items.renderSync[data.id].clients[key].wsio.emit('updateMediaStreamFrame', data);
		} else {
			// otherwise send a dummy small image
			SAGE2Items.renderSync[data.id].clients[key].wsio.emit('updateMediaStreamFrame', data_copy);
		}
	}
}

function wsUpdateMediaStreamChunk(wsio, data) {
	if (SAGE2Items.renderSync[data.id].chunks.length === 0) {
		SAGE2Items.renderSync[data.id].chunks = initializeArray(data.total, "");
	}
	SAGE2Items.renderSync[data.id].chunks[data.piece] = data.state.src;
	if (allNonBlank(SAGE2Items.renderSync[data.id].chunks)) {
		wsUpdateMediaStreamFrame(wsio, {id: data.id, state: {
			src: SAGE2Items.renderSync[data.id].chunks.join(""),
			type: data.state.type,
			encoding: data.state.encoding}});
		SAGE2Items.renderSync[data.id].chunks = [];
	}
}

function wsStopMediaStream(wsio, data) {
	var stream = SAGE2Items.applications.list[data.id];
	if (stream !== undefined && stream !== null) {
		deleteApplication(stream.id);

		var eLogData = {
			application: {
				id: stream.id,
				type: stream.application
			}
		};
		addEventToUserLog(wsio.id, {type: "delete", data: eLogData, time: Date.now()});
	}

	// stop all clones in shared portals
	var key;
	for (key in SAGE2Items.portals.list) {
		stream = SAGE2Items.applications.list[data.id + "_" + key];
		if (stream !== undefined && stream !== null) {
			deleteApplication(stream.id);
		}
	}
}

function wsReceivedMediaStreamFrame(wsio, data) {
	SAGE2Items.renderSync[data.id].clients[wsio.id].readyForNextFrame = true;
	if (allTrueDict(SAGE2Items.renderSync[data.id].clients, "readyForNextFrame")) {
		var i;
		var key;
		for (key in SAGE2Items.renderSync[data.id].clients) {
			SAGE2Items.renderSync[data.id].clients[key].readyForNextFrame = false;
		}
		var sender = {wsio: null, serverId: null, clientId: null, streamId: null};
		var mediaStreamData = data.id.split("|");
		if (mediaStreamData.length === 2) { // local stream --> client | stream_id
			sender.clientId = mediaStreamData[0];
			sender.streamId = parseInt(mediaStreamData[1]);
			for (i = 0; i < clients.length; i++) {
				if (clients[i].id === sender.clientId) {
					sender.wsio = clients[i];
					break;
				}
			}
			if (sender.wsio !== null) {
				sender.wsio.emit('requestNextFrame', {streamId: sender.streamId});
			}
		} else if (mediaStreamData.length === 3) { // remote stream --> remote_server | client | stream_id
			sender.serverId = mediaStreamData[0];
			sender.clientId = mediaStreamData[1];
			sender.streamId = mediaStreamData[2];
			for (i = 0; i < clients.length; i++) {
				if (clients[i].id === sender.serverId) {
					sender.wsio = clients[i];
					break;
				}
			}
			if (sender.wsio !== null) {
				sender.wsio.emit('requestNextRemoteFrame', {id: sender.clientId + "|" + sender.streamId});
			}
		}
	}
}

// **************  Media Block Stream Functions *****************
function wsStartNewMediaBlockStream(wsio, data) {
	// Forcing 'int' type for width and height
	//     for some reasons, messages from websocket lib from Linux send strings for ints
	data.width  = parseInt(data.width,  10);
	data.height = parseInt(data.height, 10);

	console.log(sageutils.header("Block stream") + data.width + 'x' + data.height + ' ' + data.colorspace);

	SAGE2Items.renderSync[data.id] = {chunks: [], clients: {}, width: data.width, height: data.height};
	for (var i = 0; i < clients.length; i++) {
		if (clients[i].clientType === "display") {
			SAGE2Items.renderSync[data.id].clients[clients[i].id] = {wsio: clients[i], readyForNextFrame: true, blocklist: []};
		}
	}

	appLoader.createMediaBlockStream(data.title, data.color, data.colorspace, data.width, data.height, function(appInstance) {
		appInstance.id = data.id;
		handleNewApplication(appInstance, null);
		calculateValidBlocks(appInstance, mediaBlockSize, SAGE2Items.renderSync[appInstance.id]);
	});
}

function wsUpdateMediaBlockStreamFrame(wsio, buffer) {
	var i;
	var key;
	var id = byteBufferToString(buffer);

	if (!SAGE2Items.applications.list.hasOwnProperty(id)) {
		return;
	}

	for (key in SAGE2Items.renderSync[id].clients) {
		SAGE2Items.renderSync[id].clients[key].readyForNextFrame = false;
	}

	var imgBuffer = buffer.slice(id.length + 1);

	var colorspace = SAGE2Items.applications.list[id].data.colorspace;
	var blockBuffers;

	if (colorspace === "RGBA") {
		blockBuffers = pixelblock.rgbaToPixelBlocks(imgBuffer, SAGE2Items.renderSync[id].width,
			SAGE2Items.renderSync[id].height, mediaBlockSize);
	} else if (colorspace === "RGB" || colorspace === "BGR") {
		blockBuffers = pixelblock.rgbToPixelBlocks(imgBuffer, SAGE2Items.renderSync[id].width,
			SAGE2Items.renderSync[id].height, mediaBlockSize);
	} else if (colorspace === "YUV420p") {
		blockBuffers = pixelblock.yuv420ToPixelBlocks(imgBuffer, SAGE2Items.renderSync[id].width,
			SAGE2Items.renderSync[id].height, mediaBlockSize);
	}

	var pixelbuffer = [];
	var idBuffer = Buffer.concat([new Buffer(id), new Buffer([0])]);
	var dateBuffer = intToByteBuffer(Date.now(), 8);
	var blockIdxBuffer;
	for (i = 0; i < blockBuffers.length; i++) {
		blockIdxBuffer = intToByteBuffer(i, 2);
		pixelbuffer[i] = Buffer.concat([idBuffer, blockIdxBuffer, dateBuffer, blockBuffers[i]]);
	}

	for (key in SAGE2Items.renderSync[id].clients) {
		for (i = 0; i < pixelbuffer.length; i++) {
			if (SAGE2Items.renderSync[id].clients[key].blocklist.indexOf(i) >= 0) {
				SAGE2Items.renderSync[id].clients[key].wsio.emit('updateMediaBlockStreamFrame', pixelbuffer[i]);
			} else {
				// this client has no blocks, so it is ready for next frame!
				SAGE2Items.renderSync[id].clients[key].readyForNextFrame = true;
			}
		}
	}
}

function wsStopMediaBlockStream(wsio, data) {
	deleteApplication(data.id);
}

function wsReceivedMediaBlockStreamFrame(wsio, data) {
	SAGE2Items.renderSync[data.id].clients[wsio.id].readyForNextFrame = true;

	if (allTrueDict(SAGE2Items.renderSync[data.id].clients, "readyForNextFrame")) {
		var i;
		var key;
		for (key in SAGE2Items.renderSync[data.id].clients) {
			SAGE2Items.renderSync[data.id].clients[key].readyForNextFrame = false;
		}
		var sender = {wsio: null, serverId: null, clientId: null, streamId: null};
		var mediaBlockStreamData = data.id.split("|");
		if (mediaBlockStreamData.length === 2) { // local stream --> client | stream_id
			sender.clientId = mediaBlockStreamData[0];
			sender.streamId = parseInt(mediaBlockStreamData[1]);
			for (i = 0; i < clients.length; i++) {
				if (clients[i].id === sender.clientId) {
					sender.wsio = clients[i];
					break;
				}
			}
			if (sender.wsio !== null) {
				sender.wsio.emit('requestNextFrame', {streamId: sender.streamId});
			}
		} else if (mediaBlockStreamData.length === 3) { // remote stream --> remote_server | client | stream_id
			sender.serverId = mediaBlockStreamData[0];
			sender.clientId = mediaBlockStreamData[1];
			sender.streamId = mediaBlockStreamData[2];
			for (i = 0; i < clients.length; i++) {
				if (clients[i].id === sender.serverId) {
					sender.wsio = clients[i];
					break;
				}
			}
			if (sender.wsio !== null) {
				sender.wsio.emit('requestNextRemoteFrame', {id: sender.clientId + "|" + sender.streamId});
			}
		}
	}
}

// Print message from remote applications
function wsPrintDebugInfo(wsio, data) {
	console.log(sageutils.header("Client") + "Node " + data.node + " [" + data.app + "] " + data.message);
}

function wsRequestVideoFrame(wsio, data) {
	SAGE2Items.renderSync[data.id].clients[wsio.id].readyForNextFrame = true;
	handleNewClientReady(data.id);
}

// **************  Application Animation Functions *****************

function wsFinishedRenderingAppFrame(wsio, data) {
	if (wsio === masterDisplay) {
		SAGE2Items.renderSync[data.id].fps = data.fps;
	}

	SAGE2Items.renderSync[data.id].clients[wsio.id].readyForNextFrame = true;
	if (allTrueDict(SAGE2Items.renderSync[data.id].clients, "readyForNextFrame")) {
		var key;
		for (key in SAGE2Items.renderSync[data.id].clients) {
			SAGE2Items.renderSync[data.id].clients[key].readyForNextFrame = false;
		}
		var now = Date.now();
		var elapsed = now - SAGE2Items.renderSync[data.id].date;
		var fps = SAGE2Items.renderSync[data.id].fps || 30;
		var ticks = 1000 / fps;
		if (elapsed > ticks) {
			SAGE2Items.renderSync[data.id].date = now;
			broadcast('animateCanvas', {id: data.id, date: now});
		} else {
			var aTimer = setTimeout(function() {
				now = Date.now();
				SAGE2Items.renderSync[data.id].date = now;
				broadcast('animateCanvas', {id: data.id, date: now});
			}, ticks - elapsed);
			SAGE2Items.renderSync[data.id].clients[wsio.id].animateTimer = aTimer;
		}
	}
}

function wsUpdateAppState(wsio, data) {
	// Using updates only from master
	if (wsio === masterDisplay && SAGE2Items.applications.list.hasOwnProperty(data.id)) {
		var app = SAGE2Items.applications.list[data.id];

		mergeObjects(data.localState, app.data, ['doc_url', 'video_url', 'video_type', 'audio_url', 'audio_type']);

		if (data.updateRemote === true) {
			var ts;
			var portal = findApplicationPortal(app);
			if (portal !== undefined && portal !== null) {
				ts = Date.now() + remoteSharingSessions[portal.id].timeOffset;
				remoteSharingSessions[portal.id].wsio.emit('updateApplicationState', {
					id: data.id, state: data.remoteState, date: ts
				});
			} else if (sharedApps[data.id] !== undefined) {
				var i;
				for (i = 0; i < sharedApps[data.id].length; i++) {
					// var ts = Date.now() + remoteSharingSessions[portal.id].timeOffset;
					ts = Date.now();
					sharedApps[data.id][i].wsio.emit('updateApplicationState',
						{id: sharedApps[data.id][i].sharedId, state: data.remoteState, date: ts});
				}
			}
		}
	}
}

function wsUpdateStateOptions(wsio, data) {
	if (wsio === masterDisplay && SAGE2Items.applications.list.hasOwnProperty(data.id)) {
		if (sharedApps[data.id] !== undefined) {
			var i;
			for (i = 0; i < sharedApps[data.id].length; i++) {
				// var ts = Date.now() + remoteSharingSessions[portal.id].timeOffset;
				var ts = Date.now();
				sharedApps[data.id][i].wsio.emit('updateApplicationStateOptions',
					{id: sharedApps[data.id][i].sharedId, options: data.options, date: ts});
			}
		}
	}
}

//
// Got a resize call for an application itself
//
function wsAppResize(wsio, data) {
	if (SAGE2Items.applications.list.hasOwnProperty(data.id)) {
		var app = SAGE2Items.applications.list[data.id];

		// Values in percent if smaller than 1
		if (data.width > 0 && data.width <= 1) {
			data.width = Math.round(data.width * config.totalWidth);
		}
		if (data.height > 0 && data.height <= 1) {
			data.height = Math.round(data.height * config.totalHeight);
		}

		// Update the width height and aspect ratio
		if (sageutils.isTrue(data.keepRatio)) {
			// we use the width as leading the calculation
			app.width  = data.width;
			app.height = data.width / app.aspect;
		} else {
			app.width  = data.width;
			app.height = data.height;
			app.aspect = app.width / app.height;
			app.native_width  = data.width;
			app.native_height = data.height;
		}
		// build the object to be sent
		var updateItem = {
			elemId: app.id,
			elemLeft: app.left,
			elemTop: app.top,
			elemWidth: app.width,
			elemHeight: app.height,
			force: true,
			date: Date.now()
		};
		moveAndResizeApplicationWindow(updateItem);
	}
}

//
// Move the application relative to its position
//
function wsAppMoveBy(wsio, data) {
	if (SAGE2Items.applications.list.hasOwnProperty(data.id)) {
		var app = SAGE2Items.applications.list[data.id];
		// Values in percent if smaller than 1
		if (data.dx > 0 && data.dx < 1) {
			data.dx = Math.round(data.dx * config.totalWidth);
		}
		if (data.dy > 0 && data.dy < 1) {
			data.dy = Math.round(data.dy * config.totalHeight);
		}
		app.left += data.dx;
		app.top  += data.dy;
		// build the object to be sent
		var updateItem = {
			elemId: app.id,
			elemLeft: app.left,
			elemTop: app.top,
			elemWidth: app.width,
			elemHeight: app.height,
			force: true,
			date: Date.now()
		};
		moveAndResizeApplicationWindow(updateItem);
	}
}

//
// Move the application relative to its position
//
function wsAppMoveTo(wsio, data) {
	if (SAGE2Items.applications.list.hasOwnProperty(data.id)) {
		var app = SAGE2Items.applications.list[data.id];
		// Values in percent if smaller than 1
		if (data.x > 0 && data.x <= 1) {
			data.x = Math.round(data.x * config.totalWidth);
		}
		if (data.y > 0 && data.y <= 1) {
			data.y = Math.round(data.y * config.totalHeight);
		}
		app.left = data.x;
		app.top  = data.y;
		// build the object to be sent
		var updateItem = {
			elemId: app.id,
			elemLeft: app.left,
			elemTop: app.top,
			elemWidth: app.width,
			elemHeight: app.height,
			force: true,
			date: Date.now()
		};
		moveAndResizeApplicationWindow(updateItem);
	}
}

//
// Application request fullscreen
//
function wsFullscreen(wsio, data) {
	var id = data.id;
	if (SAGE2Items.applications.list.hasOwnProperty(id)) {
		var item = SAGE2Items.applications.list[id];

		var wallRatio = config.totalWidth  / config.totalHeight;
		var iCenterX  = config.totalWidth  / 2.0;
		var iCenterY  = config.totalHeight / 2.0;
		var iWidth    = 1;
		var iHeight   = 1;
		var titleBar = config.ui.titleBarHeight;
		if (config.ui.auto_hide_ui === true) {
			titleBar = 0;
		}

		if (item.aspect > wallRatio) {
			// Image wider than wall
			iWidth  = config.totalWidth;
			iHeight = iWidth / item.aspect;
		} else {
			// Wall wider than image
			iHeight = config.totalHeight - (2 * titleBar);
			iWidth  = iHeight * item.aspect;
		}
		// back up values for restore
		item.previous_left   = item.left;
		item.previous_top    = item.top;
		item.previous_width  = item.width;
		item.previous_height = item.width / item.aspect;

		// calculate new values
		item.left   = iCenterX - (iWidth / 2);
		item.top    = iCenterY - (iHeight / 2);
		item.width  = iWidth;
		item.height = iHeight;

		// Shift by 'titleBarHeight' if no auto-hide
		if (config.ui.auto_hide_ui === true) {
			item.top = item.top - config.ui.titleBarHeight;
		}

		item.maximized = true;

		// build the object to be sent
		var updateItem = {elemId: item.id, elemLeft: item.left, elemTop: item.top,
				elemWidth: item.width, elemHeight: item.height, force: true,
				date: new Date()};

		moveAndResizeApplicationWindow(updateItem);
	}
}


//
// Broadcast data to all clients who need apps
//
function wsBroadcast(wsio, data) {
	broadcast('broadcast', data);
}

//
// RPC call from apps
//
function wsApplicationRPC(wsio, data) {
	var app = SAGE2Items.applications.list[data.app];
	if (app && app.plugin) {
		// Find the path to the app plugin
		var pluginFile = path.resolve(app.file, app.plugin);

		try {
			// Loading the plugin using builtin require function
			var rpcFunction = require(pluginFile);
			// Start the function inside the plugin
			rpcFunction(wsio, data, config);
		} catch (e) {
			// If something fails
			console.log("----------------------------");
			console.log(sageutils.header('RPC') + 'error in plugin ' + pluginFile);
			console.log(e);
			console.log("----------------------------");
		}
	} else {
		console.log(sageutils.header('RPC') + 'error no plugin found for ' + app.file);
	}

}


// **************  Session Functions *****************

function wsSaveSesion(wsio, data) {
	var sname = "";
	if (data) {
		// If a name is passed, use it
		sname = data;
	} else {
		// Otherwise use the date in the name
		var ad    = new Date();
		sname = sprint("session_%4d_%02d_%02d_%02d_%02d_%02s",
							ad.getFullYear(), ad.getMonth() + 1, ad.getDate(),
							ad.getHours(), ad.getMinutes(), ad.getSeconds());
	}
	saveSession(sname);
}

function printListSessions() {
	var thelist = listSessions();
	console.log("Sessions\n---------");
	for (var i = 0; i < thelist.length; i++) {
		console.log(sprint("%2d: Name: %s\tSize: %.0fKB\tDate: %s",
			i, thelist[i].exif.FileName, thelist[i].exif.FileSize / 1024.0, thelist[i].exif.FileDate
		));
	}
}

function listSessions() {
	var thelist = [];
	// Walk through the session files: sync I/Os to build the array
	var files = fs.readdirSync(sessionDirectory);
	for (var i = 0; i < files.length; i++) {
		var file = files[i];
		var filename = path.join(sessionDirectory, file);
		var stat = fs.statSync(filename);
		// is it a file
		if (stat.isFile()) {
			// doest it ends in .json
			if (filename.indexOf(".json", filename.length - 5) >= 0) {
				// use its change time (creation, update, ...)
				var ad = new Date(stat.mtime);
				var strdate = sprint("%4d/%02d/%02d %02d:%02d:%02s",
										ad.getFullYear(), ad.getMonth() + 1, ad.getDate(),
										ad.getHours(), ad.getMinutes(), ad.getSeconds());
				// Make it look like an exif data structure
				thelist.push({id: filename,
					sage2URL: '/uploads/' + file,
					exif: { FileName: file.slice(0, -5),
							FileSize: stat.size,
							FileDate: strdate,
							MIMEType: 'sage2/session'
						}
				});
			}
		}
	}
	return thelist;
}

function deleteSession(filename) {
	if (filename) {
		var fullpath = path.join(sessionDirectory, filename);
		// if it doesn't end in .json, add it
		if (fullpath.indexOf(".json", fullpath.length - 5) === -1) {
			fullpath += '.json';
		}
		fs.unlink(fullpath, function(err) {
			if (err) {
				console.log(sageutils.header("Session") + "Could not delete session " + filename + err);
				return;
			}
			console.log(sageutils.header("Session") + "Successfully deleted session " + filename);
		});
	}
}

function saveSession(filename) {
	filename = filename || 'default.json';

	var key;
	var fullpath = path.join(sessionDirectory, filename);
	// if it doesn't end in .json, add it
	if (fullpath.indexOf(".json", fullpath.length - 5) === -1) {
		fullpath += '.json';
	}

	var states     = {};
	states.apps    = [];
	states.numapps = 0;
	states.date    = Date.now();
	for (key in SAGE2Items.applications.list) {
		var a = SAGE2Items.applications.list[key];
		// Ignore media streaming applications for now (desktop sharing)
		if (a.application !== 'media_stream' && a.application !== 'media_block_stream') {
			states.apps.push(a);
			states.numapps++;
		}
	}

	try {
		fs.writeFileSync(fullpath, JSON.stringify(states, null, 4));
		console.log(sageutils.header("Session") + "saved session file to " + fullpath);
	} catch (err) {
		console.log(sageutils.header("Session") + "error saving " + err);
	}
}

function saveUserLog(filename) {
	if (users !== null) {
		filename = filename || "user-log_" + formatDateToYYYYMMDD_HHMMSS(new Date(startTime)) + ".json";

		users.session.end = Date.now();
		var userLogName = path.join("logs", filename);
		if (sageutils.fileExists(userLogName)) {
			fs.unlinkSync(userLogName);
		}
		var ignoreIP = function(key, value) {
			if (key === "ip") {
				return undefined;
			}
			return value;
		};

		fs.writeFileSync(userLogName, json5.stringify(users, ignoreIP, 4));
		console.log(sageutils.header("LOG") + "saved log file to " + userLogName);
	}
}

function createAppFromDescription(app, callback) {
	console.log(sageutils.header("Session") + "App", app.id);

	if (app.application === "media_stream" || app.application === "media_block_stream") {
		callback(JSON.parse(JSON.stringify(app)), null);
		return;
	}

	var cloneApp = function(appInstance, videohandle) {
		appInstance.left            = app.left;
		appInstance.top             = app.top;
		appInstance.width           = app.width;
		appInstance.height          = app.height;
		appInstance.previous_left   = app.previous_left;
		appInstance.previous_top    = app.previous_top;
		appInstance.previous_width  = app.previous_width;
		appInstance.previous_height = app.previous_height;
		appInstance.maximized       = app.maximized;
		mergeObjects(app.data, appInstance.data, ['doc_url', 'video_url', 'video_type', 'audio_url', 'audio_type']);

		callback(appInstance, videohandle);
	};

	var appURL = url.parse(app.url);

	if (appURL.hostname === config.host) {
		if (app.application === "image_viewer" || app.application === "pdf_viewer" || app.application === "movie_player") {
			appLoader.loadFileFromLocalStorage({application: app.application, filename: appURL.path}, cloneApp);
		} else {
			appLoader.loadFileFromLocalStorage({application: "custom_app", filename: appURL.path}, cloneApp);
		}
	} else {
		if (app.application === "image_viewer" || app.application === "pdf_viewer" || app.application === "movie_player") {
			appLoader.loadFileFromWebURL({url: app.url, type: app.type}, cloneApp);
		} else {
			appLoader.loadApplicationFromRemoteServer(app, cloneApp);
		}
	}
}

function loadSession(filename) {
	filename = filename || 'default.json';

	var fullpath;
	if (sageutils.fileExists(path.resolve(filename))) {
		fullpath = filename;
	} else {
		fullpath = path.join(sessionDirectory, filename);
	}

	// if it doesn't end in .json, add it
	if (fullpath.indexOf(".json", fullpath.length - 5) === -1) {
		fullpath += '.json';
	}

	fs.readFile(fullpath, function(err, data) {
		if (err) {
			console.log(sageutils.header("SAGE2") + "error reading session", err);
		} else {
			console.log(sageutils.header("SAGE2") + "reading session from " + fullpath);

			var session = JSON.parse(data);
			console.log(sageutils.header("Session") + "number of applications", session.numapps);

			session.apps.forEach(function(element, index, array) {
				createAppFromDescription(element, function(appInstance, videohandle) {
					appInstance.id = getUniqueAppId();
					if (appInstance.animation) {
						var i;
						SAGE2Items.renderSync[appInstance.id] = {clients: {}, date: Date.now()};
						for (i = 0; i < clients.length; i++) {
							if (clients[i].clientType === "display") {
								SAGE2Items.renderSync[appInstance.id].clients[clients[i].id] = {wsio: clients[i],
									readyForNextFrame: false, blocklist: []};
							}
						}
					}

					handleNewApplication(appInstance, videohandle);
				});
			});
		}
	});
}

// **************  Information Functions *****************

function listClients() {
	var i;
	console.log("Clients (%d)\n------------", clients.length);
	for (i = 0; i < clients.length; i++) {
		if (clients[i].clientType === "display") {
			if (clients[i] === masterDisplay) {
				console.log(sprint("%2d: %s (%s %s) master", i, clients[i].id, clients[i].clientType, clients[i].clientID));
			} else {
				console.log(sprint("%2d: %s (%s %s)", i, clients[i].id, clients[i].clientType, clients[i].clientID));
			}
		} else {
			console.log(sprint("%2d: %s (%s)", i, clients[i].id, clients[i].clientType));
		}
	}
}

function listMediaStreams() {
	var i, c, key;
	console.log("Block streams (%d)\n------------", Object.keys(mediaBlockStreams).length);
	i = 0;
	for (key in mediaBlockStreams) {
		var numclients = Object.keys(mediaBlockStreams[key].clients).length;
		console.log(sprint("%2d: %s ready:%s clients:%d", i, key, mediaBlockStreams[key].ready, numclients));
		var cstr = " ";
		for (c in mediaBlockStreams[key].clients) {
			cstr += c + "(" + mediaBlockStreams[key].clients[c] + ") ";
		}
		console.log("\t", cstr);
		i++;
	}

	console.log("Media streams\n------------");
	for (key in SAGE2Items.applications.list) {
		var app = SAGE2Items.applications.list[key];
		if (app.application === "media_stream") {
			console.log(sprint("%2d: %s %s %s",
				i, app.id, app.application, app.title));
			i++;
		}
	}
}

function listMediaBlockStreams() {
	listMediaStreams();
}

function listApplications() {
	var i = 0;
	var key;
	console.log("Applications\n------------");
	for (key in SAGE2Items.applications.list) {
		var app = SAGE2Items.applications.list[key];
		console.log(sprint("%2d: %s %s [%dx%d +%d+%d] %s (v%s) by %s",
			i, app.id, app.application,
			app.width, app.height,
			app.left,  app.top,
			app.title, app.metadata.version,
			app.metadata.author));
		i++;
	}
}


// **************  Tiling Functions *****************

//
//
// From Ratko's DIM in SAGE
//   adapted to use all the tiles
//   and center of gravity

function averageWindowAspectRatio() {
	var num = SAGE2Items.applications.numItems;

	if (num === 0) {
		return 1.0;
	}

	var totAr = 0.0;
	var key;
	for (key in SAGE2Items.applications.list) {
		totAr += (SAGE2Items.applications.list[key].width / SAGE2Items.applications.list[key].height);
	}
	return (totAr / num);
}

function fitWithin(app, x, y, width, height, margin) {
	var titleBar = config.ui.titleBarHeight;
	if (config.ui.auto_hide_ui === true) {
		titleBar = 0;
	}

	// take buffer into account
	x += margin;
	y += margin;
	width  = width  - 2 * margin;
	height = height - 2 * margin;

	var widthRatio  = (width - titleBar)  / app.width;
	var heightRatio = (height - titleBar) / app.height;
	var maximizeRatio;
	if (widthRatio > heightRatio) {
		maximizeRatio = heightRatio;
	} else {
		maximizeRatio = widthRatio;
	}

	// figure out the maximized app size (w/o the widgets)
	var newAppWidth  = Math.round(maximizeRatio * app.width);
	var newAppHeight = Math.round(maximizeRatio * app.height);

	// figure out the maximized app position (with the widgets)
	var postMaxX = Math.round(width / 2.0 - newAppWidth / 2.0);
	var postMaxY = Math.round(height / 2.0 - newAppHeight / 2.0);

	// the new position of the app considering the maximized state and
	// all the widgets around it
	var newAppX = x + postMaxX;
	var newAppY = y + postMaxY;

	return [newAppX, newAppY, newAppWidth, newAppHeight];
}

// Calculate the square of euclidian distance between two objects with .x and .y fields
function distanceSquared2D(p1, p2) {
	var dx = p2.x - p1.x;
	var dy = p2.y - p1.y;
	return (dx * dx + dy * dy);
}

function findMinimum(arr) {
	var val = Number.MAX_VALUE;
	var idx = 0;
	for (var i = 0; i < arr.length; i++) {
		if (arr[i] < val) {
			val = arr[i];
			idx = i;
		}
	}
	return idx;
}

function tileApplications() {
	var app;
	var i, c, r, key;
	var numCols, numRows, numCells;

	var displayAr  = config.totalWidth / config.totalHeight;
	var arDiff     = displayAr / averageWindowAspectRatio();
	var numWindows = SAGE2Items.applications.numItems;

	// 3 scenarios... windows are on average the same aspect ratio as the display
	if (arDiff >= 0.7 && arDiff <= 1.3) {
		numCols = Math.ceil(Math.sqrt(numWindows));
		numRows = Math.ceil(numWindows / numCols);
	} else if (arDiff < 0.7) {
		// windows are much wider than display
		c = Math.round(1 / (arDiff / 2.0));
		if (numWindows <= c) {
			numRows = numWindows;
			numCols = 1;
		} else {
			numCols = Math.max(2, Math.round(numWindows / c));
			numRows = Math.round(Math.ceil(numWindows / numCols));
		}
	} else {
		// windows are much taller than display
		c = Math.round(arDiff * 2);
		if (numWindows <= c) {
			numCols = numWindows;
			numRows = 1;
		} else {
			numRows = Math.max(2, Math.round(numWindows / c));
			numCols = Math.round(Math.ceil(numWindows / numRows));
		}
	}
	numCells = numRows * numCols;

	// determine the bounds of the tiling area
	var titleBar = config.ui.titleBarHeight;
	if (config.ui.auto_hide_ui === true) {
		titleBar = 0;
	}
	var areaX = 0;
	var areaY = Math.round(1.5 * titleBar); // keep 0.5 height as margin
	if (config.ui.auto_hide_ui === true) {
		areaY = -config.ui.titleBarHeight;
	}

	var areaW = config.totalWidth;
	var areaH = config.totalHeight - (1.0 * titleBar);

	var tileW = Math.floor(areaW / numCols);
	var tileH = Math.floor(areaH / numRows);

	var padding = 4;
	// if only one application, no padding, i.e maximize
	if (numWindows === 1) {
		padding = 0;
	}

	var centroidsApps  = {};
	var centroidsTiles = [];

	// Caculate apps centers
	for (key in SAGE2Items.applications.list) {
		app = SAGE2Items.applications.list[key];
		centroidsApps[key] = {x: app.left + app.width / 2.0, y: app.top + app.height / 2.0};
	}
	// Caculate tiles centers
	for (i = 0; i < numCells; i++) {
		c = i % numCols;
		r = Math.floor(i / numCols);
		centroidsTiles.push({x: (c * tileW + areaX) + tileW / 2.0, y: (r * tileH + areaY) + tileH / 2.0});
	}

	// Calculate distances
	var distances = {};
	for (key in centroidsApps) {
		distances[key] = [];
		for (i = 0; i < numCells; i++) {
			var d = distanceSquared2D(centroidsApps[key], centroidsTiles[i]);
			distances[key].push(d);
		}
	}

	for (key in SAGE2Items.applications.list) {
		// get the application
		app = SAGE2Items.applications.list[key];
		// pick a cell
		var cellid = findMinimum(distances[key]);
		// put infinite value to disable the chosen cell
		for (i in SAGE2Items.applications.list) {
			distances[i][cellid] = Number.MAX_VALUE;
		}

		// calculate new dimensions
		c = cellid % numCols;
		r = Math.floor(cellid / numCols);
		var newdims = fitWithin(app, c * tileW + areaX, r * tileH + areaY, tileW, tileH, padding);

		// update the data structure
		app.left = newdims[0];
		app.top = newdims[1] - titleBar;
		app.width = newdims[2];
		app.height = newdims[3];
		var updateItem = {
			elemId: app.id,
			elemLeft: app.left,
			elemTop: app.top,
			elemWidth: app.width,
			elemHeight: app.height,
			force: true,
			date: Date.now()
		};

		broadcast('startMove', {id: updateItem.elemId, date: updateItem.date});
		broadcast('startResize', {id: updateItem.elemId, date: updateItem.date});

		moveAndResizeApplicationWindow(updateItem);

		broadcast('finishedMove', {id: updateItem.elemId, date: updateItem.date});
		broadcast('finishedResize', {id: updateItem.elemId, date: updateItem.date});
	}
}

// Remove all applications
function clearDisplay() {
	var i;
	var all = Object.keys(SAGE2Items.applications.list);
	for (i = 0; i < all.length; i++) {
		deleteApplication(all[i]);
	}
	// Reset the app_id counter to 0
	getUniqueAppId(-1);
}


// handlers for messages from UI
function wsClearDisplay(wsio, data) {
	clearDisplay();

	addEventToUserLog(wsio.id, {type: "clearDisplay", data: null, time: Date.now()});
}

function wsTileApplications(wsio, data) {
	tileApplications();

	addEventToUserLog(wsio.id, {type: "tileApplications", data: null, time: Date.now()});
}


// **************  Server File Functions *****************

function wsRequestAvailableApplications(wsio, data) {
	var apps = assets.listApps();
	wsio.emit('availableApplications', apps);
}

function wsRequestStoredFiles(wsio, data) {
	var savedFiles = getSavedFilesList();
	wsio.emit('storedFileList', savedFiles);
}

function wsLoadApplication(wsio, data) {
	var appData = {application: "custom_app", filename: data.application};
	appLoader.loadFileFromLocalStorage(appData, function(appInstance) {
		appInstance.id = getUniqueAppId();
		if (appInstance.animation) {
			var i;
			SAGE2Items.renderSync[appInstance.id] = {clients: {}, date: Date.now()};
			for (i = 0; i < clients.length; i++) {
				if (clients[i].clientType === "display") {
					SAGE2Items.renderSync[appInstance.id].clients[clients[i].id] = {
						wsio: clients[i], readyForNextFrame: false, blocklist: []
					};
				}
			}
		}

		// Get the drop position and convert it to wall coordinates
		var position = data.position || [0, 0];
		if (position[0] > 1) {
			// value in pixels, used as origin
			appInstance.left = position[0];
		} else {
			// value in percent
			position[0] = Math.round(position[0] * config.totalWidth);
			// Use the position as center of drop location
			appInstance.left = position[0] - appInstance.width / 2;
			if (appInstance.left < 0) {
				appInstance.left = 0;
			}
		}
		if (position[1] > 1) {
			// value in pixels, used as origin
			appInstance.top = position[1];
		} else {
			// value in percent
			position[1] = Math.round(position[1] * config.totalHeight);
			// Use the position as center of drop location
			appInstance.top  = position[1] - appInstance.height / 2;
			if (appInstance.top < 0) {
				appInstance.top = 0;
			}
		}

		handleNewApplication(appInstance, null);

		addEventToUserLog(data.user, {type: "openApplication", data:
			{application: {id: appInstance.id, type: appInstance.application}}, time: Date.now()});
	});
}

function wsLoadImageFromBuffer(wsio, data) {
	appLoader.loadImageFromDataBuffer(data.src, data.width, data.height,
		"image/jpeg", "", data.url, data.title, {},
		function(appInstance) {
			// Get the drop position and convert it to wall coordinates
			var position = data.position || [0, 0];
			if (position[0] > 1) {
				// value in pixels, used as origin
				appInstance.left = position[0];
			} else {
				// value in percent
				position[0] = Math.round(position[0] * config.totalWidth);
				// Use the position as center of drop location
				appInstance.left = position[0] - appInstance.width / 2;
				if (appInstance.left < 0) {
					appInstance.left = 0;
				}
			}
			if (position[1] > 1) {
				// value in pixels, used as origin
				appInstance.top = position[1];
			} else {
				// value in percent
				position[1] = Math.round(position[1] * config.totalHeight);
				// Use the position as center of drop location
				appInstance.top  = position[1] - appInstance.height / 2;
				if (appInstance.top < 0) {
					appInstance.top = 0;
				}
			}

			appInstance.id = getUniqueAppId();

			handleNewApplication(appInstance, null);

			addEventToUserLog(data.user, {type: "openFile", data:
				{name: data.filename, application: {id: appInstance.id, type: appInstance.application}}, time: Date.now()});
		});
}

function wsLoadFileFromServer(wsio, data) {
	if (data.application === "load_session") {
		// if it's a session, then load it
		loadSession(data.filename);

		addEventToUserLog(wsio.id, {type: "openFile", data: {name: data.filename,
			application: {id: null, type: "session"}}, time: Date.now()});
	} else {
		appLoader.loadFileFromLocalStorage(data, function(appInstance, videohandle) {
			// Get the drop position and convert it to wall coordinates
			var position = data.position || [0, 0];
			if (position[0] > 1) {
				// value in pixels, used as origin
				appInstance.left = position[0];
			} else {
				// value in percent
				position[0] = Math.round(position[0] * config.totalWidth);
				// Use the position as center of drop location
				appInstance.left = position[0] - appInstance.width / 2;
				if (appInstance.left < 0) {
					appInstance.left = 0;
				}
			}
			if (position[1] > 1) {
				// value in pixels, used as origin
				appInstance.top = position[1];
			} else {
				// value in percent
				position[1] = Math.round(position[1] * config.totalHeight);
				// Use the position as center of drop location
				appInstance.top  = position[1] - appInstance.height / 2;
				if (appInstance.top < 0) {
					appInstance.top = 0;
				}
			}

			appInstance.id = getUniqueAppId();

			// Add the application in the list of renderSync if needed
			if (appInstance.animation) {
				var i;
				SAGE2Items.renderSync[appInstance.id] = {clients: {}, date: Date.now()};
				for (i = 0; i < clients.length; i++) {
					if (clients[i].clientType === "display") {
						SAGE2Items.renderSync[appInstance.id].clients[clients[i].id] = {
							wsio: clients[i], readyForNextFrame: false, blocklist: []
						};
					}
				}
			}

			handleNewApplication(appInstance, videohandle);

			addEventToUserLog(data.user, {type: "openFile", data:
				{name: data.filename, application: {id: appInstance.id, type: appInstance.application}}, time: Date.now()});
		});
	}
}

function initializeLoadedVideo(appInstance, videohandle) {
	if (appInstance.application !== "movie_player" || videohandle === null) {
		return;
	}

	var i;
	var horizontalBlocks = Math.ceil(appInstance.native_width / mediaBlockSize);
	var verticalBlocks = Math.ceil(appInstance.native_height / mediaBlockSize);
	var videoBuffer = new Array(horizontalBlocks * verticalBlocks);

	videohandle.on('error', function(err) {
		console.log("VIDEO ERROR: " + err);
	});
	videohandle.on('start', function() {
		broadcast('videoPlaying', {id: appInstance.id});
	});
	videohandle.on('end', function() {
		broadcast('videoEnded', {id: appInstance.id});
		if (SAGE2Items.renderSync[appInstance.id].loop === true) {
			SAGE2Items.renderSync[appInstance.id].decoder.seek(0.0, function() {
				SAGE2Items.renderSync[appInstance.id].decoder.play();
			});
			broadcast('updateVideoItemTime', {id: appInstance.id, timestamp: 0.0, play: false});
		}
	});
	videohandle.on('frame', function(frameIdx, buffer) {
		SAGE2Items.renderSync[appInstance.id].frameIdx = frameIdx;
		var blockBuffers = pixelblock.yuv420ToPixelBlocks(buffer,
			appInstance.data.width, appInstance.data.height, mediaBlockSize);

		var idBuffer = Buffer.concat([new Buffer(appInstance.id), new Buffer([0])]);
		var frameIdxBuffer = intToByteBuffer(frameIdx,   4);
		var dateBuffer = intToByteBuffer(Date.now(), 8);
		for (i = 0; i < blockBuffers.length; i++) {
			var blockIdxBuffer = intToByteBuffer(i, 2);
			SAGE2Items.renderSync[appInstance.id].pixelbuffer[i] = Buffer.concat([idBuffer, blockIdxBuffer,
				frameIdxBuffer, dateBuffer, blockBuffers[i]]);
		}

		handleNewVideoFrame(appInstance.id);
	});

	SAGE2Items.renderSync[appInstance.id] = {decoder: videohandle, frameIdx: null, loop: false,
		pixelbuffer: videoBuffer, newFrameGenerated: false, clients: {}};
	for (i = 0; i < clients.length; i++) {
		if (clients[i].clientType === "display") {
			SAGE2Items.renderSync[appInstance.id].clients[clients[i].id] = {
				wsio: clients[i], readyForNextFrame: false, blocklist: []
			};
		}
	}

	calculateValidBlocks(appInstance, mediaBlockSize, SAGE2Items.renderSync[appInstance.id]);

	// initialize based on state
	SAGE2Items.renderSync[appInstance.id].loop = appInstance.data.looped;
	if (appInstance.data.frame !== 0) {
		var ts = appInstance.data.frame / appInstance.data.framerate;
		SAGE2Items.renderSync[appInstance.id].decoder.seek(ts, function() {
			if (appInstance.data.paused === false) {
				SAGE2Items.renderSync[appInstance.id].decoder.play();
			}
		});
		broadcast('updateVideoItemTime', {id: appInstance.id, timestamp: ts, play: false});
	} else {
		if (appInstance.data.paused === false) {
			SAGE2Items.renderSync[appInstance.id].decoder.play();
		}
	}
	if (appInstance.data.muted === true) {
		broadcast('videoMuted', {id: appInstance.id});
	}
}

// move this function elsewhere
function handleNewVideoFrame(id) {
	var videohandle = SAGE2Items.renderSync[id];

	videohandle.newFrameGenerated = true;
	if (!allTrueDict(videohandle.clients, "readyForNextFrame")) {
		return false;
	}

	updateVideoFrame(id);
	return true;
}

// move this function elsewhere
function handleNewClientReady(id) {
	var videohandle = SAGE2Items.renderSync[id];

	// if no new frame is generate or not all display clients have finished rendering previous frame - return
	if (videohandle.newFrameGenerated !== true || !allTrueDict(videohandle.clients, "readyForNextFrame")) {
		return false;
	}

	updateVideoFrame(id);
	return true;
}

function updateVideoFrame(id) {
	var i;
	var key;
	var videohandle = SAGE2Items.renderSync[id];

	videohandle.newFrameGenerated = false;
	for (key in videohandle.clients) {
		videohandle.clients[key].wsio.emit('updateFrameIndex', {id: id, frameIdx: videohandle.frameIdx});
		var hasBlock = false;
		for (i = 0; i < videohandle.pixelbuffer.length; i++) {
			if (videohandle.clients[key].blocklist.indexOf(i) >= 0) {
				hasBlock = true;
				videohandle.clients[key].wsio.emit('updateVideoFrame', videohandle.pixelbuffer[i]);
			}
		}
		if (hasBlock === true) {
			videohandle.clients[key].readyForNextFrame = false;
		}
	}
}

// move this function elsewhere
function calculateValidBlocks(app, blockSize, renderhandle) {
	if (app.application !== "movie_player" && app.application !== "media_block_stream") {
		return;
	}

	var i;
	var j;
	var key;

	var portalX = 0;
	var portalY = 0;
	var portalScale = 1;
	var titleBarHeight = config.ui.titleBarHeight;
	var portal = findApplicationPortal(app);
	if (portal !== undefined && portal !== null) {
		portalX = portal.data.left;
		portalY = portal.data.top;
		portalScale = portal.data.scale;
		titleBarHeight = portal.data.titleBarHeight;
	}

	var horizontalBlocks = Math.ceil(app.data.width / blockSize);
	var verticalBlocks   = Math.ceil(app.data.height / blockSize);

	var renderBlockWidth  = (blockSize * app.width / app.data.width) * portalScale;
	var renderBlockHeight = (blockSize * app.height / app.data.height) * portalScale;

	for (key in renderhandle.clients) {
		renderhandle.clients[key].blocklist = [];
		for (i = 0; i < verticalBlocks; i++) {
			for (j = 0; j < horizontalBlocks; j++) {
				var blockIdx = i * horizontalBlocks + j;

				if (renderhandle.clients[key].wsio.clientID < 0) {
					renderhandle.clients[key].blocklist.push(blockIdx);
				} else {
					var display = config.displays[renderhandle.clients[key].wsio.clientID];
					var left = j * renderBlockWidth  + (app.left * portalScale + portalX);
					var top  = i * renderBlockHeight + ((app.top + titleBarHeight) * portalScale + portalY);
					var offsetX = config.resolution.width  * display.column;
					var offsetY = config.resolution.height * display.row;

					if ((left + renderBlockWidth) >= offsetX &&
						left <= (offsetX + config.resolution.width * display.width) &&
						(top + renderBlockHeight) >= offsetY &&
						top  <= (offsetY + config.resolution.height * display.height)) {
						renderhandle.clients[key].blocklist.push(blockIdx);
					}
				}
			}
		}
		renderhandle.clients[key].wsio.emit('updateValidStreamBlocks', {
			id: app.id, blockList: renderhandle.clients[key].blocklist
		});
	}
}

function wsDeleteElementFromStoredFiles(wsio, data) {
	assets.deleteAsset(data.filename);

	if (data.application === "load_session") {
		// if it's a session
		deleteSession(data.filename);
	}

	// send the update file list
	broadcast('storedFileList', getSavedFilesList());
}

function wsMoveElementFromStoredFiles(wsio, data) {
	var destinationURL = data.url;
	var destinationFile;

	// calculate the new destination filename
	for (var folder in mediaFolders) {
		var f = mediaFolders[folder];
		if (destinationURL.indexOf(f.url) === 0) {
			var splits = destinationURL.split(f.url);
			var subdir = splits[1];
			destinationFile = path.join(f.path, subdir, path.basename(data.filename));
		}
	}

	// Do the move and reprocess the asset
	if (destinationFile) {
		assets.moveAsset(data.filename, destinationFile, function(err) {
			if (err) {
				console.log(sageutils.header('Assets') + 'Error moving ' + data.filename);
			} else {
				// if all good, send the new list of files
				// wsRequestStoredFiles(wsio);
				// send the update file list
				broadcast('storedFileList', getSavedFilesList());
			}
		});
	}
}


// **************  Adding Web Content (URL) *****************

function wsAddNewWebElement(wsio, data) {
	appLoader.loadFileFromWebURL(data, function(appInstance, videohandle) {

		// Get the drop position and convert it to wall coordinates
		var position = data.position || [0, 0];
		position[0] = Math.round(position[0] * config.totalWidth);
		position[1] = Math.round(position[1] * config.totalHeight);

		// Use the position from the drop location
		if (position[0] !== 0 || position[1] !== 0) {
			appInstance.left = position[0] - appInstance.width / 2;
			if (appInstance.left < 0) {
				appInstance.left = 0;
			}
			appInstance.top  = position[1] - appInstance.height / 2;
			if (appInstance.top < 0) {
				appInstance.top = 0;
			}
		}

		appInstance.id = getUniqueAppId();
		handleNewApplication(appInstance, videohandle);

		if (appInstance.animation) {
			var i;
			SAGE2Items.renderSync[appInstance.id] = {clients: {}, date: Date.now()};
			for (i = 0; i < clients.length; i++) {
				if (clients[i].clientType === "display") {
					SAGE2Items.renderSync[appInstance.id].clients[clients[i].id] = {
						wsio: clients[i], readyForNextFrame: false, blocklist: []
					};
				}
			}
		}
	});
}

// **************  Folder management     *****************

function wsCreateFolder(wsio, data) {
	// Create a folder as needed
	for (var folder in mediaFolders) {
		var f = mediaFolders[folder];
		// if it starts with the sage root
		if (data.root.indexOf(f.url) === 0) {
			var subdir = data.root.split(f.url)[1];
			var toCreate = path.join(f.path, subdir, data.path);
			if (!sageutils.folderExists(toCreate)) {
				sageutils.mkdirParent(toCreate);
				console.log(sageutils.header('Folder') + toCreate + ' created');
			}
		}
	}
}


// **************  Command line          *****************

function wsCommand(wsio, data) {
	// send the command to the REPL interpreter
	processInputCommand(data);
}

// **************  Launching Web Browser *****************

function wsOpenNewWebpage(wsio, data) {
	// Check if the web-browser is connected
	if (webBrowserClient !== null) {
		// then emit the command
		console.log("Browser> new page", data.url);
		webBrowserClient.emit('openWebBrowser', {url: data.url});
	}
}

// **************  Volume sync  ********************

function wsSetVolume(wsio, data) {
	if (SAGE2Items.renderSync[data.id] === undefined || SAGE2Items.renderSync[data.id] === null) {
		return;
	}

	broadcast('setVolume', data);
}

// **************  Video / Audio Synchonization *****************

function wsPlayVideo(wsio, data) {
	if (SAGE2Items.renderSync[data.id] === undefined || SAGE2Items.renderSync[data.id] === null) {
		return;
	}

	SAGE2Items.renderSync[data.id].decoder.play();
}

function wsPauseVideo(wsio, data) {
	if (SAGE2Items.renderSync[data.id] === undefined || SAGE2Items.renderSync[data.id] === null) {
		return;
	}

	SAGE2Items.renderSync[data.id].decoder.pause(function() {
		broadcast('videoPaused', {id: data.id});
	});
}

function wsStopVideo(wsio, data) {
	if (SAGE2Items.renderSync[data.id] === undefined || SAGE2Items.renderSync[data.id] === null) {
		return;
	}

	SAGE2Items.renderSync[data.id].decoder.stop(function() {
		broadcast('videoPaused', {id: data.id});
		broadcast('updateVideoItemTime', {id: data.id, timestamp: 0.0, play: false});
		broadcast('updateFrameIndex', {id: data.id, frameIdx: 0});
	});
}

function wsUpdateVideoTime(wsio, data) {
	if (SAGE2Items.renderSync[data.id] === undefined || SAGE2Items.renderSync[data.id] === null) {
		return;
	}

	SAGE2Items.renderSync[data.id].decoder.seek(data.timestamp, function() {
		if (data.play === true) {
			SAGE2Items.renderSync[data.id].decoder.play();
		}
	});
	broadcast('updateVideoItemTime', data);
}

function wsMuteVideo(wsio, data) {
	if (SAGE2Items.renderSync[data.id] === undefined || SAGE2Items.renderSync[data.id] === null) {
		return;
	}

	broadcast('videoMuted', {id: data.id});
}

function wsUnmuteVideo(wsio, data) {
	if (SAGE2Items.renderSync[data.id] === undefined || SAGE2Items.renderSync[data.id] === null) {
		return;
	}

	broadcast('videoUnmuted', {id: data.id});
}

function wsLoopVideo(wsio, data) {
	if (SAGE2Items.renderSync[data.id] === undefined || SAGE2Items.renderSync[data.id] === null) {
		return;
	}

	SAGE2Items.renderSync[data.id].loop = data.loop;
}

// **************  Remote Server Content *****************

function wsAddNewElementFromRemoteServer(wsio, data) {
	console.log("add element from remote server");
	var i;

	appLoader.loadApplicationFromRemoteServer(data, function(appInstance, videohandle) {
		console.log("Remote App: " + appInstance.title + " (" + appInstance.application + ")");
		if (appInstance.application === "media_stream" || appInstance.application === "media_block_stream") {
			appInstance.id = wsio.remoteAddress.address + ":" + wsio.remoteAddress.port + "|" + appInstance.id;
			SAGE2Items.renderSync[appInstance.id] = {chunks: [], clients: {}};
			for (i = 0; i < clients.length; i++) {
				if (clients[i].clientType === "display") {
					SAGE2Items.renderSync[appInstance.id].clients[clients[i].id] = {
						wsio: clients[i], readyForNextFrame: false, blocklist: []
					};
				}
			}
		} else {
			appInstance.id = getUniqueAppId();
		}

		mergeObjects(data.data, appInstance.data, ['video_url', 'video_type', 'audio_url', 'audio_type']);

		handleNewApplication(appInstance, videohandle);

		if (appInstance.animation) {
			SAGE2Items.renderSync[appInstance.id] = {clients: {}, date: Date.now()};
			for (i = 0; i < clients.length; i++) {
				if (clients[i].clientType === "display") {
					SAGE2Items.renderSync[appInstance.id].clients[clients[i].id] = {
						wsio: clients[i], readyForNextFrame: false, blocklist: []
					};
				}
			}
		}
	});
}

function wsAddNewSharedElementFromRemoteServer(wsio, data) {
	var i;

	appLoader.loadApplicationFromRemoteServer(data.application, function(appInstance, videohandle) {
		console.log(sageutils.header("Remote App") + appInstance.title + " (" + appInstance.application + ")");

		if (appInstance.application === "media_stream" || appInstance.application === "media_block_stream") {
			appInstance.id = wsio.remoteAddress.address + ":" + wsio.remoteAddress.port + "|" + data.id;
			SAGE2Items.renderSync[appInstance.id] = {chunks: [], clients: {}};
			for (i = 0; i < clients.length; i++) {
				if (clients[i].clientType === "display") {
					console.log(sageutils.header("Remote App") + "render client: " + clients[i].id);
					SAGE2Items.renderSync[appInstance.id].clients[clients[i].id] = {
						wsio: clients[i], readyForNextFrame: false, blocklist: []
					};
				}
			}
		} else {
			appInstance.id = data.id;
		}

		mergeObjects(data.application.data, appInstance.data, ['video_url', 'video_type', 'audio_url', 'audio_type']);

		handleNewApplication(appInstance, videohandle);

		if (appInstance.animation) {
			SAGE2Items.renderSync[appInstance.id] = {clients: {}, date: Date.now()};
			for (i = 0; i < clients.length; i++) {
				if (clients[i].clientType === "display") {
					SAGE2Items.renderSync[appInstance.id].clients[clients[i].id] = {
						wsio: clients[i], readyForNextFrame: false, blocklist: []
					};
				}
			}
		}

		sharedApps[appInstance.id] = [{wsio: wsio, sharedId: data.remoteAppId}];

		SAGE2Items.applications.editButtonVisibilityOnItem(appInstance.id, "syncButton", true);
		broadcast('setAppSharingFlag', {id: appInstance.id, sharing: true});
	});
}

function wsRequestNextRemoteFrame(wsio, data) {
	var originId;
	var portalCloneIdx = data.id.indexOf("_");
	if (portalCloneIdx >= 0) {
		originId = data.id.substring(0, portalCloneIdx);
	} else {
		originId = data.id;
	}
	var remote_id = config.host + ":" + config.secure_port + "|" + data.id;

	if (SAGE2Items.applications.list.hasOwnProperty(originId)) {
		var stream = SAGE2Items.applications.list[originId];
		wsio.emit('updateRemoteMediaStreamFrame', {id: remote_id, state: stream.data});
	} else {
		wsio.emit('stopMediaStream', {id: remote_id});
	}
}

function wsUpdateRemoteMediaStreamFrame(wsio, data) {
	if (!SAGE2Items.applications.list.hasOwnProperty(data.id)) {
		return;
	}

	var key;
	for (key in SAGE2Items.renderSync[data.id].clients) {
		SAGE2Items.renderSync[data.id].clients[key].readyForNextFrame = false;
	}
	var stream = SAGE2Items.applications.list[data.id];
	stream.data = data.data;

	broadcast('updateMediaStreamFrame', data);
}

function wsReceivedRemoteMediaStreamFrame(wsio, data) {
	SAGE2Items.renderSync[data.id].clients[wsio.id].readyForNextFrame = true;
	if (allTrueDict(SAGE2Items.renderSync[data.id].clients, "readyForNextFrame")) {
		var i;
		var mediaStreamData = data.id.substring(6).split("|");
		var sender = {wsio: null, serverId: mediaStreamData[0], clientId: mediaStreamData[1], streamId: null};
		for (i = 0; i < clients.length; i++) {
			if (clients[i].id === sender.serverId) {
				sender.wsio = clients[i];
				break;
			}
		}
		if (sender.wsio !== null) {
			sender.wsio.emit('requestNextRemoteFrame', {id: sender.clientId});
		}
	}
}

// XXX - Remote block streaming not tested
function wsRequestNextRemoteBlockFrame(wsio, data) {
	var remote_id = config.host + ":" + config.secure_port + "|" + data.id;
	if (SAGE2Items.applications.list.hasOwnProperty(data.id)) {
		var stream = SAGE2Items.applications.list[data.id];
		wsio.emit('updateRemoteMediaBlockStreamFrame', {id: remote_id, state: stream.data});
	} else {
		wsio.emit('stopMediaBlockStream', {id: remote_id});
	}
}

function wsUpdateRemoteMediaBlockStreamFrame(wsio, data) {
	if (!SAGE2Items.applications.list.hasOwnProperty(data.id)) {
		return;
	}

	var key;
	for (key in SAGE2Items.renderSync[data.id].clients) {
		SAGE2Items.renderSync[data.id].clients[key].readyForNextFrame = false;
	}
	var stream = SAGE2Items.applications.list[data.id];
	stream.data = data.data;

	broadcast('updateMediaBlockStreamFrame', data);
}

function wsReceivedRemoteMediaBlockStreamFrame(wsio, data) {
	SAGE2Items.renderSync[data.id].clients[wsio.id].readyForNextFrame = true;
	if (allTrueDict(SAGE2Items.renderSync[data.id].clients, "readyForNextFrame")) {
		var i;
		var mediaBlockStreamData = data.id.substring(6).split("|");
		var sender = {wsio: null, serverId: mediaBlockStreamData[0], clientId: mediaBlockStreamData[1], streamId: null};
		for (i = 0; i < clients.length; i++) {
			if (clients[i].id === sender.serverId) {
				sender.wsio = clients[i];
				break;
			}
		}
		if (sender.wsio !== null) {
			sender.wsio.emit('requestNextRemoteFrame', {id: sender.clientId});
		}
	}
}

function wsRequestDataSharingSession(wsio, data) {
	var known_site = findRemoteSiteByConnection(wsio);
	if (known_site !== null) {
		data.config.name = known_site.name;
	}
	if (data.config.name === undefined || data.config.name === null) {
		data.config.name = "Unknown";
	}

	console.log("Data-sharing request from " + data.config.name + " (" + data.config.host + ":" + data.config.secure_port + ")");
	broadcast('requestedDataSharingSession', {name: data.config.name, host: data.config.host, port: data.config.port});
	// remoteSharingRequestDialog = {wsio: wsio, config: data.config};
	showRequestDialog(true);
}

function wsCancelDataSharingSession(wsio, data) {
	console.log("Data-sharing request cancelled");
	broadcast('closeRequestDataSharingDialog', null, 'requiresFullApps');
	// remoteSharingRequestDialog = null;
	showRequestDialog(false);
}

function wsAcceptDataSharingSession(wsio, data) {
	var myMin = Math.min(config.totalWidth, config.totalHeight - config.ui.titleBarHeight);
	var sharingScale = (0.9 * myMin) / Math.min(data.width, data.height);
	console.log("Data-sharing request accepted: " + data.width + "x" + data.height + ", scale: " + sharingScale);
	broadcast('closeDataSharingWaitDialog', null);
	createNewDataSharingSession(remoteSharingWaitDialog.name, remoteSharingWaitDialog.wsio.remoteAddress.address,
		remoteSharingWaitDialog.wsio.remoteAddress.port, remoteSharingWaitDialog.wsio,
		new Date(data.date), data.width, data.height, sharingScale, data.titleBarHeight, true);
	remoteSharingWaitDialog = null;
	showWaitDialog(false);
}

function wsRejectDataSharingSession(wsio, data) {
	console.log("Data-sharing request rejected");
	broadcast('closeDataSharingWaitDialog', null, 'requiresFullApps');
	remoteSharingWaitDialog = null;
	showWaitDialog(false);
}

function wsCreateRemoteSagePointer(wsio, data) {
	var key;
	var portalId = null;
	for (key in remoteSharingSessions) {
		if (remoteSharingSessions[key].portal.host === data.portal.host &&
			remoteSharingSessions[key].portal.port === data.portal.port) {
			portalId = key;
		}
	}
	createSagePointer(data.id, portalId);
}

function wsStartRemoteSagePointer(wsio, data) {
	sagePointers[data.id].left = data.left;
	sagePointers[data.id].top  = data.top;

	showPointer(data.id, data);
}

function wsStopRemoteSagePointer(wsio, data) {
	hidePointer(data.id, data);

	// return to window interaction mode after stopping pointer
	if (remoteInteraction[data.id].appInteractionMode()) {
		remoteInteraction[data.id].toggleModes();
		broadcast('changeSagePointerMode', {id: sagePointers[data.id].id, mode: remoteInteraction[data.id].interactionMode });
	}
}

function wsRecordInnerGeometryForWidget(wsio, data) {
	// var center = data.innerGeometry.center;
	var buttons = data.innerGeometry.buttons;
	var textInput = data.innerGeometry.textInput;
	var slider = data.innerGeometry.slider;
	// SAGE2Items.widgets.addButtonToItem(data.instanceID, "center", "circle", {x:center.x, y: center.y, r:center.r}, 0);
	for (var i = 0; i < buttons.length; i++) {
		SAGE2Items.widgets.addButtonToItem(data.instanceID, buttons[i].id, "circle",
			{x: buttons[i].x, y: buttons[i].y, r: buttons[i].r}, 0);
	}
	if (textInput !== null) {
		SAGE2Items.widgets.addButtonToItem(data.instanceID, textInput.id, "rectangle",
			{x: textInput.x, y: textInput.y, w: textInput.w, h: textInput.h}, 0);
	}
	if (slider !== null) {
		SAGE2Items.widgets.addButtonToItem(data.instanceID, slider.id, "rectangle",
			{x: slider.x, y: slider.y, w: slider.w, h: slider.h}, 0);
	}
}

function wsCreateAppClone(wsio, data) {
	var app = SAGE2Items.applications.list[data.id];

	createAppFromDescription(app, function(appInstance, videohandle) {
		appInstance.id = getUniqueAppId();
		if (appInstance.animation) {
			var i;
			SAGE2Items.renderSync[appInstance.id] = {clients: {}, date: Date.now()};
			for (i = 0; i < clients.length; i++) {
				if (clients[i].clientType === "display") {
					SAGE2Items.renderSync[appInstance.id].clients[clients[i].id] = {
						wsio: clients[i], readyForNextFrame: false, blocklist: []
					};
				}
			}
		}

		handleNewApplication(appInstance, videohandle);
	});
}

function wsRemoteSagePointerPosition(wsio, data) {
	if (sagePointers[data.id] === undefined) {
		return;
	}

	sagePointers[data.id].left = data.left;
	sagePointers[data.id].top = data.top;

	broadcast('updateSagePointerPosition', sagePointers[data.id]);
}

function wsRemoteSagePointerToggleModes(wsio, data) {
	// remoteInteraction[data.id].toggleModes();
	remoteInteraction[data.id].interactionMode = data.mode;
	broadcast('changeSagePointerMode', {id: sagePointers[data.id].id, mode: remoteInteraction[data.id].interactionMode});
}

function wsRemoteSagePointerHoverCorner(wsio, data) {
	var appId = data.appHoverCorner.elemId;
	var app = null;
	if (SAGE2Items.applications.list.hasOwnProperty(appId)) {
		app = SAGE2Items.applications.list[appId];
	} else if (SAGE2Items.applications.list.hasOwnProperty(wsio.id + "|" + appId)) {
		data.appHoverCorner.elemId = wsio.id + "|" + appId;
		appId = data.appHoverCorner.elemId;
		app = SAGE2Items.applications.list[appId];
	}
	if (app === undefined || app === null) {
		return;
	}

	broadcast('hoverOverItemCorner', data.appHoverCorner);
}

function wsAddNewRemoteElementInDataSharingPortal(wsio, data) {
	var key;
	var remote = null;
	for (key in remoteSharingSessions) {
		if (remoteSharingSessions[key].wsio.id === wsio.id) {
			remote = remoteSharingSessions[key];
			break;
		}
	}
	console.log("adding element from remote server:");
	if (remote !== null) {
		createAppFromDescription(data, function(appInstance, videohandle) {
			if (appInstance.application === "media_stream" || appInstance.application === "media_block_stream") {
				appInstance.id = wsio.remoteAddress.address + ":" + wsio.remoteAddress.port + "|" + data.id;
			} else {
				appInstance.id = data.id;
			}
			appInstance.left = data.left;
			appInstance.top = data.top;
			appInstance.width = data.width;
			appInstance.height = data.height;

			remoteSharingSessions[remote.portal.id].appCount++;

			var i;
			SAGE2Items.renderSync[appInstance.id] = {clients: {}, date: Date.now()};
			for (i = 0; i < clients.length; i++) {
				if (clients[i].clientType === "display") {
					SAGE2Items.renderSync[appInstance.id].clients[clients[i].id] = {
						wsio: clients[i], readyForNextFrame: false, blocklist: []
					};
				}
			}
			handleNewApplicationInDataSharingPortal(appInstance, videohandle, remote.portal.id);
		});
	}
}

function wsUpdateApplicationOrder(wsio, data) {
	// should check timestamp first (data.date)
	broadcast('updateItemOrder', data.order);
}

function wsStartApplicationMove(wsio, data) {
	// should check timestamp first (data.date)
	var app = null;
	if (SAGE2Items.applications.list.hasOwnProperty(data.appId)) {
		app = SAGE2Items.applications.list[data.appId];
	} else if (SAGE2Items.applications.list.hasOwnProperty(wsio.id + "|" + data.appId)) {
		data.appId = wsio.id + "|" + data.appId;
		app = SAGE2Items.applications.list[data.appId];
	}
	if (app === undefined || app === null) {
		return;
	}

	broadcast('startMove', {id: data.appId, date: Date.now()});

	var eLogData = {
		type: "move",
		action: "start",
		application: {
			id: app.id,
			type: app.application
		},
		location: {
			x: parseInt(app.left, 10),
			y: parseInt(app.top, 10),
			width: parseInt(app.width, 10),
			height: parseInt(app.height, 10)
		}
	};
	addEventToUserLog(data.id, {type: "windowManagement", data: eLogData, time: Date.now()});
}

function wsStartApplicationResize(wsio, data) {
	// should check timestamp first (data.date)
	var app = null;
	if (SAGE2Items.applications.list.hasOwnProperty(data.appId)) {
		app = SAGE2Items.applications.list[data.appId];
	} else if (SAGE2Items.applications.list.hasOwnProperty(wsio.id + "|" + data.appId)) {
		data.appId = wsio.id + "|" + data.appId;
		app = SAGE2Items.applications.list[data.appId];
	}
	if (app === undefined || app === null) {
		return;
	}

	broadcast('startResize', {id: data.appId, date: Date.now()});

	var eLogData = {
		type: "resize",
		action: "start",
		application: {
			id: app.id,
			type: app.application
		},
		location: {
			x: parseInt(app.left, 10),
			y: parseInt(app.top, 10),
			width: parseInt(app.width, 10),
			height: parseInt(app.height, 10)
		}
	};
	addEventToUserLog(data.id, {type: "windowManagement", data: eLogData, time: Date.now()});
}

function wsUpdateApplicationPosition(wsio, data) {
	// should check timestamp first (data.date)
	var appId = data.appPositionAndSize.elemId;
	var app = null;
	if (SAGE2Items.applications.list.hasOwnProperty(appId)) {
		app = SAGE2Items.applications.list[appId];
	} else if (SAGE2Items.applications.list.hasOwnProperty(wsio.id + "|" + appId)) {
		data.appPositionAndSize.elemId = wsio.id + "|" + appId;
		appId = data.appPositionAndSize.elemId;
		app = SAGE2Items.applications.list[appId];
	}
	if (app === undefined || app === null) {
		return;
	}

	var titleBarHeight = config.ui.titleBarHeight;
	if (data.portalId !== undefined && data.portalId !== null) {
		titleBarHeight = remoteSharingSessions[data.portalId].portal.titleBarHeight;
	}
	app.left = data.appPositionAndSize.elemLeft;
	app.top = data.appPositionAndSize.elemTop;
	app.width = data.appPositionAndSize.elemWidth;
	app.height = data.appPositionAndSize.elemHeight;
	var im = findInteractableManager(data.appPositionAndSize.elemId);
	im.editGeometry(app.id, "applications", "rectangle", {x: app.left, y: app.top, w: app.width, h: app.height + titleBarHeight});
	broadcast('setItemPosition', data.appPositionAndSize);
	if (SAGE2Items.renderSync.hasOwnProperty(app.id)) {
		calculateValidBlocks(app, mediaBlockSize, SAGE2Items.renderSync[app.id]);
		if (app.id in SAGE2Items.renderSync && SAGE2Items.renderSync[app.id].newFrameGenerated === false) {
			handleNewVideoFrame(app.id);
		}
	}
}

function wsUpdateApplicationPositionAndSize(wsio, data) {
	// should check timestamp first (data.date)
	var appId = data.appPositionAndSize.elemId;
	var app = null;
	if (SAGE2Items.applications.list.hasOwnProperty(appId)) {
		app = SAGE2Items.applications.list[appId];
	} else if (SAGE2Items.applications.list.hasOwnProperty(wsio.id + "|" + appId)) {
		data.appPositionAndSize.elemId = wsio.id + "|" + appId;
		appId = data.appPositionAndSize.elemId;
		app = SAGE2Items.applications.list[appId];
	}
	if (app === undefined || app === null) {
		return;
	}

	var titleBarHeight = config.ui.titleBarHeight;
	if (data.portalId !== undefined && data.portalId !== null) {
		titleBarHeight = remoteSharingSessions[data.portalId].portal.titleBarHeight;
	}
	app.left = data.appPositionAndSize.elemLeft;
	app.top = data.appPositionAndSize.elemTop;
	app.width = data.appPositionAndSize.elemWidth;
	app.height = data.appPositionAndSize.elemHeight;
	var im = findInteractableManager(data.appPositionAndSize.elemId);
	im.editGeometry(app.id, "applications", "rectangle", {x: app.left, y: app.top, w: app.width, h: app.height + titleBarHeight});
	handleApplicationResize(app.id);
	broadcast('setItemPositionAndSize', data.appPositionAndSize);
	if (SAGE2Items.renderSync.hasOwnProperty(app.id)) {
		calculateValidBlocks(app, mediaBlockSize, SAGE2Items.renderSync[app.id]);
		if (app.id in SAGE2Items.renderSync && SAGE2Items.renderSync[app.id].newFrameGenerated === false) {
			handleNewVideoFrame(app.id);
		}
	}
}

function wsFinishApplicationMove(wsio, data) {
	// should check timestamp first (data.date)
	var app = null;
	if (SAGE2Items.applications.list.hasOwnProperty(data.appId)) {
		app = SAGE2Items.applications.list[data.appId];
	} else if (SAGE2Items.applications.list.hasOwnProperty(wsio.id + "|" + data.appId)) {
		data.appId = wsio.id + "|" + data.appId;
		app = SAGE2Items.applications.list[data.appId];
	}
	if (app === undefined || app === null) {
		return;
	}

	broadcast('finishedMove', {id: data.appId, date: Date.now()});

	var eLogData = {
		type: "move",
		action: "end",
		application: {
			id: app.id,
			type: app.application
		},
		location: {
			x: parseInt(app.left, 10),
			y: parseInt(app.top, 10),
			width: parseInt(app.width, 10),
			height: parseInt(app.height, 10)
		}
	};
	addEventToUserLog(data.id, {type: "windowManagement", data: eLogData, time: Date.now()});
}

function wsFinishApplicationResize(wsio, data) {
	// should check timestamp first (data.date)
	var app = null;
	if (SAGE2Items.applications.list.hasOwnProperty(data.appId)) {
		app = SAGE2Items.applications.list[data.appId];
	} else if (SAGE2Items.applications.list.hasOwnProperty(wsio.id + "|" + data.appId)) {
		data.appId = wsio.id + "|" + data.appId;
		app = SAGE2Items.applications.list[data.appId];
	}
	if (app === undefined || app === null) {
		return;
	}

	broadcast('finishedResize', {id: data.appId, date: Date.now()});

	var eLogData = {
		type: "resize",
		action: "end",
		application: {
			id: app.id,
			type: app.application
		},
		location: {
			x: parseInt(app.left, 10),
			y: parseInt(app.top, 10),
			width: parseInt(app.width, 10),
			height: parseInt(app.height, 10)
		}
	};
	addEventToUserLog(data.id, {type: "windowManagement", data: eLogData, time: Date.now()});
}

function wsDeleteApplication(wsio, data) {
	deleteApplication(data.appId);

	// Is that diffent ?
	// if (SAGE2Items.applications.list.hasOwnProperty(data.appId)) {
	// 	SAGE2Items.applications.removeItem(data.appId);
	// 	var im = findInteractableManager(data.appId);
	// 	im.removeGeometry(data.appId, "applications");
	// 	broadcast('deleteElement', {elemId: data.appId});
	// }
}

function wsUpdateApplicationState(wsio, data) {
	// should check timestamp first (data.date)
	if (SAGE2Items.applications.list.hasOwnProperty(data.id)) {
		var app = SAGE2Items.applications.list[data.id];

		// hang on to old values if movie player
		var oldTs;
		var oldPaused;
		var oldMuted;
		if (app.application === "movie_player") {
			oldTs = app.data.frame / app.data.framerate;
			oldPaused = app.data.paused;
			oldMuted = app.data.muted;
		}

		var modified = mergeObjects(data.state, app.data, ['doc_url', 'video_url', 'video_type', 'audio_url', 'audio_type']);
		if (modified === true) {
			// update video demuxer based on state
			if (app.application === "movie_player") {
				console.log("received state from remote site:", data.state);

				SAGE2Items.renderSync[app.id].loop = app.data.looped;

				var ts = app.data.frame / app.data.framerate;
				if (app.data.paused === true && ts !== oldTs) {
					SAGE2Items.renderSync[app.id].decoder.seek(ts, function() {
						// do nothing
					});
					broadcast('updateVideoItemTime', {id: app.id, timestamp: ts, play: false});
				} else {
					if (app.data.paused === true && oldPaused === false) {
						SAGE2Items.renderSync[app.id].decoder.pause(function() {
							broadcast('videoPaused', {id: app.id});
						});
					}
					if (app.data.paused === false && oldPaused === true) {
						SAGE2Items.renderSync[app.id].decoder.play();
					}
				}
				if (app.data.muted === true && oldMuted === false) {
					broadcast('videoMuted', {id: app.id});
				}
				if (app.data.muted === false && oldMuted === true) {
					broadcast('videoUnmuted', {id: app.id});
				}
			}

			// for all apps - send new state to app
			broadcast('loadApplicationState', {id: app.id, state: app.data, date: Date.now()});
		}
	}
}

function wsUpdateApplicationStateOptions(wsio, data) {
	// should check timestamp first (data.date)
	if (SAGE2Items.applications.list.hasOwnProperty(data.id)) {
		broadcast('loadApplicationOptions', {id: data.id, options: data.options});
	}
}


// **************  Widget Control Messages *****************

function wsAddNewControl(wsio, data) {
	if (!SAGE2Items.applications.list.hasOwnProperty(data.appId)) {
		return;
	}
	if (SAGE2Items.widgets.list.hasOwnProperty(data.id)) {
		return;
	}

	broadcast('createControl', data);

	var zIndex = SAGE2Items.widgets.numItems;
	var radialGeometry = {
		x: data.left + (data.height / 2),
		y: data.top + (data.height / 2),
		r: data.height / 2
	};

	if (data.hasSideBar === true) {
		var shapeData = {
			radial: {
				type: "circle",
				visible: true,
				geometry: radialGeometry
			},
			sidebar: {
				type: "rectangle",
				visible: true,
				geometry: {
					x: data.left + data.height,
					y: data.top + (data.height / 2) - (data.barHeight / 2),
					w: data.width - data.height, h: data.barHeight
				}
			}
		};
		interactMgr.addComplexGeometry(data.id, "widgets", shapeData, zIndex, data);
	} else {
		interactMgr.addGeometry(data.id, "widgets", "circle", radialGeometry, true, zIndex, data);
	}
	SAGE2Items.widgets.addItem(data);
	var uniqueID = data.id.substring(data.appId.length, data.id.lastIndexOf("_"));
	var app = SAGE2Items.applications.list[data.appId];
	addEventToUserLog(uniqueID, {type: "widgetMenu", data: {action: "open", application:
		{id: app.id, type: app.application}}, time: Date.now()});
}


function wsCloseAppFromControl(wsio, data) {
	deleteApplication(data.appId);
}

function wsHideWidgetFromControl(wsio, data) {
	var ctrl = SAGE2Items.widgets.list[data.instanceID];
	hideControl(ctrl);
}

function wsOpenRadialMenuFromControl(wsio, data) {
	console.log("radial menu");
	var ctrl = SAGE2Items.widgets.list[data.id];
	createRadialMenu(wsio.id, ctrl.left, ctrl.top);
}


function loadConfiguration() {
	var configFile = null;

	if (program.configuration) {
		configFile = program.configuration;
	} else {
		// Read config.txt - if exists and specifies a user defined config, then use it
		if (sageutils.fileExists("config.txt")) {
			var lines = fs.readFileSync("config.txt", 'utf8').split("\n");
			for (var i = 0; i < lines.length; i++) {
				var text = "";
				var comment = lines[i].indexOf("//");
				if (comment >= 0) {
					text = lines[i].substring(0, comment).trim();
				} else {
					text = lines[i].trim();
				}

				if (text !== "") {
					configFile = text;
					console.log(sageutils.header("SAGE2") + "Found configuration file: " + configFile);
					break;
				}
			}
		}
	}

	// If config.txt does not exist or does not specify any files, look for a config with the hostname
	if (configFile === null) {
		var hn  = os.hostname();
		var dot = hn.indexOf(".");
		if (dot >= 0) {
			hn = hn.substring(0, dot);
		}
		configFile = path.join("config", hn + "-cfg.json");
		if (sageutils.fileExists(configFile)) {
			console.log(sageutils.header("SAGE2") + "Found configuration file: " + configFile);
		} else {
			// Check in ~/Document/SAGE2_Media/config
			if (platform === "Windows") {
				configFile = path.join(mainFolder.path, "config", "defaultWin-cfg.json");
			} else {
				configFile = path.join(mainFolder.path, "config", "default-cfg.json");
			}
			// finally check in the internal folder
			if (!sageutils.fileExists(configFile)) {
				if (platform === "Windows") {
					configFile = path.join("config", "defaultWin-cfg.json");
				} else {
					configFile = path.join("config", "default-cfg.json");
				}
			}
			console.log(sageutils.header("SAGE2") + "Using default configuration file: " + configFile);
		}
	}

	if (!sageutils.fileExists(configFile)) {
		console.log("\n----------");
		console.log(sageutils.header("SAGE2") + "Cannot find configuration file: " + configFile);
		console.log("----------\n\n");
		process.exit(1);
	}

	// Read the specified configuration file
	var json_str   = fs.readFileSync(configFile, 'utf8');
	// Parse it using JSON5 syntax (more lax than strict JSON)
	var userConfig = json5.parse(json_str);

	// compute extra dependent parameters
	userConfig.totalWidth  = userConfig.resolution.width  * userConfig.layout.columns;
	userConfig.totalHeight = userConfig.resolution.height * userConfig.layout.rows;

	var minDim = Math.min(userConfig.totalWidth, userConfig.totalHeight);
	var maxDim = Math.max(userConfig.totalWidth, userConfig.totalHeight);

	if (userConfig.ui.titleBarHeight) {
		userConfig.ui.titleBarHeight = parseInt(userConfig.ui.titleBarHeight, 10);
	} else {
		userConfig.ui.titleBarHeight = Math.round(0.025 * minDim);
	}

	if (userConfig.ui.widgetControlSize) {
		userConfig.ui.widgetControlSize = parseInt(userConfig.ui.widgetControlSize, 10);
	} else {
		userConfig.ui.widgetControlSize = Math.round(0.020 * minDim);
	}

	if (userConfig.ui.titleTextSize) {
		userConfig.ui.titleTextSize = parseInt(userConfig.ui.titleTextSize, 10);
	} else {
		userConfig.ui.titleTextSize  = Math.round(0.015 * minDim);
	}

	if (userConfig.ui.pointerSize) {
		userConfig.ui.pointerSize = parseInt(userConfig.ui.pointerSize, 10);
	} else {
		userConfig.ui.pointerSize = Math.round(0.08 * minDim);
	}

	if (userConfig.ui.minWindowWidth) {
		userConfig.ui.minWindowWidth = parseInt(userConfig.ui.minWindowWidth, 10);
	} else {
		userConfig.ui.minWindowWidth  = Math.round(0.08 * minDim);  // 8%
	}
	if (userConfig.ui.minWindowHeight) {
		userConfig.ui.minWindowHeight = parseInt(userConfig.ui.minWindowHeight, 10);
	} else {
		userConfig.ui.minWindowHeight = Math.round(0.08 * minDim); // 8%
	}

	if (userConfig.ui.maxWindowWidth) {
		userConfig.ui.maxWindowWidth = parseInt(userConfig.ui.maxWindowWidth, 10);
	} else {
		userConfig.ui.maxWindowWidth  = Math.round(1.2 * maxDim);  // 120%
	}
	if (userConfig.ui.maxWindowHeight) {
		userConfig.ui.maxWindowHeight = parseInt(userConfig.ui.maxWindowHeight, 10);
	} else {
		userConfig.ui.maxWindowHeight = Math.round(1.2 * maxDim); // 120%
	}

	// Check the borders settings (for hidding the borders)
	if (userConfig.dimensions === undefined) {
		userConfig.dimensions = {};
	}

	// Overlapping tile dimension in pixels to allow edge blending
	// tile_overlap = { horizontal: 20, vertical: 20}
	// code provided by Larse Bilke
	// larsbilke83@gmail.com
	if (userConfig.dimensions.tile_overlap === undefined) {
		userConfig.dimensions.tile_overlap = {
			horizontal: 0,
			vertical:   0
		};
	} else {
		// Check the values
		var hoverlap = parseInt(userConfig.dimensions.tile_overlap.horizontal, 10);
		var voverlap = parseInt(userConfig.dimensions.tile_overlap.vertical,   10);
		// If negative values, converted to positives
		if (hoverlap < 0) {
			hoverlap *= -1;
		}
		if (voverlap < 0) {
			voverlap *= -1;
		}
		// Set the final values back into the configuration
		userConfig.dimensions.tile_overlap = {
			horizontal: hoverlap,
			vertical:   voverlap
		};
	}

	// Check the display border settings
	if (userConfig.dimensions.tile_borders === undefined) {
		// set default values to 0
		// first for pixel sizes
		userConfig.resolution.borders = { left: 0, right: 0, bottom: 0, top: 0};
		// then for dimensions
		userConfig.dimensions.tile_borders = { left: 0.0, right: 0.0, bottom: 0.0, top: 0.0};
	} else {
		var borderLeft, borderRight, borderBottom, borderTop, tileWidth;
		// make sure the values are valid floats
		borderLeft   = parseFloat(userConfig.dimensions.tile_borders.left)   || 0.0;
		borderRight  = parseFloat(userConfig.dimensions.tile_borders.right)  || 0.0;
		borderBottom = parseFloat(userConfig.dimensions.tile_borders.bottom) || 0.0;
		borderTop    = parseFloat(userConfig.dimensions.tile_borders.top)    || 0.0;
		tileWidth    = parseFloat(userConfig.dimensions.tile_width) || 0.0;
		// calculate pixel density (ppm) based on width
		var pixelsPerMeter = userConfig.resolution.width / tileWidth;
		// calculate values in pixel now
		userConfig.resolution.borders = {};
		userConfig.resolution.borders.left   = Math.round(pixelsPerMeter * borderLeft)   || 0;
		userConfig.resolution.borders.right  = Math.round(pixelsPerMeter * borderRight)  || 0;
		userConfig.resolution.borders.bottom = Math.round(pixelsPerMeter * borderBottom) || 0;
		userConfig.resolution.borders.top    = Math.round(pixelsPerMeter * borderTop)    || 0;
	}

	// Check the width and height of each display (in tile count)
	// by default, a display covers one tile
	for (var d = 0; d < userConfig.displays.length; d++) {
		userConfig.displays[d].width  = parseInt(userConfig.displays[d].width)  || 1;
		userConfig.displays[d].height = parseInt(userConfig.displays[d].height) || 1;
	}

	// legacy support for config port names
	var http_port, https_port;
	if (userConfig.secure_port === undefined) {
		http_port = userConfig.index_port;
		https_port = userConfig.port;
		delete userConfig.index_port;
	} else {
		http_port = userConfig.port;
		https_port = userConfig.secure_port;
	}
	var rproxy_port, rproxys_port;
	if (userConfig.rproxy_secure_port === undefined) {
		rproxy_port = userConfig.rproxy_index_port;
		rproxys_port = userConfig.rproxy_port;
		delete userConfig.rproxy_index_port;
	} else {
		rproxy_port = userConfig.rproxy_port;
		rproxys_port = userConfig.rproxy_secure_port;
	}
	// Set default values if missing
	if (https_port === undefined) {
		userConfig.secure_port = 443;
	} else {
		userConfig.secure_port = parseInt(https_port, 10); // to make sure it's a number
	}
	if (http_port === undefined) {
		userConfig.port = 80;
	} else {
		userConfig.port = parseInt(http_port, 10);
	}
	userConfig.rproxy_port = parseInt(rproxy_port, 10) || undefined;
	userConfig.rproxy_secure_port = parseInt(rproxys_port, 10) || undefined;

	// Set the display clip value if missing (true by default)
	if (userConfig.background.clip !== undefined) {
		userConfig.background.clip = sageutils.isTrue(userConfig.background.clip);
	} else {
		userConfig.background.clip = true;
	}

	// Registration to EVL's server (sage.evl.uic.edu), true by default
	if (userConfig.register_site === undefined) {
		userConfig.register_site = true;
	} else {
		// test for a true value: true, on, yes, 1, ...
		if (sageutils.isTrue(userConfig.register_site)) {
			userConfig.register_site = true;
		} else {
			userConfig.register_site = false;
		}
	}

	return userConfig;
}

var getUniqueAppId = function(param) {
	// reset the counter
	if (param && param === -1) {
		getUniqueAppId.count = 0;
		return;
	}
	var id = "app_" + getUniqueAppId.count.toString();
	getUniqueAppId.count++;
	return id;
};
getUniqueAppId.count = 0;

var getNewUserId = (function() {
	var count = 0;
	return function() {
		var id = "usr_" + count.toString();
		count++;
		return id;
	};
}());

function getUniqueDataSharingId(remoteHost, remotePort, caller) {
	var id;
	if (caller === true) {
		id = config.host + ":" + config.secure_port + "+" + remoteHost + ":" + remotePort;
	} else {
		id = remoteHost + ":" + remotePort + "+" + config.host + ":" + config.secure_port;
	}
	return "portal_" + id;
}

function getUniqueSharedAppId(portalId) {
	return "app_" + remoteSharingSessions[portalId].appCount + "_" + portalId;
}

function getSavedFilesList() {
	// Get the sessions
	var savedSessions  = listSessions();
	savedSessions.sort(sageutils.compareFilename);

	// Get everything from the asset manager
	var list = assets.listAssets();
	// add the sessions
	list.sessions = savedSessions;

	return list;
}

function setupDisplayBackground() {
	var tmpImg, imgExt;

	// background image
	if (config.background.image !== undefined && config.background.image.url !== undefined) {
		var bg_file = path.join(publicDirectory, config.background.image.url);

		if (config.background.image.style === "fit") {
			exiftool.file(bg_file, function(err1, data) {
				if (err1) {
					console.log("Error processing background image:", bg_file, err1);
					console.log(" ");
					process.exit(1);
				}
				var bg_info = data;

				if (bg_info.ImageWidth === config.totalWidth && bg_info.ImageHeight === config.totalHeight) {
					sliceBackgroundImage(bg_file, bg_file);
				} else {
					tmpImg = path.join(publicDirectory, "images", "background", "tmp_background.png");
					var out_res  = config.totalWidth.toString() + "x" + config.totalHeight.toString();

					imageMagick(bg_file).noProfile().command("convert").in("-gravity", "center")
						.in("-background", "rgba(0,0,0,0)")
						.in("-extent", out_res).write(tmpImg, function(err2) {
							if (err2) {
								throw err2;
							}
							sliceBackgroundImage(tmpImg, bg_file);
						});
				}
			});
		} else if (config.background.image.style === "tile") {
			// do nothing
		} else {
			config.background.image.style = "stretch";
			imgExt = path.extname(bg_file);
			tmpImg = path.join(publicDirectory, "images", "background", "tmp_background" + imgExt);

			imageMagick(bg_file).resize(config.totalWidth, config.totalHeight, "!").write(tmpImg, function(err) {
				if (err) {
					throw err;
				}

				sliceBackgroundImage(tmpImg, bg_file);
			});
		}
	}
}

function sliceBackgroundImage(fileName, outputBaseName) {
	for (var i = 0; i < config.displays.length; i++) {
		var x = config.displays[i].column * config.resolution.width;
		var y = config.displays[i].row * config.resolution.height;
		var output_dir  = path.dirname(outputBaseName);
		var input_ext   = path.extname(outputBaseName);
		var output_ext  = path.extname(fileName);
		var output_base = path.basename(outputBaseName, input_ext);
		var output = path.join(output_dir, output_base + "_" + i.toString() + output_ext);
		imageMagick(fileName).crop(
			config.resolution.width * config.displays[i].width,
			config.resolution.height * config.displays[i].height, x, y)
		.write(output, function(err) {
			if (err) {
				console.log("error slicing image", err); // throw err;
			}
		});
	}
}

function setupHttpsOptions() {
	// build a list of certs to support multi-homed computers
	var certs = {};

	// file caching for the main key of the server
	var server_key = null;
	var server_crt = null;
	var server_ca  = [];

	// add the default cert from the hostname specified in the config file
	try {
		// first try the filename based on the hostname-server.key
		if (sageutils.fileExists(path.join("keys", config.host + "-server.key"))) {
			// Load the certificate files
			console.log(sageutils.header("Certificate") + "Loading certificate " + config.host + "-server.key");
			server_key = fs.readFileSync(path.join("keys", config.host + "-server.key"));
			server_crt = fs.readFileSync(path.join("keys", config.host + "-server.crt"));
			server_ca  = sageutils.loadCABundle(path.join("keys", config.host + "-ca.crt"));
			// Build the crypto
			certs[config.host] = sageutils.secureContext(server_key, server_crt, server_ca);
		} else {
			// remove the hostname from the FQDN and search for wildcard certificate
			//    syntax: _.rest.com.key or _.rest.bigger.com.key
			var domain = '_.' + config.host.split('.').slice(1).join('.');
			console.log(sageutils.header("Certificate") + "Loading domain certificate " + domain + ".key");
			server_key = fs.readFileSync(path.join("keys", domain + ".key"));
			server_crt = fs.readFileSync(path.join("keys", domain + ".crt"));
			server_ca  = sageutils.loadCABundle(path.join("keys", domain + "-ca.crt"));
			certs[config.host] = sageutils.secureContext(server_key, server_crt, server_ca);
		}
	} catch (e) {
		console.log("\n----------");
		console.log("Cannot open certificate for default host:");
		console.log(" \"" + config.host + "\" needs file: " + e.path);
		console.log(" --> Please generate the appropriate certificate in the 'keys' folder");
		console.log("----------\n\n");
		process.exit(1);
	}

	for (var h in config.alternate_hosts) {
		try {
			var alth = config.alternate_hosts[h];
			certs[ alth ] = sageutils.secureContext(
				fs.readFileSync(path.join("keys", alth + "-server.key")),
				fs.readFileSync(path.join("keys", alth + "-server.crt")),
				sageutils.loadCABundle(path.join("keys", alth + "-ca.crt"))
			);
		} catch (e) {
			console.log("\n----------");
			console.log("Cannot open certificate for the alternate host: ", config.alternate_hosts[h]);
			console.log(" needs file: \"" + e.path + "\"");
			console.log(" --> Please generate the appropriate certificates in the 'keys' folder");
			console.log(" Ignoring alternate host: ", config.alternate_hosts[h]);
			console.log("----------\n");
		}
	}

	var httpsOptions;

	if (sageutils.nodeVersion === 10) {
		httpsOptions = {
			// server default keys
			key:  server_key,
			cert: server_crt,
			ca:   server_ca,
			// If true the server will request a certificate from clients that connect and attempt to verify that certificate
			requestCert: false,
			rejectUnauthorized: false,
			// callback to handle multi-homed machines
			SNICallback: function(servername) {
				if (!certs.hasOwnProperty(servername)) {
					console.log(sageutils.header("SNI") + "Unknown host, cannot find a certificate for ", servername);
					return null;
				}
				return certs[servername];
			}
		};
	} else {
		httpsOptions = {
			// server default keys
			key:  server_key,
			cert: server_crt,
			ca:   server_ca,
			// If true the server will request a certificate from clients that connect and attempt to verify that certificate
			requestCert: false,
			rejectUnauthorized: false,
			honorCipherOrder: true,
			// callback to handle multi-homed machines
			SNICallback: function(servername, cb) {
				if (certs.hasOwnProperty(servername)) {
					cb(null, certs[servername]);
				} else {
					console.log(sageutils.header("SNI") + "Unknown host, cannot find a certificate for ", servername);
					cb("SNI Unknown host", null);
				}
			}
		};

		// The SSL method to use, otherwise undefined
		if (config.security && config.security.secureProtocol) {
			// Possible values are defined in the constant SSL_METHODS of OpenSSL
			// Only enable TLS 1.2 for instance
			// SSLv3_method,
			// TLSv1_method, TLSv1_1_method, TLSv1_2_method
			// DTLS_method,  DTLSv1_method,  DTLSv1_2_method
			httpsOptions.secureProtocol = config.security.secureProtocol;
			console.log(sageutils.header("HTTPS") +
				"securing with protocol: " + httpsOptions.secureProtocol);
		}
	}

	return httpsOptions;
}

function sendConfig(req, res) {
	var header = HttpServer.prototype.buildHeader();
	// Set type
	header["Content-Type"] = "application/json";
	// Allow CORS on the /config route
	header['Access-Control-Allow-Origin' ]     = req.headers.origin;
	header['Access-Control-Allow-Methods']     = "GET";
	header['Access-Control-Allow-Headers']     = "X-Requested-With, X-HTTP-Method-Override, Content-Type, Accept";
	header['Access-Control-Allow-Credentials'] = true;
	res.writeHead(200, header);
	// Adding the calculated version into the data structure
	config.version = SAGE2_version;
	res.write(JSON.stringify(config));
	res.end();
}

function uploadForm(req, res) {
	var form     = new formidable.IncomingForm();
	// Drop position
	var position = [0, 0];
	// Open or not the file after upload
	var openAfter = true;
	// User information
	var ptrName  = "";
	var ptrColor = "";

	// Limits the amount of memory all fields together (except files) can allocate in bytes.
	//    set to 4MB.
	form.maxFieldsSize = 4 * 1024 * 1024;
	form.type          = 'multipart';
	form.multiples     = true;

	form.on('fileBegin', function(name, file) {
		console.log(sageutils.header("Upload") + file.name + ' ' + file.type);
	});

	form.on('error', function(err) {
		console.log(sageutils.header("Upload") + 'Request aborted');
		try {
			// Removing the temporary file
			fs.unlinkSync(this.openedFiles[0].path);
		} catch (err) {
			console.log(sageutils.header("Upload") + '   error removing the temporary file');
		}
	});

	form.on('field', function(field, value) {
		// Keep user information
		if (field === 'SAGE2_ptrName') {
			ptrName = value;
			console.log(sageutils.header("Upload") + "by " + ptrName);
		}
		if (field === 'SAGE2_ptrColor') {
			ptrColor = value;
			console.log(sageutils.header("Upload") + "color " + ptrColor);
		}
		// convert value [0 to 1] to wall coordinate from drop location
		if (field === 'dropX') {
			position[0] = parseInt(parseFloat(value) * config.totalWidth,  10);
		}
		if (field === 'dropY') {
			position[1] = parseInt(parseFloat(value) * config.totalHeight, 10);
		}
		// initial application window position
		if (field === 'width') {
			position[2] = parseInt(parseFloat(value) * config.totalWidth,  10);
		}
		if (field === 'height') {
			position[3] = parseInt(parseFloat(value) * config.totalHeight,  10);
		}
		// open or not the file after upload
		if (field === 'open') {
			openAfter = (value === "true");
		}
	});

	form.parse(req, function(err, fields, files) {
		var header = HttpServer.prototype.buildHeader();
		if (err) {
			header["Content-Type"] = "text/plain";
			res.writeHead(500, header);
			res.write(err + "\n\n");
			res.end();
			return;
		}
		// build the reply to the upload
		header["Content-Type"] = "application/json";
		res.writeHead(200, header);
		// For webix uploader: status: server
		fields.done = true;

		// Get the file (only one even if multiple drops, it comes one by one)
		var file = files[ Object.keys(files)[0] ];
		var app = registry.getDefaultApp(file.name);
		if (app === undefined || app === "") {
			fields.good = false;
		} else {
			fields.good = true;
		}
		// Send the reply
		res.end(JSON.stringify({status: 'server',
			fields: fields, files: files}));
	});

	form.on('end', function() {
		// saves files in appropriate directory and broadcasts the items to the displays
		manageUploadedFiles(this.openedFiles, position, ptrName, ptrColor, openAfter);
	});
}

function manageUploadedFiles(files, position, ptrName, ptrColor, openAfter) {
	var fileKeys = Object.keys(files);
	fileKeys.forEach(function(key) {
		var file = files[key];
		appLoader.manageAndLoadUploadedFile(file, function(appInstance, videohandle) {

			if (appInstance === null) {
				console.log(sageutils.header("Upload") + 'unrecognized file type: ' + file.name + ' ' + file.type);
				return;
			}

			// Add user information into exif data
			assets.addTag(appInstance.file, "SAGE2user",  ptrName);
			assets.addTag(appInstance.file, "SAGE2color", ptrColor);

			// contains a flag to open the file or not
			if (openAfter) {
				// Use the size from the drop information
				if (position[2] && position[2] !== 0) {
					appInstance.width = parseFloat(position[2]);
				}
				if (position[3] && position[3] !== 0) {
					appInstance.height = parseFloat(position[3]);
				}

				// Use the position from the drop information
				if (position[0] !== 0 || position[1] !== 0) {
					appInstance.left = position[0] - appInstance.width / 2;
					if (appInstance.left < 0) {
						appInstance.left = 0;
					}
					appInstance.top  = position[1] - appInstance.height / 2;
					if (appInstance.top < 0) {
						appInstance.top = 0;
					}
				}

				appInstance.id = getUniqueAppId();
				if (appInstance.animation) {
					var i;
					SAGE2Items.renderSync[appInstance.id] = {clients: {}, date: Date.now()};
					for (i = 0; i < clients.length; i++) {
						if (clients[i].clientType === "display") {
							SAGE2Items.renderSync[appInstance.id].clients[clients[i].id] = {
								wsio: clients[i], readyForNextFrame: false, blocklist: []
							};
						}
					}
				}
				handleNewApplication(appInstance, videohandle);
			}

			// send the update file list
			broadcast('storedFileList', getSavedFilesList());
		});
	});
}


// **************  Remote Site Collaboration *****************

var remoteSites = [];
if (config.remote_sites) {
	remoteSites = new Array(config.remote_sites.length);
	config.remote_sites.forEach(function(element, index, array) {
		var protocol = (element.secure === true) ? "wss" : "ws";
		var wsURL = protocol + "://" + element.host + ":" + element.port.toString();

		var remote = createRemoteConnection(wsURL, element, index);

		var rGeom = {};
		rGeom.w = Math.min((0.5 * config.totalWidth) / remoteSites.length, config.ui.titleBarHeight * 6)
			- (0.16 * config.ui.titleBarHeight);
		rGeom.h = 0.84 * config.ui.titleBarHeight;
		rGeom.x = (0.5 * config.totalWidth) + ((rGeom.w + (0.16 * config.ui.titleBarHeight)) * (index - (remoteSites.length / 2)))
			+ (0.08 * config.ui.titleBarHeight);
		rGeom.y = 0.08 * config.ui.titleBarHeight;

		// Build the object
		remoteSites[index] = {
			name: element.name,
			wsio: remote,
			connected: "off",
			geometry: rGeom
		};
		// Add the gemeotry for the button
		interactMgr.addGeometry("remote_" + index, "staticUI", "rectangle", rGeom,  true, index, remoteSites[index]);

		// attempt to connect every 15 seconds, if connection failed
		setInterval(function() {
			if (remoteSites[index].connected !== "on") {
				var rem = createRemoteConnection(wsURL, element, index);
				remoteSites[index].wsio = rem;
			}
		}, 15000);
	});
}

function manageRemoteConnection(remote, site, index) {
	// Fix address
	remote.updateRemoteAddress(site.host, site.port);
	// Hope for the best
	remoteSites[index].connected = "on";
	// Check the password or session hash
	if (site.password) {
		// MD5 hash of the password
		site.session = md5.getHash(site.password);
	}

	var clientDescription = {
		clientType: "remoteServer",
		host: config.host,
		port: config.secure_port,
		session: site.session,
		// port: config.port,
		requests: {
			config: false,
			version: false,
			time: false,
			console: false
		}
	};
	remote.clientType = "remoteServer";

	remote.onclose(function() {
		console.log(sageutils.header("Remote") + "\"" + config.remote_sites[index].name + "\" offline");
		// it was locked, keep the state locked
		if (remoteSites[index].connected !== "locked") {
			remoteSites[index].connected = "off";
			var delete_site = {name: remoteSites[index].name, connected: remoteSites[index].connected};
			broadcast('connectedToRemoteSite', delete_site);
		}
		removeElement(clients, remote);
	});

	remote.on('addClient',                              wsAddClient);
	remote.on('addNewElementFromRemoteServer',          wsAddNewElementFromRemoteServer);
	remote.on('addNewSharedElementFromRemoteServer',    wsAddNewSharedElementFromRemoteServer);
	remote.on('requestNextRemoteFrame',                 wsRequestNextRemoteFrame);
	remote.on('updateRemoteMediaStreamFrame',           wsUpdateRemoteMediaStreamFrame);
	remote.on('stopMediaStream',                        wsStopMediaStream);
	remote.on('requestNextRemoteBlockFrame',            wsRequestNextRemoteBlockFrame);
	remote.on('updateRemoteMediaBlockStreamFrame',      wsUpdateRemoteMediaBlockStreamFrame);
	remote.on('stopMediaBlockStream',                   wsStopMediaBlockStream);
	remote.on('requestDataSharingSession',              wsRequestDataSharingSession);
	remote.on('cancelDataSharingSession',               wsCancelDataSharingSession);
	remote.on('acceptDataSharingSession',               wsAcceptDataSharingSession);
	remote.on('rejectDataSharingSession',               wsRejectDataSharingSession);
	remote.on('createRemoteSagePointer',                wsCreateRemoteSagePointer);
	remote.on('startRemoteSagePointer',                 wsStartRemoteSagePointer);
	remote.on('stopRemoteSagePointer',                  wsStopRemoteSagePointer);
	remote.on('remoteSagePointerPosition',              wsRemoteSagePointerPosition);
	remote.on('remoteSagePointerToggleModes',           wsRemoteSagePointerToggleModes);
	remote.on('remoteSagePointerHoverCorner',           wsRemoteSagePointerHoverCorner);
	remote.on('addNewRemoteElementInDataSharingPortal', wsAddNewRemoteElementInDataSharingPortal);

	remote.on('updateApplicationOrder',                 wsUpdateApplicationOrder);
	remote.on('startApplicationMove',                   wsStartApplicationMove);
	remote.on('startApplicationResize',                 wsStartApplicationResize);
	remote.on('updateApplicationPosition',              wsUpdateApplicationPosition);
	remote.on('updateApplicationPositionAndSize',       wsUpdateApplicationPositionAndSize);
	remote.on('finishApplicationMove',                  wsFinishApplicationMove);
	remote.on('finishApplicationResize',                wsFinishApplicationResize);
	remote.on('deleteApplication',                      wsDeleteApplication);
	remote.on('updateApplicationState',                 wsUpdateApplicationState);
	remote.on('updateApplicationStateOptions',          wsUpdateApplicationStateOptions);

	remote.emit('addClient', clientDescription);
	clients.push(remote);

	remote.on('remoteConnection', function(remotesocket, data) {
		if (data.status === "refused") {
			console.log(sageutils.header('Remote') + "Connection refused to " + site.name + ": " + data.reason);
			remoteSites[index].connected = "locked";
		} else {
			console.log(sageutils.header("Remote") + "Connected to " + site.name);
			remoteSites[index].connected = "on";
		}
		var update_site = {name: remoteSites[index].name, connected: remoteSites[index].connected};
		broadcast('connectedToRemoteSite', update_site);
	});
}


function createRemoteConnection(wsURL, element, index) {
	var remote = new WebsocketIO(wsURL, false, function() {
		manageRemoteConnection(remote, element, index);
	});

	return remote;
}

// **************  System Time - Updated Every Minute *****************
var cDate = new Date();
setTimeout(function() {
	var now;
	setInterval(function() {
		now = new Date();
		broadcast('setSystemTime', {date: now.toJSON(), offset: now.getTimezoneOffset()});
	}, 60000);

	now = new Date();
	broadcast('setSystemTime', {date: now.toJSON(), offset: now.getTimezoneOffset()});
}, (61 - cDate.getSeconds()) * 1000);


// ***************************************************************************************

// Place callback for success in the 'listen' call for HTTPS

sage2ServerS.on('listening', function(e) {
	// Success
	console.log(sageutils.header("SAGE2") + "Serving secure clients at https://" +
		config.host + ":" + config.secure_port);
	console.log(sageutils.header("SAGE2") + "Web console at https://" + config.host +
		":" + config.secure_port + "/admin/console.html");
});

// Place callback for errors in the 'listen' call for HTTP
sage2Server.on('error', function(e) {
	if (e.code === 'EACCES') {
		console.log(sageutils.header("HTTP_Server") + "You are not allowed to use the port: ", config.port);
		console.log(sageutils.header("HTTP_Server") + "  use a different port or get authorization (sudo, setcap, ...)");
		console.log(" ");
		process.exit(1);
	} else if (e.code === 'EADDRINUSE') {
		console.log(sageutils.header("HTTP_Server") + "The port is already in use by another process:", config.port);
		console.log(sageutils.header("HTTP_Server") + "  use a different port or stop the offending process");
		console.log(" ");
		process.exit(1);
	} else {
		console.log(sageutils.header("HTTP_Server") + "Error in the listen call: ", e.code);
		console.log(" ");
		process.exit(1);
	}
});

// Place callback for success in the 'listen' call for HTTP
sage2Server.on('listening', function(e) {
	// Success
	var ui_url = "http://" + config.host + ":" + config.port;
	var dp_url = "http://" + config.host + ":" + config.port + "/display.html?clientID=0";
	var am_url = "http://" + config.host + ":" + config.port + "/audioManager.html";
	if (global.__SESSION_ID) {
		ui_url = "http://" + config.host + ":" + config.port + "/session.html?hash=" + global.__SESSION_ID;
		dp_url = "http://" + config.host + ":" + config.port + "/session.html?page=display.html?clientID=0&hash="
			+ global.__SESSION_ID;
		am_url = "http://" + config.host + ":" + config.port + "/session.html?page=audioManager.html&hash="
			+ global.__SESSION_ID;
	}
	console.log(sageutils.header("SAGE2") + "Serving web UI at " + ui_url);
	console.log(sageutils.header("SAGE2") + "Display 0 at "      + dp_url);
	console.log(sageutils.header("SAGE2") + "Audio manager at "  + am_url);
});

// KILL intercept
process.on('SIGTERM', quitSAGE2);
// CTRL-C intercept
process.on('SIGINT',  quitSAGE2);


// Start the HTTP server (listen for IPv4 addresses 0.0.0.0)
sage2Server.listen(config.port, "0.0.0.0");
// Start the HTTPS server (listen for IPv4 addresses 0.0.0.0)
sage2ServerS.listen(config.secure_port, "0.0.0.0");


// ***************************************************************************************

// Load session file if specified on the command line (-s)
if (program.session) {
	setTimeout(function() {
		// if -s specified without argument
		if (program.session === true) {
			loadSession();
		} else {
			// if argument specified
			loadSession(program.session);
		}
	}, 1000);
}

function getSAGE2Path(getName) {
	// pathname: result of the search
	var pathname = null;
	// walk through the list of folders
	for (var f in mediaFolders) {
		// Get the folder object
		var folder = mediaFolders[f];
		// Look for the folder url in the request
		var pubdir = getName.split(folder.url);
		if (pubdir.length === 2) {
			// convert the URL into a path
			var suburl = path.join('.', pubdir[1]);
			pathname   = url.resolve(folder.path, suburl);
			pathname   = decodeURIComponent(pathname);
			break;
		}
	}
	// if everything fails, look in the default public folder
	if (!pathname) {
		pathname = getName;
	}
	return pathname;
}


function processInputCommand(line) {
	// split the command line at whitespace(s)
	var command = line.trim().split(/[\s]+/);
	switch (command[0]) {
		case '': {
			// ignore
			break;
		}
		case 'help': {
			console.log('help\t\tlist commands');
			console.log('kill\t\tclose application: appid');
			console.log('apps\t\tlist running applications');
			console.log('clients\t\tlist connected clients');
			console.log('streams\t\tlist media streams');
			console.log('clear\t\tclose all running applications');
			console.log('tile\t\tlayout all running applications');
			console.log('fullscreen\tmaximize one application: appid');
			console.log('save\t\tsave state of running applications into a session');
			console.log('load\t\tload a session and restore applications');
			console.log('open\t\topen a file: open file_url [0.5, 0.5]');
			console.log('resize\t\tresize a window: appid width height');
			console.log('moveby\t\tshift a window: appid dx dy');
			console.log('moveto\t\tmove a window: appid x y');
			console.log('assets\t\tlist the assets in the file library');
			console.log('regenerate\tregenerates the assets');
			console.log('hideui\t\thide/show/delay the user interface');
			console.log('sessions\tlist the available sessions');
			console.log('update\t\trun a git update');
			console.log('version\t\tprint SAGE2 version');
			console.log('exit\t\tstop SAGE2');
			break;
		}
		case 'version': {
			console.log(sageutils.header("Version") + 'base:', SAGE2_version.base, ' branch:', SAGE2_version.branch,
					' commit:', SAGE2_version.commit, SAGE2_version.date);
			break;
		}
		case 'update': {
			if (SAGE2_version.branch.length > 0) {
				sageutils.updateWithGIT(SAGE2_version.branch, function(error, success) {
					if (error) {
						console.log(sageutils.header('GIT') + 'Update error - ' + error);
					} else {
						console.log(sageutils.header('GIT') + 'Update success - ' + success);
					}
				});
			} else {
				console.log(sageutils.header("Update") + "failed: not linked to any repository");
			}
			break;
		}
		case 'save': {
			if (command[1] !== undefined) {
				saveSession(command[1]);
			} else {
				saveSession();
			}
			break;
		}
		case 'load': {
			if (command[1] !== undefined) {
				loadSession(command[1]);
			} else {
				loadSession();
			}
			break;
		}
		case 'open': {
			if (command[1] !== undefined) {
				var pos  = [0.0, 0.0];
				var file = command[1];
				if (command.length === 4) {
					pos = [parseFloat(command[2]), parseFloat(command[3])];
				}
				var mt = assets.getMimeType(getSAGE2Path(file));
				if (mt === "application/custom") {
					wsLoadApplication(null,
						{application: file,
						user: "127.0.0.1:42",
						position: pos});
				} else {
					wsLoadFileFromServer(null, {application: "something",
						filename: file,
						user: "127.0.0.1:42",
						position: pos});
				}
			} else {
				console.log(sageutils.header("Command") + "should be: open /user/file.pdf [0.5 0.5]");
			}
			break;
		}
		case 'sessions': {
			printListSessions();
			break;
		}
		case 'moveby': {
			// command: moveby appid dx dy (relative, in pixels)
			if (command.length === 4) {
				var dx = parseFloat(command[2]);
				var dy = parseFloat(command[3]);
				wsAppMoveBy(null, {id: command[1], dx: dx, dy: dy});
			} else {
				console.log(sageutils.header("Command") + "should be: moveby app_0 10 10");
			}
			break;
		}
		case 'moveto': {
			// command: moveti appid x y (absolute, in pixels)
			if (command.length === 4) {
				var xx = parseFloat(command[2]);
				var yy = parseFloat(command[3]);
				wsAppMoveTo(null, {id: command[1], x: xx, y: yy});
			} else {
				console.log(sageutils.header("Command") + "should be: moveto app_0 100 100");
			}
			break;
		}
		case 'resize': {
			var ww, hh;
			// command: resize appid width height (force exact resize)
			// command: resize appid width  (keep aspect ratio)
			if (command.length === 4) {
				ww = parseFloat(command[2]);
				hh = parseFloat(command[3]);
				wsAppResize(null, {id: command[1], width: ww, height: hh, keepRatio: false});
				console.log(sageutils.header("Command") + "resizing exactly to " + ww + "x" + hh);
			} else if (command.length === 3) {
				ww = parseFloat(command[2]);
				hh = 0;
				wsAppResize(null, {id: command[1], width: ww, height: hh, keepRatio: true});
			} else {
				console.log(sageutils.header("Command") + "should be: resize app_0 800 600");
			}
			break;
		}
		case 'hideui': {
			// if argument provided, used as auto_hide delay in second
			//   otherwise, it flips a switch
			if (command[1] !== undefined) {
				broadcast('hideui', {delay: parseInt(command[1], 10)});
			} else {
				broadcast('hideui', null);
			}
			break;
		}
		case 'close':
		case 'delete':
		case 'kill': {
			if (command.length > 1 && typeof command[1] === "string") {
				deleteApplication(command[1]);
			}
			break;
		}
		case 'fullscreen': {
			if (command.length > 1 && typeof command[1] === "string") {
				wsFullscreen(null, {id: command[1]});
			} else {
				console.log(sageutils.header("Command") + "should be: fullscreen app_0");
			}
			break;
		}
		case 'clear': {
			clearDisplay();
			break;
		}
		case 'assets': {
			assets.printAssets();
			break;
		}
		case 'regenerate': {
			assets.regenerateAssets();
			break;
		}
		case 'tile': {
			tileApplications();
			break;
		}
		case 'clients': {
			listClients();
			break;
		}
		case 'apps': {
			listApplications();
			break;
		}
		case 'streams': {
			listMediaStreams();
			break;
		}
		case 'blockStreams': {
			listMediaBlockStreams();
			break;
		}
		case 'exit':
		case 'quit':
		case 'bye': {
			quitSAGE2();
			break;
		}
		default: {
			console.log('Say what? I might have heard `' + line.trim() + '`');
			break;
		}
	}
}

// Command loop: reading input commands - SHOULD MOVE LATER: INSIDE CALLBACK AFTER SERVER IS LISTENING
if (program.interactive) {
	// Create line reader for stdin and stdout
	var shell = readline.createInterface({
		input:  process.stdin, output: process.stdout
	});

	// Set the prompt
	shell.setPrompt("> ");

	// Callback for each line
	shell.on('line', function(line) {
		processInputCommand(line);
		shell.prompt();
	}).on('close', function() {
		// Saving stuff
		quitSAGE2();
	});
}


// ***************************************************************************************

function formatDateToYYYYMMDD_HHMMSS(date) {
	var year   = date.getFullYear();
	var month  = date.getMonth() + 1;
	var day    = date.getDate();
	var hour   = date.getHours();
	var minute = date.getMinutes();
	var second = date.getSeconds();

	year   = year.toString();
	month  = month >= 10 ? month.toString() : "0" + month.toString();
	day    = day >= 10 ? day.toString() : "0" + day.toString();
	hour   = hour >= 10 ? hour.toString() : "0" + hour.toString();
	minute = minute >= 10 ? minute.toString() : "0" + minute.toString();
	second = second >= 10 ? second.toString() : "0" + second.toString();

	return year + "-" + month + "-" + day + "_" + hour + "-" + minute + "-" + second;
}

function quitSAGE2() {
	if (config.register_site) {
		// de-register with EVL's server
		sageutils.deregisterSAGE2(config, function() {
			saveUserLog();
			saveSession();
			assets.saveAssets();
			if (omicronRunning) {
				omicronManager.disconnect();
			}
			process.exit(0);
		});
	} else {
		saveUserLog();
		saveSession();
		assets.saveAssets();
		if (omicronRunning) {
			omicronManager.disconnect();
		}
		process.exit(0);
	}
}

function findRemoteSiteByConnection(wsio) {
	var remoteIdx = -1;
	for (var i = 0; i < config.remote_sites.length; i++) {
		if (wsio.remoteAddress.address === config.remote_sites[i].host &&
			wsio.remoteAddress.port === config.remote_sites[i].port) {
			remoteIdx = i;
		}
	}
	if (remoteIdx >= 0) {
		return remoteSites[remoteIdx];
	}
	return null;
}

function hideControl(ctrl) {
	if (ctrl.show === true) {
		ctrl.show = false;
		broadcast('hideControl', {id: ctrl.id, appId: ctrl.appId});
		interactMgr.editVisibility(ctrl.id, "widgets", false);
	}
}

function removeControlsForUser(uniqueID) {
	var widgets = SAGE2Items.widgets.list;
	for (var w in widgets) {
		if (widgets.hasOwnProperty(w) && widgets[w].id.indexOf(uniqueID) > -1) {
			interactMgr.removeGeometry(widgets[w].id, "widgets");
			SAGE2Items.widgets.removeItem(widgets[w].id);
		}
	}
	broadcast('removeControlsForUser', {user_id: uniqueID});
}

function showControl(ctrl, uniqueID, pointerX, pointerY) {
	if (ctrl.show === false) {
		ctrl.show = true;
		interactMgr.editVisibility(ctrl.id, "widgets", true);
		moveControlToPointer(ctrl, uniqueID, pointerX, pointerY);
		broadcast('showControl', {
			id: ctrl.id, appId: ctrl.appId,
			user_color: sagePointers[uniqueID] ? sagePointers[uniqueID].color : null
		});
	}
}

function moveControlToPointer(ctrl, uniqueID, pointerX, pointerY) {
	var dt = new Date();
	var rightMargin = config.totalWidth - ctrl.width;
	var bottomMargin = config.totalHeight - ctrl.height;
	ctrl.left = (pointerX > rightMargin) ? rightMargin : pointerX - ctrl.height / 2;
	ctrl.top = (pointerY > bottomMargin) ? bottomMargin : pointerY - ctrl.height / 2;
	var radialGeometry = {
		x: ctrl.left + (ctrl.height / 2),
		y: ctrl.top + (ctrl.height / 2),
		r: ctrl.height / 2
	};
	if (ctrl.hasSideBar === true) {
		var shapeData = {
			radial: {
				type: "circle",
				visible: true,
				geometry: radialGeometry
			},
			sidebar: {
				type: "rectangle",
				visible: true,
				geometry: {
					x: ctrl.left + ctrl.height,
					y: ctrl.top + (ctrl.height / 2) - (ctrl.barHeight / 2),
					w: ctrl.width - ctrl.height, h: ctrl.barHeight
				}
			}
		};
		interactMgr.editComplexGeometry(ctrl.id, "widgets", shapeData);
	} else {
		interactMgr.editGeometry(ctrl.id, "widgets", "circle", radialGeometry);
	}

	var app = SAGE2Items.applications.list[ctrl.appId];
	var appPos = (app === null) ? null : getAppPositionSize(app);
	broadcast('setControlPosition', {date: dt, elemId: ctrl.id, elemLeft: ctrl.left, elemTop: ctrl.top,
		elemHeight: ctrl.height, appData: appPos});
}

function initializeArray(size, val) {
	var arr = new Array(size);
	for (var i = 0; i < size; i++) {
		arr[i] = val;
	}
	return arr;
}

function allNonBlank(arr) {
	for (var i = 0; i < arr.length; i++) {
		if (arr[i] === "") {
			return false;
		}
	}
	return true;
}

function allTrueDict(dict, property) {
	var key;
	for (key in dict) {
		if (property === undefined && dict[key] !== true) {
			return false;
		}
		if (property !== undefined && dict[key][property] !== true) {
			return false;
		}
	}
	return true;
}

function removeElement(list, elem) {
	if (list.indexOf(elem) >= 0) {
		moveElementToEnd(list, elem);
		list.pop();
	}
}

function moveElementToEnd(list, elem) {
	var i;
	var pos = list.indexOf(elem);
	if (pos < 0) {
		return;
	}
	for (i = pos; i < list.length - 1; i++) {
		list[i] = list[i + 1];
	}
	list[list.length - 1] = elem;
}

function intToByteBuffer(aInt, bytes) {
	var buf = new Buffer(bytes);
	var byteVal;
	var num = aInt;
	for (var i = 0; i < bytes; i++) {
		byteVal = num & 0xff;
		buf[i] = byteVal;
		num = (num - byteVal) / 256;
	}

	return buf;
}

function byteBufferToString(buf) {
	var str = "";
	var i = 0;

	while (buf[i] !== 0 && i < buf.length) {
		str += String.fromCharCode(buf[i]);
		i++;
	}

	return str;
}

function mergeObjects(a, b, ignore) {
	var ig = ignore || [];
	var modified = false;
	// test in case of old sessions
	if (a === undefined || b === undefined) {
		return modified;
	}
	for (var key in b) {
		if (a[key] !== undefined && ig.indexOf(key) < 0) {
			var aRecurse = (a[key] === null || a[key] instanceof Array || typeof a[key] !== "object") ? false : true;
			var bRecurse = (b[key] === null || b[key] instanceof Array || typeof b[key] !== "object") ? false : true;
			if (aRecurse && bRecurse) {
				modified = mergeObjects(a[key], b[key]) || modified;
			} else if (!aRecurse && !bRecurse && a[key] !== b[key]) {
				b[key] = a[key];
				modified = true;
			}
		}
	}
	return modified;
}

function addEventToUserLog(id, data) {
	var key;
	for (key in users) {
		if (users[key].ip && users[key].ip === id) {
			users[key].actions.push(data);
		}
	}
}

function getAppPositionSize(appInstance) {
	return {
		id:          appInstance.id,
		application: appInstance.application,
		left:        appInstance.left,
		top:         appInstance.top,
		width:       appInstance.width,
		height:      appInstance.height,
		icon:        appInstance.icon || null,
		title:       appInstance.title,
		color:       appInstance.color || null
	};
}

// **************  Pointer Functions *****************

function createSagePointer(uniqueID, portal) {
	// From addClient type == sageUI
	sagePointers[uniqueID] = new Sagepointer(uniqueID + "_pointer");
	sagePointers[uniqueID].portal = portal;
	remoteInteraction[uniqueID] = new Interaction(config);
	remoteInteraction[uniqueID].local = portal ? false : true;

	broadcast('createSagePointer', sagePointers[uniqueID]);
}

function showPointer(uniqueID, data) {
	if (sagePointers[uniqueID] === undefined) {
		return;
	}

	console.log(sageutils.header("Pointer") + "starting: " + uniqueID);

	if (data.sourceType === undefined) {
		data.sourceType = "Pointer";
	}

	sagePointers[uniqueID].start(data.label, data.color, data.sourceType);
	broadcast('showSagePointer', sagePointers[uniqueID]);
}

function hidePointer(uniqueID) {
	if (sagePointers[uniqueID] === undefined) {
		return;
	}

	console.log(sageutils.header("Pointer") + "stopping: " + uniqueID);

	sagePointers[uniqueID].stop();
	var prevInteractionItem = remoteInteraction[uniqueID].getPreviousInteractionItem();
	if (prevInteractionItem !== null) {
		showOrHideWidgetLinks({uniqueID: uniqueID, show: false, item: prevInteractionItem});
		remoteInteraction[uniqueID].setPreviousInteractionItem(null);
	}
	broadcast('hideSagePointer', sagePointers[uniqueID]);
}


function globalToLocal(globalX, globalY, type, geometry) {
	var local = {};
	if (type === "circle") {
		local.x = globalX - (geometry.x - geometry.r);
		local.y = globalY - (geometry.y - geometry.r);
	} else {
		local.x = globalX - geometry.x;
		local.y = globalY - geometry.y;
	}

	return local;
}

function pointerPress(uniqueID, pointerX, pointerY, data) {
	if (sagePointers[uniqueID] === undefined) {
		return;
	}

	// Middle click changes interaction mode
	if (data.button === "middle") {
		remoteInteraction[uniqueID].toggleModes();
		broadcast('changeSagePointerMode', {id: sagePointers[uniqueID].id, mode: remoteInteraction[uniqueID].interactionMode});
	}

	var obj = interactMgr.searchGeometry({x: pointerX, y: pointerY});

	if (obj === null) {
		pointerPressOnOpenSpace(uniqueID, pointerX, pointerY, data);
		return;
	}
	var prevInteractionItem = remoteInteraction[uniqueID].getPreviousInteractionItem();
	var color = sagePointers[uniqueID] ? sagePointers[uniqueID].color : null;
	var localPt = globalToLocal(pointerX, pointerY, obj.type, obj.geometry);

	switch (obj.layerId) {
		case "staticUI": {
			pointerPressOnStaticUI(uniqueID, pointerX, pointerY, data, obj, localPt);
			break;
		}
		case "radialMenus": {
			pointerPressOnRadialMenu(uniqueID, pointerX, pointerY, data, obj, localPt, color);
			break;
		}
		case "widgets": {
			if (prevInteractionItem === null) {
				remoteInteraction[uniqueID].pressOnItem(obj);
				showOrHideWidgetLinks({uniqueID: uniqueID, item: obj, user_color: color, show: true});
			}
			pointerPressOrReleaseOnWidget(uniqueID, pointerX, pointerY, data, obj, localPt, "press");
			break;
		}
		case "applications": {
			if (prevInteractionItem === null) {
				remoteInteraction[uniqueID].pressOnItem(obj);
				showOrHideWidgetLinks({uniqueID: uniqueID, item: obj, user_color: color, show: true});
			}
			pointerPressOnApplication(uniqueID, pointerX, pointerY, data, obj, localPt, null);
			break;
		}
		case "portals": {
			pointerPressOnDataSharingPortal(uniqueID, pointerX, pointerY, data, obj, localPt);
			break;
		}
	}
}

function pointerPressOnOpenSpace(uniqueID, pointerX, pointerY, data) {
	if (data.button === "right") {
		// Right click opens the radial menu
		createRadialMenu(uniqueID, pointerX, pointerY);
	}
}

function pointerPressOnStaticUI(uniqueID, pointerX, pointerY, data, obj, localPt) {
	// don't allow data-pushing

	/*
	switch (obj.id) {
		case "dataSharingRequestDialog": {
			break;
		}
		case "dataSharingWaitDialog": {
			break;
		}
		case "acceptDataSharingRequest": {
			console.log("Accepting Data-Sharing Request");
			broadcast('closeRequestDataSharingDialog', null);
			var sharingMin = Math.min(remoteSharingRequestDialog.config.totalWidth,
					remoteSharingRequestDialog.config.totalHeight - remoteSharingRequestDialog.config.ui.titleBarHeight);
			var myMin = Math.min(config.totalWidth, config.totalHeight - config.ui.titleBarHeight);
			var sharingSize = parseInt(0.45 * (sharingMin + myMin), 10);
			var sharingScale = (0.9 * myMin) / sharingSize;
			var sharingTitleBarHeight = (remoteSharingRequestDialog.config.ui.titleBarHeight + config.ui.titleBarHeight) / 2;
			remoteSharingRequestDialog.wsio.emit('acceptDataSharingSession',
				{width: sharingSize, height: sharingSize, titleBarHeight: sharingTitleBarHeight, date: Date.now()});
			createNewDataSharingSession(remoteSharingRequestDialog.config.name,
				remoteSharingRequestDialog.config.host, remoteSharingRequestDialog.config.port,
				remoteSharingRequestDialog.wsio, null, sharingSize, sharingSize, sharingScale,
				sharingTitleBarHeight, false);
			remoteSharingRequestDialog = null;
			showRequestDialog(false);
			break;
		}
		case "rejectDataSharingRequest": {
			console.log("Rejecting Data-Sharing Request");
			broadcast('closeRequestDataSharingDialog', null);
			remoteSharingRequestDialog.wsio.emit('rejectDataSharingSession', null);
			remoteSharingRequestDialog = null;
			showRequestDialog(false);
			break;
		}
		case "cancelDataSharingRequest": {
			console.log("Canceling Data-Sharing Request");
			broadcast('closeDataSharingWaitDialog', null);
			remoteSharingWaitDialog.wsio.emit('cancelDataSharingSession', null);
			remoteSharingWaitDialog = null;
			showWaitDialog(false);
			break;
		}
		default: {
			// remote site icon
			requestNewDataSharingSession(obj.data);
		}
	}
	*/
}

function createNewDataSharingSession(remoteName, remoteHost, remotePort, remoteWSIO, remoteTime,
	sharingWidth, sharingHeight, sharingScale, sharingTitleBarHeight, caller) {
	var zIndex = SAGE2Items.applications.numItems + SAGE2Items.portals.numItems;
	var dataSession = {
		id: getUniqueDataSharingId(remoteHost, remotePort, caller),
		name: remoteName,
		host: remoteHost,
		port: remotePort,
		left: config.ui.titleBarHeight,
		top: 1.5 * config.ui.titleBarHeight,
		width: sharingWidth * sharingScale,
		height: sharingHeight * sharingScale,
		previous_left: config.ui.titleBarHeight,
		previous_top: 1.5 * config.ui.titleBarHeight,
		previous_width: sharingWidth * sharingScale,
		previous_height: sharingHeight * sharingScale,
		natural_width: sharingWidth,
		natural_height: sharingHeight,
		aspect: sharingWidth / sharingHeight,
		scale: sharingScale,
		titleBarHeight: sharingTitleBarHeight,
		zIndex: zIndex
	};

	console.log("New Data Sharing Session: " + dataSession.id);

	var geometry = {
		x: dataSession.left,
		y: dataSession.top,
		w: dataSession.width,
		h: dataSession.height + config.ui.titleBarHeight
	};

	var cornerSize   = 0.2 * Math.min(geometry.w, geometry.h);
	var oneButton    = Math.round(config.ui.titleBarHeight) * (300 / 235);
	var buttonsPad   = 0.1 * oneButton;
	var startButtons = geometry.w - Math.round(2 * oneButton + buttonsPad);

	/*
	var buttonsWidth = (config.ui.titleBarHeight-4) * (324.0/111.0);
	var buttonsPad   = (config.ui.titleBarHeight-4) * ( 10.0/111.0);
	var oneButton    = buttonsWidth / 2; // two buttons
	var startButtons = geometry.w - buttonsWidth;
	*/

	interactMgr.addGeometry(dataSession.id, "portals", "rectangle", geometry, true, zIndex, dataSession);

	SAGE2Items.portals.addItem(dataSession);
	SAGE2Items.portals.addButtonToItem(dataSession.id, "titleBar", "rectangle",
		{x: 0, y: 0, w: geometry.w, h: config.ui.titleBarHeight}, 0);
	SAGE2Items.portals.addButtonToItem(dataSession.id, "fullscreenButton", "rectangle",
		{x: startButtons + buttonsPad, y: 0, w: oneButton, h: config.ui.titleBarHeight}, 1);
	SAGE2Items.portals.addButtonToItem(dataSession.id, "closeButton", "rectangle",
		{x: startButtons + buttonsPad + oneButton, y: 0, w: oneButton, h: config.ui.titleBarHeight}, 1);
	SAGE2Items.portals.addButtonToItem(dataSession.id, "dragCorner", "rectangle",
		{x: geometry.w - cornerSize, y: geometry.h + config.ui.titleBarHeight - cornerSize, w: cornerSize, h: cornerSize}, 2);

	SAGE2Items.portals.interactMgr[dataSession.id] = new InteractableManager();
	SAGE2Items.portals.interactMgr[dataSession.id].addLayer("radialMenus",  2);
	SAGE2Items.portals.interactMgr[dataSession.id].addLayer("widgets",      1);
	SAGE2Items.portals.interactMgr[dataSession.id].addLayer("applications", 0);

	broadcast('initializeDataSharingSession', dataSession);
	var key;
	for (key in sagePointers) {
		remoteWSIO.emit('createRemoteSagePointer', {id: key, portal: {host: config.host, port: config.port}});
	}
	var to = caller ? remoteTime.getTime() - Date.now() : 0;
	remoteSharingSessions[dataSession.id] = {portal: dataSession, wsio: remoteWSIO, appCount: 0, timeOffset: to};

}

// Disabling data sharing portal for now
/*
function requestNewDataSharingSession(remote) {
	return;

	if (remote.connected) {
		console.log("Requesting data-sharing session with " + remote.name);

		remoteSharingWaitDialog = remote;
		broadcast('dataSharingConnectionWait', {name: remote.name, host: remote.wsio.remoteAddress.address,
			port: remote.wsio.remoteAddress.port});
		remote.wsio.emit('requestDataSharingSession', {config: config, secure: false});

		showWaitDialog(true);
	} else {
		console.log("Remote site " + remote.name + " is not currently connected");
	}
}
*/

function showWaitDialog(flag) {
	interactMgr.editVisibility("dataSharingWaitDialog", "staticUI", flag);
	interactMgr.editVisibility("cancelDataSharingRequest", "staticUI", flag);
}

function showRequestDialog(flag) {
	interactMgr.editVisibility("dataSharingRequestDialog", "staticUI", flag);
	interactMgr.editVisibility("acceptDataSharingRequest", "staticUI", flag);
	interactMgr.editVisibility("rejectDataSharingRequest", "staticUI", flag);
}

function pointerPressOnRadialMenu(uniqueID, pointerX, pointerY, data, obj, localPt, color) {
	var existingRadialMenu = obj.data;

	if (obj.id.indexOf("menu_radial_button") !== -1) {
		// Pressing on radial menu button
		var menuStateChange = existingRadialMenu.onButtonEvent(obj.id, uniqueID, "pointerPress", color);
		if (menuStateChange !== undefined) {
			radialMenuEvent({type: "stateChange", menuID: existingRadialMenu.id, menuState: menuStateChange });
		}
	} else if (obj.id.indexOf("menu_thumbnail") !== -1) {
		// Pressing on thumbnail window
		// console.log("Pointer press on thumbnail window");
		data = { button: data.button, color: sagePointers[uniqueID].color };
		radialMenuEvent({type: "pointerPress", id: uniqueID, x: pointerX, y: pointerY, data: data});
	} else {
		// Not on a button
		// Drag Content Browser only from radial menu
		if (data.button === "left" && obj.type !== 'rectangle') {
			obj.data.onStartDrag(uniqueID, {x: pointerX, y: pointerY});
		}
	}
}

function pointerPressOrReleaseOnWidget(uniqueID, pointerX, pointerY, data, obj, localPt, pressRelease) {
	var id = obj.data.id;
	if (data.button === "left") {
		var sidebarPoint = {x: obj.geometry.x - obj.data.left + localPt.x, y: obj.geometry.y - obj.data.top + localPt.y};
		var btn = SAGE2Items.widgets.findButtonByPoint(id, localPt) || SAGE2Items.widgets.findButtonByPoint(id, sidebarPoint);
		var ctrlData = {ctrlId: btn ? btn.id : null, appId: obj.data.appId, instanceID: id};
		var regTI = /textInput/;
		var regSl = /slider/;
		var regButton = /button/;
		var lockedControl = null;
		var eUser = {id: sagePointers[uniqueID].id, label: sagePointers[uniqueID].label, color: sagePointers[uniqueID].color};

		if (pressRelease === "press") {
			// var textInputOrSlider = SAGE2Items.widgets.findButtonByPoint(id, sidebarPoint);
			if (btn === null) {// && textInputOrSlider===null) {
				remoteInteraction[uniqueID].selectMoveControl(obj.data, pointerX, pointerY);
			} else {
				remoteInteraction[uniqueID].releaseControl();
				lockedControl = remoteInteraction[uniqueID].lockedControl();
				if (lockedControl) {
					// If a text input widget was locked, drop it
					broadcast('deactivateTextInputControl', lockedControl);
					remoteInteraction[uniqueID].dropControl();
				}

				remoteInteraction[uniqueID].lockControl(ctrlData);
				if (regSl.test(btn.id)) {
					broadcast('sliderKnobLockAction', {ctrl: ctrlData, x: pointerX, user: eUser, date: Date.now()});
				} else if (regTI.test(btn.id)) {
					broadcast('activateTextInputControl', {
						prevTextInput: lockedControl,
						curTextInput: ctrlData, date: Date.now()
					});
				}
			}
		} else {
			lockedControl = remoteInteraction[uniqueID].lockedControl();
			if (lockedControl !== null && btn !== null && regButton.test(btn.id) && lockedControl.ctrlId === btn.id) {
				remoteInteraction[uniqueID].dropControl();
				broadcast('executeControlFunction', {ctrl: ctrlData, user: eUser, date: Date.now()}, 'receivesWidgetEvents');

				var app = SAGE2Items.applications.list[ctrlData.appId];
				if (app) {
					if (btn.id.indexOf("buttonCloseApp") >= 0) {
						addEventToUserLog(data.addr, {type: "delete", data: {application:
							{id: app.id, type: app.application}}, time: Date.now()});
					} else if (btn.id.indexOf("buttonCloseWidget") >= 0) {
						addEventToUserLog(data.addr, {type: "widgetMenu", data: {action: "close", application:
							{id: app.id, type: app.application}}, time: Date.now()});
					} else if (btn.id.indexOf("buttonShareApp") >= 0) {
						console.log("sharing app");
					} else {
						addEventToUserLog(data.addr, {type: "widgetAction", data: {application:
							data.appId, widget: data.ctrlId}, time: Date.now()});
					}
				}
			}
			remoteInteraction[uniqueID].releaseControl();
		}
	} else {
		if (obj.data.show === true && pressRelease === "press") {
			hideControl(obj.data);
			var app2 = SAGE2Items.applications.list[obj.data.appId];
			if (app2 !== null) {
				addEventToUserLog(uniqueID, {type: "widgetMenu", data: {action: "close", application:
					{id: app2.id, type: app2.application}}, time: Date.now()});
			}
		}
	}
}

function releaseSlider(uniqueID) {
	var ctrlData = remoteInteraction[uniqueID].lockedControl();
	if (/slider/.test(ctrlData.ctrlId) === true) {
		remoteInteraction[uniqueID].dropControl();
		var eUser = {id: sagePointers[uniqueID].id, label: sagePointers[uniqueID].label, color: sagePointers[uniqueID].color};
		broadcast('executeControlFunction', {ctrl: ctrlData, user: eUser}, 'receivesWidgetEvents');
	}
}


function pointerPressOnApplication(uniqueID, pointerX, pointerY, data, obj, localPt, portalId) {
	var im = findInteractableManager(obj.data.id);
	im.moveObjectToFront(obj.id, "applications", ["portals"]);
	var stickyList = stickyAppHandler.getStickingItems(obj.id);
	for (var idx in stickyList) {
		im.moveObjectToFront(stickyList[idx].id, obj.layerId);
	}
	var newOrder = im.getObjectZIndexList("applications", ["portals"]);
	broadcast('updateItemOrder', newOrder);

	if (portalId !== undefined && portalId !== null) {
		var ts = Date.now() + remoteSharingSessions[portalId].timeOffset;
		remoteSharingSessions[portalId].wsio.emit('updateApplicationOrder', {order: newOrder, date: ts});
	}

	var btn = SAGE2Items.applications.findButtonByPoint(obj.id, localPt);

	// pointer press on app window
	if (btn === null) {
		if (data.button === "right") {
			var elemCtrl = SAGE2Items.widgets.list[obj.id + uniqueID + "_controls"];
<<<<<<< HEAD
			if (remoteInteraction[uniqueID].appInteractionMode()) {
				sendPointerPressToApplication(uniqueID, obj.data, pointerX, pointerY, data);
			} else if (!elemCtrl) {
=======
			if (!elemCtrl) {
				// if no UI element, send event to app if in interaction mode
				if (remoteInteraction[uniqueID].appInteractionMode()) {
					sendPointerPressToApplication(uniqueID, obj.data, pointerX, pointerY, data);
				}
				// Request a control (do not know in advance)
>>>>>>> 8f2629cc
				broadcast('requestNewControl', {elemId: obj.id, user_id: uniqueID,
					user_label: sagePointers[uniqueID] ? sagePointers[uniqueID].label : "",
					x: pointerX, y: pointerY, date: Date.now() });
			} else if (elemCtrl.show === false) {
				showControl(elemCtrl, uniqueID, pointerX, pointerY);
				addEventToUserLog(uniqueID, {type: "widgetMenu", data: {action: "open", application:
					{id: obj.id, type: obj.data.application}}, time: Date.now()});
			} else {
				moveControlToPointer(elemCtrl, uniqueID, pointerX, pointerY);
			}
		} else {
			if (remoteInteraction[uniqueID].appInteractionMode()) {
				sendPointerPressToApplication(uniqueID, obj.data, pointerX, pointerY, data);
			} else {
				selectApplicationForMove(uniqueID, obj.data, pointerX, pointerY, portalId);
			}
		}
		return;
	}

	switch (btn.id) {
		case "titleBar":
			selectApplicationForMove(uniqueID, obj.data, pointerX, pointerY, portalId);
			break;
		case "dragCorner":
			selectApplicationForResize(uniqueID, obj.data, pointerX, pointerY, portalId);
			break;
		case "syncButton":
			if (sagePointers[uniqueID].visible) {
				// only if pointer on the wall, not the web UI
				broadcast('toggleSyncOptions', {id: obj.data.id});
			}
			break;
		case "fullscreenButton":
			if (sagePointers[uniqueID].visible) {
				// only if pointer on the wall, not the web UI
				toggleApplicationFullscreen(uniqueID, obj.data, portalId);
			}
			break;
		case "closeButton":
			if (sagePointers[uniqueID].visible) {
				// only if pointer on the wall, not the web UI
				deleteApplication(obj.data.id, portalId);
			}
			break;
	}
}

function pointerPressOnDataSharingPortal(uniqueID, pointerX, pointerY, data, obj, localPt) {
	interactMgr.moveObjectToFront(obj.id, "portals", ["applications"]);
	var newOrder = interactMgr.getObjectZIndexList("portals", ["applications"]);
	broadcast('updateItemOrder', newOrder);

	var btn = SAGE2Items.portals.findButtonByPoint(obj.id, localPt);

	// pointer press inside portal window
	if (btn === null) {
		var scaledPt = {x: localPt.x / obj.data.scale, y: (localPt.y - config.ui.titleBarHeight) / obj.data.scale};
		pointerPressInDataSharingArea(uniqueID, obj.data.id, scaledPt, data);
		return;
	}

	switch (btn.id) {
		case "titleBar": {
			selectPortalForMove(uniqueID, obj.data, pointerX, pointerY);
			break;
		}
		case "dragCorner": {
			if (remoteInteraction[uniqueID].windowManagementMode()) {
				selectPortalForResize(uniqueID, obj.data, pointerX, pointerY);
			}
			break;
		}
		case "fullscreenButton": {
			// toggleApplicationFullscreen(uniqueID, obj.data);
			break;
		}
		case "closeButton": {
			// deleteApplication(obj.data.id);
			break;
		}
	}
}

function pointerPressInDataSharingArea(uniqueID, portalId, scaledPt, data) {
	var pObj = SAGE2Items.portals.interactMgr[portalId].searchGeometry(scaledPt);
	if (pObj === null) {
		// pointerPressOnOpenSpace(uniqueID, pointerX, pointerY, data);
		return;
	}

	var pLocalPt = globalToLocal(scaledPt.x, scaledPt.y, pObj.type, pObj.geometry);
	switch (pObj.layerId) {
		case "radialMenus": {
			// pointerPressOnRadialMenu(uniqueID, pointerX, pointerY, data, pObj, pLocalPt);
			break;
		}
		case "widgets": {
			// pointerPressOnWidget(uniqueID, pointerX, pointerY, data, pObj, pLocalPt);
			break;
		}
		case "applications": {
			pointerPressOnApplication(uniqueID, scaledPt.x, scaledPt.y, data, pObj, pLocalPt, portalId);
			break;
		}
	}
	return;
}

function selectApplicationForMove(uniqueID, app, pointerX, pointerY, portalId) {
	remoteInteraction[uniqueID].selectMoveItem(app, pointerX, pointerY);
	broadcast('startMove', {id: app.id, date: Date.now()});

	if (portalId !== undefined && portalId !== null) {
		var ts = Date.now() + remoteSharingSessions[portalId].timeOffset;
		remoteSharingSessions[portalId].wsio.emit('startApplicationMove', {id: uniqueID, appId: app.id, date: ts});
	}

	var eLogData = {
		type: "move",
		action: "start",
		application: {
			id: app.id,
			type: app.application
		},
		location: {
			x: parseInt(app.left, 10),
			y: parseInt(app.top, 10),
			width: parseInt(app.width, 10),
			height: parseInt(app.height, 10)
		}
	};
	addEventToUserLog(uniqueID, {type: "windowManagement", data: eLogData, time: Date.now()});
}

function selectApplicationForResize(uniqueID, app, pointerX, pointerY, portalId) {
	remoteInteraction[uniqueID].selectResizeItem(app, pointerX, pointerY);
	broadcast('startResize', {id: app.id, date: Date.now()});

	if (portalId !== undefined && portalId !== null) {
		var ts = Date.now() + remoteSharingSessions[portalId].timeOffset;
		remoteSharingSessions[portalId].wsio.emit('startApplicationResize', {id: uniqueID, appId: app.id, date: ts});
	}

	var eLogData = {
		type: "resize",
		action: "start",
		application: {
			id: app.id,
			type: app.application
		},
		location: {
			x: parseInt(app.left, 10),
			y: parseInt(app.top, 10),
			width: parseInt(app.width, 10),
			height: parseInt(app.height, 10)
		}
	};
	addEventToUserLog(uniqueID, {type: "windowManagement", data: eLogData, time: Date.now()});
}

function sendPointerPressToApplication(uniqueID, app, pointerX, pointerY, data) {
	var ePosition = {x: pointerX - app.left, y: pointerY - (app.top + config.ui.titleBarHeight)};
	var eUser = {id: sagePointers[uniqueID].id, label: sagePointers[uniqueID].label, color: sagePointers[uniqueID].color};

	var event = {
		id: app.id,
		type: "pointerPress",
		position: ePosition,
		user: eUser,
		data: data,
		date: Date.now()
	};

	broadcast('eventInItem', event);

	var eLogData = {
		type: "pointerPress",
		application: {
			id: app.id,
			type: app.application
		},
		position: {
			x: parseInt(ePosition.x, 10),
			y: parseInt(ePosition.y, 10)
		}
	};
	addEventToUserLog(uniqueID, {type: "applicationInteraction", data: eLogData, time: Date.now()});
}

function sendPointerDblClickToApplication(uniqueID, app, pointerX, pointerY) {
	var ePosition = {x: pointerX - app.left, y: pointerY - (app.top + config.ui.titleBarHeight)};
	var eUser = {id: sagePointers[uniqueID].id, label: sagePointers[uniqueID].label, color: sagePointers[uniqueID].color};

	var event = {
		id: app.id,
		type: "pointerDblClick",
		position: ePosition,
		user: eUser,
		date: Date.now()
	};

	broadcast('eventInItem', event);

	var eLogData = {
		type: "pointerDblClick",
		application: {
			id: app.id,
			type: app.application
		},
		position: {
			x: parseInt(ePosition.x, 10),
			y: parseInt(ePosition.y, 10)
		}
	};
	addEventToUserLog(uniqueID, {type: "applicationInteraction", data: eLogData, time: Date.now()});
}

function selectPortalForMove(uniqueID, portal, pointerX, pointerY) {
	remoteInteraction[uniqueID].selectMoveItem(portal, pointerX, pointerY);

	var eLogData = {
		type: "move",
		action: "start",
		portal: {
			id: portal.id,
			name: portal.name,
			host: portal.host,
			port: portal.port
		},
		location: {
			x: parseInt(portal.left, 10),
			y: parseInt(portal.top, 10),
			width: parseInt(portal.width, 10),
			height: parseInt(portal.height, 10)
		}
	};
	addEventToUserLog(uniqueID, {type: "windowManagement", data: eLogData, time: Date.now()});
}

function selectPortalForResize(uniqueID, portal, pointerX, pointerY) {
	remoteInteraction[uniqueID].selectResizeItem(portal, pointerX, pointerY);

	var eLogData = {
		type: "resize",
		action: "start",
		portal: {
			id: portal.id,
			name: portal.name,
			host: portal.host,
			port: portal.port
		},
		location: {
			x: parseInt(portal.left, 10),
			y: parseInt(portal.top, 10),
			width: parseInt(portal.width, 10),
			height: parseInt(portal.height, 10)
		}
	};
	addEventToUserLog(uniqueID, {type: "windowManagement", data: eLogData, time: Date.now()});
}

function pointerMove(uniqueID, pointerX, pointerY, data) {
	if (sagePointers[uniqueID] === undefined) {
		return;
	}

	// Trick: press ALT key while moving switches interaction mode
	if (sagePointers[uniqueID] && remoteInteraction[uniqueID].ALT && pressingAlt) {
		remoteInteraction[uniqueID].toggleModes();
		broadcast('changeSagePointerMode', {id: sagePointers[uniqueID].id, mode: remoteInteraction[uniqueID].interactionMode});
		pressingAlt = false;
	} else if (sagePointers[uniqueID] && !remoteInteraction[uniqueID].ALT && !pressingAlt) {
		remoteInteraction[uniqueID].toggleModes();
		broadcast('changeSagePointerMode', {id: sagePointers[uniqueID].id, mode: remoteInteraction[uniqueID].interactionMode});
		pressingAlt = true;
	}

	sagePointers[uniqueID].updatePointerPosition(data, config.totalWidth, config.totalHeight);
	pointerX = sagePointers[uniqueID].left;
	pointerY = sagePointers[uniqueID].top;

	updatePointerPosition(uniqueID, pointerX, pointerY, data);
}

function pointerPosition(uniqueID, data) {
	if (sagePointers[uniqueID] === undefined) {
		return;
	}

	sagePointers[uniqueID].updatePointerPosition(data, config.totalWidth, config.totalHeight);
	var pointerX = sagePointers[uniqueID].left;
	var pointerY = sagePointers[uniqueID].top;

	updatePointerPosition(uniqueID, pointerX, pointerY, data);
}

function updatePointerPosition(uniqueID, pointerX, pointerY, data) {
	broadcast('updateSagePointerPosition', sagePointers[uniqueID]);

	var localPt;
	var scaledPt;
	var moveAppPortal = findApplicationPortal(remoteInteraction[uniqueID].selectedMoveItem);
	var resizeAppPortal = findApplicationPortal(remoteInteraction[uniqueID].selectedResizeItem);
	var updatedMoveItem;
	var updatedResizeItem;
	var updatedControl;

	if (moveAppPortal !== null) {
		localPt = globalToLocal(pointerX, pointerY, moveAppPortal.type, moveAppPortal.geometry);
		scaledPt = {x: localPt.x / moveAppPortal.data.scale,
			y: (localPt.y - config.ui.titleBarHeight) / moveAppPortal.data.scale};
		remoteSharingSessions[moveAppPortal.id].wsio.emit('remoteSagePointerPosition',
			{id: uniqueID, left: scaledPt.x, top: scaledPt.y});
		updatedMoveItem = remoteInteraction[uniqueID].moveSelectedItem(scaledPt.x, scaledPt.y);
		moveApplicationWindow(uniqueID, updatedMoveItem, moveAppPortal.id);
		return;
	}
	if (resizeAppPortal !== null) {
		localPt = globalToLocal(pointerX, pointerY, resizeAppPortal.type, resizeAppPortal.geometry);
		scaledPt = {x: localPt.x / resizeAppPortal.data.scale,
			y: (localPt.y - config.ui.titleBarHeight) / resizeAppPortal.data.scale};
		remoteSharingSessions[resizeAppPortal.id].wsio.emit('remoteSagePointerPosition',
			{id: uniqueID, left: scaledPt.x, top: scaledPt.y});
		updatedResizeItem = remoteInteraction[uniqueID].resizeSelectedItem(scaledPt.x, scaledPt.y);
		moveAndResizeApplicationWindow(updatedResizeItem, resizeAppPortal.id);
		return;
	}

	// update radial menu position if dragged outside radial menu
	updateRadialMenuPointerPosition(uniqueID, pointerX, pointerY);

	// update app position and size if currently modifying a window
	updatedMoveItem = remoteInteraction[uniqueID].moveSelectedItem(pointerX, pointerY);
	updatedResizeItem = remoteInteraction[uniqueID].resizeSelectedItem(pointerX, pointerY);
	updatedControl = remoteInteraction[uniqueID].moveSelectedControl(pointerX, pointerY);
	if (updatedMoveItem !== null) {
		if (SAGE2Items.portals.list.hasOwnProperty(updatedMoveItem.elemId)) {
			moveDataSharingPortalWindow(updatedMoveItem);
		} else {
			moveApplicationWindow(uniqueID, updatedMoveItem, null);
		}
		return;
	}
	if (updatedResizeItem !== null) {
		if (SAGE2Items.portals.list.hasOwnProperty(updatedResizeItem.elemId)) {
			moveAndResizeDataSharingPortalWindow(updatedResizeItem);
		} else {
			moveAndResizeApplicationWindow(updatedResizeItem, null);
		}
		return;
	}
	if (updatedControl !== null) {
		moveWidgetControls(uniqueID, updatedControl);
		return;
	}

	var prevInteractionItem = remoteInteraction[uniqueID].getPreviousInteractionItem();

	var obj = interactMgr.searchGeometry({x: pointerX, y: pointerY});
	if (obj === null) {
		removeExistingHoverCorner(uniqueID);
		if (remoteInteraction[uniqueID].portal !== null) {
			remoteSharingSessions[remoteInteraction[uniqueID].portal.id].wsio.emit('stopRemoteSagePointer', {id: uniqueID});
			remoteInteraction[uniqueID].portal = null;
		}
		if (prevInteractionItem !== null) {
			showOrHideWidgetLinks({uniqueID: uniqueID, item: prevInteractionItem, show: false});
		}
	} else {
		var color = sagePointers[uniqueID] ? sagePointers[uniqueID].color : null;
		if (prevInteractionItem !== obj) {
			if (prevInteractionItem !== null) {
				showOrHideWidgetLinks({uniqueID: uniqueID, item: prevInteractionItem, show: false});
			}
			showOrHideWidgetLinks({uniqueID: uniqueID, item: obj, user_color: color, show: true});
		} else {
			var appId = obj.id;
			if (obj.data !== undefined && obj.data !== null && obj.data.appId !== undefined) {
				appId = obj.data.appId;
			}
			if (appUserColors[appId] !== color) {
				showOrHideWidgetLinks({uniqueID: uniqueID, item: prevInteractionItem, show: false});
				showOrHideWidgetLinks({uniqueID: uniqueID, item: obj, user_color: color, show: true});
			}
		}
		localPt = globalToLocal(pointerX, pointerY, obj.type, obj.geometry);
		switch (obj.layerId) {
			case "staticUI": {
				removeExistingHoverCorner(uniqueID);
				if (remoteInteraction[uniqueID].portal !== null) {
					remoteSharingSessions[remoteInteraction[uniqueID].portal.id].wsio.emit(
						'stopRemoteSagePointer', {id: uniqueID});
					remoteInteraction[uniqueID].portal = null;
				}
				break;
			}
			case "radialMenus": {
				pointerMoveOnRadialMenu(uniqueID, pointerX, pointerY, data, obj, localPt, color);
				removeExistingHoverCorner(uniqueID);
				if (remoteInteraction[uniqueID].portal !== null) {
					remoteSharingSessions[remoteInteraction[uniqueID].portal.id].wsio.emit(
						'stopRemoteSagePointer', {id: uniqueID});
					remoteInteraction[uniqueID].portal = null;
				}
				break;
			}
			case "widgets": {
				pointerMoveOnWidgets(uniqueID, pointerX, pointerY, data, obj, localPt);
				removeExistingHoverCorner(uniqueID);
				if (remoteInteraction[uniqueID].portal !== null) {
					remoteSharingSessions[remoteInteraction[uniqueID].portal.id].wsio.emit(
						'stopRemoteSagePointer', {id: uniqueID});
					remoteInteraction[uniqueID].portal = null;
				}
				break;
			}
			case "applications": {
				pointerMoveOnApplication(uniqueID, pointerX, pointerY, data, obj, localPt, null);
				if (remoteInteraction[uniqueID].portal !== null) {
					remoteSharingSessions[remoteInteraction[uniqueID].portal.id].wsio.emit(
						'stopRemoteSagePointer', {id: uniqueID});
					remoteInteraction[uniqueID].portal = null;
				}
				break;
			}
			case "portals": {
				pointerMoveOnDataSharingPortal(uniqueID, pointerX, pointerY, data, obj, localPt);
				break;
			}
		}
	}

	remoteInteraction[uniqueID].setPreviousInteractionItem(obj);
}

function pointerMoveOnRadialMenu(uniqueID, pointerX, pointerY, data, obj, localPt, color) {
	var existingRadialMenu = obj.data;

	if (obj.id.indexOf("menu_radial_button") !== -1) {
		// Pressing on radial menu button
		// console.log("over radial button: " + obj.id);
		// data = { buttonID: obj.id, button: data.button, color: sagePointers[uniqueID].color };
		// radialMenuEvent({type: "pointerMove", id: uniqueID, x: pointerX, y: pointerY, data: data});
		var menuStateChange = existingRadialMenu.onButtonEvent(obj.id, uniqueID, "pointerMove", color);
		if (menuStateChange !== undefined) {
			radialMenuEvent({type: "stateChange", menuID: existingRadialMenu.id, menuState: menuStateChange });
		}
	} else if (obj.id.indexOf("menu_thumbnail") !== -1) {
		// PointerMove on thumbnail window
		// console.log("Pointer move on thumbnail window");
		data = { button: data.button, color: sagePointers[uniqueID].color };
		radialMenuEvent({type: "pointerMove", id: uniqueID, x: pointerX, y: pointerY, data: data});
	} else {
		// Not on a button
		var menuButtonState = existingRadialMenu.onMenuEvent(uniqueID);
		if (menuButtonState !== undefined) {
			radialMenuEvent({type: "stateChange", menuID: existingRadialMenu.id, menuState: menuButtonState });
		}
		// Drag Content Browser only from radial menu
		if (existingRadialMenu.dragState === true && obj.type !== 'rectangle') {
			var offset = existingRadialMenu.getDragOffset(uniqueID, {x: pointerX, y: pointerY});
			moveRadialMenu(existingRadialMenu.id, offset.x, offset.y);
			radialMenuEvent({type: "pointerMove", id: uniqueID, x: pointerX, y: pointerY, data: data});
		}
	}
}

function pointerMoveOnWidgets(uniqueID, pointerX, pointerY, data, obj, localPt) {
	// widgets
	var lockedControl = remoteInteraction[uniqueID].lockedControl();
	var eUser = {id: sagePointers[uniqueID].id, label: sagePointers[uniqueID].label, color: sagePointers[uniqueID].color};

	if (lockedControl && /slider/.test(lockedControl.ctrlId)) {
		broadcast('moveSliderKnob', {ctrl: lockedControl, x: pointerX, user: eUser, date: Date.now()});
		return;
	}
	// showOrHideWidgetConnectors(uniqueID, obj.data, "move");
	// Widget connector show logic ends

}

function pointerMoveOnApplication(uniqueID, pointerX, pointerY, data, obj, localPt, portalId) {
	var btn = SAGE2Items.applications.findButtonByPoint(obj.id, localPt);

	// pointer move on app window
	if (btn === null) {
		removeExistingHoverCorner(uniqueID, portalId);
		if (remoteInteraction[uniqueID].appInteractionMode()) {
			sendPointerMoveToApplication(uniqueID, obj.data, pointerX, pointerY, data);
		}
		return;
	}

	var ts;
	switch (btn.id) {
		case "titleBar": {
			removeExistingHoverCorner(uniqueID, portalId);
			break;
		}
		case "dragCorner": {
			if (remoteInteraction[uniqueID].hoverCornerItem === null) {
				remoteInteraction[uniqueID].setHoverCornerItem(obj.data);
				broadcast('hoverOverItemCorner', {elemId: obj.data.id, flag: true});
				if (portalId !== undefined && portalId !== null) {
					ts = Date.now() + remoteSharingSessions[portalId].timeOffset;
					remoteSharingSessions[portalId].wsio.emit('remoteSagePointerHoverCorner',
						{appHoverCorner: {elemId: obj.data.id, flag: true}, date: ts});
				}
			} else if (remoteInteraction[uniqueID].hoverCornerItem.id !== obj.data.id) {
				broadcast('hoverOverItemCorner', {elemId: remoteInteraction[uniqueID].hoverCornerItem.id, flag: false});
				if (portalId !== undefined && portalId !== null) {
					ts = Date.now() + remoteSharingSessions[portalId].timeOffset;
					remoteSharingSessions[portalId].wsio.emit('remoteSagePointerHoverCorner',
						{appHoverCorner: {elemId: remoteInteraction[uniqueID].hoverCornerItem.id, flag: false}, date: ts});
				}
				remoteInteraction[uniqueID].setHoverCornerItem(obj.data);
				broadcast('hoverOverItemCorner', {elemId: obj.data.id, flag: true});
				if (portalId !== undefined && portalId !== null) {
					ts = Date.now() + remoteSharingSessions[portalId].timeOffset;
					remoteSharingSessions[portalId].wsio.emit('remoteSagePointerHoverCorner',
						{appHoverCorner: {elemId: obj.data.id, flag: true}, date: ts});
				}
			}
			break;
		}
		case "fullscreenButton": {
			removeExistingHoverCorner(uniqueID, portalId);
			break;
		}
		case "closeButton": {
			removeExistingHoverCorner(uniqueID, portalId);
			break;
		}
	}
}

function pointerMoveOnDataSharingPortal(uniqueID, pointerX, pointerY, data, obj, localPt) {
	var scaledPt = {x: localPt.x / obj.data.scale, y: (localPt.y - config.ui.titleBarHeight) / obj.data.scale};

	if (remoteInteraction[uniqueID].portal === null || remoteInteraction[uniqueID].portal.id !== obj.data.id) {
		remoteInteraction[uniqueID].portal = obj.data;
		var rPointer = {
			id: uniqueID,
			left: scaledPt.x,
			top: scaledPt.y,
			label: sagePointers[uniqueID].label,
			color: sagePointers[uniqueID].color
		};
		remoteSharingSessions[remoteInteraction[uniqueID].portal.id].wsio.emit('startRemoteSagePointer', rPointer);
	}
	remoteSharingSessions[obj.data.id].wsio.emit('remoteSagePointerPosition', {id: uniqueID, left: scaledPt.x, top: scaledPt.y});

	var btn = SAGE2Items.portals.findButtonByPoint(obj.id, localPt);

	// pointer move on portal window
	if (btn === null) {
		var pObj = SAGE2Items.portals.interactMgr[obj.data.id].searchGeometry(scaledPt);
		if (pObj === null) {
			removeExistingHoverCorner(uniqueID, obj.data.id);
			return;
		}

		var pLocalPt = globalToLocal(scaledPt.x, scaledPt.y, pObj.type, pObj.geometry);
		switch (pObj.layerId) {
			case "radialMenus": {
				removeExistingHoverCorner(uniqueID, obj.data.id);
				break;
			}
			case "widgets": {
				removeExistingHoverCorner(uniqueID, obj.data.id);
				break;
			}
			case "applications": {
				pointerMoveOnApplication(uniqueID, scaledPt.x, scaledPt.y, data, pObj, pLocalPt, obj.data.id);
				break;
			}
		}
		return;
	}

	switch (btn.id) {
		case "titleBar": {
			removeExistingHoverCorner(uniqueID, obj.data.id);
			break;
		}
		case "dragCorner": {
			if (remoteInteraction[uniqueID].windowManagementMode()) {
				if (remoteInteraction[uniqueID].hoverCornerItem === null) {
					remoteInteraction[uniqueID].setHoverCornerItem(obj.data);
					broadcast('hoverOverItemCorner', {elemId: obj.data.id, flag: true});
				} else if (remoteInteraction[uniqueID].hoverCornerItem.id !== obj.data.id) {
					broadcast('hoverOverItemCorner', {elemId: remoteInteraction[uniqueID].hoverCornerItem.id, flag: false});
					var ts = Date.now() + remoteSharingSessions[obj.data.id].timeOffset;
					remoteSharingSessions[obj.data.id].wsio.emit('remoteSagePointerHoverCorner',
						{appHoverCorner: {elemId: remoteInteraction[uniqueID].hoverCornerItem.id, flag: false}, date: ts});
					remoteInteraction[uniqueID].setHoverCornerItem(obj.data);
					broadcast('hoverOverItemCorner', {elemId: obj.data.id, flag: true});
				}
			} else if (remoteInteraction[uniqueID].appInteractionMode()) {
				// sendPointerMoveToApplication(uniqueID, obj.data, pointerX, pointerY, data);
			}
			break;
		}
		case "fullscreenButton": {
			removeExistingHoverCorner(uniqueID, obj.data.id);
			break;
		}
		case "closeButton": {
			removeExistingHoverCorner(uniqueID, obj.data.id);
			break;
		}
	}
}

function removeExistingHoverCorner(uniqueID, portalId) {
	// remove hover corner if exists
	if (remoteInteraction[uniqueID].hoverCornerItem !== null) {
		broadcast('hoverOverItemCorner', {elemId: remoteInteraction[uniqueID].hoverCornerItem.id, flag: false});
		if (portalId !== undefined && portalId !== null) {
			var ts = Date.now() + remoteSharingSessions[portalId].timeOffset;
			remoteSharingSessions[portalId].wsio.emit('remoteSagePointerHoverCorner',
				{appHoverCorner: {elemId: remoteInteraction[uniqueID].hoverCornerItem.id, flag: false}, date: ts});
		}
		remoteInteraction[uniqueID].setHoverCornerItem(null);
	}
}

function moveApplicationWindow(uniqueID, moveApp, portalId) {
	var app = SAGE2Items.applications.list[moveApp.elemId];

	var titleBarHeight = config.ui.titleBarHeight;
	if (portalId !== undefined && portalId !== null) {
		titleBarHeight = remoteSharingSessions[portalId].portal.titleBarHeight;
	}
	var im = findInteractableManager(moveApp.elemId);
	if (im) {
		var backgroundObj = im.searchGeometry({x: moveApp.elemLeft - 1, y: moveApp.elemTop - 1});
		if (backgroundObj !== null) {
			if (SAGE2Items.applications.list.hasOwnProperty(backgroundObj.data.id)) {
				attachAppIfSticky(backgroundObj.data, moveApp.elemId);
			}
		}
		im.editGeometry(moveApp.elemId, "applications", "rectangle",
			{x: moveApp.elemLeft, y: moveApp.elemTop, w: moveApp.elemWidth, h: moveApp.elemHeight + titleBarHeight});
		broadcast('setItemPosition', moveApp);
		if (SAGE2Items.renderSync.hasOwnProperty(moveApp.elemId)) {
			calculateValidBlocks(app, mediaBlockSize, SAGE2Items.renderSync[app.id]);
			if (app.id in SAGE2Items.renderSync && SAGE2Items.renderSync[app.id].newFrameGenerated === false) {
				handleNewVideoFrame(app.id);
			}
		}

		if (portalId !== undefined && portalId !== null) {
			var ts = Date.now() + remoteSharingSessions[portalId].timeOffset;
			remoteSharingSessions[portalId].wsio.emit('updateApplicationPosition',
				{appPositionAndSize: moveApp, portalId: portalId, date: ts});
		}

		var updatedStickyItems = stickyAppHandler.moveItemsStickingToUpdatedItem(moveApp);

		for (var idx = 0; idx < updatedStickyItems.length; idx++) {
			var stickyItem = updatedStickyItems[idx];
			im.editGeometry(stickyItem.elemId, "applications", "rectangle",
				{x: stickyItem.elemLeft, y: stickyItem.elemTop,
				w: stickyItem.elemWidth, h: stickyItem.elemHeight + config.ui.titleBarHeight});
			broadcast('setItemPosition', updatedStickyItems[idx]);
		}
	}
}

function moveAndResizeApplicationWindow(resizeApp, portalId) {
	// Shift position up and left by one pixel to take border into account
	//    visible in hide-ui mode
	resizeApp.elemLeft = resizeApp.elemLeft - 1;
	resizeApp.elemTop  = resizeApp.elemTop  - 1;

	var app = SAGE2Items.applications.list[resizeApp.elemId];

	var titleBarHeight = config.ui.titleBarHeight;
	if (portalId !== undefined && portalId !== null) {
		titleBarHeight = remoteSharingSessions[portalId].portal.titleBarHeight;
	}
	var im = findInteractableManager(resizeApp.elemId);
	im.editGeometry(resizeApp.elemId, "applications", "rectangle",
		{x: resizeApp.elemLeft, y: resizeApp.elemTop, w: resizeApp.elemWidth, h: resizeApp.elemHeight + titleBarHeight});
	handleApplicationResize(resizeApp.elemId);
	broadcast('setItemPositionAndSize', resizeApp);
	if (SAGE2Items.renderSync.hasOwnProperty(resizeApp.elemId)) {
		calculateValidBlocks(app, mediaBlockSize, SAGE2Items.renderSync[app.id]);
		if (app.id in SAGE2Items.renderSync && SAGE2Items.renderSync[app.id].newFrameGenerated === false) {
			handleNewVideoFrame(app.id);
		}
	}

	if (portalId !== undefined && portalId !== null) {
		var ts = Date.now() + remoteSharingSessions[portalId].timeOffset;
		remoteSharingSessions[portalId].wsio.emit('updateApplicationPositionAndSize',
			{appPositionAndSize: resizeApp, portalId: portalId, date: ts});
	}
}

function moveDataSharingPortalWindow(movePortal) {
	interactMgr.editGeometry(movePortal.elemId, "portals", "rectangle",
		{x: movePortal.elemLeft, y: movePortal.elemTop,
		w: movePortal.elemWidth, h: movePortal.elemHeight + config.ui.titleBarHeight});
	broadcast('setItemPosition', movePortal);
}

function moveAndResizeDataSharingPortalWindow(resizePortal) {
	interactMgr.editGeometry(resizePortal.elemId, "portals", "rectangle",
		{x: resizePortal.elemLeft, y: resizePortal.elemTop,
			w: resizePortal.elemWidth, h: resizePortal.elemHeight + config.ui.titleBarHeight});
	handleDataSharingPortalResize(resizePortal.elemId);
	broadcast('setItemPositionAndSize', resizePortal);
}

function moveWidgetControls(uniqueID, moveControl) {
	var app = SAGE2Items.applications.list[moveControl.appId];
	if (app) {
		moveControl.appData = getAppPositionSize(app);
		broadcast('setControlPosition', moveControl);
		var radialGeometry =  {
			x: moveControl.elemLeft + (moveControl.elemHeight / 2),
			y: moveControl.elemTop + (moveControl.elemHeight / 2),
			r: moveControl.elemHeight / 2
		};
		var barGeometry = {
			x: moveControl.elemLeft + moveControl.elemHeight,
			y: moveControl.elemTop + (moveControl.elemHeight / 2) - (moveControl.elemBarHeight / 2),
			w: moveControl.elemWidth - moveControl.elemHeight, h: moveControl.elemBarHeight
		};

		if (moveControl.hasSideBar === true) {
			var shapeData = {
				radial: {
					type: "circle",
					visible: true,
					geometry: radialGeometry
				},
				sidebar: {
					type: "rectangle",
					visible: true,
					geometry: barGeometry
				}
			};
			interactMgr.editComplexGeometry(moveControl.elemId, "widgets", shapeData);
		} else {
			interactMgr.editGeometry(moveControl.elemId, "widgets", "circle", radialGeometry);
		}

		/*interactMgr.editGeometry(moveControl.elemId+"_radial", "widgets", "circle", circle);
		if(moveControl.hasSideBar === true) {
			interactMgr.editGeometry(moveControl.elemId+"_sidebar", "widgets", "rectangle", bar );
		}*/
	}
}

function sendPointerMoveToApplication(uniqueID, app, pointerX, pointerY, data) {
	var ePosition = {x: pointerX - app.left, y: pointerY - (app.top + config.ui.titleBarHeight)};
	var eUser = {id: sagePointers[uniqueID].id, label: sagePointers[uniqueID].label, color: sagePointers[uniqueID].color};

	var event = {
		id: app.id,
		type: "pointerMove",
		position: ePosition,
		user: eUser,
		data: data,
		date: Date.now()
	};

	broadcast('eventInItem', event);
}

function pointerRelease(uniqueID, pointerX, pointerY, data) {
	if (sagePointers[uniqueID] === undefined) {
		return;
	}

	// If obj is undefined (as in this case, will search for radial menu using uniqueID
	pointerReleaseOnRadialMenu(uniqueID, pointerX, pointerY, data);

	if (remoteInteraction[uniqueID].lockedControl() !== null) {
		releaseSlider(uniqueID);
	}

	var prevInteractionItem = remoteInteraction[uniqueID].releaseOnItem();
	if (prevInteractionItem) {
		showOrHideWidgetLinks({uniqueID: uniqueID, item: prevInteractionItem, show: false});
	}
	var obj;
	var selectedApp = remoteInteraction[uniqueID].selectedMoveItem || remoteInteraction[uniqueID].selectedResizeItem;
	var portal = {id: null};

	if (selectedApp !== undefined && selectedApp !== null) {
		obj = interactMgr.searchGeometry({x: pointerX, y: pointerY}, null, [selectedApp.id]);
		portal = findApplicationPortal(selectedApp) || {id: null};
	}	else {
		obj = interactMgr.searchGeometry({x: pointerX, y: pointerY});
	}
	if (obj === null) {
		dropSelectedItem(uniqueID, true, portal.id);
		return;
	}

	var localPt = globalToLocal(pointerX, pointerY, obj.type, obj.geometry);
	switch (obj.layerId) {
		case "staticUI": {
			if (portal.id !== null) {
				dropSelectedItem(uniqueID, true, portal.id);
			}
			pointerReleaseOnStaticUI(uniqueID, pointerX, pointerY, obj, portal.id);
			break;
		}
		case "radialMenus": {
			pointerReleaseOnRadialMenu(uniqueID, pointerX, pointerY, data, obj);
			dropSelectedItem(uniqueID, true, portal.id);
			break;
		}
		case "applications": {
			if (dropSelectedItem(uniqueID, true, portal.id) === null) {
				if (remoteInteraction[uniqueID].appInteractionMode()) {
					sendPointerReleaseToApplication(uniqueID, obj.data, pointerX, pointerY, data);
				}
			}
			break;
		}
		case "portals": {
			pointerReleaseOnPortal(uniqueID, obj.data.id, localPt, data);
			break;
		}
		case "widgets": {
			pointerPressOrReleaseOnWidget(uniqueID, pointerX, pointerY, data, obj, localPt, "release");
			dropSelectedItem(uniqueID, true, portal.id);
			break;
		}
		default: {
			dropSelectedItem(uniqueID, true, portal.id);
		}
	}
}

function pointerReleaseOnStaticUI(uniqueID, pointerX, pointerY, obj) {
	// don't allow data-pushing
	// dropSelectedItem(uniqueID, true);

	/*
	var remote = obj.data;
	var app = dropSelectedItem(uniqueID, false, null);
	if (app !== null && SAGE2Items.applications.list.hasOwnProperty(app.application.id) && remote.connected) {
		remote.wsio.emit('addNewElementFromRemoteServer', app.application);

		var eLogData = {
			host: remote.wsio.remoteAddress.address,
			port: remote.wsio.remoteAddress.port,
			application: {
				id: app.application.id,
				type: app.application.application
			}
		};
		addEventToUserLog(uniqueID, {type: "shareApplication", data: eLogData, time: Date.now()});
	}
	*/

	var remote = obj.data;
	var app = dropSelectedItem(uniqueID, false, null);
	if (app !== null && SAGE2Items.applications.list.hasOwnProperty(app.application.id) && remote.connected === "on") {
		var sharedId = app.application.id + "_" + config.host + ":" + config.secure_port + "+" + remote.wsio.id;
		if (sharedApps[app.application.id] === undefined) {
			sharedApps[app.application.id] = [{wsio: remote.wsio, sharedId: sharedId}];
		} else {
			sharedApps[app.application.id].push({wsio: remote.wsio, sharedId: sharedId});
		}

		SAGE2Items.applications.editButtonVisibilityOnItem(app.application.id, "syncButton", true);

		remote.wsio.emit('addNewSharedElementFromRemoteServer',
			{application: app.application, id: sharedId, remoteAppId: app.application.id});
		broadcast('setAppSharingFlag', {id: app.application.id, sharing: true});

		var eLogData = {
			host: remote.wsio.remoteAddress.address,
			port: remote.wsio.remoteAddress.port,
			application: {
				id: app.application.id,
				type: app.application.application
			}
		};
		addEventToUserLog(uniqueID, {type: "shareApplication", data: eLogData, time: Date.now()});
	}
}

function pointerReleaseOnPortal(uniqueID, portalId, localPt, data) {
	var obj = interactMgr.getObject(portalId, "portals");

	var selectedApp = remoteInteraction[uniqueID].selectedMoveItem || remoteInteraction[uniqueID].selectedResizeItem;
	if (selectedApp) {
		var portal = findApplicationPortal(selectedApp);
		if (portal !== undefined && portal !== null && portal.id === portalId) {
			dropSelectedItem(uniqueID, true, portalId);
			return;
		}

		var app = dropSelectedItem(uniqueID, false, null);
		localPt = globalToLocal(app.previousPosition.left, app.previousPosition.top, obj.type, obj.geometry);
		var remote = remoteSharingSessions[obj.id];
		createAppFromDescription(app.application, function(appInstance, videohandle) {
			if (appInstance.application === "media_stream" || appInstance.application === "media_block_stream") {
				appInstance.id = app.application.id + "_" + obj.data.id;
			} else {
				appInstance.id = getUniqueSharedAppId(obj.data.id);
			}

			appInstance.left = localPt.x / obj.data.scale;
			appInstance.top = (localPt.y - config.ui.titleBarHeight) / obj.data.scale;
			appInstance.width = app.previousPosition.width / obj.data.scale;
			appInstance.height = app.previousPosition.height / obj.data.scale;

			remoteSharingSessions[obj.data.id].appCount++;

			// if (SAGE2Items.renderSync.hasOwnProperty(app.id) {
			var i;
			SAGE2Items.renderSync[appInstance.id] = {clients: {}, date: Date.now()};
			for (i = 0; i < clients.length; i++) {
				if (clients[i].clientType === "display") {
					SAGE2Items.renderSync[appInstance.id].clients[clients[i].id] = {
						wsio: clients[i], readyForNextFrame: false, blocklist: []
					};
				}
			}
			handleNewApplicationInDataSharingPortal(appInstance, videohandle, obj.data.id);

			remote.wsio.emit('addNewRemoteElementInDataSharingPortal', appInstance);

			var eLogData = {
				host: remote.portal.host,
				port: remote.portal.port,
				application: {
					id: appInstance.id,
					type: appInstance.application
				}
			};
			addEventToUserLog(uniqueID, {type: "shareApplication", data: eLogData, time: Date.now()});
		});
	} else {
		if (remoteInteraction[uniqueID].appInteractionMode()) {
			var scaledPt = {x: localPt.x / obj.data.scale, y: (localPt.y - config.ui.titleBarHeight) / obj.data.scale};
			var pObj = SAGE2Items.portals.interactMgr[portalId].searchGeometry(scaledPt);
			if (pObj === null) {
				return;
			}

			// var pLocalPt = globalToLocal(scaledPt.x, scaledPt.y, pObj.type, pObj.geometry);
			switch (pObj.layerId) {
				case "radialMenus": {
					break;
				}
				case "widgets": {
					break;
				}
				case "applications": {
					sendPointerReleaseToApplication(uniqueID, pObj.data, scaledPt.x, scaledPt.y, data);
					break;
				}
			}
		}
	}
}

function pointerReleaseOnRadialMenu(uniqueID, pointerX, pointerY, data, obj) {
	if (obj === undefined) {
		for (var key in SAGE2Items.radialMenus.list) {
			radialMenu = SAGE2Items.radialMenus.list[key];
			// console.log(data.id+"_menu: " + radialMenu);
			if (radialMenu !== undefined) {
				radialMenu.onRelease(uniqueID);
			}
		}
		// If pointer release is outside window, use the pointerRelease type to end the
		// scroll event, but don't trigger any clicks because of a 'null' button (clicks expects a left/right)
		data = { button: "null", color: sagePointers[uniqueID].color };
		radialMenuEvent({type: "pointerRelease", id: uniqueID, x: pointerX, y: pointerY, data: data});
	} else {
		var radialMenu = obj.data;
		if (obj.id.indexOf("menu_radial_button") !== -1) {
			// Pressing on radial menu button
			// console.log("pointer release on radial button: " + obj.id);
			radialMenu.onRelease(uniqueID);
			var menuState = radialMenu.onButtonEvent(obj.id, uniqueID, "pointerRelease");
			if (menuState !== undefined) {
				radialMenuEvent({type: "stateChange", menuID: radialMenu.id, menuState: menuState });
			}
		}  else if (obj.id.indexOf("menu_thumbnail") !== -1) {
			// PointerRelease on thumbnail window
			// console.log("Pointer release on thumbnail window");
			data = { button: data.button, color: sagePointers[uniqueID].color };
			radialMenuEvent({type: "pointerRelease", id: uniqueID, x: pointerX, y: pointerY, data: data});
		} else {
			// Not on a button
			radialMenu = obj.data.onRelease(uniqueID);
		}
	}
}

function dropSelectedItem(uniqueID, valid, portalId) {
	var item;
	var list;
	var position;
	if (remoteInteraction[uniqueID].selectedMoveItem !== null) {
		list = (SAGE2Items.portals.list.hasOwnProperty(remoteInteraction[uniqueID].selectedMoveItem.id)) ?
			"portals" : "applications";
		item = SAGE2Items[list].list[remoteInteraction[uniqueID].selectedMoveItem.id];
		if (item) {
			position = {left: item.left, top: item.top, width: item.width, height: item.height};
			dropMoveItem(uniqueID, item, valid, portalId);
			return {application: item, previousPosition: position};
		}
	} else if (remoteInteraction[uniqueID].selectedResizeItem !== null) {
		list = (SAGE2Items.portals.list.hasOwnProperty(remoteInteraction[uniqueID].selectedResizeItem.id)) ?
			"portals" : "applications";
		item = SAGE2Items[list].list[remoteInteraction[uniqueID].selectedResizeItem.id];
		if (item) {
			position = {left: item.left, top: item.top, width: item.width, height: item.height};
			dropResizeItem(uniqueID, item, portalId);
			return {application: item, previousPosition: position};
		}
	}
	return null;
}

function dropMoveItem(uniqueID, app, valid, portalId) {
	if (valid !== false) {
		valid = true;
	}
	var updatedItem = remoteInteraction[uniqueID].releaseItem(valid);
	if (updatedItem !== null) {
		moveApplicationWindow(uniqueID, updatedItem, portalId);
	}

	broadcast('finishedMove', {id: app.id, date: Date.now()});

	if (portalId !== undefined && portalId !== null) {
		var ts = Date.now() + remoteSharingSessions[portalId].timeOffset;
		remoteSharingSessions[portalId].wsio.emit('finishApplicationMove', {id: uniqueID, appId: app.id, date: ts});
	}

	var eLogData = {
		type: "move",
		action: "end",
		application: {
			id: app.id,
			type: app.application
		},
		location: {
			x: parseInt(app.left, 10),
			y: parseInt(app.top, 10),
			width: parseInt(app.width, 10),
			height: parseInt(app.height, 10)
		}
	};
	addEventToUserLog(uniqueID, {type: "windowManagement", data: eLogData, time: Date.now()});
}

function dropResizeItem(uniqueID, app, portalId) {
	remoteInteraction[uniqueID].releaseItem(true);

	broadcast('finishedResize', {id: app.id, date: Date.now()});

	if (portalId !== undefined && portalId !== null) {
		var ts = Date.now() + remoteSharingSessions[portalId].timeOffset;
		remoteSharingSessions[portalId].wsio.emit('finishApplicationResize', {id: uniqueID, appId: app.id, date: ts});
	}

	var eLogData = {
		type: "resize",
		action: "end",
		application: {
			id: app.id,
			type: app.application
		},
		location: {
			x: parseInt(app.left, 10),
			y: parseInt(app.top, 10),
			width: parseInt(app.width, 10),
			height: parseInt(app.height, 10)
		}
	};
	addEventToUserLog(uniqueID, {type: "windowManagement", data: eLogData, time: Date.now()});
}

function sendPointerReleaseToApplication(uniqueID, app, pointerX, pointerY, data) {
	var ePosition = {x: pointerX - app.left, y: pointerY - (app.top + config.ui.titleBarHeight)};
	var eUser = {id: sagePointers[uniqueID].id, label: sagePointers[uniqueID].label, color: sagePointers[uniqueID].color};

	var event = {
		id: app.id,
		type: "pointerRelease",
		position: ePosition,
		user: eUser,
		data: data,
		date: Date.now()
	};

	broadcast('eventInItem', event);
}

function pointerDblClick(uniqueID, pointerX, pointerY) {
	if (sagePointers[uniqueID] === undefined) {
		return;
	}

	var obj = interactMgr.searchGeometry({x: pointerX, y: pointerY});
	if (obj === null) {
		return;
	}

	var localPt = globalToLocal(pointerX, pointerY, obj.type, obj.geometry);
	switch (obj.layerId) {
		case "applications": {
			pointerDblClickOnApplication(uniqueID, pointerX, pointerY, obj, localPt);
			break;
		}
		case "portals": {
			break;
		}
	}
}

function pointerDblClickOnApplication(uniqueID, pointerX, pointerY, obj, localPt) {
	var btn = SAGE2Items.applications.findButtonByPoint(obj.id, localPt);

	// pointer press on app window
	if (btn === null) {
		if (remoteInteraction[uniqueID].windowManagementMode()) {
			toggleApplicationFullscreen(uniqueID, obj.data);
		} else {
			sendPointerDblClickToApplication(uniqueID, obj.data, pointerX, pointerY);
		}
		return;
	}

	switch (btn.id) {
		case "titleBar": {
			toggleApplicationFullscreen(uniqueID, obj.data);
			break;
		}
		case "dragCorner": {
			break;
		}
		case "fullscreenButton": {
			break;
		}
		case "closeButton": {
			break;
		}
	}
}

function pointerScrollStart(uniqueID, pointerX, pointerY) {
	if (sagePointers[uniqueID] === undefined) {
		return;
	}

	var obj = interactMgr.searchGeometry({x: pointerX, y: pointerY});

	if (obj === null) {
		return;
	}

	var localPt = globalToLocal(pointerX, pointerY, obj.type, obj.geometry);
	switch (obj.layerId) {
		case "staticUI": {
			break;
		}
		case "radialMenus": {
			break;
		}
		case "widgets": {
			break;
		}
		case "applications": {
			pointerScrollStartOnApplication(uniqueID, pointerX, pointerY, obj, localPt);
			break;
		}
		case "portals": {
			break;
		}
	}
}

function pointerScrollStartOnApplication(uniqueID, pointerX, pointerY, obj, localPt) {
	var btn = SAGE2Items.applications.findButtonByPoint(obj.id, localPt);

	interactMgr.moveObjectToFront(obj.id, obj.layerId);
	var newOrder = interactMgr.getObjectZIndexList("applications", ["portals"]);
	broadcast('updateItemOrder', newOrder);

	// pointer scroll on app window
	if (btn === null) {
		if (remoteInteraction[uniqueID].windowManagementMode()) {
			selectApplicationForScrollResize(uniqueID, obj.data, pointerX, pointerY);
		} else if (remoteInteraction[uniqueID].appInteractionMode()) {
			remoteInteraction[uniqueID].selectWheelItem = obj.data;
			remoteInteraction[uniqueID].selectWheelDelta = 0;
		}
		return;
	}

	switch (btn.id) {
		case "titleBar": {
			selectApplicationForScrollResize(uniqueID, obj.data, pointerX, pointerY);
			break;
		}
		case "dragCorner": {
			if (remoteInteraction[uniqueID].windowManagementMode()) {
				selectApplicationForScrollResize(uniqueID, obj.data, pointerX, pointerY);
			} else if (remoteInteraction[uniqueID].appInteractionMode()) {
				remoteInteraction[uniqueID].selectWheelItem = obj.data;
				remoteInteraction[uniqueID].selectWheelDelta = 0;
			}
			break;
		}
		case "fullscreenButton": {
			selectApplicationForScrollResize(uniqueID, obj.data, pointerX, pointerY);
			break;
		}
		case "closeButton": {
			selectApplicationForScrollResize(uniqueID, obj.data, pointerX, pointerY);
			break;
		}
	}
}

function selectApplicationForScrollResize(uniqueID, app, pointerX, pointerY) {
	remoteInteraction[uniqueID].selectScrollItem(app);

	broadcast('startMove', {id: app.id, date: Date.now()});
	broadcast('startResize', {id: app.id, date: Date.now()});

	var a = {
		id: app.id,
		type: app.application
	};
	var l = {
		x: parseInt(app.left, 10),
		y: parseInt(app.top, 10),
		width: parseInt(app.width, 10),
		height: parseInt(app.height, 10)
	};

	addEventToUserLog(uniqueID, {type: "windowManagement", data:
		{type: "move", action: "start", application: a, location: l}, time: Date.now()});
	addEventToUserLog(uniqueID, {type: "windowManagement", data:
		{type: "resize", action: "start", application: a, location: l}, time: Date.now()});
}

function pointerScroll(uniqueID, data) {
	if (sagePointers[uniqueID] === undefined) {
		return;
	}

	var pointerX = sagePointers[uniqueID].left;
	var pointerY = sagePointers[uniqueID].top;

	var scale = 1.0 + Math.abs(data.wheelDelta) / 512;
	if (data.wheelDelta > 0) {
		scale = 1.0 / scale;
	}

	var updatedResizeItem = remoteInteraction[uniqueID].scrollSelectedItem(scale);
	if (updatedResizeItem !== null) {
		moveAndResizeApplicationWindow(updatedResizeItem);
	} else {
		var obj = interactMgr.searchGeometry({x: pointerX, y: pointerY});

		if (obj === null) {
			return;
		}

		// var localPt = globalToLocal(pointerX, pointerY, obj.type, obj.geometry);
		switch (obj.layerId) {
			case "staticUI": {
				break;
			}
			case "radialMenus": {
				sendPointerScrollToRadialMenu(uniqueID, obj, pointerX, pointerY, data);
				break;
			}
			case "widgets": {
				break;
			}
			case "applications": {
				sendPointerScrollToApplication(uniqueID, obj.data, pointerX, pointerY, data);
				break;
			}
		}
	}
}

function sendPointerScrollToRadialMenu(uniqueID, obj, pointerX, pointerY, data) {
	if (obj.id.indexOf("menu_thumbnail") !== -1) {
		var event = { button: data.button, color: sagePointers[uniqueID].color, wheelDelta: data.wheelDelta };
		radialMenuEvent({type: "pointerScroll", id: uniqueID, x: pointerX, y: pointerY, data: event});
	}
	remoteInteraction[uniqueID].selectWheelDelta += data.wheelDelta;
}

function sendPointerScrollToApplication(uniqueID, app, pointerX, pointerY, data) {
	var ePosition = {x: pointerX - app.left, y: pointerY - (app.top + config.ui.titleBarHeight)};
	var eUser = {id: sagePointers[uniqueID].id, label: sagePointers[uniqueID].label, color: sagePointers[uniqueID].color};

	var event = {id: app.id, type: "pointerScroll", position: ePosition, user: eUser, data: data, date: Date.now()};

	broadcast('eventInItem', event);

	remoteInteraction[uniqueID].selectWheelDelta += data.wheelDelta;
}

function pointerScrollEnd(uniqueID) {
	if (sagePointers[uniqueID] === undefined) {
		return;
	}

	var updatedResizeItem = remoteInteraction[uniqueID].selectedScrollItem;
	if (updatedResizeItem !== null) {
		broadcast('finishedMove', {id: updatedResizeItem.id, date: Date()});
		broadcast('finishedResize', {id: updatedResizeItem.id, date: Date.now()});

		var a = {
			id: updatedResizeItem.id,
			type: updatedResizeItem.application
		};
		var l = {
			x: parseInt(updatedResizeItem.left, 10),
			y: parseInt(updatedResizeItem.top, 10),
			width: parseInt(updatedResizeItem.width, 10),
			height: parseInt(updatedResizeItem.height, 10)
		};

		addEventToUserLog(uniqueID, {type: "windowManagement",
			data: {type: "move", action: "end", application: a, location: l}, time: Date.now()});
		addEventToUserLog(uniqueID, {type: "windowManagement",
			data: {type: "resize", action: "end", application: a, location: l}, time: Date.now()});

		remoteInteraction[uniqueID].selectedScrollItem = null;
	} else {
		if (remoteInteraction[uniqueID].appInteractionMode()) {
			var app = remoteInteraction[uniqueID].selectWheelItem;
			if (app !== undefined && app !== null) {
				var eLogData = {
					type: "pointerScroll",
					application: {
						id: app.id,
						type: app.application
					},
					wheelDelta: remoteInteraction[uniqueID].selectWheelDelta
				};
				addEventToUserLog(uniqueID, {type: "applicationInteraction", data: eLogData, time: Date.now()});
			}
		}
	}
}

function checkForSpecialKeys(uniqueID, code, flag) {
	switch (code) {
		case 16: {
			remoteInteraction[uniqueID].SHIFT = flag;
			break;
		}
		case 17: {
			remoteInteraction[uniqueID].CTRL = flag;
			break;
		}
		case 18: {
			remoteInteraction[uniqueID].ALT = flag;
			break;
		}
		case 20: {
			remoteInteraction[uniqueID].CAPS = flag;
			break;
		}
		case 91:
		case 92:
		case 93: {
			remoteInteraction[uniqueID].CMD = flag;
			break;
		}
	}
}

function keyDown(uniqueID, pointerX, pointerY, data) {
	if (sagePointers[uniqueID] === undefined) {
		return;
	}

	checkForSpecialKeys(uniqueID, data.code, true);

	if (remoteInteraction[uniqueID].appInteractionMode()) {
		var obj = interactMgr.searchGeometry({x: pointerX, y: pointerY});

		if (obj === null) {
			return;
		}

		var localPt = globalToLocal(pointerX, pointerY, obj.type, obj.geometry);
		switch (obj.layerId) {
			case "staticUI": {
				break;
			}
			case "radialMenus": {
				break;
			}
			case "widgets": {
				break;
			}
			case "applications": {
				sendKeyDownToApplication(uniqueID, obj.data, localPt, data);
				break;
			}
			case "portals": {
				keyDownOnPortal(uniqueID, obj.data.id, localPt, data);
				break;
			}
		}
	}
}

function sendKeyDownToApplication(uniqueID, app, localPt, data) {
	var portal = findApplicationPortal(app);
	var titleBarHeight = config.ui.titleBarHeight;
	if (portal !== undefined && portal !== null) {
		titleBarHeight = portal.data.titleBarHeight;
	}

	var ePosition = {x: localPt.x, y: localPt.y - titleBarHeight};
	var eUser = {id: sagePointers[uniqueID].id, label: sagePointers[uniqueID].label, color: sagePointers[uniqueID].color};
	var eData =  {code: data.code, state: "down"};

	var event = {id: app.id, type: "specialKey", position: ePosition, user: eUser, data: eData, date: Date.now()};
	broadcast('eventInItem', event);

	var eLogData = {
		type: "specialKey",
		application: {
			id: app.id,
			type: app.application
		},
		code: eData.code,
		state: eData.state
	};
	addEventToUserLog(uniqueID, {type: "applicationInteraction", data: eLogData, time: Date.now()});
}

function keyDownOnPortal(uniqueID, portalId, localPt, data) {
	checkForSpecialKeys(uniqueID, data.code, true);

	var portal = SAGE2Items.portals.list[portalId];
	var scaledPt = {x: localPt.x / portal.scale, y: (localPt.y - config.ui.titleBarHeight) / portal.scale};
	if (remoteInteraction[uniqueID].local && remoteInteraction[uniqueID].portal !== null) {
		var rData = {
			id: uniqueID,
			left: scaledPt.x,
			top: scaledPt.y,
			code: data.code
		};
		remoteSharingSessions[portalId].wsio.emit('remoteSageKeyDown', rData);
	}

	var pObj = SAGE2Items.portals.interactMgr[portalId].searchGeometry(scaledPt);

	if (pObj === null) {
		return;
	}

	// var pLocalPt = globalToLocal(scaledPt.x, scaledPt.y, pObj.type, pObj.geometry);
	switch (pObj.layerId) {
		case "radialMenus": {
			break;
		}
		case "widgets": {
			break;
		}
		case "applications": {
			sendKeyDownToApplication(uniqueID, pObj.data, scaledPt, data);
			break;
		}
	}
}

function keyUp(uniqueID, pointerX, pointerY, data) {
	if (sagePointers[uniqueID] === undefined) {
		return;
	}

	checkForSpecialKeys(uniqueID, data.code, false);

	if (remoteInteraction[uniqueID].modeChange !== undefined && (data.code === 9 || data.code === 16)) {
		return;
	}

	var lockedControl = remoteInteraction[uniqueID].lockedControl();

	if (lockedControl !== null) {
		var eUser = {id: sagePointers[uniqueID].id, label: sagePointers[uniqueID].label,
			color: sagePointers[uniqueID].color};
		var event = {code: data.code, printable: false, state: "up", ctrlId: lockedControl.ctrlId,
			appId: lockedControl.appId, instanceID: lockedControl.instanceID, user: eUser,
			date: Date.now()};
		broadcast('keyInTextInputWidget', event);
		if (data.code === 13) {
			// Enter key
			remoteInteraction[uniqueID].dropControl();
		}
		return;
	}

	var obj = interactMgr.searchGeometry({x: pointerX, y: pointerY});

	if (obj === null) {
		return;
	}

	var localPt = globalToLocal(pointerX, pointerY, obj.type, obj.geometry);
	switch (obj.layerId) {
		case "staticUI": {
			break;
		}
		case "radialMenus": {
			break;
		}
		case "widgets": {
			break;
		}
		case "applications": {
			if (remoteInteraction[uniqueID].windowManagementMode() &&
				(data.code === 8 || data.code === 46)) {
				// backspace or delete
				deleteApplication(obj.data.id);

				var eLogData = {
					application: {
						id: obj.data.id,
						type: obj.data.application
					}
				};
				addEventToUserLog(uniqueID, {type: "delete", data: eLogData, time: Date.now()});
			} else {
				sendKeyUpToApplication(uniqueID, obj.data, localPt, data);
			}
			break;
		}
		case "portals": {
			keyUpOnPortal(uniqueID, obj.data.id, localPt, data);
			break;
		}
	}
}

function sendKeyUpToApplication(uniqueID, app, localPt, data) {
	var portal = findApplicationPortal(app);
	var titleBarHeight = config.ui.titleBarHeight;
	if (portal !== undefined && portal !== null) {
		titleBarHeight = portal.data.titleBarHeight;
	}

	var ePosition = {x: localPt.x, y: localPt.y - titleBarHeight};
	var eUser = {id: sagePointers[uniqueID].id, label: sagePointers[uniqueID].label, color: sagePointers[uniqueID].color};
	var eData =  {code: data.code, state: "up"};

	var event = {id: app.id, type: "specialKey", position: ePosition, user: eUser, data: eData, date: Date.now()};
	broadcast('eventInItem', event);

	var eLogData = {
		type: "specialKey",
		application: {
			id: app.id,
			type: app.application
		},
		code: eData.code,
		state: eData.state
	};
	addEventToUserLog(uniqueID, {type: "applicationInteraction", data: eLogData, time: Date.now()});
}

function keyUpOnPortal(uniqueID, portalId, localPt, data) {
	checkForSpecialKeys(uniqueID, data.code, false);

	var portal = SAGE2Items.portals.list[portalId];
	var scaledPt = {x: localPt.x / portal.scale, y: (localPt.y - config.ui.titleBarHeight) / portal.scale};
	if (remoteInteraction[uniqueID].local && remoteInteraction[uniqueID].portal !== null) {
		var rData = {
			id: uniqueID,
			left: scaledPt.x,
			top: scaledPt.y,
			code: data.code
		};
		remoteSharingSessions[portalId].wsio.emit('remoteSageKeyUp', rData);
	}

	var pObj = SAGE2Items.portals.interactMgr[portalId].searchGeometry(scaledPt);

	if (pObj === null) {
		return;
	}

	// var pLocalPt = globalToLocal(scaledPt.x, scaledPt.y, pObj.type, pObj.geometry);
	switch (pObj.layerId) {
		case "radialMenus": {
			break;
		}
		case "widgets": {
			break;
		}
		case "applications": {
			sendKeyUpToApplication(uniqueID, pObj.data, scaledPt, data);
			break;
		}
	}
}

function keyPress(uniqueID, pointerX, pointerY, data) {
	if (sagePointers[uniqueID] === undefined) {
		return;
	}

	var modeSwitch = false;
	if (data.code === 9 && remoteInteraction[uniqueID].SHIFT && sagePointers[uniqueID].visible) {
		// shift + tab
		remoteInteraction[uniqueID].toggleModes();
		broadcast('changeSagePointerMode', {id: sagePointers[uniqueID].id, mode: remoteInteraction[uniqueID].interactionMode});

		if (remoteInteraction[uniqueID].modeChange !== undefined) {
			clearTimeout(remoteInteraction[uniqueID].modeChange);
		}
		remoteInteraction[uniqueID].modeChange = setTimeout(function() {
			delete remoteInteraction[uniqueID].modeChange;
		}, 500);

		modeSwitch = true;
	}
	var lockedControl = remoteInteraction[uniqueID].lockedControl();

	if (lockedControl !== null) {
		var eUser = {id: sagePointers[uniqueID].id, label: sagePointers[uniqueID].label,
					color: sagePointers[uniqueID].color};
		var event = {code: data.code, printable: true, state: "press", ctrlId: lockedControl.ctrlId,
					appId: lockedControl.appId, instanceID: lockedControl.instanceID, user: eUser,
					date: Date.now()};
		broadcast('keyInTextInputWidget', event);
		if (data.code === 13) {
			// Enter key
			remoteInteraction[uniqueID].dropControl();
		}
		return;
	}

	var obj = interactMgr.searchGeometry({x: pointerX, y: pointerY});

	if (obj === null) {
		// if in empty space:
		// Pressing ? for help (with shift)
		if (data.code === 63 && remoteInteraction[uniqueID].SHIFT) {
			broadcast('toggleHelp', {});
		}
		return;
	}

	var localPt = globalToLocal(pointerX, pointerY, obj.type, obj.geometry);
	switch (obj.layerId) {
		case "staticUI": {
			break;
		}
		case "radialMenus": {
			break;
		}
		case "widgets": {
			break;
		}
		case "applications": {
			if (modeSwitch === false && remoteInteraction[uniqueID].appInteractionMode()) {
				sendKeyPressToApplication(uniqueID, obj.data, localPt, data);
			}
			break;
		}
		case "portals": {
			if (modeSwitch === true) {
				remoteSharingSessions[obj.data.id].wsio.emit('remoteSagePointerToggleModes',
					{id: uniqueID, mode: remoteInteraction[uniqueID].interactionMode});
			} else if (remoteInteraction[uniqueID].appInteractionMode()) {
				keyPressOnPortal(uniqueID, obj.data.id, localPt, data);
			}
			break;
		}
	}
}

function sendKeyPressToApplication(uniqueID, app, localPt, data) {
	var portal = findApplicationPortal(app);
	var titleBarHeight = config.ui.titleBarHeight;
	if (portal !== undefined && portal !== null) {
		titleBarHeight = portal.data.titleBarHeight;
	}

	var ePosition = {x: localPt.x, y: localPt.y - titleBarHeight};
	var eUser = {id: sagePointers[uniqueID].id, label: sagePointers[uniqueID].label, color: sagePointers[uniqueID].color};

	var event = {id: app.id, type: "keyboard", position: ePosition, user: eUser, data: data, date: Date.now()};
	broadcast('eventInItem', event);

	var eLogData = {
		type: "keyboard",
		application: {
			id: app.id,
			type: app.application
		},
		code: data.code,
		character: data.character
	};
	addEventToUserLog(uniqueID, {type: "applicationInteraction", data: eLogData, time: Date.now()});
}

function keyPressOnPortal(uniqueID, portalId, localPt, data) {
	var portal = SAGE2Items.portals.list[portalId];
	var scaledPt = {x: localPt.x / portal.scale, y: (localPt.y - config.ui.titleBarHeight) / portal.scale};
	if (remoteInteraction[uniqueID].local && remoteInteraction[uniqueID].portal !== null) {
		var rData = {
			id: uniqueID,
			left: scaledPt.x,
			top: scaledPt.y,
			code: data.code,
			character: data.character
		};
		remoteSharingSessions[portalId].wsio.emit('remoteSageKeyPress', rData);
	}

	var pObj = SAGE2Items.portals.interactMgr[portalId].searchGeometry(scaledPt);

	if (pObj === null) {
		return;
	}

	// var pLocalPt = globalToLocal(scaledPt.x, scaledPt.y, pObj.type, pObj.geometry);
	switch (pObj.layerId) {
		case "radialMenus": {
			break;
		}
		case "widgets": {
			break;
		}
		case "applications": {
			sendKeyPressToApplication(uniqueID, pObj.data, scaledPt, data);
			break;
		}
	}
}


function toggleApplicationFullscreen(uniqueID, app) {
	var resizeApp;
	if (app.maximized !== true) { // maximize
		resizeApp = remoteInteraction[uniqueID].maximizeSelectedItem(app);
	} else { // restore to previous
		resizeApp = remoteInteraction[uniqueID].restoreSelectedItem(app);
	}
	if (resizeApp !== null) {
		broadcast('startMove', {id: resizeApp.elemId, date: Date.now()});
		broadcast('startResize', {id: resizeApp.elemId, date: Date.now()});

		var a = {
			id: app.id,
			type: app.application
		};
		var l = {
			x: parseInt(app.left, 10),
			y: parseInt(app.top, 10),
			width: parseInt(app.width, 10),
			height: parseInt(app.height, 10)
		};

		addEventToUserLog(uniqueID, {type: "windowManagement",
			data: {type: "move", action: "start", application: a, location: l}, time: Date.now()});
		addEventToUserLog(uniqueID, {type: "windowManagement",
			data: {type: "resize", action: "start", application: a, location: l}, time: Date.now()});

		moveAndResizeApplicationWindow(resizeApp);

		broadcast('finishedMove', {id: resizeApp.elemId, date: Date.now()});
		broadcast('finishedResize', {id: resizeApp.elemId, date: Date.now()});

		addEventToUserLog(uniqueID, {type: "windowManagement",
			data: {type: "move", action: "end", application: a, location: l}, time: Date.now()});
		addEventToUserLog(uniqueID, {type: "windowManagement",
			data: {type: "resize", action: "end", application: a, location: l}, time: Date.now()});
	}
}

function deleteApplication(appId, portalId) {
	if (!SAGE2Items.applications.list.hasOwnProperty(appId)) {
		return;
	}
	var app = SAGE2Items.applications.list[appId];
	var application = app.application;
	if (application === "media_stream" || application === "media_block_stream") {
		var i;
		var mediaStreamData = appId.split("|");
		var sender = {wsio: null, clientId: mediaStreamData[0], streamId: parseInt(mediaStreamData[1], 10)};
		for (i = 0; i < clients.length; i++) {
			if (clients[i].id === sender.clientId) {
				sender.wsio = clients[i];
			}
		}
		if (sender.wsio !== null) {
			sender.wsio.emit('stopMediaCapture', {streamId: sender.streamId});
		}
	}

	SAGE2Items.applications.removeItem(appId);
	var im = findInteractableManager(appId);
	im.removeGeometry(appId, "applications");
	var widgets = SAGE2Items.widgets.list;
	for (var w in widgets) {
		if (widgets.hasOwnProperty(w) && widgets[w].appId === appId) {
			im.removeGeometry(widgets[w].id, "widgets");
			SAGE2Items.widgets.removeItem(widgets[w].id);
		}
	}

	stickyAppHandler.removeElement(app);
	broadcast('deleteElement', {elemId: appId});

	if (portalId !== undefined && portalId !== null) {
		var ts = Date.now() + remoteSharingSessions[portalId].timeOffset;
		remoteSharingSessions[portalId].wsio.emit('deleteApplication', {appId: appId, date: ts});
	}
}


function pointerDraw(uniqueID, data) {
	var ePos  = {x: 0, y: 0};
	var eUser = {id: null, label: 'drawing', color: [220, 10, 10]};
	var now   = Date.now();

	var key;
	var app;
	var event;
	for (key in SAGE2Items.applications.list) {
		app = SAGE2Items.applications.list[key];
		// Send the drawing events only to whiteboard apps
		if (app.application === 'whiteboard') {
			event = {id: app.id, type: "pointerDraw", position: ePos, user: eUser, data: data, date: now};
			broadcast('eventInItem', event);
		}
	}
}


function pointerCloseGesture(uniqueID, pointerX, pointerY, time, gesture) {
	if (sagePointers[uniqueID] === undefined) {
		return;
	}

	var elem = null;
	if (elem !== null) {
		if (elem.closeGestureID === undefined && gesture === 0) { // gesture: 0 = down, 1 = hold/move, 2 = up
			elem.closeGestureID = uniqueID;
			elem.closeGestureTime = time + closeGestureDelay; // Delay in ms
		} else if (elem.closeGestureTime <= time && gesture === 1) { // Held long enough, remove
			deleteApplication(elem);
		} else if (gesture === 2) { // Released, reset timer
			elem.closeGestureID = undefined;
		}
	}
}

function handleNewApplication(appInstance, videohandle) {
	broadcast('createAppWindow', appInstance);
	broadcast('createAppWindowPositionSizeOnly', getAppPositionSize(appInstance));

	var zIndex = SAGE2Items.applications.numItems + SAGE2Items.portals.numItems;
	interactMgr.addGeometry(appInstance.id, "applications", "rectangle", {
		x: appInstance.left, y: appInstance.top,
		w: appInstance.width, h: appInstance.height + config.ui.titleBarHeight},
		true, zIndex, appInstance);

	var cornerSize   = 0.2 * Math.min(appInstance.width, appInstance.height);
	var oneButton    = Math.round(config.ui.titleBarHeight) * (300 / 235);
	var buttonsPad   = 0.1 * oneButton;
	var startButtons = appInstance.width - Math.round(3 * oneButton + 2 * buttonsPad);

	/*
	var buttonsWidth = config.ui.titleBarHeight * (324.0/111.0);
	var buttonsPad   = config.ui.titleBarHeight * ( 10.0/111.0);
	var oneButton    = buttonsWidth / 2; // two buttons
	var startButtons = appInstance.width - buttonsWidth;
	*/

	SAGE2Items.applications.addItem(appInstance);
	SAGE2Items.applications.addButtonToItem(appInstance.id, "titleBar", "rectangle",
		{x: 0, y: 0, w: appInstance.width, h: config.ui.titleBarHeight}, 0);
	SAGE2Items.applications.addButtonToItem(appInstance.id, "syncButton", "rectangle",
		{x: startButtons, y: 0, w: oneButton, h: config.ui.titleBarHeight}, 1);
	SAGE2Items.applications.addButtonToItem(appInstance.id, "fullscreenButton", "rectangle",
		{x: startButtons + (1 * (buttonsPad + oneButton)), y: 0, w: oneButton, h: config.ui.titleBarHeight}, 1);
	SAGE2Items.applications.addButtonToItem(appInstance.id, "closeButton", "rectangle",
		{x: startButtons + (2 * (buttonsPad + oneButton)), y: 0, w: oneButton, h: config.ui.titleBarHeight}, 1);
	SAGE2Items.applications.addButtonToItem(appInstance.id, "dragCorner", "rectangle",
		{x: appInstance.width - cornerSize,
		y: appInstance.height + config.ui.titleBarHeight - cornerSize, w: cornerSize, h: cornerSize}, 2);
	SAGE2Items.applications.editButtonVisibilityOnItem(appInstance.id, "syncButton", false);

	initializeLoadedVideo(appInstance, videohandle);
}

function handleNewApplicationInDataSharingPortal(appInstance, videohandle, portalId) {
	broadcast('createAppWindowInDataSharingPortal', {portal: portalId, application: appInstance});

	var zIndex = remoteSharingSessions[portalId].appCount;
	var titleBarHeight = SAGE2Items.portals.list[portalId].titleBarHeight;
	SAGE2Items.portals.interactMgr[portalId].addGeometry(appInstance.id, "applications", "rectangle",
		{x: appInstance.left, y: appInstance.top,
		w: appInstance.width, h: appInstance.height + titleBarHeight},
		true, zIndex, appInstance);

	var cornerSize = 0.2 * Math.min(appInstance.width, appInstance.height);
	var oneButton    = Math.round(titleBarHeight) * (300 / 235);
	var buttonsPad   = 0.1 * oneButton;
	var startButtons = appInstance.width - Math.round(3 * oneButton + 2 * buttonsPad);

	/*
	var buttonsWidth = titleBarHeight * (324.0/111.0);
	var buttonsPad   = titleBarHeight * ( 10.0/111.0);
	var oneButton    = buttonsWidth / 2; // two buttons
	var startButtons = appInstance.width - buttonsWidth;
	*/

	SAGE2Items.applications.addItem(appInstance);
	SAGE2Items.applications.addButtonToItem(appInstance.id, "titleBar", "rectangle",
		{x: 0, y: 0, w: appInstance.width, h: titleBarHeight}, 0);
	SAGE2Items.applications.addButtonToItem(appInstance.id, "syncButton", "rectangle",
		{x: startButtons, y: 0, w: oneButton, h: titleBarHeight}, 1);
	SAGE2Items.applications.addButtonToItem(appInstance.id, "fullscreenButton", "rectangle",
		{x: startButtons + (1 * (buttonsPad + oneButton)), y: 0, w: oneButton, h: titleBarHeight}, 1);
	SAGE2Items.applications.addButtonToItem(appInstance.id, "closeButton", "rectangle",
		{x: startButtons + (2 * (buttonsPad + oneButton)), y: 0, w: oneButton, h: titleBarHeight}, 1);
	SAGE2Items.applications.addButtonToItem(appInstance.id, "dragCorner", "rectangle",
		{x: appInstance.width - cornerSize, y: appInstance.height + titleBarHeight - cornerSize,
		w: cornerSize, h: cornerSize}, 2);
	SAGE2Items.applications.editButtonVisibilityOnItem(appInstance.id, "syncButton", false);

	initializeLoadedVideo(appInstance, videohandle);
}

function handleApplicationResize(appId) {
	if (SAGE2Items.applications.list[appId] === undefined) {
		return;
	}

	var app = SAGE2Items.applications.list[appId];
	var portal = findApplicationPortal(app);
	var titleBarHeight = config.ui.titleBarHeight;
	if (portal !== undefined && portal !== null) {
		titleBarHeight = portal.data.titleBarHeight;
	}

	var cornerSize = 0.2 * Math.min(app.width, app.height);
	var oneButton    = Math.round(titleBarHeight) * (300 / 235);
	var buttonsPad   = 0.1 * oneButton;
	var startButtons = app.width - Math.round(3 * oneButton + 2 * buttonsPad);

	/*
	var buttonsWidth = titleBarHeight * (324.0/111.0);
	var buttonsPad   = titleBarHeight * ( 10.0/111.0);
	var oneButton    = buttonsWidth / 2; // two buttons
	var startButtons = app.width - buttonsWidth;
	*/

	SAGE2Items.applications.editButtonOnItem(appId, "titleBar", "rectangle",
		{x: 0, y: 0, w: app.width, h: titleBarHeight});
	SAGE2Items.applications.editButtonOnItem(appId, "syncButton", "rectangle",
		{x: startButtons, y: 0, w: oneButton, h: titleBarHeight});
	SAGE2Items.applications.editButtonOnItem(appId, "fullscreenButton", "rectangle",
		{x: startButtons + (1 * (buttonsPad + oneButton)), y: 0, w: oneButton, h: titleBarHeight});
	SAGE2Items.applications.editButtonOnItem(appId, "closeButton", "rectangle",
		{x: startButtons + (2 * (buttonsPad + oneButton)), y: 0, w: oneButton, h: titleBarHeight});
	SAGE2Items.applications.editButtonOnItem(appId, "dragCorner", "rectangle",
		{x: app.width - cornerSize, y: app.height + titleBarHeight - cornerSize, w: cornerSize, h: cornerSize});
}

function handleDataSharingPortalResize(portalId) {
	if (SAGE2Items.portals.list[portalId] === undefined) {
		return;
	}

	SAGE2Items.portals.list[portalId].scale = SAGE2Items.portals.list[portalId].width /
											SAGE2Items.portals.list[portalId].natural_width;
	var portalWidth = SAGE2Items.portals.list[portalId].width;
	var portalHeight = SAGE2Items.portals.list[portalId].height;

	var cornerSize   = 0.2 * Math.min(portalWidth, portalHeight);
	var oneButton    = Math.round(config.ui.titleBarHeight) * (300 / 235);
	var buttonsPad   = 0.1 * oneButton;
	var startButtons = portalWidth - Math.round(2 * oneButton + buttonsPad);

	/*
	var buttonsWidth = (config.ui.titleBarHeight-4) * (324.0/111.0);
	var buttonsPad   = (config.ui.titleBarHeight-4) * ( 10.0/111.0);
	var oneButton    = buttonsWidth / 2; // two buttons
	var startButtons = portalWidth - buttonsWidth;
	*/

	SAGE2Items.portals.editButtonOnItem(portalId, "titleBar", "rectangle",
		{x: 0, y: 0, w: portalWidth, h: config.ui.titleBarHeight});
	SAGE2Items.portals.editButtonOnItem(portalId, "fullscreenButton", "rectangle",
		{x: startButtons, y: 0, w: oneButton, h: config.ui.titleBarHeight});
	SAGE2Items.portals.editButtonOnItem(portalId, "closeButton", "rectangle",
		{x: startButtons + buttonsPad + oneButton, y: 0, w: oneButton, h: config.ui.titleBarHeight});
	SAGE2Items.portals.editButtonOnItem(portalId, "dragCorner", "rectangle",
		{x: portalWidth - cornerSize, y: portalHeight + config.ui.titleBarHeight - cornerSize, w: cornerSize, h: cornerSize});
}

function findInteractableManager(appId) {
	if (interactMgr.hasObjectWithId(appId) === true) {
		return interactMgr;
	}

	var key;
	for (key in SAGE2Items.portals.interactMgr) {
		if (SAGE2Items.portals.interactMgr[key].hasObjectWithId(appId) === true) {
			return SAGE2Items.portals.interactMgr[key];
		}
	}

	return null;
}

function findApplicationPortal(app) {
	if (app === undefined || app === null) {
		return null;
	}

	var portalIdx = app.id.indexOf("_portal");
	if (portalIdx < 0) {
		return null;
	}

	var portalId = app.id.substring(portalIdx + 1, app.id.length);
	return interactMgr.getObject(portalId, "portals");
}


// **************  Omicron section *****************
var omicronRunning = false;
if (config.experimental && config.experimental.omicron && config.experimental.omicron.enable === true) {
	var omicronManager = new Omicron(config);

	var closeGestureDelay = 1500;

	if (config.experimental.omicron.closeGestureDelay !== undefined) {
		closeGestureDelay = config.experimental.omicron.closeGestureDelay;
	}

	omicronManager.setCallbacks(
		sagePointers,
		createSagePointer,
		showPointer,
		pointerPress,
		pointerMove,
		pointerPosition,
		hidePointer,
		pointerRelease,
		pointerScrollStart,
		pointerScroll,
		pointerDblClick,
		pointerCloseGesture,
		keyDown,
		keyUp,
		keyPress,
		createRadialMenu
	);
	omicronManager.runTracker();
	omicronRunning = true;
}

/* ****** Radial Menu section ************************************************************** */
// createMediabrowser();

function createRadialMenu(uniqueID, pointerX, pointerY) {
	var validLocation = true;
	var newMenuPos = {x: pointerX, y: pointerY};
	var existingRadialMenu = null;
	// Make sure there's enough distance from other menus
	for (var key in SAGE2Items.radialMenus.list) {
		existingRadialMenu = SAGE2Items.radialMenus.list[key];
		var prevMenuPos = {x: existingRadialMenu.left, y: existingRadialMenu.top };
		var distance = Math.sqrt(Math.pow(Math.abs(newMenuPos.x - prevMenuPos.x), 2) +
						Math.pow(Math.abs(newMenuPos.y - prevMenuPos.y), 2));
		if (existingRadialMenu.visible && distance < existingRadialMenu.radialMenuSize.x) {
			// validLocation = false;
			// console.log("Menu is too close to existing menu");
		}
	}

	if (validLocation && SAGE2Items.radialMenus.list[uniqueID + "_menu"] === undefined) {
		// Create a new radial menu
		var newRadialMenu = new Radialmenu(uniqueID, uniqueID, config);
		newRadialMenu.generateGeometry(interactMgr, SAGE2Items.radialMenus);
		newRadialMenu.setPosition(newMenuPos);

		SAGE2Items.radialMenus.list[uniqueID + "_menu"] = newRadialMenu;

		// Open a 'media' radial menu
		broadcast('createRadialMenu', newRadialMenu.getInfo());
	} else if (validLocation && SAGE2Items.radialMenus.list[uniqueID + "_menu"] !== undefined) {
		// Radial menu already exists for this pointer, move to new location instead
		setRadialMenuPosition(uniqueID, pointerX, pointerY);
		broadcast('updateRadialMenu', existingRadialMenu.getInfo());
	}
	updateWallUIMediaBrowser(uniqueID);
}

/**
* Translates position of a radial menu by an offset
*
* @method moveRadialMenu
* @param uniqueID {Integer} radial menu ID
* @param pointerX {Float} offset x position
* @param pointerY {Float} offset y position
*/
function moveRadialMenu(uniqueID, pointerX, pointerY) {
	var existingRadialMenu = SAGE2Items.radialMenus.list[uniqueID + "_menu"];

	if (existingRadialMenu) {

		existingRadialMenu.setPosition({x: existingRadialMenu.left + pointerX, y: existingRadialMenu.top + pointerY});
		existingRadialMenu.visible = true;

		broadcast('updateRadialMenuPosition', existingRadialMenu.getInfo());
	}
}

/**
* Sets the absolute position of a radial menu
*
* @method setRadialMenuPosition
* @param uniqueID {Integer} radial menu ID
* @param pointerX {Float} x position
* @param pointerY {Float} y position
*/
function setRadialMenuPosition(uniqueID, pointerX, pointerY) {
	var existingRadialMenu = SAGE2Items.radialMenus.list[uniqueID + "_menu"];

	// Sets the position and visibility
	existingRadialMenu.setPosition({x: pointerX, y: pointerY});

	// Update the interactable geometry
	interactMgr.editGeometry(uniqueID + "_menu_radial", "radialMenus", "circle",
			{x: existingRadialMenu.left, y: existingRadialMenu.top, r: existingRadialMenu.radialMenuSize.y / 2});
	showRadialMenu(uniqueID);
	// Send the updated radial menu state to the display clients (and set menu visible)
	broadcast('updateRadialMenuPosition', existingRadialMenu.getInfo());
}

/**
* Shows radial menu and enables interactivity
*
* @method showRadialMenu
* @param uniqueID {Integer} radial menu ID
*/
function showRadialMenu(uniqueID) {
	var radialMenu = SAGE2Items.radialMenus.list[uniqueID + "_menu"];

	if (radialMenu !== undefined) {
		radialMenu.visible = true;
		interactMgr.editVisibility(uniqueID + "_menu_radial", "radialMenus", true);
		interactMgr.editVisibility(uniqueID + "_menu_thumbnail", "radialMenus", radialMenu.isThumbnailWindowOpen());
	}
}

/**
* Hides radial menu and enables interactivity
*
* @method hideRadialMenu
* @param uniqueID {Integer} radial menu ID
*/
function hideRadialMenu(uniqueID) {
	var radialMenu = SAGE2Items.radialMenus.list[uniqueID + "_menu"];
	if (radialMenu !== undefined) {
		radialMenu.hide();
	}
	broadcast('updateRadialMenu', radialMenu.getInfo());
}

function updateWallUIMediaBrowser(uniqueID) {
	var list = getSavedFilesList();

	broadcast('updateRadialMenuDocs', {id: uniqueID, fileList: list});
}

// Sends button state update messages to display
function radialMenuEvent(data) {
	if (data.type === "stateChange") {
		broadcast('radialMenuEvent', data);

		if (data.menuState.action !== undefined && data.menuState.action.type === "saveSession") {
			var ad    = new Date();
			var sname = sprint("session_%4d_%02d_%02d_%02d_%02d_%02s",
							ad.getFullYear(), ad.getMonth() + 1, ad.getDate(),
							ad.getHours(), ad.getMinutes(), ad.getSeconds());
			saveSession(sname);
		} else if (data.menuState.action !== undefined && data.menuState.action.type === "tileContent") {
			tileApplications();
		} else if (data.menuState.action !== undefined && data.menuState.action.type === "clearAllContent") {
			clearDisplay();
		}
	} else {
		broadcast('radialMenuEvent', data);
	}
}

// Check for pointer move events that are dragging a radial menu (but outside the menu)
function updateRadialMenuPointerPosition(uniqueID, pointerX, pointerY) {
	for (var key in SAGE2Items.radialMenus.list) {
		var radialMenu = SAGE2Items.radialMenus.list[key];
		// console.log(data.id+"_menu: " + radialMenu);
		if (radialMenu !== undefined && radialMenu.dragState === true) {
			var offset = radialMenu.getDragOffset(uniqueID, {x: pointerX, y: pointerY});
			moveRadialMenu(radialMenu.id, offset.x, offset.y);
		}
	}
}

function wsRemoveRadialMenu(wsio, data) {
	hideRadialMenu(data.id);
}

function wsRadialMenuThumbnailWindow(wsio, data) {
	var radialMenu = SAGE2Items.radialMenus.list[data.id + "_menu"];

	if (radialMenu !== undefined) {
		radialMenu.openThumbnailWindow(data);

		var thumbnailWindowPos = radialMenu.getThumbnailWindowPosition();
		interactMgr.editGeometry(data.id + "_menu_thumbnail", "radialMenus", "rectangle",
				{x: thumbnailWindowPos.x, y: thumbnailWindowPos.y,
				w: radialMenu.thumbnailWindowSize.x,
				h: radialMenu.thumbnailWindowSize.y});
		interactMgr.editVisibility(data.id + "_menu_thumbnail", "radialMenus", data.thumbnailWindowOpen);
	}
}

function wsRadialMenuMoved(wsio, data) {
	var radialMenu = SAGE2Items.radialMenus.list[data.uniqueID + "_menu"];
	if (radialMenu !== undefined) {
		radialMenu.setPosition(data);
	}
}


function attachAppIfSticky(backgroundItem, appId) {
	var app = SAGE2Items.applications.list[appId];
	if (app === null || app.sticky !== true) {
		return;
	}
	stickyAppHandler.detachStickyItem(app);
	if (backgroundItem !== null) {
		stickyAppHandler.attachStickyItem(backgroundItem, app);
	}
}


function showOrHideWidgetLinks(data) {
	var obj = data.item;
	var appId = obj.id;
	if (obj.data !== undefined && obj.data !== null && obj.data.appId !== undefined) {
		appId = obj.data.appId;
	}
	var app = SAGE2Items.applications.list[appId];
	if (app !== null && app !== undefined) {
		app = getAppPositionSize(app);
		app.user_id = data.uniqueID;
		if (data.show === true) {
			app.user_color = data.user_color;
			if (app.user_color !== null) {
				appUserColors[appId] = app.user_color;
			}
			broadcast('showWidgetToAppConnector', app);
		} else {
			broadcast('hideWidgetToAppConnector', app);
		}
	}
}

/**
 * Asks what app is at given x,y coordinate.
 */
function wsUtdWhatAppIsAt(wsio, data) {
	var obj = interactMgr.searchGeometry({x: data.x, y: data.y});

	data.message = "utdWhatAppIsAt>Received query from:" + wsio.id + " ";
	if (obj === null) {
		data.message += "no app at location";
	} else {
		data.message += obj.data.id;
	}
	wsio.emit('utdConsoleMessage', data);
}

/**
 * Asks for rmb context menu from app under x,y coordinate.
 */
function wsUtdRequestRmbContextMenu(wsio, data) {
	var obj = interactMgr.searchGeometry({x: data.x, y: data.y});
	if (obj !== null) {
		if (SAGE2Items.applications.list[obj.data.id].contextMenu) {
			// If we already have the menu info, send it
			wsio.emit('dtuRmbContextMenuContents', {
				x: data.xClick,
				y: data.yClick,
				app: obj.data.id,
				entries: SAGE2Items.applications.list[obj.data.id].contextMenu
			});
		} else {
			// Default response
			wsio.emit('dtuRmbContextMenuContents', {
				app: obj.data.id,
				entries: [{
					description: "Not supported by this app"
				}]
			});
		}
	}
}

/**
 * Asks for rmb context menu from app under x,y coordinate.
 */
function wsUtdCallFunctionOnApp(wsio, data) {
	if (data.func === "SAGE2DeleteElement") {
		deleteApplication(data.app);
		return; // closing of applications are handled by the called function.
	}
	// Using broadcast means the parameter must be in data.data
	data.data = data.parameters;
	// add the serverDate property
	data.data.serverDate = Date.now();
	// add the clientId property
	data.data.clientId = wsio.id;
	// send to all display clients(since they all need to update)
	for (var i = 0; i < clients.length; i++) {
		if (clients[i].clientType === "display") {
			clients[i].emit('broadcast', data);
		}
	}
}

/**
 * Passes the received values from app to the specified client.
 */
function wsDtuRmbContextMenuContents(wsio, data) {
	SAGE2Items.applications.list[data.app].contextMenu = data.entries;
}


/**
This is the function that handles all 'csdMessage' packets.
Required for processing is data.type.
Further requirements based upon the type.
*/
function wsCsdMessage(wsio, data) {
	// if the type is not defined,
	if (data.type === undefined) {
		console.log(sageutils.header("csdMessage") + "Error: Undefined csdMessage");
		return;
	}

	switch (data.type) {
		case "consolePrint":
			// used for debugging
			csdConsolePrint(wsio, data);
			break;
		case "whatAppIsAt":
			// used for testing
			csdWhatAppIsAt(wsio, data);
			break;
		case "getPathOfApp":
			// currently just used for testing
			console.log("csd getPathOfApp " + data.appName + ":" + csdGetPathOfApp(data.appName));
			break;
		case "launchAppWithValues":
			csdLaunchAppWithValues(wsio, data);
			break;
		case "sendDataToClient":
			csdSendDataToClient(wsio, data);
			break;
		case "setValue":
			csdSetValue(wsio, data);
			break;
		case "getValue":
			csdGetValue(wsio, data);
			break;
		case "subscribeToValue":
			csdSubscribeToValue(wsio, data);
			break;
		case "getAllTrackedValues":
			csdGetAllTrackedValues(wsio, data);
			break;
		case "saveDataOnServer":
			csdSaveDataOnServer(wsio, data);
			break;
		default:
			console.log("csd ERROR, unknown message type " + data.type);
			break;
	}
}

/**
 * Prints a console message on the server.
 * csd requirement:
 * 		data.message 		what will be printed.
 */
function csdConsolePrint(wsio, data) {
	if (data.message === undefined) {
		console.log(sageutils.header("csdConsolePrint") + "Error: Undefined message");
		return;
	}
	console.log(sageutils.header("csdConsolePrint") + data.message);
}

/**
 * Will find app at location x,y.
 *
 * csd requirement:
 * 		data.x 		x location to check.
 * 		data.y 		y location to check.
 *
 * csd options:
 * 		data.serverPrint 	true = print to console on server.
 * 		data.replyPrint 	true = print to console on server.
 *
 */
function csdWhatAppIsAt(wsio, data) {
	var obj = interactMgr.searchGeometry({x: data.x, y: data.y});

	if (data.serverPrint === true) {
		console.log(sageutils.header("csdWhatAppIsAt") + obj.data.id);
	}

	if (data.replyPrint === true) {
		// send back to the source the print command
		var csdData = {};
		csdData.type	= "consolePrint";
		csdData.message = obj.data.id;
		wsio.emit('csdMessage', csdData);
	}
}

/**
 * Used to get the full path of an app starting with appName in the FileName.
 *
 * Note: under conditions it might be possible to generate false positives.
*/
function csdGetPathOfApp(appName) {
	var apps = assets.listApps();
	// for each of the apps known to SAGE2, usually everything in public/uploads/apps
	for (var i = 0; i < apps.length; i++) {
		if (// if the name contains appName
			apps[i].exif.FileName.indexOf(appName) === 0
			|| apps[i].id.indexOf(appName) !== -1
		) {
			return apps[i].id; // this is the path.
		} // end if this app contains the specified name
	} // end for each application available.
	return null;
}


/**
 * Will launch app with specified name and call the given function after.
 *
 * csd requirement:
 * 		data.appName 	x location to check.
 *
 * csd options:
 * 		data.func 		if defined will attempt to call this func on the app
 * 		data.params 	assumed to be defined if data.func is. Will send these params to func.
 *
 */
function csdLaunchAppWithValues(wsio, data) {
	var fullpath = csdGetPathOfApp(data.appName);
	if (fullpath === null) {
		fullpath = path.join(mediaFolders.system.path, "apps", data.appName);
		try {
			fs.accessSync(fullpath);
		} catch (err) {
			console.log(sageutils.header("csdLaunchAppWithValues") + "Cannot launch " + data.appName + ", doesn't exist.");
			return;
		}
	}
	// Prep the data needed to launch an application.
	var appLoadData = { };
	appLoadData.application = fullpath;
	appLoadData.user = wsio.id; // needed for the wsLoadApplication function
	var whatTheNewAppIdShouldBe = "app_" + getUniqueAppId.count;

	// If the launch location is defined, use it, otherwise use the stagger position.
	if (data.xLaunch !== null && data.xLaunch !== undefined) {
		appLoadData.position = [data.xLaunch, data.yLaunch];
	} else {
		// stagger the start location to prevent them from stacking on top of each other.
		// this is just a temporary solution.
		// percents
		appLoadData.position = [csdDataStructure.xAppLaunchCoordinate, csdDataStructure.yAppLaunchCoordinate];
		// after launch reset position
		csdDataStructure.xAppLaunchCoordinate += 600;
		if (csdDataStructure.xAppLaunchCoordinate >= config.totalWidth - 500) {
			csdDataStructure.yAppLaunchCoordinate += 600;
			csdDataStructure.xAppLaunchCoordinate = 10;
			if (csdDataStructure.yAppLaunchCoordinate >= config.totalHeight - 500) {
				csdDataStructure.yAppLaunchCoordinate = 100;
			}
		}
	}

	// call the previously made wsLoadApplication funciton and give it the required data.
	wsLoadApplication(wsio, appLoadData);
	// if a data.func is defined make a delayed call to it on the app. Otherwise, its just an app launch.
	if (data.func !== undefined) {
		setTimeout(
			function() {
				var app = SAGE2Items.applications.list[ whatTheNewAppIdShouldBe ];
				// if the app doesn't exist, exit. Because it should and dunno what happened to it (potentially crash).
				if (app === null || app === undefined) {
					console.log(sageutils.header("csdLaunchAppWithValues") + "App " + data.appName +
						" launched, but now it doesn't exist.");
				} else {
					// else try send it data
					// add potentially missing params
					data.params.serverDate = Date.now();
					data.params.clientId   = wsio.id;
					// load the data object for the new app
					var dataForDisplay  = {};
					dataForDisplay.app  = app.id;
					dataForDisplay.func = data.func;
					dataForDisplay.data = data.params;
					// send to all display clients(since they all need to update)
					for (var i = 0; i < clients.length; i++) {
						if (clients[i].clientType === "display") {
							clients[i].emit('broadcast', dataForDisplay);
						}
					}
				}
			}
		, 400); // milliseconds how low can this value be to ensure it works?
	} // end if data.func !== undefined
} // end csdLaunchAppWithValues


/**
 * Will send data to a client by means of function.
 *
 * csd requirement:
 * 		data.clientDest 	Which clients to send data to.
 * 							allDisplays 	sends to any client with clientType === "display"
 * 							masterDisplay 	sends only to masterDisplay.
 * 							allClients  	sends to all connected clients. (Not implemented)
 * 							<wsio.id>		sends only to the specified id
 *
 * csd options:
 * 		data.func 		displays need func defined
 * 		data.app 	 	displays need app defined
 * 		data.data 	 	displays need data defined (acts a param to function)
 *
 */
function csdSendDataToClient(wsio, data) {
	var i;
	if (data.clientDest === "allDisplays") {
		for (i = 0; i < clients.length; i++) {
			if (clients[i].clientType === "display") {
				clients[i].emit('broadcast', data);
			}
		}
	} else if (data.clientDest === "masterDisplay") {
		// only send if a master display is connected
		if (masterDisplay) {
			masterDisplay.emit('broadcast', data); // only send to one display to prevent multiple responses.
		}
	} else {
		for (i = 0; i < clients.length; i++) {
			// !!!! the clients[i].id  and clientDest need auto convert to evaluate as equivalent.
			// update: condition is because console.log auto converts in a specific way
			if (clients[i].id == data.clientDest) {
				clients[i].emit('csdSendDataToClient', data);
			}
		}
	}
}

/*
Data structure for the csd value passing.

var csdDataStructure = {};
	csdDataStructure.allValues = {};
		object to hold all tracked values
		example csdDataStructure.allValues['nameOfvalue'] = <entryObject>
	csdDataStructure.numberOfValues = 0;
		will increment as new values are added
	csdDataStructure.allNamesOfValues = [];
		strings to denote the names used for values
		order is based on when it was first set (not alphabetical)
	csdDataStructure.xAppLaunchCoordinate = 0.05;
		for the csdLaunchAppWithValues positioning
	csdDataStructure.yAppLaunchCoordinate = 0.05;
		for the csdLaunchAppWithValues positioning

	The allValues is comprised of entry objects
	{
		name: 	name of value
		value: 	actual value which could be an object of more values
		desc: 	used for later
		subscribers: 	[]
	}

	Each entry in subscribers is also an object.
	Current assumption is that all subscribers are apps on a display.
	{
		app: 	identifies the app which is subscribing to the value.
			NOTE: need to find a way to unsubscribe esp if the app is removed, or apps are reset.

		func: 	name of the function to call in order to pass the information.
			NOTE: broadcast currently only supports 1 parameter.
	}
*/
var csdDataStructure = {};
csdDataStructure.allValues = {};
csdDataStructure.numberOfValues = 0;
csdDataStructure.allNamesOfValues = [];
csdDataStructure.xAppLaunchCoordinate = 10;
csdDataStructure.yAppLaunchCoordinate = 100;

/**
Will set the named value.

Needs
	data.nameOfValue
	data.value
	data.description (for later)
*/
function csdSetValue(wsio, data) {
	// don't do anything if this isn't filled out.
	if (data.nameOfValue === undefined || data.nameOfValue === null) {
		return;
	}
	// check if there is no entry for that value
	if (csdDataStructure.allValues["" + data.nameOfValue] === undefined) {
		// need to make an entry for this value
		var newCsdValue = {};
		newCsdValue.name			= data.nameOfValue;
		newCsdValue.value			= data.value;
		newCsdValue.description		= data.description;
		newCsdValue.subscribers		= [];
		// add it and update tracking vars.
		csdDataStructure.allValues["" + data.nameOfValue] = newCsdValue;
		csdDataStructure.numberOfValues++;
		csdDataStructure.allNamesOfValues.push("" + data.nameOfValue);
	} else {
		// value exists, just update it.
		csdDataStructure.allValues[ "" + data.nameOfValue ].value = data.value;
	}
	// send to each of the subscribers.
	var dataForApp = {};
	for (var i = 0; i < csdDataStructure.allValues[ "" + data.nameOfValue ].subscribers.length; i++) {
		// fill the data object for the app, using display's broadcast packet
		dataForApp.app  = csdDataStructure.allValues["" + data.nameOfValue].subscribers[i].app;
		dataForApp.func = csdDataStructure.allValues["" + data.nameOfValue].subscribers[i].func;
		dataForApp.data = csdDataStructure.allValues["" + data.nameOfValue].value;
		// send to all display clients(since they all need to update)
		for (var j = 0; j < clients.length; j++) {
			if (clients[j].clientType === "display") {
				clients[j].emit('broadcast', dataForApp);
			}
		}
	}
}

/**
Will send back the named value if it exists.

Needs
	data.nameOfValue
	data.app
	data.func
*/
function csdGetValue(wsio, data) {
	// don't do anything if this isn't filled out.
	if (data.nameOfValue === undefined || data.nameOfValue === null) {
		return;
	}
	// also don't do anything if the value doesn't exist
	if (csdDataStructure.allValues["" + data.nameOfValue] === undefined) {
		return;
	}
	// make the data for the app, using display's broadcast packet
	var dataForApp = {};
	dataForApp.app  = data.app;
	dataForApp.func = data.func;
	dataForApp.data = csdDataStructure.allValues[ "" + data.nameOfValue ].value;
	wsio.emit('broadcast', dataForApp);
}

/**
Adds the app to the named value as a subscriber. However the named value must exist.
This will NOT automatically add a subscriber if the values doesn't exist but is added later.

Needs
	data.nameOfValue
	data.app
	data.func
*/
function csdSubscribeToValue(wsio, data) {
	// don't do anything if this isn't filled out.
	if (data.nameOfValue === undefined || data.nameOfValue === null) {
		return;
	}
	// also don't do anything if the value doesn't exist
	if (csdDataStructure.allValues["" + data.nameOfValue] === undefined) {
		return;
	}
	// make the new subscriber entry
	var newCsdSubscriber  = {};
	newCsdSubscriber.app  = data.app;
	newCsdSubscriber.func = data.func;
	// add it to that value
	csdDataStructure.allValues[ "" + data.nameOfValue ].subscribers.push(newCsdSubscriber);
}



/**
Adds the app to the named value as a subscriber. However the named value must exist.
This will NOT automatically add a subscriber if the values doesn't exist but is added later.

Needs
	data.nameOfValue
	data.app
	data.func
*/
function csdGetAllTrackedValues(wsio, data) {
	var dataForApp = {};
	dataForApp.data = [];
	dataForApp.app  = data.app;
	dataForApp.func = data.func;
	for (var i = 0; i < csdDataStructure.allNamesOfValues.length; i++) {
		dataForApp.data.push(
			{	name: csdDataStructure.allNamesOfValues[i],
				value: csdDataStructure.allValues[ csdDataStructure.allNamesOfValues[i] ]
			});
	}
	wsio.emit('broadcast', dataForApp);
}




/**
Currently used to save files in server media folders.
Writes to mainFolder.path, which should place it into ~/Documents/SAGE2_Media

Needs
	data.fileName
	data.fileType
		note
	data.fileContent

*/
function csdSaveDataOnServer(wsio, data) {
	// First check if all necessary fields have been provided.
	if (data.fileType == null || data.fileType == undefined
		|| data.fileName == null || data.fileName == undefined
		|| data.fileContent == null || data.fileContent == undefined
	) {
		console.log("ERROR:csdSaveDataOnServer: not saving data, a required field is null or undefined");
	}
	// Remove weird path changing by chopping of the / andor \ in the filename.
	while (data.fileName.indexOf("/") >= 0) {
		data.fileName = data.fileName.substring(data.fileName.indexOf("/") + 1);
	}
	while (data.fileName.indexOf("\\") >= 0) {
		data.fileName = data.fileName.substring(data.fileName.indexOf("\\") + 1);
	}

	// Create the folder as needed
	var notesFolder = path.join(mainFolder.path, "notes");
	if (!sageutils.folderExists(notesFolder)) {
		sageutils.mkdirParent(notesFolder);
	}

	var fullpath;
	// Special case for the extension saving.
	if (data.fileType === "note") {
		// Just in case, save
		fullpath = path.join(notesFolder, "lastNote.note");
		fs.writeFileSync(fullpath, data.fileContent);
		fullpath = path.join(notesFolder, data.fileName);
		fs.writeFileSync(fullpath, data.fileContent);
	} else if (data.fileType === "doodle") {
		// Just in case, save
		fullpath = path.join(notesFolder, "lastDoodle.doodle");
		// Remove the header but keep uri
		var regex = /^data:.+\/(.+);base64,(.*)$/;
		var matches = data.fileContent.match(regex);
		// Convert to base64 encoding
		var buffer = new Buffer(matches[2], 'base64');
		fs.writeFileSync(fullpath, buffer);
		fullpath = path.join(notesFolder, data.fileName);
		fs.writeFileSync(fullpath, buffer);
	} else {
		console.log("ERROR:csdSaveDataOnServer: unable to save data on server for fileType " + data.fileType);
	}
}




<|MERGE_RESOLUTION|>--- conflicted
+++ resolved
@@ -5235,18 +5235,12 @@
 	if (btn === null) {
 		if (data.button === "right") {
 			var elemCtrl = SAGE2Items.widgets.list[obj.id + uniqueID + "_controls"];
-<<<<<<< HEAD
-			if (remoteInteraction[uniqueID].appInteractionMode()) {
-				sendPointerPressToApplication(uniqueID, obj.data, pointerX, pointerY, data);
-			} else if (!elemCtrl) {
-=======
 			if (!elemCtrl) {
 				// if no UI element, send event to app if in interaction mode
 				if (remoteInteraction[uniqueID].appInteractionMode()) {
 					sendPointerPressToApplication(uniqueID, obj.data, pointerX, pointerY, data);
 				}
 				// Request a control (do not know in advance)
->>>>>>> 8f2629cc
 				broadcast('requestNewControl', {elemId: obj.id, user_id: uniqueID,
 					user_label: sagePointers[uniqueID] ? sagePointers[uniqueID].label : "",
 					x: pointerX, y: pointerY, date: Date.now() });
