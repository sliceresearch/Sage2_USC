--- conflicted
+++ resolved
@@ -1033,18 +1033,11 @@
 	// might eventually break this up into individual ws functions
 	wsio.on('csdMessage',							wsCsdMessage);
 
-<<<<<<< HEAD
-=======
 	// Screenshot messages
->>>>>>> 405260b6
 	wsio.on('reportIfCanWallScreenShot',            wsReportIfCanWallScreenShot);
 	wsio.on('startWallScreenShot',                  wsStartWallScreenShot);
 	wsio.on('wallScreenShotFromDisplay',            wsWallScreenShotFromDisplay);
 
-<<<<<<< HEAD
-
-=======
->>>>>>> 405260b6
 	// application file saving message
 	wsio.on('appFileSaveRequest',                   appFileSaveRequest);
 
@@ -9540,13 +9533,10 @@
 		fullpath = path.join(mainFolder.path, "images", data.fileName);
 		var pngBuffer = new Buffer(data.fileContent, "base64");
 		fs.writeFileSync(fullpath, pngBuffer);
-<<<<<<< HEAD
-=======
 	}  else if (data.fileType === "jpg") {
 		fullpath = path.join(mainFolder.path, "images", data.fileName);
 		var jpgBuffer = new Buffer(data.fileContent);
 		fs.writeFileSync(fullpath, jpgBuffer);
->>>>>>> 405260b6
 	} else {
 		console.log("ERROR:csdSaveDataOnServer: unable to save data on server for fileType " + data.fileType);
 	}
@@ -9587,14 +9577,6 @@
  */
 function wsStartWallScreenShot(wsio, data) {
 	// If not already taking a screen shot, then can emit. This prevents spamming.
-<<<<<<< HEAD
-	if (masterDisplay.startedScreenShot == undefined || masterDisplay.startedScreenShot == false) {
-		for (var i = 0; i < clients.length; i++) {
-			if (clients[i].clientType === "display") {
-				clients[i].submittedScreenShot = false; // their submission status is reset
-				if (clients[i].capableOfScreenShot == undefined) { // necessary if displays state their status?
-					clients[i].capableOfScreenShot = true; // capabilities are set on response.
-=======
 	if (masterDisplay.startedScreenShot === undefined || masterDisplay.startedScreenShot === false) {
 		for (var i = 0; i < clients.length; i++) {
 			if (clients[i].clientType === "display") {
@@ -9604,20 +9586,10 @@
 				if (clients[i].capableOfScreenShot === undefined) {
 					// capabilities are set on response
 					clients[i].capableOfScreenShot = true;
->>>>>>> 405260b6
 				}
 				clients[i].emit("sendServerWallScreenShot");
 			}
 		}
-<<<<<<< HEAD
-		// Need and additional tracking variable to prevent multiple users from spamming the screenshot command.
-		masterDisplay.startedScreenShot = true;
-		masterDisplay.displayCheckIn = []; // [x][y] the previous array is discarded
-		for (var x = 0; x < config.layout.columns; x++) {
-			masterDisplay.displayCheckIn.push([]);
-			for (var y = 0; y < config.layout.rows; y++) {
-				masterDisplay.displayCheckIn[x].push(false); // fill array of false
-=======
 		// Need and additional tracking variable to prevent multiple users
 		// from spamming the screenshot command.
 		masterDisplay.startedScreenShot = true;
@@ -9628,7 +9600,6 @@
 			for (var y = 0; y < config.layout.rows; y++) {
 				// fill array of false
 				masterDisplay.displayCheckIn[x].push(false);
->>>>>>> 405260b6
 			}
 		}
 	}
@@ -9658,22 +9629,6 @@
  */
 function wsWallScreenShotFromDisplay(wsio, data) {
 	if (wsio.clientType != "display") {
-<<<<<<< HEAD
-		return; // something incorrect happened for a non-display to submit a screenshot.
-	}
-
-	// check if the responded display was capable in the first place
-	if (!data.capable) {
-		wsio.capableOfScreenShot = false;
-		return; // can't do anything if the display isn't capable. TODO probably report to initiator wall isn't capable.
-	}
-
-	// lint compliance, declaring reused variables here.
-	var xDisplay, yDisplay;
-	var i, x, y;
-
-	// first get all connected display clients.
-=======
 		// Something incorrect happened for a non-display to submit a screenshot
 		return;
 	}
@@ -9691,7 +9646,6 @@
 	var i, x, y;
 
 	// First get all connected display clients
->>>>>>> 405260b6
 	var allDisplaysFromClients = [];
 	for (i = 0; i < clients.length; i++) {
 		if (clients[i].clientType === "display") {
@@ -9699,24 +9653,6 @@
 		}
 	}
 
-<<<<<<< HEAD
-	// save the file. First create information necessary.
-	var fileSaveObject = {};
-	// client ID in this case refers to the display clientID url param. 0 by default
-	fileSaveObject.fileName = "wallScreenShot" + wsio.clientID + ".png"; // mirror overwrite is possible, is bad?
-	fileSaveObject.fileType = "png";
-	fileSaveObject.fileContent = data.imageAsPngData;
-	// create the current tile piece.
-	csdSaveDataOnServer(wsio, fileSaveObject);  // tile pieces individually saved
-
-	// set the tracking variables for the tile piece.
-	wsio.submittedScreenShot = true; // mark itself as having submitted a screenshot.
-
-	/*
-		This whole next section is about proper placement into the displayCheckIn[x][y]
-		Necessary because of systems that define a single display as having width and height
-	*/
-=======
 	// Save the file. First create information necessary.
 	var fileSaveObject = {};
 	// client ID in this case refers to the display clientID url param. 0 by default
@@ -9735,7 +9671,6 @@
 	// This whole next section is about proper placement into the displayCheckIn[x][y]
 	// Necessary because of systems that define a single display as having width and height
 	//
->>>>>>> 405260b6
 	if (masterDisplay.displayCheckIn[wsio.clientID] != undefined) {
 		//                          [ x                                   ][ y                                ]
 		masterDisplay.displayCheckIn[config.displays[wsio.clientID].column][config.displays[wsio.clientID].row] = wsio;
@@ -9766,19 +9701,6 @@
 		console.log("Error: unknown display " + wsio.clientID + " checked in for screenshot");
 	}
 
-<<<<<<< HEAD
-	/*
-		now check if everyone submitted.
-		NOTE: very possible to have timing issues. Counting on the fact that screenshot takes more time the non-capable response
-
-		display check in necessary for weird pieces
-	*/
-	var allDisplaysSubmittedScreenShots = true;
-	// first check if each of the tiles in the wall have been filled
-	for (x = 0; x < masterDisplay.displayCheckIn.length; x++) {
-		for (y = 0; y < masterDisplay.displayCheckIn[0].length; y++) {
-			if (masterDisplay.displayCheckIn[x][y] === false) { // === is critical since display wsio replaces false.
-=======
 	//
 	// Now check if everyone submitted.
 	// NOTE: very possible to have timing issues.
@@ -9792,19 +9714,10 @@
 		for (y = 0; y < masterDisplay.displayCheckIn[0].length; y++) {
 			// Strict equality is critical since display wsio replaces false.
 			if (masterDisplay.displayCheckIn[x][y] === false) {
->>>>>>> 405260b6
 				allDisplaysSubmittedScreenShots = false;
 				break;
 			}
 		}
-<<<<<<< HEAD
-	} // if there is a missing piece from the tiles, possible that there is no active display for it.
-	if (!allDisplaysSubmittedScreenShots) {
-		allDisplaysSubmittedScreenShots = true; // reset to true, it will be false if there is a missing piece
-		for (i = 0; i < allDisplaysFromClients.length; i++) {
-			if (allDisplaysFromClients[i].capableOfScreenShot) { // if the display is capable
-				if (!allDisplaysFromClients[i].submittedScreenShot) { // and it hasn't submitted a screenshot, don't have all tiles
-=======
 	}
 	// If there is a missing piece from the tiles, possible that there is no active display for it.
 	if (!allDisplaysSubmittedScreenShots) {
@@ -9815,33 +9728,18 @@
 			if (allDisplaysFromClients[i].capableOfScreenShot) {
 				// Check it hasn't submitted a screenshot, don't have all tiles
 				if (!allDisplaysFromClients[i].submittedScreenShot) {
->>>>>>> 405260b6
 					allDisplaysSubmittedScreenShots = false;
 					break;
 				}
 			}
 		}
 	}
-<<<<<<< HEAD
-	// stop if not all displays submitted. Return here to prevent too many nested blocks
-=======
 	// Stop if not all displays submitted.
 	// Return here to prevent too many nested blocks
->>>>>>> 405260b6
 	if (!allDisplaysSubmittedScreenShots) {
 		return;
 	}
 
-<<<<<<< HEAD
-	// At this point ready to make a screen shot.
-	// First need the date to use as a unique name modifier.
-	var dateSuffix = formatDateToYYYYMMDD_HHMMSS(new Date());
-
-	// more than 1 tile means that stitching needs to be applied.
-	if (allDisplaysFromClients.length > 1) {
-		// stitching needs to be done by rows.
-		var basePath = path.join(mainFolder.path, "images"); // tile pieces are still saved in images
-=======
 	// At this point ready to make a screen shot
 	// First need the date to use as a unique name modifier
 	var dateSuffix = formatDateToYYYYMMDD_HHMMSS(new Date());
@@ -9851,30 +9749,12 @@
 		// Stitching needs to be done by rows
 		// Tile pieces are still saved in images
 		var basePath = path.join(mainFolder.path, "images");
->>>>>>> 405260b6
 		var currentPath;
 		var tilesUsed = [];
 		var xMosaicPosition = 0, yMosaicPosition = 0;
 		var mosaicImage = imageMagick().in("-background", "black");
 		var needToSkip;
 
-<<<<<<< HEAD
-		/*
-			For each element in the display checkin
-				if it is false, then the display isn't connected
-				but check if the wsio was already used
-					because if it was used, that display has width / height greater than 1 tile
-					so it needs to be skipped
-				tiles that dont need to be skipped will have their temp file referenced with offet of tile position * resolution
-		*/
-		for (x = 0; x < masterDisplay.displayCheckIn.length; x++) {
-			yMosaicPosition = 0; // reset for each column
-			for (y = 0; y < masterDisplay.displayCheckIn[0].length; y++) {
-				if (masterDisplay.displayCheckIn[x][y] !== false) { // reaching this point and false means the display is not connected.
-					needToSkip = false;
-					for (i = 0; i < tilesUsed.length; i++) {
-						// tripping this check means that the display had width and height
-=======
 		//
 		//	For each element in the display checkin
 		//		if it is false, then the display isn't connected
@@ -9891,18 +9771,13 @@
 					needToSkip = false;
 					for (i = 0; i < tilesUsed.length; i++) {
 						// Tripping this check means that the display had width and height
->>>>>>> 405260b6
 						if (masterDisplay.displayCheckIn[x][y] === tilesUsed[i]) {
 							needToSkip = true;
 						}
 					}
 					if (!needToSkip) {
 						currentPath = path.join(basePath,
-<<<<<<< HEAD
-							"wallScreenShot" + masterDisplay.displayCheckIn[x][y].clientID + ".png");
-=======
 							"wallScreenShot" + masterDisplay.displayCheckIn[x][y].clientID + ".jpg");
->>>>>>> 405260b6
 						mosaicImage = mosaicImage.in("-page", "+" + xMosaicPosition + "+" + yMosaicPosition);
 						mosaicImage = mosaicImage.in(currentPath);
 						tilesUsed.push(masterDisplay.displayCheckIn[x][y]);
@@ -9914,40 +9789,20 @@
 			}
 			xMosaicPosition += config.resolution.width;
 		}
-<<<<<<< HEAD
-		// ready for mosaic and write
-		currentPath = path.join(mainFolder.path, "tmp", ("wallScreenShot" + dateSuffix + ".png"));
-
-		// the solution is probably to write to the temp folder then copy into the image folder
-
-=======
 		// Ready for mosaic and write
 		currentPath = path.join(mainFolder.path, "tmp", ("wallScreenShot" + dateSuffix + ".jpg"));
 
 		// The solution is probably to write to the temp folder then copy into the image folder
->>>>>>> 405260b6
 		mosaicImage.mosaic().write(currentPath, function(error) {
 			if (error) {
 				console.log(error);
 			} else {
 				fs.createReadStream(currentPath).pipe(
-<<<<<<< HEAD
-					fs.createWriteStream(path.join(mainFolder.path, "images", ("wallScreenShot" + dateSuffix + ".png")))
-=======
 					fs.createWriteStream(path.join(mainFolder.path, "images", ("wallScreenShot" + dateSuffix + ".jpg")))
->>>>>>> 405260b6
 				);
 			}
 		});
 	} else {
-<<<<<<< HEAD
-		// just change the name
-		fileSaveObject.fileName = "wallScreenShot" + dateSuffix + ".png";
-		csdSaveDataOnServer(wsio, fileSaveObject);
-		// manageUploadedFiles( path.join(mainFolder.path, "images", fileSaveObject.fileName), [0, 0], "image_viewer", "#B4B4B4", false);
-	}
-	// getting this far meant that a full screenshot should have been created, reset variable to allow another capture
-=======
 		// Just change the name
 		fileSaveObject.fileName = "wallScreenShot" + dateSuffix + ".jpg";
 		csdSaveDataOnServer(wsio, fileSaveObject);
@@ -9955,7 +9810,6 @@
 	}
 	// Getting this far meant that a full screenshot should have been created
 	// Reset variable to allow another capture
->>>>>>> 405260b6
 	masterDisplay.startedScreenShot = false;
 }
 
