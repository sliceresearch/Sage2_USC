// SAGE2 is available for use under the SAGE2 Software License
//
// University of Illinois at Chicago's Electronic Visualization Laboratory (EVL)
// and University of Hawai'i at Manoa's Laboratory for Advanced Visualization
// and Applications (LAVA)
//
// See full text, terms and conditions in the LICENSE.txt included file
//
// Copyright (c) 2014-2015

/**
 * SAGE2 server
 *
 * @class server
 * @module server
 * @submodule server-core
 * @requires fs http https os path readline url formidable gm json5 qr-image sprint websocketio
 */


// node mode
/* jshint node: true */

// how to deal with spaces and tabs
/* jshint smarttabs: false */

// Don't make functions within a loop
/* jshint -W083 */

/*global mediaFolders */

// require variables to be declared
'use strict';

// node: built-in
var fs            = require('fs');               // filesystem access
var http          = require('http');             // http server
var https         = require('https');            // https server
var os            = require('os');               // operating system access
var path          = require('path');             // file path management
var readline      = require('readline');         // to build an evaluation loop
var url           = require('url');              // parses urls

// npm: defined in package.json
var formidable    = require('formidable');       // upload processor
var gm            = require('gm');               // graphicsmagick
var json5         = require('json5');            // Relaxed JSON format
var qrimage       = require('qr-image');         // qr-code generation
var sprint        = require('sprint');           // pretty formating (sprintf)
var imageMagick;                                 // derived from graphicsmagick

var WebsocketIO   = require('websocketio');      // creates WebSocket server and clients

var chalk 				= require('chalk');						 // used for colorizing the console output

// custom node modules
var assets              = require('./src/node-assets');           // manages the list of files
var commandline         = require('./src/node-sage2commandline'); // handles command line parameters for SAGE2
var exiftool            = require('./src/node-exiftool');         // gets exif tags for images
var pixelblock          = require('./src/node-pixelblock');       // chops pixels buffers into square chunks
var sageutils           = require('./src/node-utils');            // provides the current version number
var md5                 = require('./src/md5');                   // return standard md5 hash of given param

var HttpServer          = require('./src/node-httpserver');       // creates web server
var InteractableManager = require('./src/node-interactable');     // handles geometry and determining which object a point is over
var Interaction         = require('./src/node-interaction');      // handles sage interaction (move, resize, etc.)
var Loader              = require('./src/node-itemloader');       // handles sage item creation
var Omicron             = require('./src/node-omicron');
var Drawing             = require('./src/node-drawing');          // handles Omicron input events
var Radialmenu          = require('./src/node-radialmenu');       // radial menu
var Sage2ItemList       = require('./src/node-sage2itemlist');    // list of SAGE2 items
var Sagepointer         = require('./src/node-sagepointer');      // handles sage pointers (creation, location, etc.)
var StickyItems         = require('./src/node-stickyitems');
var registry            = require('./src/node-registry');         // Registry Manager
var FileBufferManager	= require('./src/node-filebuffer');
<<<<<<< HEAD
var PartitionList				= require('./src/node-partitionlist');		// list of SAGE2 Partitions
var PerformanceManager	= require('./src/node-performance');	  // SAGE2 server and client performance data	
=======
var PartitionList	= require('./src/node-partitionlist');    // list of SAGE2 Partitions

>>>>>>> 0e4ac50f
//
// Globals
//

// Global variable for all media folders
global.mediaFolders = {};
// System folder, defined within SAGE2 installation
mediaFolders.system =	{
	name: "system",
	path: "public/uploads/",
	url:  "/uploads",
	upload: false
};
// Home directory, defined as ~/Documents/SAGE2_Media or equivalent
mediaFolders.user =	{
	name: "user",
	path: path.join(sageutils.getHomeDirectory(), "Documents", "SAGE2_Media", "/"),
	url:  "/user",
	upload: true
};
// Default upload folder
var mainFolder = mediaFolders.user;

// Session hash for security
global.__SESSION_ID    = null;

var sage2Server        = null;
var sage2ServerS       = null;
var wsioServer         = null;
var wsioServerS        = null;
var SAGE2_version      = sageutils.getShortVersion();
var platform           = os.platform() === "win32" ? "Windows" : os.platform() === "darwin" ? "Mac OS X" : "Linux";
var program            = commandline.initializeCommandLineParameters(SAGE2_version, emitLog);
var config             = loadConfiguration();
var imageMagickOptions = {imageMagick: true};
var ffmpegOptions      = {};
var hostOrigin         = "";
var SAGE2Items         = {};
var sharedApps         = {};
var users              = null;
var appLoader          = null;
var interactMgr        = new InteractableManager();
var mediaBlockSize     = 512;
var startTime          = Date.now();
var drawingManager;
var pressingAlt        = true;
var fileBufferManager  = new FileBufferManager();
<<<<<<< HEAD
var performanceManager = new PerformanceManager();
=======

// Array containing the remote sites informations (toolbar on top of wall)
var remoteSites = [];
>>>>>>> 0e4ac50f

var partitions        = new PartitionList(config);
var draggingPartition = {};
var cuttingPartition  = {};

// Add extra folders defined in the configuration file
if (config.folders) {
	config.folders.forEach(function(f) {
		// Add a new folder into the collection
		mediaFolders[f.name] = {};
		mediaFolders[f.name].name   = f.name;
		mediaFolders[f.name].path   = f.path;
		mediaFolders[f.name].url    = f.url;
		mediaFolders[f.name].upload = sageutils.isTrue(f.upload);
	});
}

var publicDirectory  = "public";
var uploadsDirectory = path.join(publicDirectory, "uploads");
var sessionDirectory = path.join(publicDirectory, "sessions");
var whiteboardDirectory = sessionDirectory;
// Validate all the media folders
for (var folder in mediaFolders) {
	var f = mediaFolders[folder];
	console.log(sageutils.header('Folders') + f.name + " " + f.path + " " + f.url);
	if (!sageutils.folderExists(f.path)) {
		sageutils.mkdirParent(f.path);
	}
	if (mediaFolders[f.name].upload) {
		mediaFolders.system.upload = false;
		// Update the main upload folder
		uploadsDirectory = f.path;
		mainFolder = f;
		sessionDirectory = path.join(uploadsDirectory, "sessions");
		whiteboardDirectory = path.join(uploadsDirectory, "whiteboard");
		if (!sageutils.folderExists(sessionDirectory)) {
			sageutils.mkdirParent(sessionDirectory);
		}
		console.log(sageutils.header('Folders') + 'upload to ' + chalk.yellow.bold(f.path));
	}
	var newdirs = ["apps", "assets", "images", "pdfs",
		"tmp", "videos", "config", "whiteboard", "web"];

	newdirs.forEach(function(d) {
		var newsubdir = path.join(mediaFolders[f.name].path, d);
		if (!sageutils.folderExists(newsubdir)) {
			sageutils.mkdirParent(newsubdir);
		}
	});
}

// Add back all the media folders to the configuration structure
config.folders = mediaFolders;

console.log(sageutils.header("SAGE2") + chalk.cyan("Node Version:\t\t") +
	chalk.green.bold(sageutils.getNodeVersion()));
console.log(sageutils.header("SAGE2") + chalk.cyan("Detected Server OS as:\t") +
	chalk.green.bold(platform));
console.log(sageutils.header("SAGE2") + chalk.cyan("SAGE2 Short Version:\t") +
	chalk.green.bold(SAGE2_version));



// Initialize Server
initializeSage2Server();

/**
 * initialize the SAGE2 server
 *
 * @method     initializeSage2Server
 */
function initializeSage2Server() {
	
	performanceManager.setupLogFile(path.join(mediaFolders.user.path, 'tmp', 'perfLog.json'));
	performanceManager.wrapDataTransferFunctions(WebsocketIO);
	// Remove API keys from being investigated further
	// if (config.apis) delete config.apis;

	// Register with evl's server
	if (config.register_site) {
		sageutils.registerSAGE2(config);
	}

	// Check for missing packages
	//     pass parameter `true` for devel packages also
	if (process.arch !== 'arm') {
		// seems very slow to do on ARM processor (Raspberry PI)
		sageutils.checkPackages();
	}

	// Setup binaries path
	if (config.dependencies !== undefined) {
		if (config.dependencies.ImageMagick !== undefined) {
			imageMagickOptions.appPath = config.dependencies.ImageMagick;
		}
		if (config.dependencies.FFMpeg !== undefined) {
			ffmpegOptions.appPath = config.dependencies.FFMpeg;
		}
	}
	imageMagick = gm.subClass(imageMagickOptions);
	assets.initializeConfiguration(config);
	assets.setupBinaries(imageMagickOptions, ffmpegOptions);

	// Set default host origin for this server
	if (config.rproxy_port === undefined) {
		hostOrigin = "http://" + config.host + (config.port === 80 ? "" : ":" + config.port) + "/";
	}

	// Initialize sage2 item lists
	SAGE2Items.applications = new Sage2ItemList();
	SAGE2Items.portals      = new Sage2ItemList();
	SAGE2Items.pointers     = new Sage2ItemList();
	SAGE2Items.radialMenus  = new Sage2ItemList();
	SAGE2Items.widgets      = new Sage2ItemList();
	SAGE2Items.renderSync   = {};

	SAGE2Items.portals.interactMgr = {};

	// Initialize user interaction tracking
	if (program.trackUsers) {
		if (typeof program.trackUsers === "string" && sageutils.fileExists(program.trackUsers)) {
			users = json5.parse(fs.readFileSync(program.trackUsers));
		} else {
			users = {};
		}
		users.session = {};
		users.session.start = Date.now();

		setInterval(saveUserLog, 300000); // every 5 minutes
		if (!sageutils.folderExists("logs")) {
			fs.mkdirSync("logs");
		}
	}

	// Generate a qr image that points to sage2 server
	var qr_png = qrimage.image(hostOrigin, { ec_level: 'M', size: 15, margin: 3, type: 'png' });
	var qr_out = path.join(uploadsDirectory, "images", "QR.png");
	qr_png.on('end', function() {
		console.log(sageutils.header("QR") + "image generated", qr_out);
	});
	qr_png.pipe(fs.createWriteStream(qr_out));

	// Setup tmp directory for SAGE2 server
	process.env.TMPDIR = path.join(__dirname, "tmp");
	console.log(sageutils.header("SAGE2") + "Temp folder: " + chalk.yellow.bold(process.env.TMPDIR));
	if (!sageutils.folderExists(process.env.TMPDIR)) {
		fs.mkdirSync(process.env.TMPDIR);
	}

	// Setup tmp directory in uploads
	var uploadTemp = path.join(__dirname, "public", "uploads", "tmp");
	console.log(sageutils.header("SAGE2") + "Upload temp folder: " + chalk.yellow.bold(uploadTemp));
	if (!sageutils.folderExists(uploadTemp)) {
		fs.mkdirSync(uploadTemp);
	}

	// Make sure sessions directory exists
	if (!sageutils.folderExists(sessionDirectory)) {
		fs.mkdirSync(sessionDirectory);
	}

	// Add a flag into the configuration to denote password status (used on display side)
	//   not protected by default
	config.passwordProtected = false;
	// Check for the session password file
	var userDocPath = path.join(sageutils.getHomeDirectory(), "Documents", "SAGE2_Media", "/");
	var passwordFile = userDocPath + 'passwd.json';
	if (typeof program.password  === "string" && program.password.length > 0) {
		// Creating a new hash from the password
		global.__SESSION_ID = md5.getHash(program.password);
		console.log(sageutils.header("Secure") + "Using " + global.__SESSION_ID + " as the key for this session");
		// Saving the hash
		fs.writeFileSync(passwordFile, JSON.stringify({pwd: global.__SESSION_ID}));
		console.log(sageutils.header("Secure") + "Saved to file name " + passwordFile);
		// the session is protected
		config.passwordProtected = true;
	} else if (sageutils.fileExists(passwordFile)) {
		// If a password file exists, load it
		var passwordFileJsonString = fs.readFileSync(passwordFile, 'utf8');
		var passwordFileJson       = JSON.parse(passwordFileJsonString);
		if (passwordFileJson.pwd !== null) {
			global.__SESSION_ID = passwordFileJson.pwd;
			console.log(sageutils.header("Secure") + "A sessionID was found: " + passwordFileJson.pwd);
			// the session is protected
			config.passwordProtected = true;
		} else {
			console.log(sageutils.header("Secure") + "Invalid hash file " + passwordFile);
		}
	}

	// Monitoring some folders
	var listOfFolders = [];
	for (var lf in mediaFolders) {
		listOfFolders.push(mediaFolders[lf].path);
	}
	// try to exclude some folders from the monitoring
	var excludesFiles   = ['.DS_Store', 'Thumbs.db', 'passwd.json'];
	var excludesFolders = ['assets', 'apps', 'config', 'savedFiles', 'sessions', 'tmp', 'web'];
	sageutils.monitorFolders(listOfFolders, excludesFiles, excludesFolders,
		function(change) {
			console.log(sageutils.header("Monitor") + "Changes detected in", this.root);
			if (change.modifiedFiles.length > 0) {
				console.log(sageutils.header("Monitor") + "	Modified files: %j",   change.modifiedFiles);
				// broadcast the new file list
				assets.refresh(this.root, function(count) {
					broadcast('storedFileList', getSavedFilesList());
				});
			}
			if (change.addedFiles.length > 0) {
				// console.log(sageutils.header("Monitor") + "	Added files:    %j",   change.addedFiles);
			}
			if (change.removedFiles.length > 0) {
				// console.log(sageutils.header("Monitor") + "	Removed files:  %j",   change.removedFiles);
			}
			if (change.addedFolders.length > 0) {
				// console.log(sageutils.header("Monitor") + "	Added folders:    %j", change.addedFolders);
			}
			if (change.modifiedFolders.length > 0) {
				// console.log(sageutils.header("Monitor") + "	Modified folders: %j", change.modifiedFolders);
			}
			if (change.removedFolders.length > 0) {
				// console.log(sageutils.header("Monitor") + "	Removed folders:  %j", change.removedFolders);
			}
		}
	);

	// Initialize app loader
	appLoader = new Loader(mainFolder.path, hostOrigin, config, imageMagickOptions, ffmpegOptions);

	// Initialize interactable manager and layers
	interactMgr.addLayer("staticUI",     3);
	interactMgr.addLayer("radialMenus",  2);
	interactMgr.addLayer("widgets",      1);
	interactMgr.addLayer("applications", 0);
	interactMgr.addLayer("portals",      0);
	interactMgr.addLayer("partitions",   0);

	// Initialize the background for the display clients (image or color)
	setupDisplayBackground();

	// initialize dialog boxes
	setUpDialogsAsInteractableObjects();

	// Setup the remote sites for collaboration
	initalizeRemoteSites();

	// Set up http and https servers
	var httpServerApp = new HttpServer(publicDirectory);
	httpServerApp.httpPOST('/upload', uploadForm); // receive newly uploaded files from SAGE Pointer / SAGE UI
	httpServerApp.httpGET('/config',  sendConfig); // send config object to client using http request
	var options  = setupHttpsOptions();            // create HTTPS options - sets up security keys
	sage2Server  = http.createServer(httpServerApp.onrequest);
	sage2ServerS = https.createServer(options, httpServerApp.onrequest);

	// In case the HTTPS client doesnt support tickets
	var tlsSessionStore = {};
	sage2ServerS.on('newSession', function(id, data, cb) {
		tlsSessionStore[id.toString('hex')] = data;
		cb();
	});
	sage2ServerS.on('resumeSession', function(id, cb) {
		cb(null, tlsSessionStore[id.toString('hex')] || null);
	});

	// Set up websocket servers - 2 way communication between server and all browser clients
	wsioServer  = new WebsocketIO.Server({server: sage2Server});
	wsioServerS = new WebsocketIO.Server({server: sage2ServerS});
	wsioServer.onconnection(openWebSocketClient);
	wsioServerS.onconnection(openWebSocketClient);

	// Get full version of SAGE2 - git branch, commit, date
	sageutils.getFullVersion(function(version) {
		// fields: base commit branch date
		SAGE2_version = version;
		console.log(sageutils.header("SAGE2") + "Full Version:" + json5.stringify(SAGE2_version));
		broadcast('setupSAGE2Version', SAGE2_version);

		if (users !== null) {
			users.session.version = SAGE2_version;
		}
	});

	// Initialize assets folders
	assets.initialize(mainFolder, mediaFolders, function() {
		// when processing assets done, send the file list
		broadcast('storedFileList', getSavedFilesList());
	});

	drawingManager = new Drawing(config);
	drawingManager.setCallbacks(
		drawingInit,
		drawingUpdate,
		drawingRemove,
		sendTouchToPalette,
		sendDragToPalette,
		sendStyleToPalette,
		sendChangeToPalette,
		movePaletteTo,
		saveDrawingSession,
		loadDrawingSession,
		sendSessionListToPalette
	);
	// Link the interactable manager to the drawing manager
	drawingManager.linkInteractableManager(interactMgr);
}


/************************Whiteboard Callbacks************************/

function drawingInit(clientWebSocket, drawState) {
	clientWebSocket.emit("drawingInit", drawState);
}

function drawingUpdate(clientWebSocket, drawingObject) {
	clientWebSocket.emit("drawingUpdate", drawingObject);
}

function drawingRemove(clientWebSocket, drawingObject) {
	clientWebSocket.emit("drawingRemove", drawingObject);
}

function sendTouchToPalette(paletteID, x, y) {
	var ePosition = {x: x, y: y};
	var eUser = {id: 1, label: "Touch", color: "none"};

	var event = {
		id: paletteID,
		type: "pointerPress",
		position: ePosition,
		user: eUser,
		data: {button: "left"},
		date: Date.now()
	};

	broadcast('eventInItem', event);
}
function sendDragToPalette(paletteID, x, y) {
	var ePosition = {x: x, y: y};
	var eUser = {id: 1, label: "Touch", color: "none"};

	var event = {
		id: paletteID,
		type: "pointerDrag",
		position: ePosition,
		user: eUser,
		data: {button: "left"},
		date: Date.now()
	};

	broadcast('eventInItem', event);
}

function sendStyleToPalette(paletteID, style) {
	var ePosition = {x: 0, y: 0};
	var eUser = {id: 1, label: "Touch", color: "none"};

	var event = {
		id: paletteID,
		type: "styleChange",
		position: ePosition,
		user: eUser,
		data: {style: style},
		date: Date.now()
	};

	broadcast('eventInItem', event);
}

function sendSessionListToPalette(paletteID, data) {
	var ePosition = {x: 0, y: 0};
	var eUser = {id: 1, label: "Touch", color: "none"};

	var event = {
		id: paletteID,
		type: "sessionsList",
		position: ePosition,
		user: eUser,
		data: data,
		date: Date.now()
	};

	broadcast('eventInItem', event);

}

function sendChangeToPalette(paletteID, data) {
	var ePosition = {x: 0, y: 0};
	var eUser = {id: 1, label: "Touch", color: "none"};

	var event = {
		id: paletteID,
		type: "modeChange",
		position: ePosition,
		user: eUser,
		data: data,
		date: Date.now()
	};

	broadcast('eventInItem', event);
}

function movePaletteTo(paletteID, x, y, w, h) {
	var paletteApp = SAGE2Items.applications.list[paletteID];
	if (paletteApp !== undefined) {
		paletteApp.left = x;
		paletteApp.top = y;
		var moveApp = {
			elemId: paletteID,
			elemLeft: x,
			elemTop: y,
			elemWidth: w,
			elemHeight: h,
			date: new Date()
		};

		moveApplicationWindow(null, moveApp, null);
	}
}


function setUpDialogsAsInteractableObjects() {
	var dialogGeometry = {
		x: config.totalWidth / 2 - 13 * config.ui.titleBarHeight,
		y: 2 * config.ui.titleBarHeight,
		w: 26 * config.ui.titleBarHeight,
		h: 8 * config.ui.titleBarHeight
	};

	var acceptGeometry = {
		x: dialogGeometry.x + 0.25 * config.ui.titleBarHeight,
		y: dialogGeometry.y + 4.75 * config.ui.titleBarHeight,
		w: 9 * config.ui.titleBarHeight,
		h: 3 * config.ui.titleBarHeight
	};

	var rejectCancelGeometry = {
		x: dialogGeometry.x + 16.75 * config.ui.titleBarHeight,
		y: dialogGeometry.y + 4.75 * config.ui.titleBarHeight,
		w: 9 * config.ui.titleBarHeight,
		h: 3 * config.ui.titleBarHeight
	};

	interactMgr.addGeometry("dataSharingWaitDialog",    "staticUI", "rectangle", dialogGeometry, false, 1, null);
	interactMgr.addGeometry("dataSharingRequestDialog", "staticUI", "rectangle", dialogGeometry, false, 1, null);
	interactMgr.addGeometry("acceptDataSharingRequest", "staticUI", "rectangle", acceptGeometry, false, 2, null);
	interactMgr.addGeometry("cancelDataSharingRequest", "staticUI", "rectangle", rejectCancelGeometry, false, 2, null);
	interactMgr.addGeometry("rejectDataSharingRequest", "staticUI", "rectangle", rejectCancelGeometry, false, 2, null);
}

/**
 * Send a message to all clients using websocket
 * @method broadcast
 * @param  name    {String}      name of the message
 * @param  data    {Object}      data of the message
 */
function broadcast(name, data) {
	wsioServer.broadcast(name, data);
	wsioServerS.broadcast(name, data);
}

// Export variables and functions to sub modules
exports.config    = config;
exports.broadcast = broadcast;
exports.dirname   = path.join(__dirname, "node_modules");


/**
 * Print a message to all the web consoles
 *
 * @method     emitLog
 * @param      {Object}  data    object to print
 */
function emitLog(data) {
	if (wsioServer === null || wsioServerS === null) {
		return;
	}
	broadcast('console', data);
}


// global variables to manage clients
var clients           = [];
var masterDisplay     = null;
var webBrowserClient  = null;
var sagePointers      = {};
var remoteInteraction = {};
var mediaBlockStreams = {};
var appUserColors     = {}; // a dict to keep track of app instance colors(for widget connectors)

// var remoteSharingRequestDialog = null;
var remoteSharingWaitDialog    = null;
var remoteSharingSessions      = {};

// Sticky items and window position for new clones
var stickyAppHandler     = new StickyItems();


//
// Catch the uncaught errors that weren't wrapped in a domain or try catch statement
//
process.on('uncaughtException', function(err) {
	// handle the error safely
	console.trace("SAGE2>	", err);
});


/**
 * Callback when a client connects
 *
 * @method     openWebSocketClient
 * @param      {Websocket}  wsio    The websocket for this client
 */
function openWebSocketClient(wsio) {
	wsio.onclose(closeWebSocketClient);
	wsio.on('addClient', wsAddClient);
}

/**
 * Callback when a client closes
 *
 * @method     closeWebSocketClient
 * @param      {Websocket}  wsio    websocket of the client
 */
function closeWebSocketClient(wsio) {
	var i;
	var key;
	if (wsio.clientType === "display") {
		console.log(sageutils.header("Disconnect") + chalk.bold.red(wsio.id) +
			" (" + wsio.clientType + " " + wsio.clientID + ")");
	} else {
		if (wsio.clientType) {
			console.log(sageutils.header("Disconnect") + chalk.bold.red(wsio.id) + " (" + wsio.clientType + ")");
		} else {
			console.log(sageutils.header("Disconnect") + chalk.bold.red(wsio.id) + " (unknown)");
		}
	}

	addEventToUserLog(wsio.id, {type: "disconnect", data: null, time: Date.now()});

	// if client is a remote site, send disconnect message
	var remote = findRemoteSiteByConnection(wsio);
	if (remote !== null) {
		console.log(sageutils.header("Remote") + chalk.cyan(remote.name) + " now offline");
		remote.connected = "off";
		var site = {name: remote.name, connected: remote.connected};
		broadcast('connectedToRemoteSite', site);
	}

	if (wsio.clientType === "sageUI") {
		hidePointer(wsio.id);
		removeControlsForUser(wsio.id);
		delete sagePointers[wsio.id];
		delete remoteInteraction[wsio.id];
		for (key in remoteSharingSessions) {
			remoteSharingSessions[key].wsio.emit('stopRemoteSagePointer', {id: wsio.id});
		}
	} else if (wsio.clientType === "display") {
		for (key in SAGE2Items.renderSync) {
			if (SAGE2Items.renderSync.hasOwnProperty(key)) {
				// If the application had an animation timer, clear it
				if (SAGE2Items.renderSync[key].clients[wsio.id] &&
					SAGE2Items.renderSync[key].clients[wsio.id].animateTimer) {
					clearTimeout(SAGE2Items.renderSync[key].clients[wsio.id].animateTimer);
				}
				// Remove the object from the list
				delete SAGE2Items.renderSync[key].clients[wsio.id];
			}
		}
	} else if (wsio.clientType === "webBrowser") {
		webBrowserClient = null;
	} else {
		// if it's an application, assume it's a stream and try
		deleteApplication(wsio.id + '|0');
	}

	if (wsio === masterDisplay) {
		masterDisplay = null;
		for (i = 0; i < clients.length; i++) {
			if (clients[i].clientType === "display" && clients[i] !== wsio) {
				masterDisplay = clients[i];
				clients[i].emit('setAsMasterDisplay');
				break;
			}
		}
	}

	removeElement(clients, wsio);

	// Unregistering the client from the drawingManager
	if (wsio.clientType === "display") {
		drawingManager.removeWebSocket(wsio);
	}

}

/**
 * Callback that configures a new client
 *
 * @method     wsAddClient
 * @param      {Websocket}  wsio    client's websocket
 * @param      {Object}  data    initialization data
 */
function wsAddClient(wsio, data) {
	// Check for password
	if (config.passwordProtected) {
		if (!data.session || data.session !== global.__SESSION_ID) {
			console.log(sageutils.header("WebsocketIO") + "wrong session hash - closing");
			// Send a message back to server
			wsio.emit('remoteConnection', {status: "refused", reason: 'wrong session hash'});
			// If server protected and wrong hash, close the socket and byebye
			wsio.ws.close();
			return;
		}
	}
	// Send a message back to server
	wsio.emit('remoteConnection', {status: "accepted"});

	// Just making sure the data is valid JSON (one gets strings from C++)
	if (sageutils.isTrue(data.requests.config)) {
		data.requests.config = true;
	} else {
		data.requests.config = false;
	}
	if (sageutils.isTrue(data.requests.version)) {
		data.requests.version = true;
	} else {
		data.requests.version = false;
	}
	if (sageutils.isTrue(data.requests.time)) {
		data.requests.time = true;
	} else {
		data.requests.time = false;
	}
	if (sageutils.isTrue(data.requests.console)) {
		data.requests.console = true;
	} else {
		data.requests.console = false;
	}

	wsio.updateRemoteAddress(data.host, data.port); // overwrite host and port if defined
	wsio.clientType = data.clientType;

	if (wsio.clientType === "display") {
		wsio.clientID = data.clientID;
		if (masterDisplay === null) {
			masterDisplay = wsio;
		}
		console.log(sageutils.header("Connect") + chalk.bold.green(wsio.id) + " (" + wsio.clientType + " " + wsio.clientID + ")");
	} else {
		wsio.clientID = -1;
		console.log(sageutils.header("Connect") + chalk.bold.green(wsio.id) + " (" + wsio.clientType + ")");
		if (wsio.clientType === "remoteServer") {
			// Remote info
			// var remoteaddr = wsio.ws.upgradeReq.connection.remoteAddress;
			// var remoteport = wsio.ws.upgradeReq.connection.remotePort;

			// Checking if it's a known server
			// bug: Seems to create a race condition and works without, so far
			// config.remote_sites.forEach(function(element, index, array) {
			// 	if (element.host === data.host &&
			// 		element.port === data.port &&
			// 		remoteSites[index].connected === "on") {
			// 		console.log(sageutils.header("Connect") + 'known remote site ' + data.host + ':' + data.port);
			// 		manageRemoteConnection(wsio, element, index);
			// 	}
			// });
		}
	}

	clients.push(wsio);
	initializeWSClient(wsio, data.requests.config, data.requests.version, data.requests.time, data.requests.console);
	if (wsio.clientType === "display") {
		drawingManager.init(wsio);
	}
	// Check if there's a new pointer for a mobile client
	if (data.browser && data.browser.isMobile && remoteInteraction[wsio.id]) {
		// for mobile clients, default to window interaction mode
		remoteInteraction[wsio.id].previousMode = 0;
	}

	// If it's a UI, send message to enable screenshot capability
	if (wsio.clientType === "sageUI") {
		reportIfCanWallScreenshot();
	}

	// If it's a display, check for Electron and send enable screenshot capability
	if (wsio.clientType === "display") {
		// See in browser data structure if it's Electron
		wsio.capableOfScreenshot = data.browser.isElectron;
		// Send message to UI clients
		reportIfCanWallScreenshot();
	}
}

/**
 * Sends the firt messages when client built
 *
 * @method     initializeWSClient
 * @param      {Websocket}  wsio        client's websocket
 * @param      {bool}  reqConfig   client requests configuration
 * @param      {bool}  reqVersion  client requests version
 * @param      {bool}  reqTime     client requests time information
 * @param      {bool}  reqConsole  client requests console messages
 */
function initializeWSClient(wsio, reqConfig, reqVersion, reqTime, reqConsole) {
	setupListeners(wsio);

	wsio.emit('initialize', {UID: wsio.id, time: Date.now(), start: startTime});
	if (wsio === masterDisplay) {
		wsio.emit('setAsMasterDisplay');
	}

	if (reqConfig) {
		wsio.emit('setupDisplayConfiguration', config);
	}
	if (reqVersion) {
		wsio.emit('setupSAGE2Version', SAGE2_version);
	}
	if (reqTime) {
		var now = new Date();
		wsio.emit('setSystemTime', {date: now.toJSON(), offset: now.getTimezoneOffset()});
	}
	if (reqConsole) {
		wsio.emit('console', json5.stringify(config, null, 4));
	}

	if (wsio.clientType === "display") {
		initializeExistingSagePointers(wsio);
		initializeExistingPartitions(wsio);
		initializeExistingApps(wsio);
		initializeRemoteServerInfo(wsio);
		initializeExistingWallUI(wsio);
		setTimeout(initializeExistingControls, 6000, wsio); // why can't this be done immediately with the rest?
	} else if (wsio.clientType === "audioManager") {
		initializeExistingAppsAudio(wsio);
	} else if (wsio.clientType === "sageUI") {
		createSagePointer(wsio.id);
		var key;
		for (key in remoteSharingSessions) {
			remoteSharingSessions[key].wsio.emit('createRemoteSagePointer', {
				id: wsio.id, portal: {host: config.host, port: config.port}
			});
		}
		initializeExistingAppsPositionSizeTypeOnly(wsio);
		initializeExistingPartitionsUI(wsio);
	}

	var remote = findRemoteSiteByConnection(wsio);
	if (remote !== null) {
		remote.wsio = wsio;
		remote.connected = "on";
		var site = {name: remote.name, connected: remote.connected};
		broadcast('connectedToRemoteSite', site);
	}

	if (wsio.clientType === "webBrowser") {
		webBrowserClient = wsio;
	}
}

/**
 * Installs all the message callbacks on a websocket
 *
 * @method     setupListeners
 * @param      {Websocket}  wsio    concerned websocket
 */
function setupListeners(wsio) {
	wsio.on('registerInteractionClient',            wsRegisterInteractionClient);

	wsio.on('startSagePointer',                     wsStartSagePointer);
	wsio.on('stopSagePointer',                      wsStopSagePointer);

	wsio.on('pointerPress',                         wsPointerPress);
	wsio.on('pointerRelease',                       wsPointerRelease);
	wsio.on('pointerDblClick',                      wsPointerDblClick);
	wsio.on('pointerPosition',                      wsPointerPosition);
	wsio.on('pointerMove',                          wsPointerMove);
	wsio.on('pointerScrollStart',                   wsPointerScrollStart);
	wsio.on('pointerScroll',                        wsPointerScroll);
	wsio.on('pointerScrollEnd',                     wsPointerScrollEnd);
	wsio.on('pointerDraw',                          wsPointerDraw);
	wsio.on('keyDown',                              wsKeyDown);
	wsio.on('keyUp',                                wsKeyUp);
	wsio.on('keyPress',                             wsKeyPress);

	wsio.on('uploadedFile',                         wsUploadedFile);

	wsio.on('startNewMediaStream',                  wsStartNewMediaStream);
	wsio.on('updateMediaStreamFrame',               wsUpdateMediaStreamFrame);
	wsio.on('updateMediaStreamChunk',               wsUpdateMediaStreamChunk);
	wsio.on('stopMediaStream',                      wsStopMediaStream);
	wsio.on('startNewMediaBlockStream',             wsStartNewMediaBlockStream);
	wsio.on('updateMediaBlockStreamFrame',          wsUpdateMediaBlockStreamFrame);
	wsio.on('stopMediaBlockStream',                 wsStopMediaBlockStream);

	wsio.on('requestVideoFrame',                    wsRequestVideoFrame);
	wsio.on('receivedMediaStreamFrame',             wsReceivedMediaStreamFrame);
	wsio.on('receivedRemoteMediaStreamFrame',       wsReceivedRemoteMediaStreamFrame);
	wsio.on('receivedMediaBlockStreamFrame',        wsReceivedMediaBlockStreamFrame);
	wsio.on('receivedRemoteMediaBlockStreamFrame',  wsReceivedRemoteMediaBlockStreamFrame);

	wsio.on('finishedRenderingAppFrame',            wsFinishedRenderingAppFrame);
	wsio.on('updateAppState',                       wsUpdateAppState);
	wsio.on('updateStateOptions',                   wsUpdateStateOptions);
	wsio.on('appResize',                            wsAppResize);
	wsio.on('appFullscreen',                        wsFullscreen);
	wsio.on('broadcast',                            wsBroadcast);
	wsio.on('applicationRPC',                       wsApplicationRPC);

	wsio.on('requestAvailableApplications',         wsRequestAvailableApplications);
	wsio.on('requestStoredFiles',                   wsRequestStoredFiles);
	wsio.on('loadApplication',                      wsLoadApplication);
	wsio.on('loadFileFromServer',                   wsLoadFileFromServer);
	wsio.on('loadImageFromBuffer',                  wsLoadImageFromBuffer);
	wsio.on('deleteElementFromStoredFiles',         wsDeleteElementFromStoredFiles);
	wsio.on('moveElementFromStoredFiles',           wsMoveElementFromStoredFiles);
	wsio.on('saveSesion',                           wsSaveSesion);
	wsio.on('clearDisplay',                         wsClearDisplay);
	wsio.on('deleteAllApplications',								wsDeleteAllApplications);
	wsio.on('tileApplications',                     wsTileApplications);

	// Radial menu should have its own message section? Just appended here for now.
	wsio.on('radialMenuClick',                      wsRadialMenuClick);
	wsio.on('radialMenuMoved',                      wsRadialMenuMoved);
	wsio.on('removeRadialMenu',                     wsRemoveRadialMenu);
	wsio.on('radialMenuWindowToggle',               wsRadialMenuThumbnailWindow);

	// DrawingState messages, should they have their own section?
	wsio.on('updatePalettePosition',				wsUpdatePalettePosition);
	wsio.on('enableDrawingMode',					wsEnableDrawingMode);
	wsio.on('disableDrawingMode',					wsDisableDrawingMode);
	wsio.on('enableEraserMode',						wsEnableEraserMode);
	wsio.on('disableEraserMode',					wsDisableEraserMode);
	wsio.on('enablePointerColorMode',				wsEnablePointerColorMode);
	wsio.on('disablePointerColorMode',				wsDisablePointerColorMode);
	wsio.on('clearDrawingCanvas',					wsClearDrawingCanvas);
	wsio.on('changeStyle',							wsChangeStyle);
	wsio.on('undoLastDrawing',						wsUndoLastDrawing);
	wsio.on('redoDrawing',							wsRedoDrawing);
	wsio.on('loadDrawings',							wsLoadDrawings);
	wsio.on('getSessionsList',						wsGetSessionsList);
	wsio.on('saveDrawings',							wsSaveDrawings);
	wsio.on('enablePaintingMode',					wsEnablePaintingMode);
	wsio.on('disablePaintingMode',					wsDisablePaintingMode);
	wsio.on('saveScreenshot',						wsSaveScreenshot);
	wsio.on('selectionModeOnOff',					wsSelectionModeOnOff);

	wsio.on('addNewWebElement',                     wsAddNewWebElement);

	wsio.on('openNewWebpage',                       wsOpenNewWebpage);

	wsio.on('setVolume',                            wsSetVolume);

	wsio.on('playVideo',                            wsPlayVideo);
	wsio.on('pauseVideo',                           wsPauseVideo);
	wsio.on('stopVideo',                            wsStopVideo);
	wsio.on('updateVideoTime',                      wsUpdateVideoTime);
	wsio.on('muteVideo',                            wsMuteVideo);
	wsio.on('unmuteVideo',                          wsUnmuteVideo);
	wsio.on('loopVideo',                            wsLoopVideo);

	wsio.on('addNewElementFromRemoteServer',          wsAddNewElementFromRemoteServer);
	wsio.on('addNewSharedElementFromRemoteServer',    wsAddNewSharedElementFromRemoteServer);
	wsio.on('requestNextRemoteFrame',                 wsRequestNextRemoteFrame);
	wsio.on('updateRemoteMediaStreamFrame',           wsUpdateRemoteMediaStreamFrame);
	wsio.on('stopMediaStream',                        wsStopMediaStream);
	wsio.on('updateRemoteMediaBlockStreamFrame',      wsUpdateRemoteMediaBlockStreamFrame);
	wsio.on('stopMediaBlockStream',                   wsStopMediaBlockStream);
	wsio.on('requestDataSharingSession',              wsRequestDataSharingSession);
	wsio.on('cancelDataSharingSession',               wsCancelDataSharingSession);
	wsio.on('acceptDataSharingSession',               wsAcceptDataSharingSession);
	wsio.on('rejectDataSharingSession',               wsRejectDataSharingSession);
	wsio.on('createRemoteSagePointer',                wsCreateRemoteSagePointer);
	wsio.on('startRemoteSagePointer',                 wsStartRemoteSagePointer);
	wsio.on('stopRemoteSagePointer',                  wsStopRemoteSagePointer);
	wsio.on('remoteSagePointerPosition',              wsRemoteSagePointerPosition);
	wsio.on('remoteSagePointerToggleModes',           wsRemoteSagePointerToggleModes);
	wsio.on('remoteSagePointerHoverCorner',           wsRemoteSagePointerHoverCorner);
	wsio.on('addNewRemoteElementInDataSharingPortal', wsAddNewRemoteElementInDataSharingPortal);

	wsio.on('updateApplicationOrder',                 wsUpdateApplicationOrder);
	wsio.on('startApplicationMove',                   wsStartApplicationMove);
	wsio.on('startApplicationResize',                 wsStartApplicationResize);
	wsio.on('updateApplicationPosition',              wsUpdateApplicationPosition);
	wsio.on('updateApplicationPositionAndSize',       wsUpdateApplicationPositionAndSize);
	wsio.on('finishApplicationMove',                  wsFinishApplicationMove);
	wsio.on('finishApplicationResize',                wsFinishApplicationResize);
	wsio.on('deleteApplication',                      wsDeleteApplication);
	wsio.on('updateApplicationState',                 wsUpdateApplicationState);
	wsio.on('updateApplicationStateOptions',          wsUpdateApplicationStateOptions);

	wsio.on('addNewControl',                        wsAddNewControl);
	wsio.on('closeAppFromControl',                  wsCloseAppFromControl);
	wsio.on('hideWidgetFromControl',                wsHideWidgetFromControl);
	wsio.on('openRadialMenuFromControl',            wsOpenRadialMenuFromControl);
	wsio.on('recordInnerGeometryForWidget',			wsRecordInnerGeometryForWidget);

	wsio.on('requestNewTitle',						wsRequestNewTitle);
	wsio.on('requestFileBuffer',					wsRequestFileBuffer);
	wsio.on('closeFileBuffer',						wsCloseFileBuffer);
	wsio.on('updateFileBufferCursorPosition', 		wsUpdateFileBufferCursorPosition);

	wsio.on('createAppClone',                       wsCreateAppClone);

	wsio.on('sage2Log',                             wsPrintDebugInfo);
	wsio.on('command',                              wsCommand);

	wsio.on('createFolder',                         wsCreateFolder);

	// Jupyper messages
	wsio.on('startJupyterSharing',					wsStartJupyterSharing);
	wsio.on('updateJupyterSharing',					wsUpdateJupyterSharing);

	// message passing between ui to display (utd)
	wsio.on('utdWhatAppIsAt',						wsUtdWhatAppIsAt);
	wsio.on('utdRequestRmbContextMenu',				wsUtdRequestRmbContextMenu);
	wsio.on('utdCallFunctionOnApp',					wsUtdCallFunctionOnApp);
	// display to ui (dtu)
	wsio.on('dtuRmbContextMenuContents',			wsDtuRmbContextMenuContents);
	// generic message passing for data requests or for specific communications.
	// might eventually break this up into individual ws functions
	wsio.on('csdMessage',							wsCsdMessage);

	// Screenshot messages
	wsio.on('startWallScreenshot',                  wsStartWallScreenshot);
	wsio.on('wallScreenshotFromDisplay',            wsWallScreenshotFromDisplay);

	// application file saving message
	wsio.on('appFileSaveRequest',                   appFileSaveRequest);

	// create partition
	wsio.on('createPartition',                      wsCreatePartition);
	wsio.on('partitionScreen',                      wsPartitionScreen);
	wsio.on('deleteAllPartitions',                  wsDeleteAllPartitions);
	wsio.on('partitionsGrabAllContent',             wsPartitionsGrabAllContent);

	wsio.on('perfDataRequestMessage', 				wsPerfDataRequestMessage);
}

/**
 * Ensures that new audioManager instances get metadata about all existing apps
 *
 * @method     initializeExistingAppsAudio
 * @param      {Websocket}  wsio    client's websocket
 */
function initializeExistingAppsAudio(wsio) {
	var key;
	for (key in SAGE2Items.applications.list) {
		wsio.emit('createAppWindow', SAGE2Items.applications.list[key]);
	}
}

/**
 * Rebuilds the application widgets for a given client
 *
 * @method     initializeExistingControls
 * @param      {Websocket}  wsio    client's websocket
 */
function initializeExistingControls(wsio) {
	var i;
	var uniqueID;
	var app;
	var zIndex;
	var data;
	var controlList = SAGE2Items.widgets.list;
	for (i in controlList) {
		if (controlList.hasOwnProperty(i) && SAGE2Items.applications.list.hasOwnProperty(controlList[i].appId)) {
			data = controlList[i];
			wsio.emit('createControl', data);
			zIndex = SAGE2Items.widgets.numItems;
			var radialGeometry = {
				x: data.left + (data.height / 2),
				y: data.top + (data.height / 2),
				r: data.height / 2
			};
			if (data.hasSideBar === true) {
				var shapeData = {
					radial: {
						type: "circle",
						visible: true,
						geometry: radialGeometry
					},
					sidebar: {
						type: "rectangle",
						visible: true,
						geometry: {
							x: data.left + data.height,
							y: data.top + (data.height / 2) - (data.barHeight / 2),
							w: data.width - data.height, h: data.barHeight
						}
					}
				};
				interactMgr.addComplexGeometry(data.id, "widgets", shapeData, zIndex, data);
			} else {
				interactMgr.addGeometry(data.id, "widgets", "circle", radialGeometry, true, zIndex, data);
			}
			SAGE2Items.widgets.addItem(data);
			uniqueID = data.id.substring(data.appId.length, data.id.lastIndexOf("_"));
			app = SAGE2Items.applications.list[data.appId];
			addEventToUserLog(uniqueID, {type: "widgetMenu",
				data: {action: "open", application: {id: app.id, type: app.application}},
				time: Date.now()});
		}
	}
}

/**
 * Rebuilds the pointers for a given client
 *
 * @method     initializeExistingSagePointers
 * @param      {Websocket}  wsio    client's websocket
 */
function initializeExistingSagePointers(wsio) {
	for (var key in sagePointers) {
		if (sagePointers.hasOwnProperty(key)) {
			wsio.emit('createSagePointer', sagePointers[key]);
			wsio.emit('changeSagePointerMode', {id: sagePointers[key].id, mode: remoteInteraction[key].interactionMode});
		}
	}
}

/**
 * Rebuilds the wall radial menu for a given client
 *
 * @method     initializeExistingWallUI
 * @param      {Websocket}  wsio    client's websocket
 */
function initializeExistingWallUI(wsio) {
	var menuInfo;
	if (config.ui.reload_wallui_on_refresh === false) {
		// console.log("WallUI reload on display client refresh: Disabled");
		for (key in SAGE2Items.radialMenus.list) {
			menuInfo = SAGE2Items.radialMenus.list[key].getInfo();
			hideRadialMenu(menuInfo.id);
		}
		return;
	}
	// console.log("WallUI reload on display client refresh: Enabled (default)");
	var key;
	for (key in SAGE2Items.radialMenus.list) {
		menuInfo = SAGE2Items.radialMenus.list[key].getInfo();
		broadcast('createRadialMenu', menuInfo);
		broadcast('updateRadialMenu', menuInfo);
		updateWallUIMediaBrowser(menuInfo.id);
	}
}

function initializeExistingApps(wsio) {
	var key;

	for (key in SAGE2Items.applications.list) {
		// remove partition value from application while sending wsio message (circular structure)
		// does this cause issues?
		var appCopy = Object.assign({}, SAGE2Items.applications.list[key]);
		delete appCopy.partition;

		wsio.emit('createAppWindow', appCopy);
		if (SAGE2Items.renderSync.hasOwnProperty(key)) {
			SAGE2Items.renderSync[key].clients[wsio.id] = {wsio: wsio, readyForNextFrame: false, blocklist: []};
			calculateValidBlocks(SAGE2Items.applications.list[key], mediaBlockSize, SAGE2Items.renderSync[key]);

			// Need to reset the animation loop
			//   a new client could come while other clients were done rendering
			//   (especially true for slow update apps, like the clock)
			broadcast('animateCanvas', {id: SAGE2Items.applications.list[key].id, date: Date.now()});
		}
		handleStickyItem(key);
	}
	for (key in SAGE2Items.portals.list) {
		broadcast('initializeDataSharingSession', SAGE2Items.portals.list[key]);
	}

	var newOrder = interactMgr.getObjectZIndexList("applications", ["portals"]);
	wsio.emit('updateItemOrder', newOrder);
}

function initializeExistingPartitions(wsio) {
	var key;

	for (key in partitions.list) {
		wsio.emit('createPartitionWindow', partitions.list[key].getDisplayInfo());
		wsio.emit('partitionWindowTitleUpdate', partitions.list[key].getTitle());
	}
}

function initializeExistingAppsPositionSizeTypeOnly(wsio) {
	var key;
	for (key in SAGE2Items.applications.list) {
		wsio.emit('createAppWindowPositionSizeOnly', getAppPositionSize(SAGE2Items.applications.list[key]));

		// Send the appliation state to the UI
		broadcast('applicationState', {
			id: SAGE2Items.applications.list[key].id,
			state: SAGE2Items.applications.list[key].data,
			application: SAGE2Items.applications.list[key].application
		});
		handleStickyItem(key);
	}

	var newOrder = interactMgr.getObjectZIndexList("applications", ["portals"]);
	wsio.emit('updateItemOrder', newOrder);
}

function initializeExistingPartitionsUI(wsio) {
	var key;

	for (key in partitions.list) {
		wsio.emit('createPartitionBorder', partitions.list[key].getDisplayInfo());
	}
}

function initializeRemoteServerInfo(wsio) {
	for (var i = 0; i < remoteSites.length; i++) {
		var site = {name: remoteSites[i].name, connected: remoteSites[i].connected, geometry: remoteSites[i].geometry};
		wsio.emit('addRemoteSite', site);
	}
}

// **************  Drawing Functions *****************

// The functions just call their associated method in the drawing manager
function wsUpdatePalettePosition(wsio, data) {
	drawingManager.updatePalettePosition({
		startX: data.x,
		endX: data.x + data.w,
		startY: data.y,
		endY: data.y + data.h});
}

function wsEnableDrawingMode(wsio, data) {
	drawingManager.enableDrawingMode(data);
}
function wsDisableDrawingMode(wsio, data) {
	drawingManager.disableDrawingMode(data);
}

function wsEnableEraserMode(wsio, data) {
	drawingManager.enableEraserMode(data);
}
function wsDisableEraserMode(wsio, data) {
	drawingManager.disableEraserMode(data);
}

function wsEnablePointerColorMode(wsio, data) {
	drawingManager.enablePointerColorMode(data);
}
function wsDisablePointerColorMode(wsio, data) {
	drawingManager.disablePointerColorMode(data);
}


function wsClearDrawingCanvas(wsio, data) {
	drawingManager.clearDrawingCanvas();
}

function wsChangeStyle(wsio, data) {
	drawingManager.changeStyle(data);
}

function wsUndoLastDrawing(wsio, data) {
	drawingManager.undoLastDrawing();
}

function wsRedoDrawing(wsio, data) {
	drawingManager.redoDrawing();
}

function wsLoadDrawings(wsio, data) {
	drawingManager.loadDrawings(data);
}

function wsGetSessionsList(wsio, data) {
	var allDrawings = getAllDrawingsessions();
	drawingManager.gotSessionsList(allDrawings);
}

function wsSaveDrawings(wsio, data) {
	drawingManager.saveDrawings();
}

function wsEnablePaintingMode(wsio, data) {
	drawingManager.enablePaintingMode();
}

function wsDisablePaintingMode(wsio, data) {
	drawingManager.disablePaintingMode();
}
function wsSaveScreenshot(wsio, data) {
	saveScreenshot(data.screenshot);
}

function wsSelectionModeOnOff(wsio, data) {
	drawingManager.selectionModeOnOff();
}

// **************  Sage Pointer Functions *****************

function wsRegisterInteractionClient(wsio, data) {
	var key;

	// Update color and name of pointer when UI connects
	sagePointers[wsio.id].color = data.color;
	sagePointers[wsio.id].name  = data.name;

	if (program.trackUsers === true) {
		var newUser = true;
		for (key in users) {
			if (users[key].name === data.name && users[key].color.toLowerCase() === data.color.toLowerCase()) {
				users[key].ip = wsio.id;
				if (users[key].actions === undefined) {
					users[key].actions = [];
				}
				users[key].actions.push({type: "connect", data: null, time: Date.now()});
				newUser = false;
			}
		}
		if (newUser === true) {
			var id = getNewUserId();
			users[id] = {};
			users[id].name = data.name;
			users[id].color = data.color;
			users[id].ip = wsio.id;
			if (users[id].actions === undefined) {
				users[id].actions = [];
			}
			users[id].actions.push({type: "connect", data: null, time: Date.now()});
		}
	} else {
		for (key in users) {
			if (users[key].name === data.name && users[key].color.toLowerCase() === data.color.toLowerCase()) {
				users[key].ip = wsio.id;
				if (users[key].actions === undefined) {
					users[key].actions = [];
				}
				users[key].actions.push({type: "connect", data: null, time: Date.now()});
			}
		}
	}
}

function wsStartSagePointer(wsio, data) {
	// Switch interaction from window mode (on web) to app mode (wall)
	remoteInteraction[wsio.id].interactionMode = remoteInteraction[wsio.id].getPreviousMode();
	broadcast('changeSagePointerMode', {id: sagePointers[wsio.id].id, mode: remoteInteraction[wsio.id].getPreviousMode()});

	showPointer(wsio.id, data);

	addEventToUserLog(wsio.id, {type: "SAGE2PointerStart", data: null, time: Date.now()});
}

function wsStopSagePointer(wsio, data) {
	hidePointer(wsio.id);

	// return to window interaction mode after stopping pointer
	remoteInteraction[wsio.id].saveMode();
	if (remoteInteraction[wsio.id].appInteractionMode()) {
		remoteInteraction[wsio.id].toggleModes();
		broadcast('changeSagePointerMode', {id: sagePointers[wsio.id].id, mode: remoteInteraction[wsio.id].interactionMode});
	}

	var key;
	for (key in remoteSharingSessions) {
		remoteSharingSessions[key].wsio.emit('stopRemoteSagePointer', {id: wsio.id});
	}

	addEventToUserLog(wsio.id, {type: "SAGE2PointerEnd", data: null, time: Date.now()});
}

function wsPointerPress(wsio, data) {
	var pointerX = sagePointers[wsio.id].left;
	var pointerY = sagePointers[wsio.id].top;

	pointerPress(wsio.id, pointerX, pointerY, data);
}

function wsPointerRelease(wsio, data) {
	var pointerX = sagePointers[wsio.id].left;
	var pointerY = sagePointers[wsio.id].top;

	/*
	if (data.button === 'left')
		pointerRelease(wsio.id, pointerX, pointerY);
	else
		pointerReleaseRight(wsio.id, pointerX, pointerY);
	*/
	pointerRelease(wsio.id, pointerX, pointerY, data);
}

function wsPointerDblClick(wsio, data) {
	var pointerX = sagePointers[wsio.id].left;
	var pointerY = sagePointers[wsio.id].top;

	pointerDblClick(wsio.id, pointerX, pointerY);
}

function wsPointerPosition(wsio, data) {
	pointerPosition(wsio.id, data);
}

function wsPointerMove(wsio, data) {
	var pointerX = sagePointers[wsio.id].left;
	var pointerY = sagePointers[wsio.id].top;

	pointerMove(wsio.id, pointerX, pointerY, data);
}

function wsPointerScrollStart(wsio, data) {
	var pointerX = sagePointers[wsio.id].left;
	var pointerY = sagePointers[wsio.id].top;

	pointerScrollStart(wsio.id, pointerX, pointerY);
}

function wsPointerScroll(wsio, data) {
	// Casting the parameters to correct type
	data.wheelDelta = parseInt(data.wheelDelta, 10);

	pointerScroll(wsio.id, data);
}

function wsPointerScrollEnd(wsio, data) {
	pointerScrollEnd(wsio.id);
}

function wsPointerDraw(wsio, data) {
	pointerDraw(wsio.id, data);
}

function wsKeyDown(wsio, data) {
	var pointerX = sagePointers[wsio.id].left;
	var pointerY = sagePointers[wsio.id].top;

	keyDown(wsio.id, pointerX, pointerY, data);
}

function wsKeyUp(wsio, data) {
	var pointerX = sagePointers[wsio.id].left;
	var pointerY = sagePointers[wsio.id].top;

	keyUp(wsio.id, pointerX, pointerY, data);
}

function wsKeyPress(wsio, data) {
	var pointerX = sagePointers[wsio.id].left;
	var pointerY = sagePointers[wsio.id].top;

	keyPress(wsio.id, pointerX, pointerY, data);
}

// **************  File Upload Functions *****************
function wsUploadedFile(wsio, data) {
	addEventToUserLog(wsio.id, {type: "fileUpload", data: data, time: Date.now()});
}

function wsRadialMenuClick(wsio, data) {
	if (data.button === "closeButton") {
		addEventToUserLog(data.user, {type: "radialMenu", data: {action: "close"}, time: Date.now()});
	} else if (data.button === "settingsButton" || data.button.indexOf("Window") >= 0) {
		var action = data.data.state === "opened" ? "open" : "close";
		addEventToUserLog(data.user, {type: "radialMenuAction", data: {button: data.button, action: action}, time: Date.now()});
	} else {
		addEventToUserLog(data.user, {type: "radialMenuAction", data: {button: data.button}, time: Date.now()});
	}
}

// **************  Media Stream Functions *****************

function wsStartNewMediaStream(wsio, data) {
	console.log(sageutils.header("Media stream") + 'new stream: ' + data.id);

	var i;
	SAGE2Items.renderSync[data.id] = {clients: {}, chunks: []};
	for (i = 0; i < clients.length; i++) {
		if (clients[i].clientType === "display") {
			SAGE2Items.renderSync[data.id].clients[clients[i].id] = {wsio: clients[i], readyForNextFrame: false, blocklist: []};
		}
	}

	// forcing 'int' type for width and height
	data.width  = parseInt(data.width,  10);
	data.height = parseInt(data.height, 10);

	appLoader.createMediaStream(data.src, data.type, data.encoding, data.title, data.color, data.width, data.height,
		function(appInstance) {
			appInstance.id = data.id;
			handleNewApplication(appInstance, null);

			var eLogData = {
				application: {
					id: appInstance.id,
					type: appInstance.application
				}
			};
			addEventToUserLog(wsio.id, {type: "mediaStreamStart", data: eLogData, time: Date.now()});
		});
}

/**
 * Test if two rectangles overlap (axis-aligned)
 *
 * @method doOverlap
 * @param x_1 {Integer} x coordinate first rectangle
 * @param y_1 {Integer} y coordinate first rectangle
 * @param width_1 {Integer} width first rectangle
 * @param height_1 {Integer} height first rectangle
 * @param x_2 {Integer} x coordinate second rectangle
 * @param y_2 {Integer} y coordinate second rectangle
 * @param width_2 {Integer} width second rectangle
 * @param height_2 {Integer} height second rectangle
 * @return {Boolean} true if rectangles overlap
 */
function doOverlap(x_1, y_1, width_1, height_1, x_2, y_2, width_2, height_2) {
	return !(x_1 > x_2 + width_2 || x_1 + width_1 < x_2 || y_1 > y_2 + height_2 || y_1 + height_1 < y_2);
}

function wsUpdateMediaStreamFrame(wsio, data) {
	var key;
	// Remote sites have a pass back issue that needs to be caught
	if (SAGE2Items.renderSync[data.id] === undefined || SAGE2Items.renderSync[data.id] === null) {
		return;
	}

	// Reset the 'ready' flag for every display client
	for (key in SAGE2Items.renderSync[data.id].clients) {
		SAGE2Items.renderSync[data.id].clients[key].readyForNextFrame = false;
	}
	// Get the application from the message
	var stream = SAGE2Items.applications.list[data.id];
	if (stream !== undefined && stream !== null) {
		stream.data = data.state;
	} else {
		// if can't find the application, it's being destroyed...
		return;
	}

	// Send the image to all display nodes
	// broadcast('updateMediaStreamFrame', data);

	// Update the date
	data.date = new Date();

	// Create a copy of the frame object with dummy data (white 1x1 gif)
	var data_copy = {};
	data_copy.id             = data.id;
	data_copy.date           = data.date;
	data_copy.state          = {};
	data_copy.state.src      = "R0lGODlhAQABAIABAP///wAAACwAAAAAAQABAAACAkQBADs=";
	data_copy.state.type     = "image/gif";
	data_copy.state.encoding = "base64";

	// Iterate over all the clients of this app
	for (key in SAGE2Items.renderSync[data.id].clients) {
		var did = SAGE2Items.renderSync[data.id].clients[key].wsio.clientID;
		// Overview display
		if (did === -1) {
			// send the full frame to be displayed
			SAGE2Items.renderSync[data.id].clients[key].wsio.emit('updateMediaStreamFrame', data);
			continue;
		}
		var display = config.displays[did];
		// app coordinates
		var left    = stream.left;
		var top     = stream.top + config.ui.titleBarHeight;
		// tile coordinates
		var offsetX = config.resolution.width  * display.column;
		var offsetY = config.resolution.height * display.row;

		var checkWidth  = config.resolution.width;
		var checkHeight = config.resolution.height;
		// Check for irregular tiles
		checkWidth  *= config.displays[did].width;
		checkHeight *= config.displays[did].height;

		// If the app window and the display overlap
		if (doOverlap(left, top, stream.width, stream.height,
			offsetX, offsetY, checkWidth, checkHeight)) {
			// send the full frame to be displayed
			SAGE2Items.renderSync[data.id].clients[key].wsio.emit('updateMediaStreamFrame', data);
		} else {
			// otherwise send a dummy small image
			SAGE2Items.renderSync[data.id].clients[key].wsio.emit('updateMediaStreamFrame', data_copy);
		}
	}
}

function wsUpdateMediaStreamChunk(wsio, data) {
	if (SAGE2Items.renderSync[data.id].chunks.length === 0) {
		SAGE2Items.renderSync[data.id].chunks = initializeArray(data.total, "");
	}
	SAGE2Items.renderSync[data.id].chunks[data.piece] = data.state.src;
	if (allNonBlank(SAGE2Items.renderSync[data.id].chunks)) {
		wsUpdateMediaStreamFrame(wsio, {id: data.id, state: {
			src: SAGE2Items.renderSync[data.id].chunks.join(""),
			type: data.state.type,
			encoding: data.state.encoding}});
		SAGE2Items.renderSync[data.id].chunks = [];
	}
}

function wsStopMediaStream(wsio, data) {
	var stream = SAGE2Items.applications.list[data.id];
	if (stream !== undefined && stream !== null) {
		deleteApplication(stream.id);

		var eLogData = {
			application: {
				id: stream.id,
				type: stream.application
			}
		};
		addEventToUserLog(wsio.id, {type: "delete", data: eLogData, time: Date.now()});
	}

	// stop all clones in shared portals
	var key;
	for (key in SAGE2Items.portals.list) {
		stream = SAGE2Items.applications.list[data.id + "_" + key];
		if (stream !== undefined && stream !== null) {
			deleteApplication(stream.id);
		}
	}
}

function wsReceivedMediaStreamFrame(wsio, data) {
	SAGE2Items.renderSync[data.id].clients[wsio.id].readyForNextFrame = true;
	if (allTrueDict(SAGE2Items.renderSync[data.id].clients, "readyForNextFrame")) {
		var i;
		var key;
		for (key in SAGE2Items.renderSync[data.id].clients) {
			SAGE2Items.renderSync[data.id].clients[key].readyForNextFrame = false;
		}
		var sender = {wsio: null, serverId: null, clientId: null, streamId: null};
		var mediaStreamData = data.id.split("|");
		if (mediaStreamData.length === 2) { // local stream --> client | stream_id
			sender.clientId = mediaStreamData[0];
			sender.streamId = parseInt(mediaStreamData[1]);
			for (i = 0; i < clients.length; i++) {
				if (clients[i].id === sender.clientId) {
					sender.wsio = clients[i];
					break;
				}
			}
			if (sender.wsio !== null) {
				sender.wsio.emit('requestNextFrame', {streamId: sender.streamId});
			}
		} else if (mediaStreamData.length === 3) { // remote stream --> remote_server | client | stream_id
			sender.serverId = mediaStreamData[0];
			sender.clientId = mediaStreamData[1];
			sender.streamId = mediaStreamData[2];
			for (i = 0; i < clients.length; i++) {
				if (clients[i].id === sender.serverId) {
					sender.wsio = clients[i];
					break;
				}
			}
			if (sender.wsio !== null) {
				sender.wsio.emit('requestNextRemoteFrame', {id: sender.clientId + "|" + sender.streamId});
			}
		}
	}
}

// **************  Media Block Stream Functions *****************
function wsStartNewMediaBlockStream(wsio, data) {
	// Forcing 'int' type for width and height
	//     for some reasons, messages from websocket lib from Linux send strings for ints
	data.width  = parseInt(data.width,  10);
	data.height = parseInt(data.height, 10);

	console.log(sageutils.header("Block stream") + data.width + 'x' + data.height + ' ' + data.colorspace);

	SAGE2Items.renderSync[data.id] = {chunks: [], clients: {}, width: data.width, height: data.height};
	for (var i = 0; i < clients.length; i++) {
		if (clients[i].clientType === "display") {
			SAGE2Items.renderSync[data.id].clients[clients[i].id] = {wsio: clients[i], readyForNextFrame: true, blocklist: []};
		}
	}

	appLoader.createMediaBlockStream(data.title, data.color, data.colorspace, data.width, data.height, function(appInstance) {
		appInstance.id = data.id;
		handleNewApplication(appInstance, null);
		calculateValidBlocks(appInstance, mediaBlockSize, SAGE2Items.renderSync[appInstance.id]);
	});
}

function wsUpdateMediaBlockStreamFrame(wsio, buffer) {
	var i;
	var key;
	var id = byteBufferToString(buffer);

	if (!SAGE2Items.applications.list.hasOwnProperty(id)) {
		return;
	}

	for (key in SAGE2Items.renderSync[id].clients) {
		SAGE2Items.renderSync[id].clients[key].readyForNextFrame = false;
	}

	var imgBuffer = buffer.slice(id.length + 1);

	var colorspace = SAGE2Items.applications.list[id].data.colorspace;
	var blockBuffers;

	if (colorspace === "RGBA") {
		blockBuffers = pixelblock.rgbaToPixelBlocks(imgBuffer, SAGE2Items.renderSync[id].width,
			SAGE2Items.renderSync[id].height, mediaBlockSize);
	} else if (colorspace === "RGB" || colorspace === "BGR") {
		blockBuffers = pixelblock.rgbToPixelBlocks(imgBuffer, SAGE2Items.renderSync[id].width,
			SAGE2Items.renderSync[id].height, mediaBlockSize);
	} else if (colorspace === "YUV420p") {
		blockBuffers = pixelblock.yuv420ToPixelBlocks(imgBuffer, SAGE2Items.renderSync[id].width,
			SAGE2Items.renderSync[id].height, mediaBlockSize);
	}

	var pixelbuffer = [];
	var idBuffer = Buffer.concat([new Buffer(id), new Buffer([0])]);
	var dateBuffer = intToByteBuffer(Date.now(), 8);
	var blockIdxBuffer;
	for (i = 0; i < blockBuffers.length; i++) {
		blockIdxBuffer = intToByteBuffer(i, 2);
		pixelbuffer[i] = Buffer.concat([idBuffer, blockIdxBuffer, dateBuffer, blockBuffers[i]]);
	}

	for (key in SAGE2Items.renderSync[id].clients) {
		for (i = 0; i < pixelbuffer.length; i++) {
			if (SAGE2Items.renderSync[id].clients[key].blocklist.indexOf(i) >= 0) {
				SAGE2Items.renderSync[id].clients[key].wsio.emit('updateMediaBlockStreamFrame', pixelbuffer[i]);
			} else {
				// this client has no blocks, so it is ready for next frame!
				SAGE2Items.renderSync[id].clients[key].readyForNextFrame = true;
			}
		}
	}
}

function wsStopMediaBlockStream(wsio, data) {
	deleteApplication(data.id);
}

function wsReceivedMediaBlockStreamFrame(wsio, data) {
	SAGE2Items.renderSync[data.id].clients[wsio.id].readyForNextFrame = true;

	if (allTrueDict(SAGE2Items.renderSync[data.id].clients, "readyForNextFrame")) {
		var i;
		var key;
		for (key in SAGE2Items.renderSync[data.id].clients) {
			SAGE2Items.renderSync[data.id].clients[key].readyForNextFrame = false;
		}
		var sender = {wsio: null, serverId: null, clientId: null, streamId: null};
		var mediaBlockStreamData = data.id.split("|");
		if (mediaBlockStreamData.length === 2) { // local stream --> client | stream_id
			sender.clientId = mediaBlockStreamData[0];
			sender.streamId = parseInt(mediaBlockStreamData[1]);
			for (i = 0; i < clients.length; i++) {
				if (clients[i].id === sender.clientId) {
					sender.wsio = clients[i];
					break;
				}
			}
			if (sender.wsio !== null) {
				sender.wsio.emit('requestNextFrame', {streamId: sender.streamId});
			}
		} else if (mediaBlockStreamData.length === 3) { // remote stream --> remote_server | client | stream_id
			sender.serverId = mediaBlockStreamData[0];
			sender.clientId = mediaBlockStreamData[1];
			sender.streamId = mediaBlockStreamData[2];
			for (i = 0; i < clients.length; i++) {
				if (clients[i].id === sender.serverId) {
					sender.wsio = clients[i];
					break;
				}
			}
			if (sender.wsio !== null) {
				sender.wsio.emit('requestNextRemoteFrame', {id: sender.clientId + "|" + sender.streamId});
			}
		}
	}
}

// Print message from remote applications
function wsPrintDebugInfo(wsio, data) {
	console.log(sageutils.header("Client") + "Node " + data.node + " [" + data.app + "] " + data.message);
}

function wsRequestVideoFrame(wsio, data) {
	SAGE2Items.renderSync[data.id].clients[wsio.id].readyForNextFrame = true;
	handleNewClientReady(data.id);
}

// **************  Application Animation Functions *****************

function wsFinishedRenderingAppFrame(wsio, data) {
	if (wsio === masterDisplay) {
		SAGE2Items.renderSync[data.id].fps = data.fps;
	}

	SAGE2Items.renderSync[data.id].clients[wsio.id].readyForNextFrame = true;
	if (allTrueDict(SAGE2Items.renderSync[data.id].clients, "readyForNextFrame")) {
		var key;
		for (key in SAGE2Items.renderSync[data.id].clients) {
			SAGE2Items.renderSync[data.id].clients[key].readyForNextFrame = false;
		}
		var now = Date.now();
		var elapsed = now - SAGE2Items.renderSync[data.id].date;
		var fps = SAGE2Items.renderSync[data.id].fps || 30;
		var ticks = 1000 / fps;
		if (elapsed > ticks) {
			SAGE2Items.renderSync[data.id].date = now;
			broadcast('animateCanvas', {id: data.id, date: now});
		} else {
			var aTimer = setTimeout(function() {
				now = Date.now();
				SAGE2Items.renderSync[data.id].date = now;
				broadcast('animateCanvas', {id: data.id, date: now});
			}, ticks - elapsed);
			SAGE2Items.renderSync[data.id].clients[wsio.id].animateTimer = aTimer;
		}
	}
}

function wsUpdateAppState(wsio, data) {
	// Using updates only from master
	if (wsio === masterDisplay && SAGE2Items.applications.list.hasOwnProperty(data.id)) {
		var app = SAGE2Items.applications.list[data.id];

		sageutils.mergeObjects(data.localState, app.data, ['doc_url', 'video_url', 'video_type', 'audio_url', 'audio_type']);

		if (data.updateRemote === true) {
			var ts;
			var portal = findApplicationPortal(app);
			if (portal !== undefined && portal !== null) {
				ts = Date.now() + remoteSharingSessions[portal.id].timeOffset;
				remoteSharingSessions[portal.id].wsio.emit('updateApplicationState', {
					id: data.id, state: data.remoteState, date: ts
				});
			} else if (sharedApps[data.id] !== undefined) {
				var i;
				for (i = 0; i < sharedApps[data.id].length; i++) {
					// var ts = Date.now() + remoteSharingSessions[portal.id].timeOffset;
					ts = Date.now();
					sharedApps[data.id][i].wsio.emit('updateApplicationState',
						{id: sharedApps[data.id][i].sharedId, state: data.remoteState, date: ts});
				}
			}
		}

		// Send the appliation state to the UI
		broadcast('applicationState', {
			id: data.id,
			state: app.data,
			application: app.application
		});
	}
}

function wsUpdateStateOptions(wsio, data) {
	if (wsio === masterDisplay && SAGE2Items.applications.list.hasOwnProperty(data.id)) {
		if (sharedApps[data.id] !== undefined) {
			var i;
			for (i = 0; i < sharedApps[data.id].length; i++) {
				// var ts = Date.now() + remoteSharingSessions[portal.id].timeOffset;
				var ts = Date.now();
				sharedApps[data.id][i].wsio.emit('updateApplicationStateOptions',
					{id: sharedApps[data.id][i].sharedId, options: data.options, date: ts});
			}
		}
	}
}

//
// Got a resize call for an application itself
//
function wsAppResize(wsio, data) {
	if (SAGE2Items.applications.list.hasOwnProperty(data.id)) {
		var app = SAGE2Items.applications.list[data.id];

		// Values in percent if smaller than 1
		if (data.width > 0 && data.width <= 1) {
			data.width = Math.round(data.width * config.totalWidth);
		}
		if (data.height > 0 && data.height <= 1) {
			data.height = Math.round(data.height * config.totalHeight);
		}

		// Update the width height and aspect ratio
		if (sageutils.isTrue(data.keepRatio)) {
			// we use the width as leading the calculation
			app.width  = data.width;
			app.height = data.width / app.aspect;
		} else {
			app.width  = data.width;
			app.height = data.height;
			app.aspect = app.width / app.height;
			app.native_width  = data.width;
			app.native_height = data.height;
		}
		// build the object to be sent
		var updateItem = {
			elemId: app.id,
			elemLeft: app.left,
			elemTop: app.top,
			elemWidth: app.width,
			elemHeight: app.height,
			force: true,
			date: Date.now()
		};
		moveAndResizeApplicationWindow(updateItem);
	}
}

//
// Move the application relative to its position
//
function wsAppMoveBy(wsio, data) {
	if (SAGE2Items.applications.list.hasOwnProperty(data.id)) {
		var app = SAGE2Items.applications.list[data.id];
		// Values in percent if smaller than 1
		if (data.dx > 0 && data.dx < 1) {
			data.dx = Math.round(data.dx * config.totalWidth);
		}
		if (data.dy > 0 && data.dy < 1) {
			data.dy = Math.round(data.dy * config.totalHeight);
		}
		app.left += data.dx;
		app.top  += data.dy;
		// build the object to be sent
		var updateItem = {
			elemId: app.id,
			elemLeft: app.left,
			elemTop: app.top,
			elemWidth: app.width,
			elemHeight: app.height,
			force: true,
			date: Date.now()
		};
		moveAndResizeApplicationWindow(updateItem);
	}
}

//
// Move the application relative to its position
//
function wsAppMoveTo(wsio, data) {
	if (SAGE2Items.applications.list.hasOwnProperty(data.id)) {
		var app = SAGE2Items.applications.list[data.id];
		// Values in percent if smaller than 1
		if (data.x > 0 && data.x <= 1) {
			data.x = Math.round(data.x * config.totalWidth);
		}
		if (data.y > 0 && data.y <= 1) {
			data.y = Math.round(data.y * config.totalHeight);
		}
		app.left = data.x;
		app.top  = data.y;
		// build the object to be sent
		var updateItem = {
			elemId: app.id,
			elemLeft: app.left,
			elemTop: app.top,
			elemWidth: app.width,
			elemHeight: app.height,
			force: true,
			date: Date.now()
		};
		moveAndResizeApplicationWindow(updateItem);
	}
}

//
// Application request fullscreen
//
function wsFullscreen(wsio, data) {
	var id = data.id;
	if (SAGE2Items.applications.list.hasOwnProperty(id)) {
		var item = SAGE2Items.applications.list[id];

		var wallRatio = config.totalWidth  / config.totalHeight;
		var iCenterX  = config.totalWidth  / 2.0;
		var iCenterY  = config.totalHeight / 2.0;
		var iWidth    = 1;
		var iHeight   = 1;
		var titleBar = config.ui.titleBarHeight;
		if (config.ui.auto_hide_ui === true) {
			titleBar = 0;
		}

		if (item.aspect > wallRatio) {
			// Image wider than wall
			iWidth  = config.totalWidth;
			iHeight = iWidth / item.aspect;
		} else {
			// Wall wider than image
			iHeight = config.totalHeight - (2 * titleBar);
			iWidth  = iHeight * item.aspect;
		}
		// back up values for restore
		item.previous_left   = item.left;
		item.previous_top    = item.top;
		item.previous_width  = item.width;
		item.previous_height = item.width / item.aspect;

		// calculate new values
		item.left   = iCenterX - (iWidth / 2);
		item.top    = iCenterY - (iHeight / 2);
		item.width  = iWidth;
		item.height = iHeight;

		// Shift by 'titleBarHeight' if no auto-hide
		if (config.ui.auto_hide_ui === true) {
			item.top = item.top - config.ui.titleBarHeight;
		}

		item.maximized = true;

		// build the object to be sent
		var updateItem = {elemId: item.id, elemLeft: item.left, elemTop: item.top,
			elemWidth: item.width, elemHeight: item.height, force: true,
			date: new Date()};

		moveAndResizeApplicationWindow(updateItem);
	}
}


//
// Broadcast data to all clients who need apps
//
function wsBroadcast(wsio, data) {
	broadcast('broadcast', data);
}

//
// RPC call from apps
//
function wsApplicationRPC(wsio, data) {
	var app = SAGE2Items.applications.list[data.app];
	if (app && app.plugin) {
		// Find the path to the app plugin
		var pluginFile = path.resolve(app.file, app.plugin);

		try {
			// Loading the plugin using builtin require function
			var rpcFunction = require(pluginFile);
			// Start the function inside the plugin
			rpcFunction(wsio, data, config);
		} catch (e) {
			// If something fails
			console.log("----------------------------");
			console.log(sageutils.header('RPC') + 'error in plugin ' + pluginFile);
			console.log(e);
			console.log("----------------------------");
		}
	} else {
		console.log(sageutils.header('RPC') + 'error no plugin found for ' + app.file);
	}

}


// **************  Session Functions *****************

function wsSaveSesion(wsio, data) {
	var sname = "";
	if (data) {
		// If a name is passed, use it
		sname = data;
	} else {
		// Otherwise use the date in the name
		var ad    = new Date();
		sname = sprint("session_%4d_%02d_%02d_%02d_%02d_%02s",
							ad.getFullYear(), ad.getMonth() + 1, ad.getDate(),
							ad.getHours(), ad.getMinutes(), ad.getSeconds());
	}
	saveSession(sname);
}

function printListSessions() {
	var thelist = listSessions();
	console.log("Sessions\n---------");
	for (var i = 0; i < thelist.length; i++) {
		console.log(sprint("%2d: Name: %s\tSize: %.0fKB\tDate: %s",
			i, thelist[i].exif.FileName, thelist[i].exif.FileSize / 1024.0, thelist[i].exif.FileDate
		));
	}
}

function listSessions() {
	var thelist = [];
	// Walk through the session files: sync I/Os to build the array
	var files = fs.readdirSync(sessionDirectory);
	for (var i = 0; i < files.length; i++) {
		var file = files[i];
		var filename = path.join(sessionDirectory, file);
		var stat = fs.statSync(filename);
		// is it a file
		if (stat.isFile()) {
			// doest it ends in .json
			if (filename.indexOf(".json", filename.length - 5) >= 0) {
				// use its change time (creation, update, ...)
				var ad = new Date(stat.mtime);
				var strdate = sprint("%4d/%02d/%02d %02d:%02d:%02s",
										ad.getFullYear(), ad.getMonth() + 1, ad.getDate(),
										ad.getHours(), ad.getMinutes(), ad.getSeconds());
				// create path to thumbnail
				var thumbPath = path.join(path.join(path.join("", "user"), "sessions"), ".previews");
				// replace .json with .svg in filename
				var thumbPathFull = "\\" + path.join(thumbPath, file.substring(".json", file.length - 5) + ".svg");
				// Make it look like an exif data structure
				thelist.push({id: filename,
					sage2URL: '/uploads/' + file,
					exif: { FileName: file.slice(0, -5),
						FileSize: stat.size,
						FileDate: strdate,
						MIMEType: 'sage2/session',
						SAGE2thumbnail: thumbPathFull
					}
				});
			}
		}
	}
	return thelist;
}

function deleteSession(filename) {
	if (filename) {
		var fullpath = path.join(sessionDirectory, filename);
		// if it doesn't end in .json, add it
		if (fullpath.indexOf(".json", fullpath.length - 5) === -1) {
			fullpath += '.json';
		}
		fs.unlink(fullpath, function(err) {
			if (err) {
				console.log(sageutils.header("Session") + "Could not delete session " + filename + err);
				return;
			}
			console.log(sageutils.header("Session") + "Successfully deleted session " + filename);
		});
	}
}

function saveDrawingSession(data) {
	var now = new Date();
	var filename = "drawingSession" + now.getTime();

	var fullpath = path.join(sessionDirectory, filename);
	// if it doesn't end in .json, add it
	if (fullpath.indexOf(".json", fullpath.length - 5) === -1) {
		fullpath += '.json';
	}

	try {
		fs.writeFileSync(fullpath, JSON.stringify(data, null, 4));
		console.log(sageutils.header("Session") + "saved drawing session file to " + fullpath);
	} catch (err) {
		console.log(sageutils.header("Session") + "error saving", err);
	}
}

function getAllDrawingsessions() {
	var allNames = fs.readdirSync(sessionDirectory);
	var res = [];
	for (var i in allNames) {
		if (allNames[i].indexOf("drawingSession") != -1) {
			res.push(allNames[i]);
		}
	}
	return res;
}

function loadDrawingSession(filename) {

	if (filename == null) {
		console.log("Filename does not exist");
		filename = "drawingSession";
	}

	var fullpath;
	if (sageutils.fileExists(path.resolve(filename))) {
		fullpath = filename;
	} else {
		fullpath = path.join(sessionDirectory, filename);
	}

	// if it doesn't end in .json, add it
	if (fullpath.indexOf(".json", fullpath.length - 5) === -1) {
		fullpath += '.json';
	}

	fs.readFile(fullpath, function(err, data) {
		if (err) {
			console.log("Error reading DrawingState: ", err);
		} else {
			console.log("Reading DrawingState from " + fullpath);
			var j = JSON.parse(data);
			drawingManager.loadOldState(j);
		}
	});

}

function saveScreenshot(data) {
	var now = new Date();
	// Assign a unique name
	var filename = "screenshot" + now.getTime() + '.png';
	var img = data.replace("data:image/png;base64,", "");
	var fullpath = path.join(whiteboardDirectory, filename);
	var buf = new Buffer(img, 'base64');
	try {
		fs.writeFile(fullpath, buf);
		console.log(sageutils.header("Session") + "saved screenshot file to " + fullpath);
	} catch (err) {
		console.log(sageutils.header("Session") + "error saving", err);
	}
}

function saveSession(filename) {
	filename = filename || 'default.json';

	var key;

	var states     = {};
	states.apps    = [];
	states.numapps = 0;
	states.partitions = [];
	states.numpartitions = 0;
	states.date    = Date.now();
	for (key in SAGE2Items.applications.list) {
		var a = Object.assign({}, SAGE2Items.applications.list[key]);

		if (a.partition) {
			// remove reference to parent partition if it exists
			delete a.partition;
		}

		// Test if the application is shared (coming from another server)
		// appId contains a + character
		var isNotShared = (a.id.indexOf('+') === -1);

		// Ignore media streaming applications for now (desktop sharing) and shared applications
		if (a.application !== 'media_stream' && a.application !== 'media_block_stream' && isNotShared) {
			states.apps.push(a);
			states.numapps++;
		}
	}

	for (key in partitions.list) {
		var p = Object.assign({}, partitions.list[key]);

		if (p.partitionList) {
			delete p.partitionList;
		}

		for (var app in p.children) {
			p.children[app] = Object.assign({}, p.children[app]);

			if (p.children[app].partition) {
				delete p.children[app].partition;
			}
		}

		states.partitions.push(p);
		states.numpartitions++;
	}

	// session with only partitions considered a "LAYOUT"
	if (states.numapps === 0 && states.numpartitions > 0 && filename !== "default.json") {
		filename = "LAYOUT - " + filename;
	}

	var fullpath = path.join(sessionDirectory, filename);
	// if it doesn't end in .json, add it
	if (fullpath.indexOf(".json", fullpath.length - 5) === -1) {
		fullpath += '.json';
	}

	// save session preview image to sessions/.previews/

	var previewPath = path.join(sessionDirectory, ".previews");

	if (!sageutils.folderExists(previewPath)) {
		sageutils.mkdirParent(previewPath);
	}

	var previewFname;

	if (filename.indexOf(".json", filename.length - 5) === -1) {
		previewFname = filename + ".svg";
	} else {
		previewFname = filename.substr(0, filename.length - 5) + ".svg";
	}

	var fullPreviewPath = path.join(previewPath, previewFname);

	// create svg string as thumbnail for session preview

	var width = config.totalWidth,
		height = config.totalHeight,
		box = "0,0," + width + "," + height;

	var svg = "<svg width=\"" + 256 +
		"\" height=\"" + 256 +
		"\" viewBox=\"" + box +
		"\" version=\"1.1\" xmlns=\"http://www.w3.org/2000/svg\" " +
		"xmlns:xlink=\"http://www.w3.org/1999/xlink\">";

	// add gray background
	svg += "<rect width=\"" + width +
		"\" height=\"" + height +
		"\" style=\"fill: #666666;\"" + "></rect>";

	for (var ptn of states.partitions) {
		// partition areas
		svg += "<rect width=\"" + (ptn.width - 8) +
			"\" height=\"" + (ptn.height - 8) +
			"\" x=\"" + (ptn.left + 4) +
			"\" y=\"" + (ptn.top + 4) +
			"\" style=\"fill: " + ptn.color +
			"; stroke: " + ptn.color +
			"; stroke-width: 8; fill-opacity: 0.3;\"" + "></rect>";

		// partition title bars
		svg += "<rect width=\"" + ptn.width +
			"\" height=\"" + config.ui.titleBarHeight +
			"\" x=\"" + ptn.left +
			"\" y=\"" + (ptn.top - config.ui.titleBarHeight) +
			"\" style=\"fill: " + ptn.color +
			"\"" + "></rect>";
	}

	for (var ap of states.apps) {
		// draw app rectangles
		svg += "<rect width=\"" + ap.width +
			"\" height=\"" + ap.height +
			"\" x=\"" + ap.left +
			"\" y=\"" + ap.top +
			"\" style=\"fill: " + "#AAAAAA; fill-opacity: 0.5; stroke: black; stroke-width: 5;\">" + "</rect>";

		var iconPath;
		if (ap.icon) {
			// the application has a icon defined
			iconPath = path.join(mainFolder.path, path.relative("/user", ap.icon)) + "_256.jpg";
		} else {
			// application does not have an icon (for instance, shared applciation)
			iconPath = path.join(mainFolder.path, "assets/apps/unknownapp") + "_256.jpg";
		}

		var iconImageData = "";
		try {
			iconImageData = new Buffer(fs.readFileSync(iconPath)).toString('base64');
		} catch (error) {
			// error reading/converting icon image
		}

		svg += "<image width=\"" + ap.width +
			"\" height=\"" + ap.height +
			"\" x=\"" + ap.left +
			"\" y=\"" + ap.top +
			"\" xlink:href=\"data:image/jpg;base64," + iconImageData + "\">" + "</image>";
	}

	svg += "</svg>";

	// svg file header
	var header = "<?xml version=\"1.0\" encoding=\"utf-8\"?>";
	header += "<!DOCTYPE svg PUBLIC \"-//W3C//DTD SVG 1.1//EN\" \"http://www.w3.org/Graphics/SVG/1.1/DTD/svg11.dtd\">";

	try {
		fs.writeFileSync(fullpath, JSON.stringify(states, null, 4));
		console.log(sageutils.header("Session") + "saved session file to " + chalk.yellow.bold(fullpath));
	} catch (err) {
		console.log(sageutils.header("Session") + "error saving " + err);
	}

	// write preview image
	try {
		fs.writeFileSync(fullPreviewPath, header + svg);
		console.log(sageutils.header("Session") + "saved session preview image to " + chalk.yellow.bold(fullPreviewPath));
	} catch (err) {
		console.log(sageutils.header("Session") + "error saving " + err);
	}
}

function saveUserLog(filename) {
	if (users !== null) {
		filename = filename || "user-log_" + formatDateToYYYYMMDD_HHMMSS(new Date(startTime)) + ".json";

		users.session.end = Date.now();
		var userLogName = path.join("logs", filename);
		if (sageutils.fileExists(userLogName)) {
			fs.unlinkSync(userLogName);
		}
		var ignoreIP = function(key, value) {
			if (key === "ip") {
				return undefined;
			}
			return value;
		};

		fs.writeFileSync(userLogName, json5.stringify(users, ignoreIP, 4));
		console.log(sageutils.header("LOG") + "saved log file to " + userLogName);
	}
}

function createAppFromDescription(app, callback) {
	console.log(sageutils.header("Session") + "App", app.id);

	if (app.application === "media_stream" || app.application === "media_block_stream") {
		callback(JSON.parse(JSON.stringify(app)), null);
		return;
	}

	var cloneApp = function(appInstance, videohandle) {
		appInstance.left            = app.left;
		appInstance.top             = app.top;
		appInstance.width           = app.width;
		appInstance.height          = app.height;
		appInstance.previous_left   = app.previous_left;
		appInstance.previous_top    = app.previous_top;
		appInstance.previous_width  = app.previous_width;
		appInstance.previous_height = app.previous_height;
		appInstance.maximized       = app.maximized;
		sageutils.mergeObjects(app.data, appInstance.data, ['doc_url', 'video_url', 'video_type', 'audio_url', 'audio_type']);

		callback(appInstance, videohandle);
	};

	var appURL = url.parse(app.url);

	if (appURL.hostname === config.host) {
		if (app.application === "image_viewer" || app.application === "pdf_viewer" || app.application === "movie_player") {
			appLoader.loadFileFromLocalStorage({application: app.application, filename: appURL.path}, cloneApp);
		} else {
			appLoader.loadFileFromLocalStorage({application: "custom_app", filename: appURL.path}, cloneApp);
		}
	} else {
		if (app.application === "image_viewer" || app.application === "pdf_viewer" || app.application === "movie_player") {
			appLoader.loadFileFromWebURL({url: app.url, type: app.type}, cloneApp);
		} else {
			appLoader.loadApplicationFromRemoteServer(app, cloneApp);
		}
	}

	return app.id;
}

function loadSession(filename) {
	filename = filename || 'default.json';

	var fullpath;
	if (sageutils.fileExists(path.resolve(filename))) {
		fullpath = filename;
	} else {
		fullpath = path.join(sessionDirectory, filename);
	}

	// if it doesn't end in .json, add it
	if (fullpath.indexOf(".json", fullpath.length - 5) === -1) {
		fullpath += '.json';
	}

	fs.readFile(fullpath, function(err, data) {
		if (err) {
			console.log(sageutils.header("SAGE2") + "error reading session", err);
		} else {
			console.log(sageutils.header("SAGE2") + "reading session from " + fullpath);

			var session = JSON.parse(data);
			console.log(sageutils.header("Session") + "number of applications", session.numapps);

			// recreate partitions
			if (session.partitions) {

				// if there are any existing partitions
				if (partitions.count > 0) {
					// remove them and replace with partitions from sessions
					for (var id of Object.keys(partitions.list)) {
						deletePartition(id);
					}
				}

				session.partitions.forEach(function(element, index, array) {
					// remake partition
					var ptn = createPartition(
						{
							width: element.width,
							height: element.height,
							left: element.left,
							top: element.top,
							isSnapping: element.isSnapping
						},
						element.color
					);

					ptn.innerMaximization = element.innerMaximization;
					ptn.innerTiling = element.innerTiling;

					broadcast('partitionWindowTitleUpdate', ptn.getTitle());
				});
			}

			// Assign the windows to partitions
			// don't assign existing content to partitions from session

			// partitionsGrabAllContent();

			// recreate apps
			session.apps.forEach(function(element, index, array) {
				createAppFromDescription(element, function(appInstance, videohandle) {
					appInstance.id = getUniqueAppId();

					if (appInstance.animation) {
						var i;
						SAGE2Items.renderSync[appInstance.id] = {clients: {}, date: Date.now()};
						for (i = 0; i < clients.length; i++) {
							if (clients[i].clientType === "display") {
								SAGE2Items.renderSync[appInstance.id].clients[clients[i].id] = {wsio: clients[i],
									readyForNextFrame: false, blocklist: []};
							}
						}
					}

					handleNewApplication(appInstance, videohandle);
				});
			});
		}
	});
}

// **************  Information Functions *****************

function listClients() {
	var i;
	console.log("Clients (%d)\n------------", clients.length);
	for (i = 0; i < clients.length; i++) {
		if (clients[i].clientType === "display") {
			if (clients[i] === masterDisplay) {
				console.log(sprint("%2d: %s (%s %s) master", i, clients[i].id, clients[i].clientType, clients[i].clientID));
			} else {
				console.log(sprint("%2d: %s (%s %s)", i, clients[i].id, clients[i].clientType, clients[i].clientID));
			}
		} else {
			console.log(sprint("%2d: %s (%s)", i, clients[i].id, clients[i].clientType));
		}
	}
}

function listMediaStreams() {
	var i, c, key;
	console.log("Block streams (%d)\n------------", Object.keys(mediaBlockStreams).length);
	i = 0;
	for (key in mediaBlockStreams) {
		var numclients = Object.keys(mediaBlockStreams[key].clients).length;
		console.log(sprint("%2d: %s ready:%s clients:%d", i, key, mediaBlockStreams[key].ready, numclients));
		var cstr = " ";
		for (c in mediaBlockStreams[key].clients) {
			cstr += c + "(" + mediaBlockStreams[key].clients[c] + ") ";
		}
		console.log("\t", cstr);
		i++;
	}

	console.log("Media streams\n------------");
	for (key in SAGE2Items.applications.list) {
		var app = SAGE2Items.applications.list[key];
		if (app.application === "media_stream") {
			console.log(sprint("%2d: %s %s %s",
				i, app.id, app.application, app.title));
			i++;
		}
	}
}

function listMediaBlockStreams() {
	listMediaStreams();
}

function listApplications() {
	var i = 0;
	var key;
	console.log("Applications\n------------");
	for (key in SAGE2Items.applications.list) {
		var app = SAGE2Items.applications.list[key];
		console.log(sprint("%2d: %s %s [%dx%d +%d+%d] %s (v%s) by %s",
			i, app.id, app.application,
			app.width, app.height,
			app.left,  app.top,
			app.title, app.metadata.version,
			app.metadata.author));
		i++;
	}
}


// **************  Tiling Functions *****************

//
//
// From Ratko's DIM in SAGE
//   adapted to use all the tiles
//   and center of gravity

function averageWindowAspectRatio() {
	var num = SAGE2Items.applications.numItems;

	if (num === 0) {
		return 1.0;
	}

	var totAr = 0.0;
	var key;
	for (key in SAGE2Items.applications.list) {
		totAr += (SAGE2Items.applications.list[key].width / SAGE2Items.applications.list[key].height);
	}
	return (totAr / num);
}

function fitWithin(app, x, y, width, height, margin) {
	var titleBar = config.ui.titleBarHeight;
	if (config.ui.auto_hide_ui === true) {
		titleBar = 0;
	}

	// take buffer into account
	x += margin;
	y += margin;
	width  = width  - 2 * margin;
	height = height - 2 * margin;

	var widthRatio  = (width - titleBar)  / app.width;
	var heightRatio = (height - titleBar) / app.height;
	var maximizeRatio;
	if (widthRatio > heightRatio) {
		maximizeRatio = heightRatio;
	} else {
		maximizeRatio = widthRatio;
	}

	// figure out the maximized app size (w/o the widgets)
	var newAppWidth  = Math.round(maximizeRatio * app.width);
	var newAppHeight = Math.round(maximizeRatio * app.height);

	// figure out the maximized app position (with the widgets)
	var postMaxX = Math.round(width / 2.0 - newAppWidth / 2.0);
	var postMaxY = Math.round(height / 2.0 - newAppHeight / 2.0);

	// the new position of the app considering the maximized state and
	// all the widgets around it
	var newAppX = x + postMaxX;
	var newAppY = y + postMaxY;

	return [newAppX, newAppY, newAppWidth, newAppHeight];
}

// Calculate the square of euclidian distance between two objects with .x and .y fields
function distanceSquared2D(p1, p2) {
	var dx = p2.x - p1.x;
	var dy = p2.y - p1.y;
	return (dx * dx + dy * dy);
}

function findMinimum(arr) {
	var val = Number.MAX_VALUE;
	var idx = 0;
	for (var i = 0; i < arr.length; i++) {
		if (arr[i] < val) {
			val = arr[i];
			idx = i;
		}
	}
	return idx;
}

function tileApplications() {
	var app;
	var i, c, r, key;
	var numCols, numRows, numCells;

	var displayAr  = config.totalWidth / config.totalHeight;
	var arDiff     = displayAr / averageWindowAspectRatio();
	var numWindows = SAGE2Items.applications.numItems;

	// 3 scenarios... windows are on average the same aspect ratio as the display
	if (arDiff >= 0.7 && arDiff <= 1.3) {
		numCols = Math.ceil(Math.sqrt(numWindows));
		numRows = Math.ceil(numWindows / numCols);
	} else if (arDiff < 0.7) {
		// windows are much wider than display
		c = Math.round(1 / (arDiff / 2.0));
		if (numWindows <= c) {
			numRows = numWindows;
			numCols = 1;
		} else {
			numCols = Math.max(2, Math.round(numWindows / c));
			numRows = Math.round(Math.ceil(numWindows / numCols));
		}
	} else {
		// windows are much taller than display
		c = Math.round(arDiff * 2);
		if (numWindows <= c) {
			numCols = numWindows;
			numRows = 1;
		} else {
			numRows = Math.max(2, Math.round(numWindows / c));
			numCols = Math.round(Math.ceil(numWindows / numRows));
		}
	}
	numCells = numRows * numCols;

	// determine the bounds of the tiling area
	var titleBar = config.ui.titleBarHeight;
	if (config.ui.auto_hide_ui === true) {
		titleBar = 0;
	}
	var areaX = 0;
	var areaY = Math.round(1.5 * titleBar); // keep 0.5 height as margin
	if (config.ui.auto_hide_ui === true) {
		areaY = -config.ui.titleBarHeight;
	}

	var areaW = config.totalWidth;
	var areaH = config.totalHeight - (1.0 * titleBar);

	var tileW = Math.floor(areaW / numCols);
	var tileH = Math.floor(areaH / numRows);

	var padding = 4;
	// if only one application, no padding, i.e maximize
	if (numWindows === 1) {
		padding = 0;
	}

	var centroidsApps  = {};
	var centroidsTiles = [];

	// Caculate apps centers
	for (key in SAGE2Items.applications.list) {
		app = SAGE2Items.applications.list[key];
		centroidsApps[key] = {x: app.left + app.width / 2.0, y: app.top + app.height / 2.0};
	}
	// Caculate tiles centers
	for (i = 0; i < numCells; i++) {
		c = i % numCols;
		r = Math.floor(i / numCols);
		centroidsTiles.push({x: (c * tileW + areaX) + tileW / 2.0, y: (r * tileH + areaY) + tileH / 2.0});
	}

	// Calculate distances
	var distances = {};
	for (key in centroidsApps) {
		distances[key] = [];
		for (i = 0; i < numCells; i++) {
			var d = distanceSquared2D(centroidsApps[key], centroidsTiles[i]);
			distances[key].push(d);
		}
	}

	for (key in SAGE2Items.applications.list) {
		// get the application
		app = SAGE2Items.applications.list[key];
		// pick a cell
		var cellid = findMinimum(distances[key]);
		// put infinite value to disable the chosen cell
		for (i in SAGE2Items.applications.list) {
			distances[i][cellid] = Number.MAX_VALUE;
		}

		// calculate new dimensions
		c = cellid % numCols;
		r = Math.floor(cellid / numCols);
		var newdims = fitWithin(app, c * tileW + areaX, r * tileH + areaY, tileW, tileH, padding);

		// update the data structure
		app.left = newdims[0];
		app.top = newdims[1] - titleBar;
		app.width = newdims[2];
		app.height = newdims[3];
		var updateItem = {
			elemId: app.id,
			elemLeft: app.left,
			elemTop: app.top,
			elemWidth: app.width,
			elemHeight: app.height,
			force: true,
			date: Date.now()
		};

		broadcast('startMove', {id: updateItem.elemId, date: updateItem.date});
		broadcast('startResize', {id: updateItem.elemId, date: updateItem.date});

		moveAndResizeApplicationWindow(updateItem);

		broadcast('finishedMove', {id: updateItem.elemId, date: updateItem.date});
		broadcast('finishedResize', {id: updateItem.elemId, date: updateItem.date});
	}
}

// Remove all apps and partitions
function clearDisplay() {
	deleteAllPartitions();
	deleteAllApplications();
}

// Remove all applications
function deleteAllApplications() {
	var i;
	var all = Object.keys(SAGE2Items.applications.list);
	for (i = 0; i < all.length; i++) {
		deleteApplication(all[i]);
	}

	// Reset the app_id counter to 0
	getUniqueAppId(-1);
}

// Remove all Partitions
function deleteAllPartitions() {
	// delete all partitions
	for (var key of Object.keys(partitions.list)) {
		deletePartition(key);
	}

	// reset partition counter to 0
	partitions.totalCreated = 0;
}

/**
	* Remove all applications
	*
	* @method wsDeleteAllApplications
	*/
function wsDeleteAllApplications(wsio) {
	deleteAllApplications();
}

// handlers for messages from UI
function wsClearDisplay(wsio, data) {
	clearDisplay();

	addEventToUserLog(wsio.id, {type: "clearDisplay", data: null, time: Date.now()});
}

function wsTileApplications(wsio, data) {
	tileApplications();

	addEventToUserLog(wsio.id, {type: "tileApplications", data: null, time: Date.now()});
}


// **************  Server File Functions *****************

function wsRequestAvailableApplications(wsio, data) {
	var apps = assets.listApps();
	wsio.emit('availableApplications', apps);
}

function wsRequestStoredFiles(wsio, data) {
	var savedFiles = getSavedFilesList();
	wsio.emit('storedFileList', savedFiles);
}

function wsLoadApplication(wsio, data) {
	var appData = {application: "custom_app", filename: data.application, data: data.data};
	appLoader.loadFileFromLocalStorage(appData, function(appInstance) {
		appInstance.id = getUniqueAppId();
		if (appInstance.animation) {
			var i;
			SAGE2Items.renderSync[appInstance.id] = {clients: {}, date: Date.now()};
			for (i = 0; i < clients.length; i++) {
				if (clients[i].clientType === "display") {
					SAGE2Items.renderSync[appInstance.id].clients[clients[i].id] = {
						wsio: clients[i], readyForNextFrame: false, blocklist: []
					};
				}
			}
		}

		// Get the drop position and convert it to wall coordinates
		var position = data.position || [0, 0];
		if (position[0] > 1) {
			// value in pixels, used as origin
			appInstance.left = position[0];
		} else {
			// value in percent
			position[0] = Math.round(position[0] * config.totalWidth);
			// Use the position as center of drop location
			appInstance.left = position[0] - appInstance.width / 2;
			if (appInstance.left < 0) {
				appInstance.left = 0;
			}
		}
		if (position[1] > 1) {
			// value in pixels, used as origin
			appInstance.top = position[1];
		} else {
			// value in percent
			position[1] = Math.round(position[1] * config.totalHeight);
			// Use the position as center of drop location
			appInstance.top  = position[1] - appInstance.height / 2;
			if (appInstance.top < 0) {
				appInstance.top = 0;
			}
		}

		// Get the size if any specificed
		var initialSize = data.dimensions;
		if (initialSize) {
			appInstance.width  = initialSize[0];
			appInstance.height = initialSize[1];
			appInstance.aspect = initialSize[0] / initialSize[1];
		}

		handleNewApplication(appInstance, null);

		addEventToUserLog(data.user, {type: "openApplication", data:
			{application: {id: appInstance.id, type: appInstance.application}}, time: Date.now()});
	});
}

function wsLoadImageFromBuffer(wsio, data) {
	appLoader.loadImageFromDataBuffer(data.src, data.width, data.height,
		"image/jpeg", "", data.url, data.title, {},
		function(appInstance) {
			// Get the drop position and convert it to wall coordinates
			var position = data.position || [0, 0];
			if (position[0] > 1) {
				// value in pixels, used as origin
				appInstance.left = position[0];
			} else {
				// value in percent
				position[0] = Math.round(position[0] * config.totalWidth);
				// Use the position as center of drop location
				appInstance.left = position[0] - appInstance.width / 2;
				if (appInstance.left < 0) {
					appInstance.left = 0;
				}
			}
			if (position[1] > 1) {
				// value in pixels, used as origin
				appInstance.top = position[1];
			} else {
				// value in percent
				position[1] = Math.round(position[1] * config.totalHeight);
				// Use the position as center of drop location
				appInstance.top  = position[1] - appInstance.height / 2;
				if (appInstance.top < 0) {
					appInstance.top = 0;
				}
			}

			appInstance.id = getUniqueAppId();

			handleNewApplication(appInstance, null);

			addEventToUserLog(data.user, {type: "openFile", data:
				{name: data.filename, application: {id: appInstance.id, type: appInstance.application}}, time: Date.now()});
		});
}

function wsLoadFileFromServer(wsio, data) {
	if (data.application === "load_session") {
		// if it's a session, then load it
		loadSession(data.filename);

		addEventToUserLog(wsio.id, {type: "openFile", data: {name: data.filename,
			application: {id: null, type: "session"}}, time: Date.now()});
	} else {
		appLoader.loadFileFromLocalStorage(data, function(appInstance, videohandle) {
			// Get the drop position and convert it to wall coordinates
			var position = data.position || [0, 0];
			if (position[0] > 1) {
				// value in pixels, used as origin
				appInstance.left = position[0];
			} else {
				// value in percent
				position[0] = Math.round(position[0] * config.totalWidth);
				// Use the position as center of drop location
				appInstance.left = position[0] - appInstance.width / 2;
				if (appInstance.left < 0) {
					appInstance.left = 0;
				}
			}
			if (position[1] > 1) {
				// value in pixels, used as origin
				appInstance.top = position[1];
			} else {
				// value in percent
				position[1] = Math.round(position[1] * config.totalHeight);
				// Use the position as center of drop location
				appInstance.top  = position[1] - appInstance.height / 2;
				if (appInstance.top < 0) {
					appInstance.top = 0;
				}
			}

			appInstance.id = getUniqueAppId();

			// Add the application in the list of renderSync if needed
			if (appInstance.animation) {
				var i;
				SAGE2Items.renderSync[appInstance.id] = {clients: {}, date: Date.now()};
				for (i = 0; i < clients.length; i++) {
					if (clients[i].clientType === "display") {
						SAGE2Items.renderSync[appInstance.id].clients[clients[i].id] = {
							wsio: clients[i], readyForNextFrame: false, blocklist: []
						};
					}
				}
			}

			handleNewApplication(appInstance, videohandle);

			addEventToUserLog(data.user, {type: "openFile", data:
				{name: data.filename, application: {id: appInstance.id, type: appInstance.application}}, time: Date.now()});
		});
	}
}

function initializeLoadedVideo(appInstance, videohandle) {
	if (appInstance.application !== "movie_player" || videohandle === null) {
		return;
	}

	var i;
	var horizontalBlocks = Math.ceil(appInstance.native_width / mediaBlockSize);
	var verticalBlocks = Math.ceil(appInstance.native_height / mediaBlockSize);
	var videoBuffer = new Array(horizontalBlocks * verticalBlocks);

	videohandle.on('error', function(err) {
		console.log("VIDEO ERROR: " + err);
	});
	videohandle.on('start', function() {
		broadcast('videoPlaying', {id: appInstance.id});
	});
	videohandle.on('end', function() {
		broadcast('videoEnded', {id: appInstance.id});
		if (SAGE2Items.renderSync[appInstance.id].loop === true) {
			SAGE2Items.renderSync[appInstance.id].decoder.seek(0.0, function() {
				SAGE2Items.renderSync[appInstance.id].decoder.play();
			});
			broadcast('updateVideoItemTime', {id: appInstance.id, timestamp: 0.0, play: false});
		}
	});
	videohandle.on('frame', function(frameIdx, buffer) {
		SAGE2Items.renderSync[appInstance.id].frameIdx = frameIdx;
		var blockBuffers = pixelblock.yuv420ToPixelBlocks(buffer,
			appInstance.data.width, appInstance.data.height, mediaBlockSize);

		var idBuffer = Buffer.concat([new Buffer(appInstance.id), new Buffer([0])]);
		var frameIdxBuffer = intToByteBuffer(frameIdx,   4);
		var dateBuffer = intToByteBuffer(Date.now(), 8);
		for (i = 0; i < blockBuffers.length; i++) {
			var blockIdxBuffer = intToByteBuffer(i, 2);
			SAGE2Items.renderSync[appInstance.id].pixelbuffer[i] = Buffer.concat([idBuffer, blockIdxBuffer,
				frameIdxBuffer, dateBuffer, blockBuffers[i]]);
		}

		handleNewVideoFrame(appInstance.id);
	});

	SAGE2Items.renderSync[appInstance.id] = {decoder: videohandle, frameIdx: null, loop: false,
		pixelbuffer: videoBuffer, newFrameGenerated: false, clients: {}};
	for (i = 0; i < clients.length; i++) {
		if (clients[i].clientType === "display") {
			SAGE2Items.renderSync[appInstance.id].clients[clients[i].id] = {
				wsio: clients[i], readyForNextFrame: false, blocklist: []
			};
		}
	}

	calculateValidBlocks(appInstance, mediaBlockSize, SAGE2Items.renderSync[appInstance.id]);

	// initialize based on state
	SAGE2Items.renderSync[appInstance.id].loop = appInstance.data.looped;
	if (appInstance.data.frame !== 0) {
		var ts = appInstance.data.frame / appInstance.data.framerate;
		SAGE2Items.renderSync[appInstance.id].decoder.seek(ts, function() {
			if (appInstance.data.paused === false) {
				SAGE2Items.renderSync[appInstance.id].decoder.play();
			}
		});
		broadcast('updateVideoItemTime', {id: appInstance.id, timestamp: ts, play: false});
	} else {
		if (appInstance.data.paused === false) {
			SAGE2Items.renderSync[appInstance.id].decoder.play();
		}
	}
	if (appInstance.data.muted === true) {
		broadcast('videoMuted', {id: appInstance.id});
	}
}

// move this function elsewhere
function handleNewVideoFrame(id) {
	var videohandle = SAGE2Items.renderSync[id];

	videohandle.newFrameGenerated = true;
	if (!allTrueDict(videohandle.clients, "readyForNextFrame")) {
		return false;
	}

	updateVideoFrame(id);
	return true;
}

// move this function elsewhere
function handleNewClientReady(id) {
	var videohandle = SAGE2Items.renderSync[id];

	// if no new frame is generate or not all display clients have finished rendering previous frame - return
	if (videohandle.newFrameGenerated !== true || !allTrueDict(videohandle.clients, "readyForNextFrame")) {
		return false;
	}

	updateVideoFrame(id);
	return true;
}

function updateVideoFrame(id) {
	var i;
	var key;
	var videohandle = SAGE2Items.renderSync[id];

	videohandle.newFrameGenerated = false;
	for (key in videohandle.clients) {
		videohandle.clients[key].wsio.emit('updateFrameIndex', {id: id, frameIdx: videohandle.frameIdx});
		var hasBlock = false;
		for (i = 0; i < videohandle.pixelbuffer.length; i++) {
			if (videohandle.clients[key].blocklist.indexOf(i) >= 0) {
				hasBlock = true;
				videohandle.clients[key].wsio.emit('updateVideoFrame', videohandle.pixelbuffer[i]);
			}
		}
		if (hasBlock === true) {
			videohandle.clients[key].readyForNextFrame = false;
		}
	}
}

// move this function elsewhere
function calculateValidBlocks(app, blockSize, renderhandle) {
	if (app.application !== "movie_player" && app.application !== "media_block_stream") {
		return;
	}

	var i;
	var j;
	var key;

	var portalX = 0;
	var portalY = 0;
	var portalScale = 1;
	var titleBarHeight = config.ui.titleBarHeight;
	var portal = findApplicationPortal(app);
	if (portal !== undefined && portal !== null) {
		portalX = portal.data.left;
		portalY = portal.data.top;
		portalScale = portal.data.scale;
		titleBarHeight = portal.data.titleBarHeight;
	}

	var horizontalBlocks = Math.ceil(app.data.width / blockSize);
	var verticalBlocks   = Math.ceil(app.data.height / blockSize);

	var renderBlockWidth  = (blockSize * app.width / app.data.width) * portalScale;
	var renderBlockHeight = (blockSize * app.height / app.data.height) * portalScale;

	for (key in renderhandle.clients) {
		renderhandle.clients[key].blocklist = [];
		for (i = 0; i < verticalBlocks; i++) {
			for (j = 0; j < horizontalBlocks; j++) {
				var blockIdx = i * horizontalBlocks + j;

				if (renderhandle.clients[key].wsio.clientID < 0) {
					renderhandle.clients[key].blocklist.push(blockIdx);
				} else {
					var display = config.displays[renderhandle.clients[key].wsio.clientID];
					var left = j * renderBlockWidth  + (app.left * portalScale + portalX);
					var top  = i * renderBlockHeight + ((app.top + titleBarHeight) * portalScale + portalY);
					var offsetX = config.resolution.width  * display.column;
					var offsetY = config.resolution.height * display.row;

					if ((left + renderBlockWidth) >= offsetX &&
						left <= (offsetX + config.resolution.width * display.width) &&
						(top + renderBlockHeight) >= offsetY &&
						top  <= (offsetY + config.resolution.height * display.height)) {
						renderhandle.clients[key].blocklist.push(blockIdx);
					}
				}
			}
		}
		renderhandle.clients[key].wsio.emit('updateValidStreamBlocks', {
			id: app.id, blockList: renderhandle.clients[key].blocklist
		});
	}
}

function wsDeleteElementFromStoredFiles(wsio, data) {
	if (data.application === "load_session") {
		// if it's a session
		deleteSession(data.filename);
	} else {
		assets.deleteAsset(data.filename, function(err) {
			if (!err) {
				// send the update file list
				broadcast('storedFileList', getSavedFilesList());
			}
		});
	}
}

function wsMoveElementFromStoredFiles(wsio, data) {
	var destinationURL = data.url;
	var destinationFile;

	// calculate the new destination filename
	for (var folder in mediaFolders) {
		var f = mediaFolders[folder];
		if (destinationURL.indexOf(f.url) === 0) {
			var splits = destinationURL.split(f.url);
			var subdir = splits[1];
			destinationFile = path.join(f.path, subdir, path.basename(data.filename));
		}
	}

	// Do the move and reprocess the asset
	if (destinationFile) {
		assets.moveAsset(data.filename, destinationFile, function(err) {
			if (err) {
				console.log(sageutils.header('Assets') + 'Error moving ' + data.filename);
			} else {
				// if all good, send the new list of files
				// wsRequestStoredFiles(wsio);
				// send the update file list
				broadcast('storedFileList', getSavedFilesList());
			}
		});
	}
}


// **************  Adding Web Content (URL) *****************

function wsAddNewWebElement(wsio, data) {
	appLoader.loadFileFromWebURL(data, function(appInstance, videohandle) {

		// Get the drop position and convert it to wall coordinates
		var position = data.position || [0, 0];
		position[0] = Math.round(position[0] * config.totalWidth);
		position[1] = Math.round(position[1] * config.totalHeight);

		// Use the position from the drop location
		if (position[0] !== 0 || position[1] !== 0) {
			appInstance.left = position[0] - appInstance.width / 2;
			if (appInstance.left < 0) {
				appInstance.left = 0;
			}
			appInstance.top  = position[1] - appInstance.height / 2;
			if (appInstance.top < 0) {
				appInstance.top = 0;
			}
		}

		appInstance.id = getUniqueAppId();
		handleNewApplication(appInstance, videohandle);

		if (appInstance.animation) {
			var i;
			SAGE2Items.renderSync[appInstance.id] = {clients: {}, date: Date.now()};
			for (i = 0; i < clients.length; i++) {
				if (clients[i].clientType === "display") {
					SAGE2Items.renderSync[appInstance.id].clients[clients[i].id] = {
						wsio: clients[i], readyForNextFrame: false, blocklist: []
					};
				}
			}
		}
	});
}

// **************  Folder management     *****************

function wsCreateFolder(wsio, data) {
	// Create a folder as needed
	for (var folder in mediaFolders) {
		var f = mediaFolders[folder];
		// if it starts with the sage root
		if (data.root.indexOf(f.url) === 0) {
			var subdir = data.root.split(f.url)[1];
			var toCreate = path.join(f.path, subdir, data.path);
			if (!sageutils.folderExists(toCreate)) {
				sageutils.mkdirParent(toCreate);
				console.log(sageutils.header('Folder') + toCreate + ' created');
			}
		}
	}
}


// **************  Command line          *****************

function wsCommand(wsio, data) {
	// send the command to the REPL interpreter
	processInputCommand(data);
}

// **************  Launching Web Browser *****************

function wsOpenNewWebpage(wsio, data) {
	console.log(sageutils.header('Webview') + "opening " + data.url);

	wsLoadApplication(null, {
		application: "/uploads/apps/Webview",
		user: wsio.id,
		// pass the url in the data object
		data: data,
		position: [0, 0]
	});

	// Check if the web-browser is connected
	if (webBrowserClient !== null) {
		// then emit the command
		console.log("Browser> new page", data.url);
		webBrowserClient.emit('openWebBrowser', {url: data.url});
	}
}

// **************  Volume sync  ********************

function wsSetVolume(wsio, data) {
	if (SAGE2Items.renderSync[data.id] === undefined || SAGE2Items.renderSync[data.id] === null) {
		return;
	}

	broadcast('setVolume', data);
}

// **************  Video / Audio Synchonization *****************

function wsPlayVideo(wsio, data) {
	if (SAGE2Items.renderSync[data.id] === undefined || SAGE2Items.renderSync[data.id] === null) {
		return;
	}

	SAGE2Items.renderSync[data.id].decoder.play();
}

function wsPauseVideo(wsio, data) {
	if (SAGE2Items.renderSync[data.id] === undefined || SAGE2Items.renderSync[data.id] === null) {
		return;
	}

	SAGE2Items.renderSync[data.id].decoder.pause(function() {
		broadcast('videoPaused', {id: data.id});
	});
}

function wsStopVideo(wsio, data) {
	if (SAGE2Items.renderSync[data.id] === undefined || SAGE2Items.renderSync[data.id] === null) {
		return;
	}

	SAGE2Items.renderSync[data.id].decoder.stop(function() {
		broadcast('videoPaused', {id: data.id});
		broadcast('updateVideoItemTime', {id: data.id, timestamp: 0.0, play: false});
		broadcast('updateFrameIndex', {id: data.id, frameIdx: 0});
	});
}

function wsUpdateVideoTime(wsio, data) {
	if (SAGE2Items.renderSync[data.id] === undefined || SAGE2Items.renderSync[data.id] === null) {
		return;
	}

	SAGE2Items.renderSync[data.id].decoder.seek(data.timestamp, function() {
		if (data.play === true) {
			SAGE2Items.renderSync[data.id].decoder.play();
		}
	});
	broadcast('updateVideoItemTime', data);
}

function wsMuteVideo(wsio, data) {
	if (SAGE2Items.renderSync[data.id] === undefined || SAGE2Items.renderSync[data.id] === null) {
		return;
	}

	broadcast('videoMuted', {id: data.id});
}

function wsUnmuteVideo(wsio, data) {
	if (SAGE2Items.renderSync[data.id] === undefined || SAGE2Items.renderSync[data.id] === null) {
		return;
	}

	broadcast('videoUnmuted', {id: data.id});
}

function wsLoopVideo(wsio, data) {
	if (SAGE2Items.renderSync[data.id] === undefined || SAGE2Items.renderSync[data.id] === null) {
		return;
	}

	SAGE2Items.renderSync[data.id].loop = data.loop;
}

// **************  Remote Server Content *****************

function wsAddNewElementFromRemoteServer(wsio, data) {
	console.log("add element from remote server");
	var i;

	appLoader.loadApplicationFromRemoteServer(data, function(appInstance, videohandle) {
		console.log("Remote App: " + appInstance.title + " (" + appInstance.application + ")");
		if (appInstance.application === "media_stream" || appInstance.application === "media_block_stream") {
			appInstance.id = wsio.remoteAddress.address + ":" + wsio.remoteAddress.port + "|" + appInstance.id;
			SAGE2Items.renderSync[appInstance.id] = {chunks: [], clients: {}};
			for (i = 0; i < clients.length; i++) {
				if (clients[i].clientType === "display") {
					SAGE2Items.renderSync[appInstance.id].clients[clients[i].id] = {
						wsio: clients[i], readyForNextFrame: false, blocklist: []
					};
				}
			}
		} else {
			appInstance.id = getUniqueAppId();
		}

		sageutils.mergeObjects(data.data, appInstance.data, ['video_url', 'video_type', 'audio_url', 'audio_type']);

		handleNewApplication(appInstance, videohandle);

		if (appInstance.animation) {
			SAGE2Items.renderSync[appInstance.id] = {clients: {}, date: Date.now()};
			for (i = 0; i < clients.length; i++) {
				if (clients[i].clientType === "display") {
					SAGE2Items.renderSync[appInstance.id].clients[clients[i].id] = {
						wsio: clients[i], readyForNextFrame: false, blocklist: []
					};
				}
			}
		}
	});
}

function wsAddNewSharedElementFromRemoteServer(wsio, data) {
	var i;

	appLoader.loadApplicationFromRemoteServer(data.application, function(appInstance, videohandle) {
		console.log(sageutils.header("Remote App") + appInstance.title + " (" + appInstance.application + ")");

		if (appInstance.application === "media_stream" || appInstance.application === "media_block_stream") {
			appInstance.id = wsio.remoteAddress.address + ":" + wsio.remoteAddress.port + "|" + data.id;
			SAGE2Items.renderSync[appInstance.id] = {chunks: [], clients: {}};
			for (i = 0; i < clients.length; i++) {
				if (clients[i].clientType === "display") {
					console.log(sageutils.header("Remote App") + "render client: " + clients[i].id);
					SAGE2Items.renderSync[appInstance.id].clients[clients[i].id] = {
						wsio: clients[i], readyForNextFrame: false, blocklist: []
					};
				}
			}
		} else {
			appInstance.id = data.id;
		}

		sageutils.mergeObjects(data.application.data, appInstance.data, ['video_url', 'video_type', 'audio_url', 'audio_type']);

		handleNewApplication(appInstance, videohandle);

		if (appInstance.animation) {
			SAGE2Items.renderSync[appInstance.id] = {clients: {}, date: Date.now()};
			for (i = 0; i < clients.length; i++) {
				if (clients[i].clientType === "display") {
					SAGE2Items.renderSync[appInstance.id].clients[clients[i].id] = {
						wsio: clients[i], readyForNextFrame: false, blocklist: []
					};
				}
			}
		}

		sharedApps[appInstance.id] = [{wsio: wsio, sharedId: data.remoteAppId}];

		SAGE2Items.applications.editButtonVisibilityOnItem(appInstance.id, "syncButton", true);
		broadcast('setAppSharingFlag', {id: appInstance.id, sharing: true});
	});
}

function wsRequestNextRemoteFrame(wsio, data) {
	var originId;
	var portalCloneIdx = data.id.indexOf("_");
	if (portalCloneIdx >= 0) {
		originId = data.id.substring(0, portalCloneIdx);
	} else {
		originId = data.id;
	}
	var remote_id = config.host + ":" + config.secure_port + "|" + data.id;

	if (SAGE2Items.applications.list.hasOwnProperty(originId)) {
		var stream = SAGE2Items.applications.list[originId];
		wsio.emit('updateRemoteMediaStreamFrame', {id: remote_id, state: stream.data});
	} else {
		wsio.emit('stopMediaStream', {id: remote_id});
	}
}

function wsUpdateRemoteMediaStreamFrame(wsio, data) {
	if (!SAGE2Items.applications.list.hasOwnProperty(data.id)) {
		return;
	}

	var key;
	for (key in SAGE2Items.renderSync[data.id].clients) {
		SAGE2Items.renderSync[data.id].clients[key].readyForNextFrame = false;
	}
	var stream = SAGE2Items.applications.list[data.id];
	stream.data = data.data;

	broadcast('updateMediaStreamFrame', data);
}

function wsReceivedRemoteMediaStreamFrame(wsio, data) {
	SAGE2Items.renderSync[data.id].clients[wsio.id].readyForNextFrame = true;
	if (allTrueDict(SAGE2Items.renderSync[data.id].clients, "readyForNextFrame")) {
		var i;
		var mediaStreamData = data.id.substring(6).split("|");
		var sender = {wsio: null, serverId: mediaStreamData[0], clientId: mediaStreamData[1], streamId: null};
		for (i = 0; i < clients.length; i++) {
			if (clients[i].id === sender.serverId) {
				sender.wsio = clients[i];
				break;
			}
		}
		if (sender.wsio !== null) {
			sender.wsio.emit('requestNextRemoteFrame', {id: sender.clientId});
		}
	}
}

// XXX - Remote block streaming not tested
function wsRequestNextRemoteBlockFrame(wsio, data) {
	var remote_id = config.host + ":" + config.secure_port + "|" + data.id;
	if (SAGE2Items.applications.list.hasOwnProperty(data.id)) {
		var stream = SAGE2Items.applications.list[data.id];
		wsio.emit('updateRemoteMediaBlockStreamFrame', {id: remote_id, state: stream.data});
	} else {
		wsio.emit('stopMediaBlockStream', {id: remote_id});
	}
}

function wsUpdateRemoteMediaBlockStreamFrame(wsio, data) {
	if (!SAGE2Items.applications.list.hasOwnProperty(data.id)) {
		return;
	}

	var key;
	for (key in SAGE2Items.renderSync[data.id].clients) {
		SAGE2Items.renderSync[data.id].clients[key].readyForNextFrame = false;
	}
	var stream = SAGE2Items.applications.list[data.id];
	stream.data = data.data;

	broadcast('updateMediaBlockStreamFrame', data);
}

function wsReceivedRemoteMediaBlockStreamFrame(wsio, data) {
	SAGE2Items.renderSync[data.id].clients[wsio.id].readyForNextFrame = true;
	if (allTrueDict(SAGE2Items.renderSync[data.id].clients, "readyForNextFrame")) {
		var i;
		var mediaBlockStreamData = data.id.substring(6).split("|");
		var sender = {wsio: null, serverId: mediaBlockStreamData[0], clientId: mediaBlockStreamData[1], streamId: null};
		for (i = 0; i < clients.length; i++) {
			if (clients[i].id === sender.serverId) {
				sender.wsio = clients[i];
				break;
			}
		}
		if (sender.wsio !== null) {
			sender.wsio.emit('requestNextRemoteFrame', {id: sender.clientId});
		}
	}
}

function wsRequestDataSharingSession(wsio, data) {
	var known_site = findRemoteSiteByConnection(wsio);
	if (known_site !== null) {
		data.config.name = known_site.name;
	}
	if (data.config.name === undefined || data.config.name === null) {
		data.config.name = "Unknown";
	}

	console.log("Data-sharing request from " + data.config.name + " (" + data.config.host + ":" + data.config.secure_port + ")");
	broadcast('requestedDataSharingSession', {name: data.config.name, host: data.config.host, port: data.config.port});
	// remoteSharingRequestDialog = {wsio: wsio, config: data.config};
	showRequestDialog(true);
}

function wsCancelDataSharingSession(wsio, data) {
	console.log("Data-sharing request cancelled");
	broadcast('closeRequestDataSharingDialog', null, 'requiresFullApps');
	// remoteSharingRequestDialog = null;
	showRequestDialog(false);
}

function wsAcceptDataSharingSession(wsio, data) {
	var myMin = Math.min(config.totalWidth, config.totalHeight - config.ui.titleBarHeight);
	var sharingScale = (0.9 * myMin) / Math.min(data.width, data.height);
	console.log("Data-sharing request accepted: " + data.width + "x" + data.height + ", scale: " + sharingScale);
	broadcast('closeDataSharingWaitDialog', null);
	createNewDataSharingSession(remoteSharingWaitDialog.name, remoteSharingWaitDialog.wsio.remoteAddress.address,
		remoteSharingWaitDialog.wsio.remoteAddress.port, remoteSharingWaitDialog.wsio,
		new Date(data.date), data.width, data.height, sharingScale, data.titleBarHeight, true);
	remoteSharingWaitDialog = null;
	showWaitDialog(false);
}

function wsRejectDataSharingSession(wsio, data) {
	console.log("Data-sharing request rejected");
	broadcast('closeDataSharingWaitDialog', null, 'requiresFullApps');
	remoteSharingWaitDialog = null;
	showWaitDialog(false);
}

function wsCreateRemoteSagePointer(wsio, data) {
	var key;
	var portalId = null;
	for (key in remoteSharingSessions) {
		if (remoteSharingSessions[key].portal.host === data.portal.host &&
			remoteSharingSessions[key].portal.port === data.portal.port) {
			portalId = key;
		}
	}
	createSagePointer(data.id, portalId);
}

function wsStartRemoteSagePointer(wsio, data) {
	sagePointers[data.id].left = data.left;
	sagePointers[data.id].top  = data.top;

	showPointer(data.id, data);
}

function wsStopRemoteSagePointer(wsio, data) {
	hidePointer(data.id, data);

	// return to window interaction mode after stopping pointer
	if (remoteInteraction[data.id].appInteractionMode()) {
		remoteInteraction[data.id].toggleModes();
		broadcast('changeSagePointerMode', {id: sagePointers[data.id].id, mode: remoteInteraction[data.id].interactionMode });
	}
}

function wsRecordInnerGeometryForWidget(wsio, data) {
	// var center = data.innerGeometry.center;
	var buttons = data.innerGeometry.buttons;
	var textInputs = data.innerGeometry.textInputs;
	var sliders = data.innerGeometry.sliders;
	var radioButtons = data.innerGeometry.radioButtons;

	// SAGE2Items.widgets.addButtonToItem(data.instanceID, "center", "circle", {x:center.x, y: center.y, r:center.r}, 0);
	var i;
	for (i = 0; i < buttons.length; i++) {
		SAGE2Items.widgets.addButtonToItem(data.instanceID, buttons[i].id, "circle",
			{x: buttons[i].x, y: buttons[i].y, r: buttons[i].r}, 0);
	}
	for (i = 0; i < textInputs.length; i++) {
		SAGE2Items.widgets.addButtonToItem(data.instanceID, textInputs[i].id, "rectangle",
			{x: textInputs[i].x, y: textInputs[i].y, w: textInputs[i].w, h: textInputs[i].h}, 0);

	}
	for (i = 0; i < sliders.length; i++) {
		SAGE2Items.widgets.addButtonToItem(data.instanceID, sliders[i].id, "rectangle",
			{x: sliders[i].x, y: sliders[i].y, w: sliders[i].w, h: sliders[i].h}, 0);
	}
	for (i = 0; i < radioButtons.length; i++) {
		var radioOptions = radioButtons[i];
		for (var j = 0; j < radioOptions.length; j++) {
			SAGE2Items.widgets.addButtonToItem(data.instanceID, radioOptions[j].id, "circle",
			{x: radioOptions[j].x, y: radioOptions[j].y, r: radioOptions[j].r}, 0);
		}
	}
}

function wsCreateAppClone(wsio, data) {
	var app = SAGE2Items.applications.list[data.id];

	createAppFromDescription(app, function(appInstance, videohandle) {
		appInstance.id = getUniqueAppId();
		if (appInstance.animation) {
			var i;
			SAGE2Items.renderSync[appInstance.id] = {clients: {}, date: Date.now()};
			for (i = 0; i < clients.length; i++) {
				if (clients[i].clientType === "display") {
					SAGE2Items.renderSync[appInstance.id].clients[clients[i].id] = {
						wsio: clients[i], readyForNextFrame: false, blocklist: []
					};
				}
			}
		}

		handleNewApplication(appInstance, videohandle);
	});
}

function wsRemoteSagePointerPosition(wsio, data) {
	if (sagePointers[data.id] === undefined) {
		return;
	}

	sagePointers[data.id].left = data.left;
	sagePointers[data.id].top = data.top;

	broadcast('updateSagePointerPosition', sagePointers[data.id]);
}

function wsRemoteSagePointerToggleModes(wsio, data) {
	// remoteInteraction[data.id].toggleModes();
	remoteInteraction[data.id].interactionMode = data.mode;
	broadcast('changeSagePointerMode', {id: sagePointers[data.id].id, mode: remoteInteraction[data.id].interactionMode});
}

function wsRemoteSagePointerHoverCorner(wsio, data) {
	var appId = data.appHoverCorner.elemId;
	var app = null;
	if (SAGE2Items.applications.list.hasOwnProperty(appId)) {
		app = SAGE2Items.applications.list[appId];
	} else if (SAGE2Items.applications.list.hasOwnProperty(wsio.id + "|" + appId)) {
		data.appHoverCorner.elemId = wsio.id + "|" + appId;
		appId = data.appHoverCorner.elemId;
		app = SAGE2Items.applications.list[appId];
	}
	if (app === undefined || app === null) {
		return;
	}

	broadcast('hoverOverItemCorner', data.appHoverCorner);
}

function wsAddNewRemoteElementInDataSharingPortal(wsio, data) {
	var key;
	var remote = null;
	for (key in remoteSharingSessions) {
		if (remoteSharingSessions[key].wsio.id === wsio.id) {
			remote = remoteSharingSessions[key];
			break;
		}
	}
	console.log("adding element from remote server:");
	if (remote !== null) {
		createAppFromDescription(data, function(appInstance, videohandle) {
			if (appInstance.application === "media_stream" || appInstance.application === "media_block_stream") {
				appInstance.id = wsio.remoteAddress.address + ":" + wsio.remoteAddress.port + "|" + data.id;
			} else {
				appInstance.id = data.id;
			}
			appInstance.left = data.left;
			appInstance.top = data.top;
			appInstance.width = data.width;
			appInstance.height = data.height;

			remoteSharingSessions[remote.portal.id].appCount++;

			var i;
			SAGE2Items.renderSync[appInstance.id] = {clients: {}, date: Date.now()};
			for (i = 0; i < clients.length; i++) {
				if (clients[i].clientType === "display") {
					SAGE2Items.renderSync[appInstance.id].clients[clients[i].id] = {
						wsio: clients[i], readyForNextFrame: false, blocklist: []
					};
				}
			}
			handleNewApplicationInDataSharingPortal(appInstance, videohandle, remote.portal.id);
		});
	}
}

function wsUpdateApplicationOrder(wsio, data) {
	// should check timestamp first (data.date)
	broadcast('updateItemOrder', data.order);
}

function wsStartApplicationMove(wsio, data) {
	// should check timestamp first (data.date)
	var app = null;
	if (SAGE2Items.applications.list.hasOwnProperty(data.appId)) {
		app = SAGE2Items.applications.list[data.appId];
	} else if (SAGE2Items.applications.list.hasOwnProperty(wsio.id + "|" + data.appId)) {
		data.appId = wsio.id + "|" + data.appId;
		app = SAGE2Items.applications.list[data.appId];
	}
	if (app === undefined || app === null) {
		return;
	}

	broadcast('startMove', {id: data.appId, date: Date.now()});

	var eLogData = {
		type: "move",
		action: "start",
		application: {
			id: app.id,
			type: app.application
		},
		location: {
			x: parseInt(app.left, 10),
			y: parseInt(app.top, 10),
			width: parseInt(app.width, 10),
			height: parseInt(app.height, 10)
		}
	};
	addEventToUserLog(data.id, {type: "windowManagement", data: eLogData, time: Date.now()});
}

function wsStartApplicationResize(wsio, data) {
	// should check timestamp first (data.date)
	var app = null;
	if (SAGE2Items.applications.list.hasOwnProperty(data.appId)) {
		app = SAGE2Items.applications.list[data.appId];
	} else if (SAGE2Items.applications.list.hasOwnProperty(wsio.id + "|" + data.appId)) {
		data.appId = wsio.id + "|" + data.appId;
		app = SAGE2Items.applications.list[data.appId];
	}
	if (app === undefined || app === null) {
		return;
	}

	broadcast('startResize', {id: data.appId, date: Date.now()});

	var eLogData = {
		type: "resize",
		action: "start",
		application: {
			id: app.id,
			type: app.application
		},
		location: {
			x: parseInt(app.left, 10),
			y: parseInt(app.top, 10),
			width: parseInt(app.width, 10),
			height: parseInt(app.height, 10)
		}
	};
	addEventToUserLog(data.id, {type: "windowManagement", data: eLogData, time: Date.now()});
}

function wsUpdateApplicationPosition(wsio, data) {
	// should check timestamp first (data.date)
	var appId = data.appPositionAndSize.elemId;
	var app = null;
	if (SAGE2Items.applications.list.hasOwnProperty(appId)) {
		app = SAGE2Items.applications.list[appId];
	} else if (SAGE2Items.applications.list.hasOwnProperty(wsio.id + "|" + appId)) {
		data.appPositionAndSize.elemId = wsio.id + "|" + appId;
		appId = data.appPositionAndSize.elemId;
		app = SAGE2Items.applications.list[appId];
	}
	if (app === undefined || app === null) {
		return;
	}

	var titleBarHeight = config.ui.titleBarHeight;
	if (data.portalId !== undefined && data.portalId !== null) {
		titleBarHeight = remoteSharingSessions[data.portalId].portal.titleBarHeight;
	}
	app.left = data.appPositionAndSize.elemLeft;
	app.top = data.appPositionAndSize.elemTop;
	app.width = data.appPositionAndSize.elemWidth;
	app.height = data.appPositionAndSize.elemHeight;
	var im = findInteractableManager(data.appPositionAndSize.elemId);
	im.editGeometry(app.id, "applications", "rectangle", {x: app.left, y: app.top, w: app.width, h: app.height + titleBarHeight});
	broadcast('setItemPosition', data.appPositionAndSize);
	if (SAGE2Items.renderSync.hasOwnProperty(app.id)) {
		calculateValidBlocks(app, mediaBlockSize, SAGE2Items.renderSync[app.id]);
		if (app.id in SAGE2Items.renderSync && SAGE2Items.renderSync[app.id].newFrameGenerated === false) {
			handleNewVideoFrame(app.id);
		}
	}
}

function wsUpdateApplicationPositionAndSize(wsio, data) {
	// should check timestamp first (data.date)
	var appId = data.appPositionAndSize.elemId;
	var app = null;
	if (SAGE2Items.applications.list.hasOwnProperty(appId)) {
		app = SAGE2Items.applications.list[appId];
	} else if (SAGE2Items.applications.list.hasOwnProperty(wsio.id + "|" + appId)) {
		data.appPositionAndSize.elemId = wsio.id + "|" + appId;
		appId = data.appPositionAndSize.elemId;
		app = SAGE2Items.applications.list[appId];
	}
	if (app === undefined || app === null) {
		return;
	}

	var titleBarHeight = config.ui.titleBarHeight;
	if (data.portalId !== undefined && data.portalId !== null) {
		titleBarHeight = remoteSharingSessions[data.portalId].portal.titleBarHeight;
	}
	app.left = data.appPositionAndSize.elemLeft;
	app.top = data.appPositionAndSize.elemTop;
	app.width = data.appPositionAndSize.elemWidth;
	app.height = data.appPositionAndSize.elemHeight;
	var im = findInteractableManager(data.appPositionAndSize.elemId);
	im.editGeometry(app.id, "applications", "rectangle", {x: app.left, y: app.top, w: app.width, h: app.height + titleBarHeight});
	handleApplicationResize(app.id);
	broadcast('setItemPositionAndSize', data.appPositionAndSize);
	if (SAGE2Items.renderSync.hasOwnProperty(app.id)) {
		calculateValidBlocks(app, mediaBlockSize, SAGE2Items.renderSync[app.id]);
		if (app.id in SAGE2Items.renderSync && SAGE2Items.renderSync[app.id].newFrameGenerated === false) {
			handleNewVideoFrame(app.id);
		}
	}
}

function wsFinishApplicationMove(wsio, data) {
	// should check timestamp first (data.date)
	var app = null;
	if (SAGE2Items.applications.list.hasOwnProperty(data.appId)) {
		app = SAGE2Items.applications.list[data.appId];
	} else if (SAGE2Items.applications.list.hasOwnProperty(wsio.id + "|" + data.appId)) {
		data.appId = wsio.id + "|" + data.appId;
		app = SAGE2Items.applications.list[data.appId];
	}
	if (app === undefined || app === null) {
		return;
	}

	broadcast('finishedMove', {id: data.appId, date: Date.now()});

	var eLogData = {
		type: "move",
		action: "end",
		application: {
			id: app.id,
			type: app.application
		},
		location: {
			x: parseInt(app.left, 10),
			y: parseInt(app.top, 10),
			width: parseInt(app.width, 10),
			height: parseInt(app.height, 10)
		}
	};
	addEventToUserLog(data.id, {type: "windowManagement", data: eLogData, time: Date.now()});
}

function wsFinishApplicationResize(wsio, data) {
	// should check timestamp first (data.date)
	var app = null;
	if (SAGE2Items.applications.list.hasOwnProperty(data.appId)) {
		app = SAGE2Items.applications.list[data.appId];
	} else if (SAGE2Items.applications.list.hasOwnProperty(wsio.id + "|" + data.appId)) {
		data.appId = wsio.id + "|" + data.appId;
		app = SAGE2Items.applications.list[data.appId];
	}
	if (app === undefined || app === null) {
		return;
	}

	broadcast('finishedResize', {id: data.appId, date: Date.now()});

	var eLogData = {
		type: "resize",
		action: "end",
		application: {
			id: app.id,
			type: app.application
		},
		location: {
			x: parseInt(app.left, 10),
			y: parseInt(app.top, 10),
			width: parseInt(app.width, 10),
			height: parseInt(app.height, 10)
		}
	};
	addEventToUserLog(data.id, {type: "windowManagement", data: eLogData, time: Date.now()});
}

function wsDeleteApplication(wsio, data) {
	deleteApplication(data.appId);

	// Is that diffent ?
	// if (SAGE2Items.applications.list.hasOwnProperty(data.appId)) {
	// 	SAGE2Items.applications.removeItem(data.appId);
	// 	var im = findInteractableManager(data.appId);
	// 	im.removeGeometry(data.appId, "applications");
	// 	broadcast('deleteElement', {elemId: data.appId});
	// }
}

function wsUpdateApplicationState(wsio, data) {
	// should check timestamp first (data.date)
	if (SAGE2Items.applications.list.hasOwnProperty(data.id)) {
		var app = SAGE2Items.applications.list[data.id];

		// hang on to old values if movie player
		var oldTs;
		var oldPaused;
		var oldMuted;
		if (app.application === "movie_player") {
			oldTs = app.data.frame / app.data.framerate;
			oldPaused = app.data.paused;
			oldMuted = app.data.muted;
		}

		var modified = sageutils.mergeObjects(data.state, app.data,
			['doc_url', 'video_url', 'video_type', 'audio_url', 'audio_type']);
		if (modified === true) {
			// update video demuxer based on state
			if (app.application === "movie_player") {
				console.log("received state from remote site:", data.state);

				SAGE2Items.renderSync[app.id].loop = app.data.looped;

				var ts = app.data.frame / app.data.framerate;
				if (app.data.paused === true && ts !== oldTs) {
					SAGE2Items.renderSync[app.id].decoder.seek(ts, function() {
						// do nothing
					});
					broadcast('updateVideoItemTime', {id: app.id, timestamp: ts, play: false});
				} else {
					if (app.data.paused === true && oldPaused === false) {
						SAGE2Items.renderSync[app.id].decoder.pause(function() {
							broadcast('videoPaused', {id: app.id});
						});
					}
					if (app.data.paused === false && oldPaused === true) {
						SAGE2Items.renderSync[app.id].decoder.play();
					}
				}
				if (app.data.muted === true && oldMuted === false) {
					broadcast('videoMuted', {id: app.id});
				}
				if (app.data.muted === false && oldMuted === true) {
					broadcast('videoUnmuted', {id: app.id});
				}
			}

			// for all apps - send new state to app
			broadcast('loadApplicationState', {id: app.id, state: app.data, date: Date.now()});
		}
	}
}

function wsUpdateApplicationStateOptions(wsio, data) {
	// should check timestamp first (data.date)
	if (SAGE2Items.applications.list.hasOwnProperty(data.id)) {
		broadcast('loadApplicationOptions', {id: data.id, options: data.options});
	}
}


// **************  Widget Control Messages *****************

function wsAddNewControl(wsio, data) {
	if (!SAGE2Items.applications.list.hasOwnProperty(data.appId)) {
		return;
	}
	if (SAGE2Items.widgets.list.hasOwnProperty(data.id)) {
		return;
	}

	broadcast('createControl', data);

	var zIndex = SAGE2Items.widgets.numItems;
	var radialGeometry = {
		x: data.left + (data.height / 2),
		y: data.top + (data.height / 2),
		r: data.height / 2
	};

	if (data.hasSideBar === true) {
		var shapeData = {
			radial: {
				type: "circle",
				visible: true,
				geometry: radialGeometry
			},
			sidebar: {
				type: "rectangle",
				visible: true,
				geometry: {
					x: data.left + data.height,
					y: data.top + (data.height / 2) - (data.barHeight / 2),
					w: data.width - data.height, h: data.barHeight
				}
			}
		};
		interactMgr.addComplexGeometry(data.id, "widgets", shapeData, zIndex, data);
	} else {
		interactMgr.addGeometry(data.id, "widgets", "circle", radialGeometry, true, zIndex, data);
	}
	SAGE2Items.widgets.addItem(data);
	var uniqueID = data.id.substring(data.appId.length, data.id.lastIndexOf("_"));
	var app = SAGE2Items.applications.list[data.appId];
	addEventToUserLog(uniqueID, {type: "widgetMenu", data: {action: "open", application:
		{id: app.id, type: app.application}}, time: Date.now()});
}


function wsCloseAppFromControl(wsio, data) {
	deleteApplication(data.appId);
}

function wsHideWidgetFromControl(wsio, data) {
	var ctrl = SAGE2Items.widgets.list[data.instanceID];
	hideControl(ctrl);
}

function wsOpenRadialMenuFromControl(wsio, data) {
	console.log("radial menu");
	var ctrl = SAGE2Items.widgets.list[data.id];
	createRadialMenu(wsio.id, ctrl.left, ctrl.top);
}


function loadConfiguration() {
	var configFile = null;

	if (program.configuration) {
		configFile = program.configuration;
	} else {
		// Read config.txt - if exists and specifies a user defined config, then use it
		if (sageutils.fileExists("config.txt")) {
			var lines = fs.readFileSync("config.txt", 'utf8').split("\n");
			for (var i = 0; i < lines.length; i++) {
				var text = "";
				var comment = lines[i].indexOf("//");
				if (comment >= 0) {
					text = lines[i].substring(0, comment).trim();
				} else {
					text = lines[i].trim();
				}

				if (text !== "") {
					configFile = text;
					console.log(sageutils.header("SAGE2") + "Found configuration file: " + configFile);
					break;
				}
			}
		}
	}

	// If config.txt does not exist or does not specify any files, look for a config with the hostname
	if (configFile === null) {
		var hn  = os.hostname();
		var dot = hn.indexOf(".");
		if (dot >= 0) {
			hn = hn.substring(0, dot);
		}
		configFile = path.join("config", hn + "-cfg.json");
		if (sageutils.fileExists(configFile)) {
			console.log(sageutils.header("SAGE2") + "Found configuration file: " + configFile);
		} else {
			// Check in ~/Document/SAGE2_Media/config
			if (platform === "Windows") {
				configFile = path.join(mainFolder.path, "config", "defaultWin-cfg.json");
			} else {
				configFile = path.join(mainFolder.path, "config", "default-cfg.json");
			}
			// finally check in the internal folder
			if (!sageutils.fileExists(configFile)) {
				if (platform === "Windows") {
					configFile = path.join("config", "defaultWin-cfg.json");
				} else {
					configFile = path.join("config", "default-cfg.json");
				}
			}
			console.log(sageutils.header("SAGE2") + "Using default configuration file: " + configFile);
		}
	}

	if (!sageutils.fileExists(configFile)) {
		console.log("\n----------");
		console.log(sageutils.header("SAGE2") + "Cannot find configuration file: " + configFile);
		console.log("----------\n\n");
		process.exit(1);
	}

	// Read the specified configuration file
	var json_str   = fs.readFileSync(configFile, 'utf8');
	// Parse it using JSON5 syntax (more lax than strict JSON)
	var userConfig = json5.parse(json_str);

	// compute extra dependent parameters
	userConfig.totalWidth  = userConfig.resolution.width  * userConfig.layout.columns;
	userConfig.totalHeight = userConfig.resolution.height * userConfig.layout.rows;

	var minDim = Math.min(userConfig.totalWidth, userConfig.totalHeight);
	var maxDim = Math.max(userConfig.totalWidth, userConfig.totalHeight);

	if (userConfig.ui.titleBarHeight) {
		userConfig.ui.titleBarHeight = parseInt(userConfig.ui.titleBarHeight, 10);
	} else {
		userConfig.ui.titleBarHeight = Math.round(0.025 * minDim);
	}

	if (userConfig.ui.widgetControlSize) {
		userConfig.ui.widgetControlSize = parseInt(userConfig.ui.widgetControlSize, 10);
	} else {
		userConfig.ui.widgetControlSize = Math.round(0.020 * minDim);
	}

	if (userConfig.ui.titleTextSize) {
		userConfig.ui.titleTextSize = parseInt(userConfig.ui.titleTextSize, 10);
	} else {
		userConfig.ui.titleTextSize  = Math.round(0.015 * minDim);
	}

	if (userConfig.ui.pointerSize) {
		userConfig.ui.pointerSize = parseInt(userConfig.ui.pointerSize, 10);
	} else {
		userConfig.ui.pointerSize = Math.round(0.08 * minDim);
	}

	if (userConfig.ui.minWindowWidth) {
		userConfig.ui.minWindowWidth = parseInt(userConfig.ui.minWindowWidth, 10);
	} else {
		userConfig.ui.minWindowWidth  = Math.round(0.08 * minDim);  // 8%
	}
	if (userConfig.ui.minWindowHeight) {
		userConfig.ui.minWindowHeight = parseInt(userConfig.ui.minWindowHeight, 10);
	} else {
		userConfig.ui.minWindowHeight = Math.round(0.08 * minDim); // 8%
	}

	if (userConfig.ui.maxWindowWidth) {
		userConfig.ui.maxWindowWidth = parseInt(userConfig.ui.maxWindowWidth, 10);
	} else {
		userConfig.ui.maxWindowWidth  = Math.round(1.2 * maxDim);  // 120%
	}
	if (userConfig.ui.maxWindowHeight) {
		userConfig.ui.maxWindowHeight = parseInt(userConfig.ui.maxWindowHeight, 10);
	} else {
		userConfig.ui.maxWindowHeight = Math.round(1.2 * maxDim); // 120%
	}

	// Check the borders settings (for hidding the borders)
	if (userConfig.dimensions === undefined) {
		userConfig.dimensions = {};
	}

	// Overlapping tile dimension in pixels to allow edge blending
	// tile_overlap = { horizontal: 20, vertical: 20}
	// code provided by Larse Bilke
	// larsbilke83@gmail.com
	if (userConfig.dimensions.tile_overlap === undefined) {
		userConfig.dimensions.tile_overlap = {
			horizontal: 0,
			vertical:   0
		};
	} else {
		// Check the values
		var hoverlap = parseInt(userConfig.dimensions.tile_overlap.horizontal, 10);
		var voverlap = parseInt(userConfig.dimensions.tile_overlap.vertical,   10);
		// If negative values, converted to positives
		if (hoverlap < 0) {
			hoverlap *= -1;
		}
		if (voverlap < 0) {
			voverlap *= -1;
		}
		// Set the final values back into the configuration
		userConfig.dimensions.tile_overlap = {
			horizontal: hoverlap,
			vertical:   voverlap
		};
	}

	// Tile config Basic mode
	var aspectRatioConfig = userConfig.dimensions.aspect_ratio;
	var aspectRatio = 1.7778; // 16:9
	var userDefinedAspectRatio = false;
	if (aspectRatioConfig !== undefined) {
		var ratioParsed = aspectRatioConfig.split(":");
		aspectRatio = (parseFloat(ratioParsed[0]) / parseFloat(ratioParsed[1])) || aspectRatio;
		userDefinedAspectRatio = true;
		console.log(sageutils.header("UI") + "User defined aspect ratio: " + aspectRatio);
	}

	var tileHeight = 0.0;
	if (userConfig.dimensions.tile_diagonal_inches !== undefined) {
		var tile_diagonal_meters = userConfig.dimensions.tile_diagonal_inches * 0.0254;
		tileHeight = tile_diagonal_meters * aspectRatio;
	}

	if (userConfig.dimensions.tile_height) {
		tileHeight   = parseFloat(userConfig.dimensions.tile_height) || 0.0;
	}

	// calculate pixel density (ppm) based on width
	var pixelsPerMeter = userConfig.resolution.height / tileHeight;
	if (userDefinedAspectRatio == false) {
		aspectRatio = userConfig.resolution.width / userConfig.resolution.height;
		console.log(sageutils.header("UI") + "Resolution defined aspect ratio: " + aspectRatio.toFixed(2));
	}

	// Check the display border settings
	if (userConfig.dimensions.tile_borders === undefined) {
		// set default values to 0
		// first for pixel sizes
		userConfig.resolution.borders = { left: 0, right: 0, bottom: 0, top: 0};
		// then for dimensions
		userConfig.dimensions.tile_borders = { left: 0.0, right: 0.0, bottom: 0.0, top: 0.0};
	} else {
		var borderLeft, borderRight, borderBottom, borderTop;
		// make sure the values are valid floats
		borderLeft   = parseFloat(userConfig.dimensions.tile_borders.left)   || 0.0;
		borderRight  = parseFloat(userConfig.dimensions.tile_borders.right)  || 0.0;
		borderBottom = parseFloat(userConfig.dimensions.tile_borders.bottom) || 0.0;
		borderTop    = parseFloat(userConfig.dimensions.tile_borders.top)    || 0.0;

		// calculate values in pixel now
		userConfig.resolution.borders = {};
		userConfig.resolution.borders.left   = Math.round(pixelsPerMeter * borderLeft)   || 0;
		userConfig.resolution.borders.right  = Math.round(pixelsPerMeter * borderRight)  || 0;
		userConfig.resolution.borders.bottom = Math.round(pixelsPerMeter * borderBottom) || 0;
		userConfig.resolution.borders.top    = Math.round(pixelsPerMeter * borderTop)    || 0;
	}

	// calculate the widget control size based on dimensions and user distance
	if (userConfig.ui.auto_scale_ui && tileHeight !== undefined) {
		var objectHeightMeters = 27 / pixelsPerMeter;
		var minimumWidgetControlSize = 20; // Min button size for text readability (also for touch wall)
		var perceptualScalingFactor = 0.0213;
		var oldDefaultWidgetScale = Math.round(0.020 * minDim);
		var userDist = userConfig.dimensions.viewing_distance;
		var calcuatedWidgetControlSize = userDist * (perceptualScalingFactor * (userDist / objectHeightMeters));
		var targetVisualAcuity = 0.5; // degrees of arc

		calcuatedWidgetControlSize = Math.tan((targetVisualAcuity * Math.PI / 180.0) / 2) * 2 * userDist * pixelsPerMeter;

		if (calcuatedWidgetControlSize < minimumWidgetControlSize) {
			calcuatedWidgetControlSize = minimumWidgetControlSize;
			console.log(sageutils.header("UI") + "widgetControlSize (min): " + calcuatedWidgetControlSize);
		} else if (calcuatedWidgetControlSize > oldDefaultWidgetScale) {
			calcuatedWidgetControlSize = oldDefaultWidgetScale * 2;
			console.log(sageutils.header("UI") + "widgetControlSize (max): " + calcuatedWidgetControlSize);
		} else {
			console.log(sageutils.header("UI") + "widgetControlSize: " + calcuatedWidgetControlSize);
		}
		// console.log(sageutils.header("UI") + "pixelsPerMeter: " + pixelsPerMeter);
		userConfig.ui.widgetControlSize = calcuatedWidgetControlSize;
	}

	// Automatically populate the displays entry if undefined. Adds left to right, starting from the top.
	if (userConfig.displays === undefined || userConfig.displays.length == 0) {
		userConfig.displays = [];
		for (var r = 0; r < userConfig.layout.rows; r++) {
			for (var c = 0; c < userConfig.layout.columns; c++) {
				userConfig.displays.push({row: r, column: c});
			}
		}
	}

	// Check the width and height of each display (in tile count)
	// by default, a display covers one tile
	for (var d = 0; d < userConfig.displays.length; d++) {
		userConfig.displays[d].width  = parseInt(userConfig.displays[d].width)  || 1;
		userConfig.displays[d].height = parseInt(userConfig.displays[d].height) || 1;
	}

	// legacy support for config port names
	var http_port, https_port;
	if (userConfig.secure_port === undefined) {
		http_port = userConfig.index_port;
		https_port = userConfig.port;
		delete userConfig.index_port;
	} else {
		http_port = userConfig.port;
		https_port = userConfig.secure_port;
	}
	var rproxy_port, rproxys_port;
	if (userConfig.rproxy_secure_port === undefined) {
		rproxy_port = userConfig.rproxy_index_port;
		rproxys_port = userConfig.rproxy_port;
		delete userConfig.rproxy_index_port;
	} else {
		rproxy_port = userConfig.rproxy_port;
		rproxys_port = userConfig.rproxy_secure_port;
	}
	// Set default values if missing
	if (https_port === undefined) {
		userConfig.secure_port = 443;
	} else {
		userConfig.secure_port = parseInt(https_port, 10); // to make sure it's a number
	}
	if (http_port === undefined) {
		userConfig.port = 80;
	} else {
		userConfig.port = parseInt(http_port, 10);
	}
	userConfig.rproxy_port = parseInt(rproxy_port, 10) || undefined;
	userConfig.rproxy_secure_port = parseInt(rproxys_port, 10) || undefined;

	// Set the display clip value if missing (true by default)
	if (userConfig.background.clip !== undefined) {
		userConfig.background.clip = sageutils.isTrue(userConfig.background.clip);
	} else {
		userConfig.background.clip = true;
	}

	// Registration to EVL's server (sage.evl.uic.edu), true by default
	if (userConfig.register_site === undefined) {
		userConfig.register_site = true;
	} else {
		// test for a true value: true, on, yes, 1, ...
		if (sageutils.isTrue(userConfig.register_site)) {
			userConfig.register_site = true;
		} else {
			userConfig.register_site = false;
		}
	}

	return userConfig;
}

var getUniqueAppId = function(param) {
	// reset the counter
	if (param && param === -1) {
		getUniqueAppId.count = 0;
		return;
	}
	var id = "app_" + getUniqueAppId.count.toString();
	getUniqueAppId.count++;
	return id;
};
getUniqueAppId.count = 0;

var getNewUserId = (function() {
	var count = 0;
	return function() {
		var id = "usr_" + count.toString();
		count++;
		return id;
	};
}());

function getUniqueDataSharingId(remoteHost, remotePort, caller) {
	var id;
	if (caller === true) {
		id = config.host + ":" + config.secure_port + "+" + remoteHost + ":" + remotePort;
	} else {
		id = remoteHost + ":" + remotePort + "+" + config.host + ":" + config.secure_port;
	}
	return "portal_" + id;
}

function getUniqueSharedAppId(portalId) {
	return "app_" + remoteSharingSessions[portalId].appCount + "_" + portalId;
}

function getSavedFilesList() {
	// Get the sessions
	var savedSessions  = listSessions();
	savedSessions.sort(sageutils.compareFilename);

	// Get everything from the asset manager
	var list = assets.listAssets();
	// add the sessions
	list.sessions = savedSessions;

	return list;
}

function setupDisplayBackground() {
	var tmpImg, imgExt;

	// background image
	if (config.background.image !== undefined && config.background.image.url !== undefined) {
		var bg_file = path.join(publicDirectory, config.background.image.url);

		if (config.background.image.style === "fit") {
			exiftool.file(bg_file, function(err1, data) {
				if (err1) {
					console.log("Error processing background image:", bg_file, err1);
					console.log(" ");
					process.exit(1);
				}
				var bg_info = data;

				if (bg_info.ImageWidth === config.totalWidth && bg_info.ImageHeight === config.totalHeight) {
					sliceBackgroundImage(bg_file, bg_file);
				} else {
					tmpImg = path.join(publicDirectory, "images", "background", "tmp_background.png");
					var out_res  = config.totalWidth.toString() + "x" + config.totalHeight.toString();

					imageMagick(bg_file).noProfile().command("convert").in("-gravity", "center")
						.in("-background", "rgba(0,0,0,0)")
						.in("-extent", out_res).write(tmpImg, function(err2) {
							if (err2) {
								throw err2;
							}
							sliceBackgroundImage(tmpImg, bg_file);
						});
				}
			});
		} else if (config.background.image.style === "tile") {
			// do nothing
		} else {
			config.background.image.style = "stretch";
			imgExt = path.extname(bg_file);
			tmpImg = path.join(publicDirectory, "images", "background", "tmp_background" + imgExt);

			imageMagick(bg_file).resize(config.totalWidth, config.totalHeight, "!").write(tmpImg, function(err) {
				if (err) {
					throw err;
				}

				sliceBackgroundImage(tmpImg, bg_file);
			});
		}
	}
}

function sliceBackgroundImage(fileName, outputBaseName) {
	for (var i = 0; i < config.displays.length; i++) {
		var x = config.displays[i].column * config.resolution.width;
		var y = config.displays[i].row * config.resolution.height;
		var output_dir  = path.dirname(outputBaseName);
		var input_ext   = path.extname(outputBaseName);
		var output_ext  = path.extname(fileName);
		var output_base = path.basename(outputBaseName, input_ext);
		var output = path.join(output_dir, output_base + "_" + i.toString() + output_ext);
		imageMagick(fileName).crop(
				config.resolution.width * config.displays[i].width,
				config.resolution.height * config.displays[i].height, x, y)
			.write(output, function(err) {
				if (err) {
					console.log("error slicing image", err); // throw err;
				}
			});
	}
}

function setupHttpsOptions() {
	// build a list of certs to support multi-homed computers
	var certs = {};

	// file caching for the main key of the server
	var server_key = null;
	var server_crt = null;
	var server_ca  = [];

	// add the default cert from the hostname specified in the config file
	try {
		// first try the filename based on the hostname-server.key
		if (sageutils.fileExists(path.join("keys", config.host + "-server.key"))) {
			// Load the certificate files
			console.log(sageutils.header("Certificate") + "Loading certificate " + config.host + "-server.key");
			server_key = fs.readFileSync(path.join("keys", config.host + "-server.key"));
			server_crt = fs.readFileSync(path.join("keys", config.host + "-server.crt"));
			server_ca  = sageutils.loadCABundle(path.join("keys", config.host + "-ca.crt"));
			// Build the crypto
			certs[config.host] = sageutils.secureContext(server_key, server_crt, server_ca);
		} else {
			// remove the hostname from the FQDN and search for wildcard certificate
			//    syntax: _.rest.com.key or _.rest.bigger.com.key
			var domain = '_.' + config.host.split('.').slice(1).join('.');
			console.log(sageutils.header("Certificate") + "Loading domain certificate " + domain + ".key");
			server_key = fs.readFileSync(path.join("keys", domain + ".key"));
			server_crt = fs.readFileSync(path.join("keys", domain + ".crt"));
			server_ca  = sageutils.loadCABundle(path.join("keys", domain + "-ca.crt"));
			certs[config.host] = sageutils.secureContext(server_key, server_crt, server_ca);
		}
	} catch (e) {
		console.log("\n----------");
		console.log("Cannot open certificate for default host:");
		console.log(" \"" + config.host + "\" needs file: " + e.path);
		console.log(" --> Please generate the appropriate certificate in the 'keys' folder");
		console.log("----------\n\n");
		process.exit(1);
	}

	for (var h in config.alternate_hosts) {
		try {
			var alth = config.alternate_hosts[h];
			certs[ alth ] = sageutils.secureContext(
				fs.readFileSync(path.join("keys", alth + "-server.key")),
				fs.readFileSync(path.join("keys", alth + "-server.crt")),
				sageutils.loadCABundle(path.join("keys", alth + "-ca.crt"))
			);
		} catch (e) {
			console.log("\n----------");
			console.log("Cannot open certificate for the alternate host: ", config.alternate_hosts[h]);
			console.log(" needs file: \"" + e.path + "\"");
			console.log(" --> Please generate the appropriate certificates in the 'keys' folder");
			console.log(" Ignoring alternate host: ", config.alternate_hosts[h]);
			console.log("----------\n");
		}
	}

	var httpsOptions;

	if (sageutils.nodeVersion === 10) {
		httpsOptions = {
			// server default keys
			key:  server_key,
			cert: server_crt,
			ca:   server_ca,
			// If true the server will request a certificate from clients that connect and attempt to verify that certificate
			requestCert: false,
			rejectUnauthorized: false,
			// callback to handle multi-homed machines
			SNICallback: function(servername) {
				if (!certs.hasOwnProperty(servername)) {
					console.log(sageutils.header("SNI") + "Unknown host, cannot find a certificate for ", servername);
					return null;
				}
				return certs[servername];
			}
		};
	} else {
		httpsOptions = {
			// server default keys
			key:  server_key,
			cert: server_crt,
			ca:   server_ca,
			// If true the server will request a certificate from clients that connect and attempt to verify that certificate
			requestCert: false,
			rejectUnauthorized: false,
			honorCipherOrder: true,
			// callback to handle multi-homed machines
			SNICallback: function(servername, cb) {
				if (certs.hasOwnProperty(servername)) {
					cb(null, certs[servername]);
				} else {
					console.log(sageutils.header("SNI") + "Unknown host, cannot find a certificate for ", servername);
					cb("SNI Unknown host", null);
				}
			}
		};

		// The SSL method to use, otherwise undefined
		if (config.security && config.security.secureProtocol) {
			// Possible values are defined in the constant SSL_METHODS of OpenSSL
			// Only enable TLS 1.2 for instance
			// SSLv3_method,
			// TLSv1_method, TLSv1_1_method, TLSv1_2_method
			// DTLS_method,  DTLSv1_method,  DTLSv1_2_method
			httpsOptions.secureProtocol = config.security.secureProtocol;
			console.log(sageutils.header("HTTPS") +
				"securing with protocol: " + httpsOptions.secureProtocol);
		}
	}

	return httpsOptions;
}

function sendConfig(req, res) {
	var header = HttpServer.prototype.buildHeader();
	// Set type
	header["Content-Type"] = "application/json";
	// Allow CORS on the /config route
	header['Access-Control-Allow-Origin' ]     = req.headers.origin;
	header['Access-Control-Allow-Methods']     = "GET";
	header['Access-Control-Allow-Headers']     = "X-Requested-With, X-HTTP-Method-Override, Content-Type, Accept";
	header['Access-Control-Allow-Credentials'] = true;
	res.writeHead(200, header);
	// Adding the calculated version into the data structure
	config.version = SAGE2_version;
	res.write(JSON.stringify(config));
	res.end();
}

function uploadForm(req, res) {
	var form     = new formidable.IncomingForm();
	// Drop position
	var position = [0, 0];
	// Open or not the file after upload
	var openAfter = true;
	// User information
	var ptrName  = "";
	var ptrColor = "";

	// Limits the amount of memory all fields together (except files) can allocate in bytes.
	//    set to 4MB.
	form.maxFieldsSize = 4 * 1024 * 1024;
	form.type          = 'multipart';
	form.multiples     = true;

	form.on('fileBegin', function(name, file) {
		console.log(sageutils.header("Upload") + file.name + ' ' + file.type);
	});

	form.on('error', function(err) {
		console.log(sageutils.header("Upload") + 'Request aborted');
		try {
			// Removing the temporary file
			fs.unlinkSync(this.openedFiles[0].path);
		} catch (err) {
			console.log(sageutils.header("Upload") + '   error removing the temporary file');
		}
	});

	form.on('field', function(field, value) {
		// Keep user information
		if (field === 'SAGE2_ptrName') {
			ptrName = value;
			console.log(sageutils.header("Upload") + "by " + ptrName);
		}
		if (field === 'SAGE2_ptrColor') {
			ptrColor = value;
			console.log(sageutils.header("Upload") + "color " + ptrColor);
		}
		// convert value [0 to 1] to wall coordinate from drop location
		if (field === 'dropX') {
			position[0] = parseInt(parseFloat(value) * config.totalWidth,  10);
		}
		if (field === 'dropY') {
			position[1] = parseInt(parseFloat(value) * config.totalHeight, 10);
		}
		// initial application window position
		if (field === 'width') {
			position[2] = parseInt(parseFloat(value) * config.totalWidth,  10);
		}
		if (field === 'height') {
			position[3] = parseInt(parseFloat(value) * config.totalHeight,  10);
		}
		// open or not the file after upload
		if (field === 'open') {
			openAfter = (value === "true");
		}
	});

	form.parse(req, function(err, fields, files) {
		var header = HttpServer.prototype.buildHeader();
		if (err) {
			header["Content-Type"] = "text/plain";
			res.writeHead(500, header);
			res.write(err + "\n\n");
			res.end();
			return;
		}
		// build the reply to the upload
		header["Content-Type"] = "application/json";
		res.writeHead(200, header);
		// For webix uploader: status: server
		fields.done = true;

		// Get the file (only one even if multiple drops, it comes one by one)
		var file = files[ Object.keys(files)[0] ];
		var app = registry.getDefaultApp(file.name);
		if (app === undefined || app === "") {
			fields.good = false;
		} else {
			fields.good = true;
		}
		// Send the reply
		res.end(JSON.stringify({status: 'server',
			fields: fields, files: files}));
	});

	form.on('end', function() {
		// saves files in appropriate directory and broadcasts the items to the displays
		manageUploadedFiles(this.openedFiles, position, ptrName, ptrColor, openAfter);
	});
}

function manageUploadedFiles(files, position, ptrName, ptrColor, openAfter) {
	var fileKeys = Object.keys(files);
	fileKeys.forEach(function(key) {
		var file = files[key];
		appLoader.manageAndLoadUploadedFile(file, function(appInstance, videohandle) {

			if (appInstance === null) {
				console.log(sageutils.header("Upload") + 'unrecognized file type: ' + file.name + ' ' + file.type);
				return;
			}

			// Add user information into exif data
			assets.addTag(appInstance.file, "SAGE2user",  ptrName);
			assets.addTag(appInstance.file, "SAGE2color", ptrColor);

			// contains a flag to open the file or not
			if (openAfter) {
				// Use the size from the drop information
				if (position[2] && position[2] !== 0) {
					appInstance.width = parseFloat(position[2]);
					// If no height provided, calculate it from the aspect ratio
					if (position[3] === undefined && appInstance.aspect) {
						appInstance.height = appInstance.width / appInstance.aspect;
					}
				}
				if (position[3] && position[3] !== 0) {
					appInstance.height = parseFloat(position[3]);
				}

				// Use the position from the drop information
				if (position[0] !== 0 || position[1] !== 0) {
					appInstance.left = position[0] - appInstance.width / 2;
					if (appInstance.left < 0) {
						appInstance.left = 0;
					}
					appInstance.top  = position[1] - appInstance.height / 2;
					if (appInstance.top < 0) {
						appInstance.top = 0;
					}
				}

				appInstance.id = getUniqueAppId();
				if (appInstance.animation) {
					var i;
					SAGE2Items.renderSync[appInstance.id] = {clients: {}, date: Date.now()};
					for (i = 0; i < clients.length; i++) {
						if (clients[i].clientType === "display") {
							SAGE2Items.renderSync[appInstance.id].clients[clients[i].id] = {
								wsio: clients[i], readyForNextFrame: false, blocklist: []
							};
						}
					}
				}
				handleNewApplication(appInstance, videohandle);
			}

			// send the update file list
			broadcast('storedFileList', getSavedFilesList());
		});
	});
}


// **************  Remote Site Collaboration *****************

function initalizeRemoteSites() {
	if (config.remote_sites) {
		remoteSites = new Array(config.remote_sites.length);
		config.remote_sites.forEach(function(element, index, array) {
			var protocol = (element.secure === true) ? "wss" : "ws";
			var wsURL = protocol + "://" + element.host + ":" + element.port.toString();

			var rGeom = {};
			rGeom.w = Math.min((0.5 * config.totalWidth) / remoteSites.length, config.ui.titleBarHeight * 6)
				- (0.16 * config.ui.titleBarHeight);
			rGeom.h = 0.84 * config.ui.titleBarHeight;
			rGeom.x = (0.5 * config.totalWidth) + ((rGeom.w + (0.16 * config.ui.titleBarHeight))
				* (index - (remoteSites.length / 2))) + (0.08 * config.ui.titleBarHeight);
			rGeom.y = 0.08 * config.ui.titleBarHeight;

			// Build the object
			remoteSites[index] = {
				name: element.name,
				wsio: null,
				connected: "off",
				geometry: rGeom,
				index: index
			};
			// Create a websocket connection to the site
			remoteSites[index].wsio = createRemoteConnection(wsURL, element, index);

			// Add the gemeotry for the button
			interactMgr.addGeometry("remote_" + index, "staticUI", "rectangle", rGeom,  true, index, remoteSites[index]);

			// attempt to connect every 15 seconds, if connection failed
			setInterval(function() {
				if (remoteSites[index].connected !== "on") {
					var rem = createRemoteConnection(wsURL, element, index);
					remoteSites[index].wsio = rem;
				}
			}, 15000);
		});
	}
}

function manageRemoteConnection(remote, site, index) {
	// Fix address
	remote.updateRemoteAddress(site.host, site.port);
	// Hope for the best
	remoteSites[index].connected = "on";
	// Check the password or session hash
	if (site.password) {
		// MD5 hash of the password
		site.session = md5.getHash(site.password);
	}

	var clientDescription = {
		clientType: "remoteServer",
		host: config.host,
		port: config.secure_port,
		session: site.session,
		// port: config.port,
		requests: {
			config: false,
			version: false,
			time: false,
			console: false
		}
	};
	remote.clientType = "remoteServer";

	remote.onclose(function() {
		console.log(sageutils.header("Remote") + chalk.cyan(config.remote_sites[index].name) + " offline");
		// it was locked, keep the state locked
		if (remoteSites[index].connected !== "locked") {
			remoteSites[index].connected = "off";
			var delete_site = {name: remoteSites[index].name, connected: remoteSites[index].connected};
			broadcast('connectedToRemoteSite', delete_site);
		}
		removeElement(clients, remote);
	});

	remote.on('addClient',                              wsAddClient);
	remote.on('addNewElementFromRemoteServer',          wsAddNewElementFromRemoteServer);
	remote.on('addNewSharedElementFromRemoteServer',    wsAddNewSharedElementFromRemoteServer);
	remote.on('requestNextRemoteFrame',                 wsRequestNextRemoteFrame);
	remote.on('updateRemoteMediaStreamFrame',           wsUpdateRemoteMediaStreamFrame);
	remote.on('stopMediaStream',                        wsStopMediaStream);
	remote.on('requestNextRemoteBlockFrame',            wsRequestNextRemoteBlockFrame);
	remote.on('updateRemoteMediaBlockStreamFrame',      wsUpdateRemoteMediaBlockStreamFrame);
	remote.on('stopMediaBlockStream',                   wsStopMediaBlockStream);
	remote.on('requestDataSharingSession',              wsRequestDataSharingSession);
	remote.on('cancelDataSharingSession',               wsCancelDataSharingSession);
	remote.on('acceptDataSharingSession',               wsAcceptDataSharingSession);
	remote.on('rejectDataSharingSession',               wsRejectDataSharingSession);
	remote.on('createRemoteSagePointer',                wsCreateRemoteSagePointer);
	remote.on('startRemoteSagePointer',                 wsStartRemoteSagePointer);
	remote.on('stopRemoteSagePointer',                  wsStopRemoteSagePointer);
	remote.on('remoteSagePointerPosition',              wsRemoteSagePointerPosition);
	remote.on('remoteSagePointerToggleModes',           wsRemoteSagePointerToggleModes);
	remote.on('remoteSagePointerHoverCorner',           wsRemoteSagePointerHoverCorner);
	remote.on('addNewRemoteElementInDataSharingPortal', wsAddNewRemoteElementInDataSharingPortal);

	remote.on('updateApplicationOrder',                 wsUpdateApplicationOrder);
	remote.on('startApplicationMove',                   wsStartApplicationMove);
	remote.on('startApplicationResize',                 wsStartApplicationResize);
	remote.on('updateApplicationPosition',              wsUpdateApplicationPosition);
	remote.on('updateApplicationPositionAndSize',       wsUpdateApplicationPositionAndSize);
	remote.on('finishApplicationMove',                  wsFinishApplicationMove);
	remote.on('finishApplicationResize',                wsFinishApplicationResize);
	remote.on('deleteApplication',                      wsDeleteApplication);
	remote.on('updateApplicationState',                 wsUpdateApplicationState);
	remote.on('updateApplicationStateOptions',          wsUpdateApplicationStateOptions);

	remote.emit('addClient', clientDescription);
	clients.push(remote);

	remote.on('remoteConnection', function(remotesocket, data) {
		if (data.status === "refused") {
			console.log(sageutils.header("Remote") + "Connection refused to " + chalk.cyan(site.name) + ": " + data.reason);
			remoteSites[index].connected = "locked";
		} else {
			console.log(sageutils.header("Remote") + "Connected to " + chalk.cyan(site.name));
			remoteSites[index].connected = "on";
		}
		var update_site = {name: remoteSites[index].name, connected: remoteSites[index].connected};
		broadcast('connectedToRemoteSite', update_site);
	});
}


function createRemoteConnection(wsURL, element, index) {
	var remote = new WebsocketIO(wsURL, false, function() {
		manageRemoteConnection(remote, element, index);
	});

	return remote;
}

// **************  System Time - Updated Every Minute *****************
var cDate = new Date();
setTimeout(function() {
	var now;
	setInterval(function() {
		now = new Date();
		broadcast('setSystemTime', {date: now.toJSON(), offset: now.getTimezoneOffset()});
	}, 60000);

	now = new Date();
	broadcast('setSystemTime', {date: now.toJSON(), offset: now.getTimezoneOffset()});
}, (61 - cDate.getSeconds()) * 1000);


// ***************************************************************************************

// Place callback for success in the 'listen' call for HTTPS

sage2ServerS.on('listening', function(e) {
	// Success
	console.log(sageutils.header("SAGE2") + chalk.bold("Serving Securely:"));
	console.log(sageutils.header("SAGE2") + "- Web UI:\t " + chalk.cyan.bold.underline("https://" +
		config.host + ":" + config.secure_port));
	console.log(sageutils.header("SAGE2") + "- Web console:\t " + chalk.cyan.bold.underline("https://" + config.host +
		":" + config.secure_port + "/admin/console.html"));
});

// Place callback for errors in the 'listen' call for HTTP
sage2Server.on('error', function(e) {
	if (e.code === 'EACCES') {
		console.log(sageutils.header("HTTP_Server") + "You are not allowed to use the port: ", config.port);
		console.log(sageutils.header("HTTP_Server") + "  use a different port or get authorization (sudo, setcap, ...)");
		process.exit(1);
	} else if (e.code === 'EADDRINUSE') {
		console.log(sageutils.header("HTTP_Server") + "The port is already in use by another process:", config.port);
		console.log(sageutils.header("HTTP_Server") + "  use a different port or stop the offending process");
		process.exit(1);
	} else {
		console.log(sageutils.header("HTTP_Server") + "Error in the listen call: ", e.code);
		process.exit(1);
	}
});

// Place callback for success in the 'listen' call for HTTP
sage2Server.on('listening', function(e) {
	// Success
	var ui_url = chalk.cyan.bold.underline("http://" + config.host + ":" + config.port);
	var dp_url = chalk.cyan.bold.underline("http://" + config.host + ":" + config.port +
		"/display.html?clientID=0");
	var am_url = chalk.cyan.bold.underline("http://" + config.host + ":" + config.port +
		"/audioManager.html");
	if (global.__SESSION_ID) {
		ui_url = chalk.cyan.bold.underline("http://" + config.host + ":" + config.port +
			"/session.html?hash=" + global.__SESSION_ID);
		dp_url = chalk.cyan.bold.underline("http://" + config.host + ":" + config.port +
			"/session.html?page=display.html?clientID=0&hash=" + global.__SESSION_ID);
		am_url = chalk.cyan.bold.underline("http://" + config.host + ":" + config.port +
			"/session.html?page=audioManager.html&hash=" + global.__SESSION_ID);
	}

	console.log(sageutils.header("SAGE2") + chalk.bold("Serving:"));
	console.log(sageutils.header("SAGE2") + "- Web UI:\t " + ui_url);
	console.log(sageutils.header("SAGE2") + "- Display 0:\t "      + dp_url);
	console.log(sageutils.header("SAGE2") + "- Audio manager: "  + am_url);
});

// KILL intercept
process.on('SIGTERM', quitSAGE2);
// CTRL-C intercept
process.on('SIGINT',  quitSAGE2);


// Start the HTTP server (listen for IPv4 addresses 0.0.0.0)
sage2Server.listen(config.port, "0.0.0.0");
// Start the HTTPS server (listen for IPv4 addresses 0.0.0.0)
sage2ServerS.listen(config.secure_port, "0.0.0.0");


// ***************************************************************************************

// Load session file if specified on the command line (-s)
if (program.session) {
	setTimeout(function() {
		// if -s specified without argument
		if (program.session === true) {
			loadSession();
		} else {
			// if argument specified
			loadSession(program.session);
		}
	}, 1000);
}

function getSAGE2Path(getName) {
	// pathname: result of the search
	var pathname = null;
	// walk through the list of folders
	for (var f in mediaFolders) {
		// Get the folder object
		var folder = mediaFolders[f];
		// Look for the folder url in the request
		var pubdir = getName.split(folder.url);
		if (pubdir.length === 2) {
			// convert the URL into a path
			var suburl = path.join('.', pubdir[1]);
			pathname   = url.resolve(folder.path, suburl);
			pathname   = decodeURIComponent(pathname);
			break;
		}
	}
	// if everything fails, look in the default public folder
	if (!pathname) {
		pathname = getName;
	}
	return pathname;
}


function processInputCommand(line) {
	// split the command line at whitespace(s)
	var command = line.trim().split(/[\s]+/);
	switch (command[0]) {
		case '': {
			// ignore
			break;
		}
		case 'help': {
			console.log('help\t\tlist commands');
			console.log('kill\t\tclose application: appid');
			console.log('apps\t\tlist running applications');
			console.log('clients\t\tlist connected clients');
			console.log('streams\t\tlist media streams');
			console.log('clear\t\tclose all running applications');
			console.log('tile\t\tlayout all running applications');
			console.log('fullscreen\tmaximize one application: appid');
			console.log('save\t\tsave state of running applications into a session');
			console.log('load\t\tload a session and restore applications');
			console.log('open\t\topen a file: open file_url [0.5, 0.5]');
			console.log('resize\t\tresize a window: appid width height');
			console.log('moveby\t\tshift a window: appid dx dy');
			console.log('moveto\t\tmove a window: appid x y');
			console.log('assets\t\tlist the assets in the file library');
			console.log('regenerate\tregenerates the assets');
			console.log('hideui\t\thide/show/delay the user interface');
			console.log('sessions\tlist the available sessions');
			console.log('screenshot\ttake a screenshot of the wall');
			console.log('update\t\trun a git update');
			console.log('version\t\tprint SAGE2 version');
			console.log('exit\t\tstop SAGE2');
			break;
		}
		case 'version': {
			console.log(sageutils.header("Version") + 'base:', SAGE2_version.base, ' branch:', SAGE2_version.branch,
					' commit:', SAGE2_version.commit, SAGE2_version.date);
			break;
		}
		case 'update': {
			if (SAGE2_version.branch.length > 0) {
				sageutils.updateWithGIT(SAGE2_version.branch, function(error, success) {
					if (error) {
						console.log(sageutils.header('GIT') + 'Update error - ' + error);
					} else {
						console.log(sageutils.header('GIT') + 'Update success - ' + success);
					}
				});
			} else {
				console.log(sageutils.header("Update") + "failed: not linked to any repository");
			}
			break;
		}
		case 'save': {
			if (command[1] !== undefined) {
				saveSession(command[1]);
			} else {
				saveSession();
			}
			break;
		}
		case 'load': {
			if (command[1] !== undefined) {
				loadSession(command[1]);
			} else {
				loadSession();
			}
			break;
		}
		case 'open': {
			if (command[1] !== undefined) {
				var pos  = [0.0, 0.0];
				var file = command[1];
				if (command.length === 4) {
					pos = [parseFloat(command[2]), parseFloat(command[3])];
				}
				var mt = assets.getMimeType(getSAGE2Path(file));
				if (mt === "application/custom") {
					wsLoadApplication(null, {
						application: file,
						user: "127.0.0.1:42",
						position: pos
					});
				} else {
					wsLoadFileFromServer(null, {
						application: "something",
						filename: file,
						user: "127.0.0.1:42",
						position: pos
					});
				}
			} else {
				console.log(sageutils.header("Command") + "should be: open /user/file.pdf [0.5 0.5]");
			}
			break;
		}
		case 'sessions': {
			printListSessions();
			break;
		}
		case 'screenshot': {
			// send messages to take screenshot (dummy arguments)
			wsStartWallScreenshot();
			break;
		}
		case 'moveby': {
			// command: moveby appid dx dy (relative, in pixels)
			if (command.length === 4) {
				var dx = parseFloat(command[2]);
				var dy = parseFloat(command[3]);
				wsAppMoveBy(null, {id: command[1], dx: dx, dy: dy});
			} else {
				console.log(sageutils.header("Command") + "should be: moveby app_0 10 10");
			}
			break;
		}
		case 'moveto': {
			// command: moveti appid x y (absolute, in pixels)
			if (command.length === 4) {
				var xx = parseFloat(command[2]);
				var yy = parseFloat(command[3]);
				wsAppMoveTo(null, {id: command[1], x: xx, y: yy});
			} else {
				console.log(sageutils.header("Command") + "should be: moveto app_0 100 100");
			}
			break;
		}
		case 'resize': {
			var ww, hh;
			// command: resize appid width height (force exact resize)
			// command: resize appid width  (keep aspect ratio)
			if (command.length === 4) {
				ww = parseFloat(command[2]);
				hh = parseFloat(command[3]);
				wsAppResize(null, {id: command[1], width: ww, height: hh, keepRatio: false});
				console.log(sageutils.header("Command") + "resizing exactly to " + ww + "x" + hh);
			} else if (command.length === 3) {
				ww = parseFloat(command[2]);
				hh = 0;
				wsAppResize(null, {id: command[1], width: ww, height: hh, keepRatio: true});
			} else {
				console.log(sageutils.header("Command") + "should be: resize app_0 800 600");
			}
			break;
		}
		case 'hideui': {
			// if argument provided, used as auto_hide delay in second
			//   otherwise, it flips a switch
			if (command[1] !== undefined) {
				broadcast('hideui', {delay: parseInt(command[1], 10)});
			} else {
				broadcast('hideui', null);
			}
			break;
		}
		case 'close':
		case 'delete':
		case 'kill': {
			if (command.length > 1 && typeof command[1] === "string") {
				deleteApplication(command[1]);
			}
			break;
		}
		case 'fullscreen': {
			if (command.length > 1 && typeof command[1] === "string") {
				wsFullscreen(null, {id: command[1]});
			} else {
				console.log(sageutils.header("Command") + "should be: fullscreen app_0");
			}
			break;
		}
		case 'clear': {
			clearDisplay();
			break;
		}
		case 'assets': {
			assets.printAssets();
			break;
		}
		case 'regenerate': {
			assets.regenerateAssets();
			break;
		}
		case 'tile': {
			tileApplications();
			break;
		}
		case 'clients': {
			listClients();
			break;
		}
		case 'apps': {
			listApplications();
			break;
		}
		case 'streams': {
			listMediaStreams();
			break;
		}
		case 'blockStreams': {
			listMediaBlockStreams();
			break;
		}
		case 'exit':
		case 'quit':
		case 'bye': {
			quitSAGE2();
			break;
		}
		default: {
			console.log('Say what? I might have heard `' + line.trim() + '`');
			break;
		}
	}
}

// Command loop: reading input commands - SHOULD MOVE LATER: INSIDE CALLBACK AFTER SERVER IS LISTENING
if (program.interactive) {
	// Create line reader for stdin and stdout
	var shell = readline.createInterface({
		input:  process.stdin, output: process.stdout
	});

	// Set the prompt
	shell.setPrompt("> ");

	// Callback for each line
	shell.on('line', function(line) {
		processInputCommand(line);
		shell.prompt();
	}).on('close', function() {
		// Saving stuff
		quitSAGE2();
	});
}


// ***************************************************************************************

function formatDateToYYYYMMDD_HHMMSS(date) {
	var year   = date.getFullYear();
	var month  = date.getMonth() + 1;
	var day    = date.getDate();
	var hour   = date.getHours();
	var minute = date.getMinutes();
	var second = date.getSeconds();

	year   = year.toString();
	month  = month >= 10 ? month.toString() : "0" + month.toString();
	day    = day >= 10 ? day.toString() : "0" + day.toString();
	hour   = hour >= 10 ? hour.toString() : "0" + hour.toString();
	minute = minute >= 10 ? minute.toString() : "0" + minute.toString();
	second = second >= 10 ? second.toString() : "0" + second.toString();

	return year + "-" + month + "-" + day + "_" + hour + "-" + minute + "-" + second;
}

function quitSAGE2() {
	if (config.register_site) {
		// de-register with EVL's server
		sageutils.deregisterSAGE2(config, function() {
			saveUserLog();
			saveSession();
			assets.saveAssets();
			if (omicronRunning) {
				omicronManager.disconnect();
			}
			process.exit(0);
		});
	} else {
		saveUserLog();
		saveSession();
		assets.saveAssets();
		if (omicronRunning) {
			omicronManager.disconnect();
		}
		process.exit(0);
	}
}

function findRemoteSiteByConnection(wsio) {
	var remoteIdx = -1;
	for (var i = 0; i < config.remote_sites.length; i++) {
		if (wsio.remoteAddress.address === config.remote_sites[i].host &&
			wsio.remoteAddress.port === config.remote_sites[i].port) {
			remoteIdx = i;
		}
	}
	if (remoteIdx >= 0) {
		return remoteSites[remoteIdx];
	}
	return null;
}

function hideControl(ctrl) {
	if (ctrl.show === true) {
		ctrl.show = false;
		broadcast('hideControl', {id: ctrl.id, appId: ctrl.appId});
		interactMgr.editVisibility(ctrl.id, "widgets", false);
	}
}

function removeControlsForUser(uniqueID) {
	var widgets = SAGE2Items.widgets.list;
	for (var w in widgets) {
		if (widgets.hasOwnProperty(w) && widgets[w].id.indexOf(uniqueID) > -1) {
			interactMgr.removeGeometry(widgets[w].id, "widgets");
			SAGE2Items.widgets.removeItem(widgets[w].id);
		}
	}
	broadcast('removeControlsForUser', {user_id: uniqueID});
}

function showControl(ctrl, uniqueID, pointerX, pointerY) {
	if (ctrl.show === false) {
		ctrl.show = true;
		interactMgr.editVisibility(ctrl.id, "widgets", true);
		moveControlToPointer(ctrl, uniqueID, pointerX, pointerY);
		broadcast('showControl', {
			id: ctrl.id, appId: ctrl.appId,
			user_color: sagePointers[uniqueID] ? sagePointers[uniqueID].color : null
		});
	}
}

function moveControlToPointer(ctrl, uniqueID, pointerX, pointerY) {
	var dt = new Date();
	var rightMargin = config.totalWidth - ctrl.width;
	var bottomMargin = config.totalHeight - ctrl.height;
	ctrl.left = (pointerX > rightMargin) ? rightMargin : pointerX - ctrl.height / 2;
	ctrl.top = (pointerY > bottomMargin) ? bottomMargin : pointerY - ctrl.height / 2;
	var radialGeometry = {
		x: ctrl.left + (ctrl.height / 2),
		y: ctrl.top + (ctrl.height / 2),
		r: ctrl.height / 2
	};
	if (ctrl.hasSideBar === true) {
		var shapeData = {
			radial: {
				type: "circle",
				visible: true,
				geometry: radialGeometry
			},
			sidebar: {
				type: "rectangle",
				visible: true,
				geometry: {
					x: ctrl.left + ctrl.height,
					y: ctrl.top + (ctrl.height / 2) - (ctrl.barHeight / 2),
					w: ctrl.width - ctrl.height, h: ctrl.barHeight
				}
			}
		};
		interactMgr.editComplexGeometry(ctrl.id, "widgets", shapeData);
	} else {
		interactMgr.editGeometry(ctrl.id, "widgets", "circle", radialGeometry);
	}

	var app = SAGE2Items.applications.list[ctrl.appId];
	var appPos = (app === null) ? null : getAppPositionSize(app);
	broadcast('setControlPosition', {date: dt, elemId: ctrl.id, elemLeft: ctrl.left, elemTop: ctrl.top,
		elemHeight: ctrl.height, appData: appPos});
}

function initializeArray(size, val) {
	var arr = new Array(size);
	for (var i = 0; i < size; i++) {
		arr[i] = val;
	}
	return arr;
}

function allNonBlank(arr) {
	for (var i = 0; i < arr.length; i++) {
		if (arr[i] === "") {
			return false;
		}
	}
	return true;
}

function allTrueDict(dict, property) {
	var key;
	for (key in dict) {
		if (property === undefined && dict[key] !== true) {
			return false;
		}
		if (property !== undefined && dict[key][property] !== true) {
			return false;
		}
	}
	return true;
}

function removeElement(list, elem) {
	if (list.indexOf(elem) >= 0) {
		moveElementToEnd(list, elem);
		list.pop();
	}
}

function moveElementToEnd(list, elem) {
	var i;
	var pos = list.indexOf(elem);
	if (pos < 0) {
		return;
	}
	for (i = pos; i < list.length - 1; i++) {
		list[i] = list[i + 1];
	}
	list[list.length - 1] = elem;
}

function intToByteBuffer(aInt, bytes) {
	var buf = new Buffer(bytes);
	var byteVal;
	var num = aInt;
	for (var i = 0; i < bytes; i++) {
		byteVal = num & 0xff;
		buf[i] = byteVal;
		num = (num - byteVal) / 256;
	}

	return buf;
}

function byteBufferToString(buf) {
	var str = "";
	var i = 0;

	while (buf[i] !== 0 && i < buf.length) {
		str += String.fromCharCode(buf[i]);
		i++;
	}

	return str;
}

function addEventToUserLog(id, data) {
	var key;
	for (key in users) {
		if (users[key].ip && users[key].ip === id) {
			users[key].actions.push(data);
		}
	}
}

function getAppPositionSize(appInstance) {
	return {
		id:          appInstance.id,
		application: appInstance.application,
		left:        appInstance.left,
		top:         appInstance.top,
		width:       appInstance.width,
		height:      appInstance.height,
		icon:        appInstance.icon || null,
		title:       appInstance.title,
		color:       appInstance.color || null,
		sticky: 	 appInstance.sticky
	};
}

// **************  Pointer Functions *****************

function createSagePointer(uniqueID, portal) {
	// From addClient type == sageUI
	sagePointers[uniqueID] = new Sagepointer(uniqueID + "_pointer");
	sagePointers[uniqueID].portal = portal;
	remoteInteraction[uniqueID] = new Interaction(config);
	remoteInteraction[uniqueID].local = portal ? false : true;

	broadcast('createSagePointer', sagePointers[uniqueID]);
}

function showPointer(uniqueID, data) {
	if (sagePointers[uniqueID] === undefined) {
		return;
	}

	console.log(sageutils.header("Pointer") + chalk.green.bold("starting: ") + chalk.underline.bold(uniqueID));

	if (data.sourceType === undefined) {
		data.sourceType = "Pointer";
	}

	sagePointers[uniqueID].start(data.label, data.color, data.sourceType);
	broadcast('showSagePointer', sagePointers[uniqueID]);
}

function hidePointer(uniqueID) {
	if (sagePointers[uniqueID] === undefined) {
		return;
	}

	console.log(sageutils.header("Pointer") + chalk.red.bold("stopping: ") + chalk.underline.bold(uniqueID));

	sagePointers[uniqueID].stop();
	var prevInteractionItem = remoteInteraction[uniqueID].getPreviousInteractionItem();
	if (prevInteractionItem !== null) {
		showOrHideWidgetLinks({uniqueID: uniqueID, show: false, item: prevInteractionItem});
		remoteInteraction[uniqueID].setPreviousInteractionItem(null);
	}
	broadcast('hideSagePointer', sagePointers[uniqueID]);
}


function globalToLocal(globalX, globalY, type, geometry) {
	var local = {};
	if (type === "circle") {
		local.x = globalX - (geometry.x - geometry.r);
		local.y = globalY - (geometry.y - geometry.r);
	} else {
		local.x = globalX - geometry.x;
		local.y = globalY - geometry.y;
	}

	return local;
}

function pointerPress(uniqueID, pointerX, pointerY, data) {
	if (sagePointers[uniqueID] === undefined) {
		return;
	}

	// Middle click changes interaction mode
	if (data.button === "middle") {
		remoteInteraction[uniqueID].toggleModes();
		broadcast('changeSagePointerMode', {id: sagePointers[uniqueID].id, mode: remoteInteraction[uniqueID].interactionMode});
	}

	var color = sagePointers[uniqueID] ? sagePointers[uniqueID].color : null;

	// Whiteboard app
	// If the user touches on the palette with drawing disabled, enable it
	if ((!drawingManager.drawingMode) && drawingManager.touchInsidePalette(pointerX, pointerY)) {
		// drawingManager.reEnableDrawingMode();
	}
	if (drawingManager.drawingMode) {
		drawingManager.pointerEvent(
			omicronManager.sageToOmicronEvent(uniqueID, pointerX, pointerY, data, 5, color),
			uniqueID, pointerX, pointerY, 10, 10);
	}

	var obj = interactMgr.searchGeometry({x: pointerX, y: pointerY});

	if (obj === null) {
		pointerPressOnOpenSpace(uniqueID, pointerX, pointerY, data);
		return;
	}

	// while cutting partition, can right click to cancel action
	if (cuttingPartition[uniqueID] && data.button === "right") {

		if (cuttingPartition[uniqueID].newPtn1) {
			deletePartition(cuttingPartition[uniqueID].newPtn1.id);
		}

		if (cuttingPartition[uniqueID].newPtn2) {
			deletePartition(cuttingPartition[uniqueID].newPtn2.id);
		}

		delete cuttingPartition[uniqueID];
	}

	// while dragging to create partition, can right click to cancel action
	if (draggingPartition[uniqueID] && data.button === "right") {

		deletePartition(draggingPartition[uniqueID].ptn.id);

		delete draggingPartition[uniqueID];
	}

	var prevInteractionItem = remoteInteraction[uniqueID].getPreviousInteractionItem();
	var localPt = globalToLocal(pointerX, pointerY, obj.type, obj.geometry);

	switch (obj.layerId) {
		case "staticUI": {
			pointerPressOnStaticUI(uniqueID, pointerX, pointerY, data, obj, localPt);
			break;
		}
		case "radialMenus": {
			pointerPressOnRadialMenu(uniqueID, pointerX, pointerY, data, obj, localPt, color);
			break;
		}
		case "widgets": {
			if (prevInteractionItem === null) {
				remoteInteraction[uniqueID].pressOnItem(obj);
				showOrHideWidgetLinks({uniqueID: uniqueID, item: obj, user_color: color, show: true});
			}
			pointerPressOrReleaseOnWidget(uniqueID, pointerX, pointerY, data, obj, localPt, "press");
			break;
		}
		case "applications": {
			if (prevInteractionItem === null) {
				remoteInteraction[uniqueID].pressOnItem(obj);
				showOrHideWidgetLinks({uniqueID: uniqueID, item: obj, user_color: color, show: true});
			}
			pointerPressOnApplication(uniqueID, pointerX, pointerY, data, obj, localPt, null);
			break;
		}
		case "partitions": {
			pointerPressOnPartition(uniqueID, pointerX, pointerY, data, obj, localPt, null);
			break;
		}
		case "portals": {
			pointerPressOnDataSharingPortal(uniqueID, pointerX, pointerY, data, obj, localPt);
			break;
		}
	}
}

function pointerPressOnOpenSpace(uniqueID, pointerX, pointerY, data) {
	if (data.button === "right") {
		// Right click opens the radial menu
		createRadialMenu(uniqueID, pointerX, pointerY);
	} else if (data.button === "left" && remoteInteraction[uniqueID].CTRL) {
		// start tracking size to create new partition
		draggingPartition[uniqueID] = {};
		draggingPartition[uniqueID].ptn = createPartition({left: pointerX, top: pointerY, width: 0, height: 0},
			sagePointers[uniqueID].color);

		draggingPartition[uniqueID].start = {x: pointerX, y: pointerY};
	}
}

function pointerPressOnStaticUI(uniqueID, pointerX, pointerY, data, obj, localPt) {
	// If the remote site is active (green button)
	// also disable action through the web ui (visible pointer)
	if (obj.data.connected === "on" && sagePointers[uniqueID].visible) {
		// Validate the remote address
		var remoteSite = findRemoteSiteByConnection(obj.data.wsio);

		// Build the UI URL
		var viewURL = 'https://' + remoteSite.wsio.remoteAddress.address + ':'
			+ remoteSite.wsio.remoteAddress.port;
		// pass the password or hash to the URL
		if (config.remote_sites[remoteSite.index].password) {
			viewURL += '/session.html?page=index.html?viewonly=true&session=' +
				config.remote_sites[remoteSite.index].password;
		} else if (config.remote_sites[remoteSite.index].hash) {
			viewURL += '/session.html?page=index.html?viewonly=true&hash=' +
				config.remote_sites[remoteSite.index].hash;
		} else {
			// no password
			viewURL += '/index.html?viewonly=true';
		}

		// Create the webview to the remote UI
		wsLoadApplication(obj.data.wsio, {
			application: "/uploads/apps/Webview",
			user: obj.data.wsio.id,
			// pass the url in the data object
			data: {
				id:  uniqueID,
				url: viewURL
			},
			position: [pointerX, config.ui.titleBarHeight + 10],
			dimensions: [400, 120]
		});
	}

	// don't allow data-pushing
	/*
	switch (obj.id) {
		case "dataSharingRequestDialog": {
			break;
		}
		case "dataSharingWaitDialog": {
			break;
		}
		case "acceptDataSharingRequest": {
			console.log("Accepting Data-Sharing Request");
			broadcast('closeRequestDataSharingDialog', null);
			var sharingMin = Math.min(remoteSharingRequestDialog.config.totalWidth,
					remoteSharingRequestDialog.config.totalHeight - remoteSharingRequestDialog.config.ui.titleBarHeight);
			var myMin = Math.min(config.totalWidth, config.totalHeight - config.ui.titleBarHeight);
			var sharingSize = parseInt(0.45 * (sharingMin + myMin), 10);
			var sharingScale = (0.9 * myMin) / sharingSize;
			var sharingTitleBarHeight = (remoteSharingRequestDialog.config.ui.titleBarHeight + config.ui.titleBarHeight) / 2;
			remoteSharingRequestDialog.wsio.emit('acceptDataSharingSession',
				{width: sharingSize, height: sharingSize, titleBarHeight: sharingTitleBarHeight, date: Date.now()});
			createNewDataSharingSession(remoteSharingRequestDialog.config.name,
				remoteSharingRequestDialog.config.host, remoteSharingRequestDialog.config.port,
				remoteSharingRequestDialog.wsio, null, sharingSize, sharingSize, sharingScale,
				sharingTitleBarHeight, false);
			remoteSharingRequestDialog = null;
			showRequestDialog(false);
			break;
		}
		case "rejectDataSharingRequest": {
			console.log("Rejecting Data-Sharing Request");
			broadcast('closeRequestDataSharingDialog', null);
			remoteSharingRequestDialog.wsio.emit('rejectDataSharingSession', null);
			remoteSharingRequestDialog = null;
			showRequestDialog(false);
			break;
		}
		case "cancelDataSharingRequest": {
			console.log("Canceling Data-Sharing Request");
			broadcast('closeDataSharingWaitDialog', null);
			remoteSharingWaitDialog.wsio.emit('cancelDataSharingSession', null);
			remoteSharingWaitDialog = null;
			showWaitDialog(false);
			break;
		}
		default: {
			// remote site icon
			requestNewDataSharingSession(obj.data);
		}
	}
	*/
}

function createNewDataSharingSession(remoteName, remoteHost, remotePort, remoteWSIO, remoteTime,
	sharingWidth, sharingHeight, sharingScale, sharingTitleBarHeight, caller) {
	var zIndex = SAGE2Items.applications.numItems + SAGE2Items.portals.numItems;
	var dataSession = {
		id: getUniqueDataSharingId(remoteHost, remotePort, caller),
		name: remoteName,
		host: remoteHost,
		port: remotePort,
		left: config.ui.titleBarHeight,
		top: 1.5 * config.ui.titleBarHeight,
		width: sharingWidth * sharingScale,
		height: sharingHeight * sharingScale,
		previous_left: config.ui.titleBarHeight,
		previous_top: 1.5 * config.ui.titleBarHeight,
		previous_width: sharingWidth * sharingScale,
		previous_height: sharingHeight * sharingScale,
		natural_width: sharingWidth,
		natural_height: sharingHeight,
		aspect: sharingWidth / sharingHeight,
		scale: sharingScale,
		titleBarHeight: sharingTitleBarHeight,
		zIndex: zIndex
	};

	console.log("New Data Sharing Session: " + dataSession.id);

	var geometry = {
		x: dataSession.left,
		y: dataSession.top,
		w: dataSession.width,
		h: dataSession.height + config.ui.titleBarHeight
	};

	var cornerSize   = 0.2 * Math.min(geometry.w, geometry.h);
	var oneButton    = Math.round(config.ui.titleBarHeight) * (300 / 235);
	var buttonsPad   = 0.1 * oneButton;
	var startButtons = geometry.w - Math.round(2 * oneButton + buttonsPad);

	/*
	var buttonsWidth = (config.ui.titleBarHeight-4) * (324.0/111.0);
	var buttonsPad   = (config.ui.titleBarHeight-4) * ( 10.0/111.0);
	var oneButton    = buttonsWidth / 2; // two buttons
	var startButtons = geometry.w - buttonsWidth;
	*/

	interactMgr.addGeometry(dataSession.id, "portals", "rectangle", geometry, true, zIndex, dataSession);

	SAGE2Items.portals.addItem(dataSession);
	SAGE2Items.portals.addButtonToItem(dataSession.id, "titleBar", "rectangle",
		{x: 0, y: 0, w: geometry.w, h: config.ui.titleBarHeight}, 0);
	SAGE2Items.portals.addButtonToItem(dataSession.id, "fullscreenButton", "rectangle",
		{x: startButtons + buttonsPad, y: 0, w: oneButton, h: config.ui.titleBarHeight}, 1);
	SAGE2Items.portals.addButtonToItem(dataSession.id, "closeButton", "rectangle",
		{x: startButtons + buttonsPad + oneButton, y: 0, w: oneButton, h: config.ui.titleBarHeight}, 1);
	SAGE2Items.portals.addButtonToItem(dataSession.id, "dragCorner", "rectangle",
		{x: geometry.w - cornerSize, y: geometry.h + config.ui.titleBarHeight - cornerSize, w: cornerSize, h: cornerSize}, 2);

	SAGE2Items.portals.interactMgr[dataSession.id] = new InteractableManager();
	SAGE2Items.portals.interactMgr[dataSession.id].addLayer("radialMenus",  2);
	SAGE2Items.portals.interactMgr[dataSession.id].addLayer("widgets",      1);
	SAGE2Items.portals.interactMgr[dataSession.id].addLayer("applications", 0);

	broadcast('initializeDataSharingSession', dataSession);
	var key;
	for (key in sagePointers) {
		remoteWSIO.emit('createRemoteSagePointer', {id: key, portal: {host: config.host, port: config.port}});
	}
	var to = caller ? remoteTime.getTime() - Date.now() : 0;
	remoteSharingSessions[dataSession.id] = {portal: dataSession, wsio: remoteWSIO, appCount: 0, timeOffset: to};

}

// Disabling data sharing portal for now
/*
function requestNewDataSharingSession(remote) {
	return;

	if (remote.connected) {
		console.log("Requesting data-sharing session with " + remote.name);

		remoteSharingWaitDialog = remote;
		broadcast('dataSharingConnectionWait', {name: remote.name, host: remote.wsio.remoteAddress.address,
			port: remote.wsio.remoteAddress.port});
		remote.wsio.emit('requestDataSharingSession', {config: config, secure: false});

		showWaitDialog(true);
	} else {
		console.log("Remote site " + remote.name + " is not currently connected");
	}
}
*/

function showWaitDialog(flag) {
	interactMgr.editVisibility("dataSharingWaitDialog", "staticUI", flag);
	interactMgr.editVisibility("cancelDataSharingRequest", "staticUI", flag);
}

function showRequestDialog(flag) {
	interactMgr.editVisibility("dataSharingRequestDialog", "staticUI", flag);
	interactMgr.editVisibility("acceptDataSharingRequest", "staticUI", flag);
	interactMgr.editVisibility("rejectDataSharingRequest", "staticUI", flag);
}

function pointerPressOnRadialMenu(uniqueID, pointerX, pointerY, data, obj, localPt, color) {
	var existingRadialMenu = obj.data;

	if (obj.id.indexOf("menu_radial_button") !== -1) {
		// Pressing on radial menu button
		var menuStateChange = existingRadialMenu.onButtonEvent(obj.id, uniqueID, "pointerPress", color);
		if (menuStateChange !== undefined) {
			radialMenuEvent({type: "stateChange", menuID: existingRadialMenu.id, menuState: menuStateChange });
		}
	} else if (obj.id.indexOf("menu_thumbnail") !== -1) {
		// Pressing on thumbnail window
		// console.log("Pointer press on thumbnail window");
		data = { button: data.button, color: sagePointers[uniqueID].color };
		radialMenuEvent({type: "pointerPress", id: uniqueID, x: pointerX, y: pointerY, data: data});
	} else {
		// Not on a button
		// Drag Content Browser only from radial menu
		if (data.button === "left" && obj.type !== 'rectangle') {
			obj.data.onStartDrag(uniqueID, {x: pointerX, y: pointerY});
		}
	}
}

function pointerPressOrReleaseOnWidget(uniqueID, pointerX, pointerY, data, obj, localPt, pressRelease) {
	var id = obj.data.id;
	if (data.button === "left") {
		var sidebarPoint = {x: obj.geometry.x - obj.data.left + localPt.x, y: obj.geometry.y - obj.data.top + localPt.y};
		var btn = SAGE2Items.widgets.findButtonByPoint(id, localPt) || SAGE2Items.widgets.findButtonByPoint(id, sidebarPoint);
		var ctrlData = {ctrlId: btn ? btn.id : null, appId: obj.data.appId, instanceID: id};
		var regTI = /textInput/;
		var regSl = /slider/;
		var regButton = /button/;
		var lockedControl = null;
		var eUser = {id: sagePointers[uniqueID].id, label: sagePointers[uniqueID].label, color: sagePointers[uniqueID].color};

		if (pressRelease === "press") {
			// var textInputOrSlider = SAGE2Items.widgets.findButtonByPoint(id, sidebarPoint);
			if (btn === null) {// && textInputOrSlider===null) {
				remoteInteraction[uniqueID].selectMoveControl(obj.data, pointerX, pointerY);
			} else {
				remoteInteraction[uniqueID].releaseControl();
				lockedControl = remoteInteraction[uniqueID].lockedControl();
				if (lockedControl) {
					// If a text input widget was locked, drop it
					broadcast('deactivateTextInputControl', lockedControl);
					remoteInteraction[uniqueID].dropControl();
				}

				remoteInteraction[uniqueID].lockControl(ctrlData);
				if (regSl.test(btn.id)) {
					broadcast('sliderKnobLockAction', {ctrl: ctrlData, x: pointerX, user: eUser, date: Date.now()});
				} else if (regTI.test(btn.id)) {
					broadcast('activateTextInputControl', {
						prevTextInput: lockedControl,
						curTextInput: ctrlData, date: Date.now()
					});
				}
			}
		} else {
			lockedControl = remoteInteraction[uniqueID].lockedControl();
			if (lockedControl !== null && btn !== null && regButton.test(btn.id) && lockedControl.ctrlId === btn.id) {
				remoteInteraction[uniqueID].dropControl();
				broadcast('executeControlFunction', {ctrl: ctrlData, user: eUser, date: Date.now()}, 'receivesWidgetEvents');

				var app = SAGE2Items.applications.list[ctrlData.appId];
				if (app) {
					if (btn.id.indexOf("buttonCloseApp") >= 0) {
						addEventToUserLog(data.addr, {type: "delete", data: {application:
							{id: app.id, type: app.application}}, time: Date.now()});
					} else if (btn.id.indexOf("buttonCloseWidget") >= 0) {
						addEventToUserLog(data.addr, {type: "widgetMenu", data: {action: "close", application:
							{id: app.id, type: app.application}}, time: Date.now()});
					} else if (btn.id.indexOf("buttonShareApp") >= 0) {
						console.log("sharing app");
					} else {
						addEventToUserLog(data.addr, {type: "widgetAction", data: {application:
							data.appId, widget: data.ctrlId}, time: Date.now()});
					}
				}
			}
			remoteInteraction[uniqueID].releaseControl();
		}
	} else {
		if (obj.data.show === true && pressRelease === "press") {
			hideControl(obj.data);
			var app2 = SAGE2Items.applications.list[obj.data.appId];
			if (app2 !== null) {
				addEventToUserLog(uniqueID, {type: "widgetMenu", data: {action: "close", application:
					{id: app2.id, type: app2.application}}, time: Date.now()});
			}
		}
	}
}

function releaseSlider(uniqueID) {
	var ctrlData = remoteInteraction[uniqueID].lockedControl();
	if (/slider/.test(ctrlData.ctrlId) === true) {
		remoteInteraction[uniqueID].dropControl();
		var eUser = {id: sagePointers[uniqueID].id, label: sagePointers[uniqueID].label, color: sagePointers[uniqueID].color};
		broadcast('executeControlFunction', {ctrl: ctrlData, user: eUser}, 'receivesWidgetEvents');
	}
}


function pointerPressOnApplication(uniqueID, pointerX, pointerY, data, obj, localPt, portalId) {
	var im = findInteractableManager(obj.data.id);
	im.moveObjectToFront(obj.id, "applications", ["portals"]);
	var stickyList = stickyAppHandler.getStickingItems(obj.id);
	for (var idx in stickyList) {
		im.moveObjectToFront(stickyList[idx].id, "applications", ["portals"]);
	}
	var newOrder = im.getObjectZIndexList("applications", ["portals"]);
	broadcast('updateItemOrder', newOrder);

	if (portalId !== undefined && portalId !== null) {
		var ts = Date.now() + remoteSharingSessions[portalId].timeOffset;
		remoteSharingSessions[portalId].wsio.emit('updateApplicationOrder', {order: newOrder, date: ts});
	}

	var btn = SAGE2Items.applications.findButtonByPoint(obj.id, localPt);

	// pointer press on app window
	if (btn === null) {
		if (data.button === "right") {
			var elemCtrl = SAGE2Items.widgets.list[obj.id + uniqueID + "_controls"];
			if (!elemCtrl) {
				// if no UI element, send event to app if in interaction mode
				if (remoteInteraction[uniqueID].appInteractionMode()) {
					sendPointerPressToApplication(uniqueID, obj.data, pointerX, pointerY, data);
				}
				// Request a control (do not know in advance)
				broadcast('requestNewControl', {elemId: obj.id, user_id: uniqueID,
					user_label: sagePointers[uniqueID] ? sagePointers[uniqueID].label : "",
					x: pointerX, y: pointerY, date: Date.now() });
			} else if (elemCtrl.show === false) {
				showControl(elemCtrl, uniqueID, pointerX, pointerY);
				addEventToUserLog(uniqueID, {type: "widgetMenu", data: {action: "open", application:
					{id: obj.id, type: obj.data.application}}, time: Date.now()});
			} else {
				moveControlToPointer(elemCtrl, uniqueID, pointerX, pointerY);
			}
		} else {
			if (remoteInteraction[uniqueID].appInteractionMode()) {
				sendPointerPressToApplication(uniqueID, obj.data, pointerX, pointerY, data);
			} else {
				selectApplicationForMove(uniqueID, obj.data, pointerX, pointerY, portalId);
			}
		}
		return;
	}

	switch (btn.id) {
		case "titleBar":
			if (drawingManager.paletteID !== uniqueID) {
				selectApplicationForMove(uniqueID, obj.data, pointerX, pointerY, portalId);
			}
			break;
		case "dragCorner":
			if (obj.data.application === "Webview") {
				// resize with corner only in window mode
				if (!sagePointers[uniqueID].visible || remoteInteraction[uniqueID].windowManagementMode()) {
					selectApplicationForResize(uniqueID, obj.data, pointerX, pointerY, portalId);
				} else {
					// if corner click and webview, then send the click to app
					sendPointerPressToApplication(uniqueID, obj.data, pointerX, pointerY, data);
				}
			} else {
				selectApplicationForResize(uniqueID, obj.data, pointerX, pointerY, portalId);
			}
			break;
		case "syncButton":
			if (sagePointers[uniqueID].visible) {
				// only if pointer on the wall, not the web UI
				broadcast('toggleSyncOptions', {id: obj.data.id});
			}
			break;
		case "fullscreenButton":
			if (sagePointers[uniqueID].visible) {
				// only if pointer on the wall, not the web UI
				toggleApplicationFullscreen(uniqueID, obj.data, portalId);
			}
			break;
		case "pinButton":
			if (sagePointers[uniqueID].visible) {
				// only if pointer on the wall, not the web UI
				toggleStickyPin(obj.data.id);
			}
			break;
		case "closeButton":
			if (sagePointers[uniqueID].visible) {
				// only if pointer on the wall, not the web UI
				deleteApplication(obj.data.id, portalId);
			}
			break;
	}
}

function pointerPressOnPartition(uniqueID, pointerX, pointerY, data, obj, localPt, portalId) {

	var btn = partitions.findButtonByPoint(obj.id, localPt);

	// pointer press on ptn window
	if (btn === null) {
		if (data.button === "left") {
			if (remoteInteraction[uniqueID].CTRL) {
				// start tracking size to create new partition
				cuttingPartition[uniqueID] = {};
				cuttingPartition[uniqueID].start = {x: pointerX, y: pointerY};
				cuttingPartition[uniqueID].ptn = obj.data;
			} else {
				selectApplicationForMove(uniqueID, obj.data, pointerX, pointerY);
			}
		}
		return;
	}

	switch (btn.id) {
		case "titleBar":
			selectApplicationForMove(uniqueID, obj.data, pointerX, pointerY);
			break;
		case "dragCorner":
			selectApplicationForResize(uniqueID, obj.data, pointerX, pointerY, portalId);
			break;
		case "tileButton":
			if (sagePointers[uniqueID].visible) {
				var changedPartitions = partitions.list[obj.id].toggleInnerTiling();

				updatePartitionInnerLayout(partitions.list[obj.id], true);

				changedPartitions.forEach(el => {
					broadcast('partitionWindowTitleUpdate', partitions.list[el].getTitle());
				});
			}
			break;
		case "clearButton":
			if (sagePointers[uniqueID].visible) {
				// only if pointer on the wall, not the web UI

				// clear partition (close all windows inside)
				if (partitions.list.hasOwnProperty(obj.id)) {
					// passing method to delete applications for use within clearPartition method
					changedPartitions = partitions.list[obj.id].clearPartition(deleteApplication);
					changedPartitions.forEach(el => {
						broadcast('partitionWindowTitleUpdate', partitions.list[el].getTitle());
					});
				}
			}
			break;
		case "fullscreenButton":
			if (sagePointers[uniqueID].visible) {
				// only if pointer on the wall, not the web UI

				if (!obj.data.maximized) {
					remoteInteraction[uniqueID].maximizeSelectedItem(obj.data);
				} else {
					remoteInteraction[uniqueID].restoreSelectedItem(obj.data);
				}

				partitions.updatePartitionGeometries(obj.id, interactMgr);
				broadcast('partitionMoveAndResizeFinished', obj.data.getDisplayInfo());

				// update neighbors if it is snapped
				if (obj.data.isSnapping) {
					let updatedNeighbors = obj.data.updateNeighborPtnPositions();

					// update geometries/display/layout of any updated neighbors
					for (var neigh of updatedNeighbors) {
						partitions.updatePartitionGeometries(neigh, interactMgr);
						broadcast('partitionMoveAndResizeFinished', partitions.list[neigh].getDisplayInfo());

						updatePartitionInnerLayout(partitions.list[neigh], true);
					}
				}

				// update child positions within partiton
				updatePartitionInnerLayout(partitions.list[obj.id], false);
			}
			break;
		case "closeButton":
			if (sagePointers[uniqueID].visible) {
				// only if pointer on the wall, not the web UI

				deletePartition(obj.id);
			}
			break;
	}
}

function pointerPressOnDataSharingPortal(uniqueID, pointerX, pointerY, data, obj, localPt) {
	interactMgr.moveObjectToFront(obj.id, "portals", ["applications"]);
	var newOrder = interactMgr.getObjectZIndexList("portals", ["applications"]);
	broadcast('updateItemOrder', newOrder);

	var btn = SAGE2Items.portals.findButtonByPoint(obj.id, localPt);

	// pointer press inside portal window
	if (btn === null) {
		var scaledPt = {x: localPt.x / obj.data.scale, y: (localPt.y - config.ui.titleBarHeight) / obj.data.scale};
		pointerPressInDataSharingArea(uniqueID, obj.data.id, scaledPt, data);
		return;
	}

	switch (btn.id) {
		case "titleBar": {
			selectPortalForMove(uniqueID, obj.data, pointerX, pointerY);
			break;
		}
		case "dragCorner": {
			if (remoteInteraction[uniqueID].windowManagementMode()) {
				selectPortalForResize(uniqueID, obj.data, pointerX, pointerY);
			}
			break;
		}
		case "fullscreenButton": {
			// toggleApplicationFullscreen(uniqueID, obj.data);
			break;
		}
		case "pinButton": {
			// toggleStickyPin(obj.data.id);
			break;
		}
		case "closeButton": {
			// deleteApplication(obj.data.id);
			break;
		}
	}
}

function pointerPressInDataSharingArea(uniqueID, portalId, scaledPt, data) {
	var pObj = SAGE2Items.portals.interactMgr[portalId].searchGeometry(scaledPt);
	if (pObj === null) {
		// pointerPressOnOpenSpace(uniqueID, pointerX, pointerY, data);
		return;
	}

	var pLocalPt = globalToLocal(scaledPt.x, scaledPt.y, pObj.type, pObj.geometry);
	switch (pObj.layerId) {
		case "radialMenus": {
			// pointerPressOnRadialMenu(uniqueID, pointerX, pointerY, data, pObj, pLocalPt);
			break;
		}
		case "widgets": {
			// pointerPressOnWidget(uniqueID, pointerX, pointerY, data, pObj, pLocalPt);
			break;
		}
		case "applications": {
			pointerPressOnApplication(uniqueID, scaledPt.x, scaledPt.y, data, pObj, pLocalPt, portalId);
			break;
		}
	}
	return;
}

function selectApplicationForMove(uniqueID, app, pointerX, pointerY, portalId) {
	remoteInteraction[uniqueID].selectMoveItem(app, pointerX, pointerY);
	broadcast('startMove', {id: app.id, date: Date.now()});

	if (portalId !== undefined && portalId !== null) {
		var ts = Date.now() + remoteSharingSessions[portalId].timeOffset;
		remoteSharingSessions[portalId].wsio.emit('startApplicationMove', {id: uniqueID, appId: app.id, date: ts});
	}

	var eLogData = {
		type: "move",
		action: "start",
		application: {
			id: app.id,
			type: app.application
		},
		location: {
			x: parseInt(app.left, 10),
			y: parseInt(app.top, 10),
			width: parseInt(app.width, 10),
			height: parseInt(app.height, 10)
		}
	};
	addEventToUserLog(uniqueID, {type: "windowManagement", data: eLogData, time: Date.now()});
}

function selectApplicationForResize(uniqueID, app, pointerX, pointerY, portalId) {
	remoteInteraction[uniqueID].selectResizeItem(app, pointerX, pointerY);
	broadcast('startResize', {id: app.id, date: Date.now()});

	if (portalId !== undefined && portalId !== null) {
		var ts = Date.now() + remoteSharingSessions[portalId].timeOffset;
		remoteSharingSessions[portalId].wsio.emit('startApplicationResize', {id: uniqueID, appId: app.id, date: ts});
	}

	var eLogData = {
		type: "resize",
		action: "start",
		application: {
			id: app.id,
			type: app.application
		},
		location: {
			x: parseInt(app.left, 10),
			y: parseInt(app.top, 10),
			width: parseInt(app.width, 10),
			height: parseInt(app.height, 10)
		}
	};
	addEventToUserLog(uniqueID, {type: "windowManagement", data: eLogData, time: Date.now()});
}

function sendPointerPressToApplication(uniqueID, app, pointerX, pointerY, data) {
	var ePosition = {x: pointerX - app.left, y: pointerY - (app.top + config.ui.titleBarHeight)};
	var eUser = {id: sagePointers[uniqueID].id, label: sagePointers[uniqueID].label, color: sagePointers[uniqueID].color};

	var event = {
		id: app.id,
		type: "pointerPress",
		position: ePosition,
		user: eUser,
		data: data,
		date: Date.now()
	};
	handleStickyItem(app.id);

	broadcast('eventInItem', event);

	var eLogData = {
		type: "pointerPress",
		application: {
			id: app.id,
			type: app.application
		},
		position: {
			x: parseInt(ePosition.x, 10),
			y: parseInt(ePosition.y, 10)
		}
	};
	addEventToUserLog(uniqueID, {type: "applicationInteraction", data: eLogData, time: Date.now()});
}

function sendPointerDblClickToApplication(uniqueID, app, pointerX, pointerY) {
	var ePosition = {x: pointerX - app.left, y: pointerY - (app.top + config.ui.titleBarHeight)};
	var eUser = {id: sagePointers[uniqueID].id, label: sagePointers[uniqueID].label, color: sagePointers[uniqueID].color};

	var event = {
		id: app.id,
		type: "pointerDblClick",
		position: ePosition,
		user: eUser,
		date: Date.now()
	};

	broadcast('eventInItem', event);

	var eLogData = {
		type: "pointerDblClick",
		application: {
			id: app.id,
			type: app.application
		},
		position: {
			x: parseInt(ePosition.x, 10),
			y: parseInt(ePosition.y, 10)
		}
	};
	addEventToUserLog(uniqueID, {type: "applicationInteraction", data: eLogData, time: Date.now()});
}

function selectPortalForMove(uniqueID, portal, pointerX, pointerY) {
	remoteInteraction[uniqueID].selectMoveItem(portal, pointerX, pointerY);

	var eLogData = {
		type: "move",
		action: "start",
		portal: {
			id: portal.id,
			name: portal.name,
			host: portal.host,
			port: portal.port
		},
		location: {
			x: parseInt(portal.left, 10),
			y: parseInt(portal.top, 10),
			width: parseInt(portal.width, 10),
			height: parseInt(portal.height, 10)
		}
	};
	addEventToUserLog(uniqueID, {type: "windowManagement", data: eLogData, time: Date.now()});
}

function selectPortalForResize(uniqueID, portal, pointerX, pointerY) {
	remoteInteraction[uniqueID].selectResizeItem(portal, pointerX, pointerY);

	var eLogData = {
		type: "resize",
		action: "start",
		portal: {
			id: portal.id,
			name: portal.name,
			host: portal.host,
			port: portal.port
		},
		location: {
			x: parseInt(portal.left, 10),
			y: parseInt(portal.top, 10),
			width: parseInt(portal.width, 10),
			height: parseInt(portal.height, 10)
		}
	};
	addEventToUserLog(uniqueID, {type: "windowManagement", data: eLogData, time: Date.now()});
}

function pointerMove(uniqueID, pointerX, pointerY, data) {
	if (sagePointers[uniqueID] === undefined) {
		return;
	}

	// Whiteboard app
	if (drawingManager.drawingMode) {
		var color = sagePointers[uniqueID] ? sagePointers[uniqueID].color : null;
		drawingManager.pointerEvent(
			omicronManager.sageToOmicronEvent(uniqueID, pointerX, pointerY, data, 4, color),
			uniqueID, pointerX, pointerY, 10, 10);
	}

	// Trick: press ALT key while moving switches interaction mode
	if (sagePointers[uniqueID] && remoteInteraction[uniqueID].ALT && pressingAlt) {
		remoteInteraction[uniqueID].toggleModes();
		broadcast('changeSagePointerMode', {id: sagePointers[uniqueID].id, mode: remoteInteraction[uniqueID].interactionMode});
		pressingAlt = false;
	} else if (sagePointers[uniqueID] && !remoteInteraction[uniqueID].ALT && !pressingAlt) {
		remoteInteraction[uniqueID].toggleModes();
		broadcast('changeSagePointerMode', {id: sagePointers[uniqueID].id, mode: remoteInteraction[uniqueID].interactionMode});
		pressingAlt = true;
	}

	sagePointers[uniqueID].updatePointerPosition(data, config.totalWidth, config.totalHeight);
	pointerX = sagePointers[uniqueID].left;
	pointerY = sagePointers[uniqueID].top;

	updatePointerPosition(uniqueID, pointerX, pointerY, data);
}

function pointerPosition(uniqueID, data) {
	if (sagePointers[uniqueID] === undefined) {
		return;
	}

	sagePointers[uniqueID].updatePointerPosition(data, config.totalWidth, config.totalHeight);
	var pointerX = sagePointers[uniqueID].left;
	var pointerY = sagePointers[uniqueID].top;

	updatePointerPosition(uniqueID, pointerX, pointerY, data);
}

function updatePointerPosition(uniqueID, pointerX, pointerY, data) {
	broadcast('updateSagePointerPosition', sagePointers[uniqueID]);

	var localPt;
	var scaledPt;
	var moveAppPortal = findApplicationPortal(remoteInteraction[uniqueID].selectedMoveItem);
	var resizeAppPortal = findApplicationPortal(remoteInteraction[uniqueID].selectedResizeItem);
	var updatedMoveItem;
	var updatedResizeItem;
	var updatedControl;

	if (draggingPartition[uniqueID]) {
		draggingPartition[uniqueID].ptn.left =
			pointerX < draggingPartition[uniqueID].start.x ?
			pointerX : draggingPartition[uniqueID].start.x;

		draggingPartition[uniqueID].ptn.top =
			pointerY < draggingPartition[uniqueID].start.y ?
			pointerY : draggingPartition[uniqueID].start.y;

		draggingPartition[uniqueID].ptn.width =
			pointerX < draggingPartition[uniqueID].start.x ?
			draggingPartition[uniqueID].start.x - pointerX : pointerX - draggingPartition[uniqueID].start.x;

		draggingPartition[uniqueID].ptn.height =
			pointerY < draggingPartition[uniqueID].start.y ?
			draggingPartition[uniqueID].start.y - pointerY : pointerY - draggingPartition[uniqueID].start.y;

		partitions.updatePartitionGeometries(draggingPartition[uniqueID].ptn.id, interactMgr);
		broadcast('partitionMoveAndResizeFinished', draggingPartition[uniqueID].ptn.getDisplayInfo());
	}

	// if the user is cutting a partition
	if (cuttingPartition[uniqueID]) {
		var cutDirection = Math.abs(pointerX - cuttingPartition[uniqueID].start.x) >
			Math.abs(pointerY - cuttingPartition[uniqueID].start.y) ?
			"horizontal" : "vertical";

		var cutPosition = cutDirection === "horizontal" ?
			(cuttingPartition[uniqueID].start.y + pointerY) / 2 :
			(cuttingPartition[uniqueID].start.x + pointerX) / 2;

		var cutDist = Math.sqrt(Math.pow(pointerY - cuttingPartition[uniqueID].start.y, 2) +
			Math.pow(pointerX - cuttingPartition[uniqueID].start.x, 2));

		var oldPtn = cuttingPartition[uniqueID].ptn;

		// calculate dimensions of new partitions
		var newDims1, newDims2 = null;

		if (cutDirection === "horizontal") {
			// make sure partition is tall enough to split
			if (oldPtn.height < 2 * partitions.minSize.height) {
				return;
			}

			// clamp cut position inside partition so it doesn't break
			if (cutPosition > (oldPtn.top + oldPtn.height - partitions.minSize.height)) {
				cutPosition = oldPtn.top + oldPtn.height - partitions.minSize.height;
			}

			if (cutPosition < (oldPtn.top + partitions.minSize.height)) {
				cutPosition = oldPtn.top + partitions.minSize.height;
			}

			newDims1 = {
				top: oldPtn.top,
				left: oldPtn.left,
				width: oldPtn.width,
				height: cutPosition - oldPtn.top  - config.ui.titleBarHeight
			};

			newDims2 = {
				top: cutPosition,
				left: oldPtn.left,
				width: oldPtn.width,
				height: (oldPtn.top + oldPtn.height) - cutPosition
			};

		} else if (cutDirection === "vertical") {
			// make sure partition is wide enough to split
			if (oldPtn.width < 2 * partitions.minSize.width) {
				return;
			}
			// clamp cut position inside partition so it doesn't break
			if (cutPosition > (oldPtn.left + oldPtn.width - partitions.minSize.width)) {
				cutPosition = oldPtn.left + oldPtn.width - partitions.minSize.width;
			}

			if (cutPosition < (oldPtn.left + partitions.minSize.width)) {
				cutPosition = oldPtn.left + partitions.minSize.width;
			}

			newDims1 = {
				top: oldPtn.top,
				left: oldPtn.left,
				width: cutPosition - oldPtn.left,
				height: oldPtn.height
			};

			newDims2 = {
				top: oldPtn.top,
				left: cutPosition,
				width: (oldPtn.left + oldPtn.width) - cutPosition,
				height: oldPtn.height
			};
		}

		if (cutDist > Math.min(oldPtn.width, oldPtn.height) / 3) {
			// if partitions are not created
			if (!cuttingPartition[uniqueID].newPtn1 && !cuttingPartition[uniqueID].newPtn2) {
				// if the gesture is long enough and the new partitions haven't been made, create them
				var ptnColor = oldPtn.color;

				// create the 2 new partitions
				cuttingPartition[uniqueID].newPtn1 = createPartition(newDims1, ptnColor);
				cuttingPartition[uniqueID].newPtn2 = createPartition(newDims2, ptnColor);


				broadcast('updatePartitionBorders', {id: cuttingPartition[uniqueID].newPtn1.id, highlight: true});
				broadcast('updatePartitionBorders', {id: cuttingPartition[uniqueID].newPtn2.id, highlight: true});
			} else {
				// if they are already created just update their size and position

				// resize partition 1
				cuttingPartition[uniqueID].newPtn1.left = newDims1.left;
				cuttingPartition[uniqueID].newPtn1.top = newDims1.top;
				cuttingPartition[uniqueID].newPtn1.width = newDims1.width;
				cuttingPartition[uniqueID].newPtn1.height = newDims1.height;

				// resize partition 2
				cuttingPartition[uniqueID].newPtn2.left = newDims2.left;
				cuttingPartition[uniqueID].newPtn2.top = newDims2.top;
				cuttingPartition[uniqueID].newPtn2.width = newDims2.width;
				cuttingPartition[uniqueID].newPtn2.height = newDims2.height;


				moveAndResizePartitionWindow(uniqueID, {elemId: cuttingPartition[uniqueID].newPtn1.id});
				moveAndResizePartitionWindow(uniqueID, {elemId: cuttingPartition[uniqueID].newPtn2.id});

			}
		}

	}

	if (moveAppPortal !== null) {
		localPt = globalToLocal(pointerX, pointerY, moveAppPortal.type, moveAppPortal.geometry);
		scaledPt = {x: localPt.x / moveAppPortal.data.scale,
			y: (localPt.y - config.ui.titleBarHeight) / moveAppPortal.data.scale};
		remoteSharingSessions[moveAppPortal.id].wsio.emit('remoteSagePointerPosition',
			{id: uniqueID, left: scaledPt.x, top: scaledPt.y});
		updatedMoveItem = remoteInteraction[uniqueID].moveSelectedItem(scaledPt.x, scaledPt.y);
		moveApplicationWindow(uniqueID, updatedMoveItem, moveAppPortal.id);
		return;
	}
	if (resizeAppPortal !== null) {
		localPt = globalToLocal(pointerX, pointerY, resizeAppPortal.type, resizeAppPortal.geometry);
		scaledPt = {x: localPt.x / resizeAppPortal.data.scale,
			y: (localPt.y - config.ui.titleBarHeight) / resizeAppPortal.data.scale};
		remoteSharingSessions[resizeAppPortal.id].wsio.emit('remoteSagePointerPosition',
			{id: uniqueID, left: scaledPt.x, top: scaledPt.y});
		updatedResizeItem = remoteInteraction[uniqueID].resizeSelectedItem(scaledPt.x, scaledPt.y);
		moveAndResizeApplicationWindow(updatedResizeItem, resizeAppPortal.id);
		return;
	}

	// update radial menu position if dragged outside radial menu
	updateRadialMenuPointerPosition(uniqueID, pointerX, pointerY);

	// update app position and size if currently modifying a window
	updatedMoveItem = remoteInteraction[uniqueID].moveSelectedItem(pointerX, pointerY);
	updatedResizeItem = remoteInteraction[uniqueID].resizeSelectedItem(pointerX, pointerY);
	updatedControl = remoteInteraction[uniqueID].moveSelectedControl(pointerX, pointerY);

	if (updatedMoveItem !== null) {
		if (SAGE2Items.portals.list.hasOwnProperty(updatedMoveItem.elemId)) {
			moveDataSharingPortalWindow(updatedMoveItem);
		} else if (partitions.list.hasOwnProperty(updatedMoveItem.elemId)) {
			moveAndResizePartitionWindow(uniqueID, updatedMoveItem, null);
		} else {
			moveApplicationWindow(uniqueID, updatedMoveItem, null);

			let currentMoveItem = SAGE2Items.applications.list[updatedMoveItem.elemId];

			if (currentMoveItem) {
				// Calculate partition which item is over
				let newPartitionHovered = partitions.calculateNewPartition(currentMoveItem, {x: pointerX, y: pointerY});


				if (currentMoveItem.ptnHovered != newPartitionHovered) {
					broadcast('updatePartitionBorders', {id: currentMoveItem.ptnHovered, highlight: false});

					// update ptnHovered with new partition
					currentMoveItem.ptnHovered = newPartitionHovered;

					broadcast('updatePartitionBorders', {id: currentMoveItem.ptnHovered, highlight: true});
				}
			}
		}
		return;
	}
	if (updatedResizeItem !== null) {
		if (SAGE2Items.portals.list.hasOwnProperty(updatedResizeItem.elemId)) {
			moveAndResizeDataSharingPortalWindow(updatedResizeItem);
		} else if (partitions.list.hasOwnProperty(updatedResizeItem.elemId)) {
			moveAndResizePartitionWindow(uniqueID, updatedResizeItem, null);
		} else {
			moveAndResizeApplicationWindow(updatedResizeItem, null);
		}
		return;
	}
	if (updatedControl !== null) {
		moveWidgetControls(uniqueID, updatedControl);
		return;
	}

	var prevInteractionItem = remoteInteraction[uniqueID].getPreviousInteractionItem();

	var obj = interactMgr.searchGeometry({x: pointerX, y: pointerY});
	if (obj === null) {
		removeExistingHoverCorner(uniqueID);
		if (remoteInteraction[uniqueID].portal !== null) {
			remoteSharingSessions[remoteInteraction[uniqueID].portal.id].wsio.emit('stopRemoteSagePointer', {id: uniqueID});
			remoteInteraction[uniqueID].portal = null;
		}
		if (prevInteractionItem !== null) {
			showOrHideWidgetLinks({uniqueID: uniqueID, item: prevInteractionItem, show: false});
		}
	} else {
		var color = sagePointers[uniqueID] ? sagePointers[uniqueID].color : null;
		if (prevInteractionItem !== obj) {
			if (prevInteractionItem !== null) {
				showOrHideWidgetLinks({uniqueID: uniqueID, item: prevInteractionItem, show: false});
			}
			showOrHideWidgetLinks({uniqueID: uniqueID, item: obj, user_color: color, show: true});
		} else {
			var appId = obj.id;
			if (obj.data !== undefined && obj.data !== null && obj.data.appId !== undefined) {
				appId = obj.data.appId;
			}
			if (appUserColors[appId] !== color) {
				showOrHideWidgetLinks({uniqueID: uniqueID, item: prevInteractionItem, show: false});
				showOrHideWidgetLinks({uniqueID: uniqueID, item: obj, user_color: color, show: true});
			}
		}
		localPt = globalToLocal(pointerX, pointerY, obj.type, obj.geometry);
		switch (obj.layerId) {
			case "staticUI": {
				removeExistingHoverCorner(uniqueID);
				if (remoteInteraction[uniqueID].portal !== null) {
					remoteSharingSessions[remoteInteraction[uniqueID].portal.id].wsio.emit(
						'stopRemoteSagePointer', {id: uniqueID});
					remoteInteraction[uniqueID].portal = null;
				}
				break;
			}
			case "radialMenus": {
				pointerMoveOnRadialMenu(uniqueID, pointerX, pointerY, data, obj, localPt, color);
				removeExistingHoverCorner(uniqueID);
				if (remoteInteraction[uniqueID].portal !== null) {
					remoteSharingSessions[remoteInteraction[uniqueID].portal.id].wsio.emit(
						'stopRemoteSagePointer', {id: uniqueID});
					remoteInteraction[uniqueID].portal = null;
				}
				break;
			}
			case "widgets": {
				pointerMoveOnWidgets(uniqueID, pointerX, pointerY, data, obj, localPt);
				removeExistingHoverCorner(uniqueID);
				if (remoteInteraction[uniqueID].portal !== null) {
					remoteSharingSessions[remoteInteraction[uniqueID].portal.id].wsio.emit(
						'stopRemoteSagePointer', {id: uniqueID});
					remoteInteraction[uniqueID].portal = null;
				}
				break;
			}
			case "applications": {
				pointerMoveOnApplication(uniqueID, pointerX, pointerY, data, obj, localPt, null);
				if (remoteInteraction[uniqueID].portal !== null) {
					remoteSharingSessions[remoteInteraction[uniqueID].portal.id].wsio.emit(
						'stopRemoteSagePointer', {id: uniqueID});
					remoteInteraction[uniqueID].portal = null;
				}
				break;
			}
			case "partitions": {
				pointerMoveOnPartition(uniqueID, pointerX, pointerY, data, obj, localPt, null);
				break;
			}
			case "portals": {
				pointerMoveOnDataSharingPortal(uniqueID, pointerX, pointerY, data, obj, localPt);
				break;
			}
		}
	}

	remoteInteraction[uniqueID].setPreviousInteractionItem(obj);
}

function pointerMoveOnRadialMenu(uniqueID, pointerX, pointerY, data, obj, localPt, color) {
	var existingRadialMenu = obj.data;

	if (obj.id.indexOf("menu_radial_button") !== -1) {
		// Pressing on radial menu button
		// console.log("over radial button: " + obj.id);
		// data = { buttonID: obj.id, button: data.button, color: sagePointers[uniqueID].color };
		// radialMenuEvent({type: "pointerMove", id: uniqueID, x: pointerX, y: pointerY, data: data});
		var menuStateChange = existingRadialMenu.onButtonEvent(obj.id, uniqueID, "pointerMove", color);
		if (menuStateChange !== undefined) {
			radialMenuEvent({type: "stateChange", menuID: existingRadialMenu.id, menuState: menuStateChange });
		}
	} else if (obj.id.indexOf("menu_thumbnail") !== -1) {
		// PointerMove on thumbnail window
		// console.log("Pointer move on thumbnail window");
		data = { button: data.button, color: sagePointers[uniqueID].color };
		radialMenuEvent({type: "pointerMove", id: uniqueID, x: pointerX, y: pointerY, data: data});
	} else {
		// Not on a button
		var menuButtonState = existingRadialMenu.onMenuEvent(uniqueID);
		if (menuButtonState !== undefined) {
			radialMenuEvent({type: "stateChange", menuID: existingRadialMenu.id, menuState: menuButtonState });
		}
		// Drag Content Browser only from radial menu
		if (existingRadialMenu.dragState === true && obj.type !== 'rectangle') {
			var offset = existingRadialMenu.getDragOffset(uniqueID, {x: pointerX, y: pointerY});
			moveRadialMenu(existingRadialMenu.id, offset.x, offset.y);
			radialMenuEvent({type: "pointerMove", id: uniqueID, x: pointerX, y: pointerY, data: data});
		}
	}
}

function pointerMoveOnWidgets(uniqueID, pointerX, pointerY, data, obj, localPt) {
	// widgets
	var lockedControl = remoteInteraction[uniqueID].lockedControl();
	var eUser = {id: sagePointers[uniqueID].id, label: sagePointers[uniqueID].label, color: sagePointers[uniqueID].color};

	if (lockedControl && /slider/.test(lockedControl.ctrlId)) {
		broadcast('moveSliderKnob', {ctrl: lockedControl, x: pointerX, user: eUser, date: Date.now()});
		return;
	}
	// showOrHideWidgetConnectors(uniqueID, obj.data, "move");
	// Widget connector show logic ends

}

function pointerMoveOnApplication(uniqueID, pointerX, pointerY, data, obj, localPt, portalId) {
	var btn = SAGE2Items.applications.findButtonByPoint(obj.id, localPt);

	// pointer move on app window
	if (btn === null) {
		removeExistingHoverCorner(uniqueID, portalId);
		if (remoteInteraction[uniqueID].appInteractionMode()) {
			sendPointerMoveToApplication(uniqueID, obj.data, pointerX, pointerY, data);
		}
		return;
	}

	var ts;
	switch (btn.id) {
		case "titleBar": {
			removeExistingHoverCorner(uniqueID, portalId);
			break;
		}
		case "dragCorner": {
			if (obj.data.application === "Webview") {
				// resize corner only in window mode
				if (!sagePointers[uniqueID].visible || remoteInteraction[uniqueID].windowManagementMode()) {
					if (remoteInteraction[uniqueID].hoverCornerItem === null) {
						remoteInteraction[uniqueID].setHoverCornerItem(obj.data);
						broadcast('hoverOverItemCorner', {elemId: obj.data.id, flag: true});
						if (portalId !== undefined && portalId !== null) {
							ts = Date.now() + remoteSharingSessions[portalId].timeOffset;
							remoteSharingSessions[portalId].wsio.emit('remoteSagePointerHoverCorner',
								{appHoverCorner: {elemId: obj.data.id, flag: true}, date: ts});
						}
					} else if (remoteInteraction[uniqueID].hoverCornerItem.id !== obj.data.id) {
						broadcast('hoverOverItemCorner', {elemId: remoteInteraction[uniqueID].hoverCornerItem.id, flag: false});
						if (portalId !== undefined && portalId !== null) {
							ts = Date.now() + remoteSharingSessions[portalId].timeOffset;
							remoteSharingSessions[portalId].wsio.emit('remoteSagePointerHoverCorner',
								{appHoverCorner: {elemId: remoteInteraction[uniqueID].hoverCornerItem.id,
									flag: false}, date: ts});
						}
						remoteInteraction[uniqueID].setHoverCornerItem(obj.data);
						broadcast('hoverOverItemCorner', {elemId: obj.data.id, flag: true});
						if (portalId !== undefined && portalId !== null) {
							ts = Date.now() + remoteSharingSessions[portalId].timeOffset;
							remoteSharingSessions[portalId].wsio.emit('remoteSagePointerHoverCorner',
								{appHoverCorner: {elemId: obj.data.id, flag: true}, date: ts});
						}
					}
				}
			} else {
				if (remoteInteraction[uniqueID].hoverCornerItem === null) {
					remoteInteraction[uniqueID].setHoverCornerItem(obj.data);
					broadcast('hoverOverItemCorner', {elemId: obj.data.id, flag: true});
					if (portalId !== undefined && portalId !== null) {
						ts = Date.now() + remoteSharingSessions[portalId].timeOffset;
						remoteSharingSessions[portalId].wsio.emit('remoteSagePointerHoverCorner',
							{appHoverCorner: {elemId: obj.data.id, flag: true}, date: ts});
					}
				} else if (remoteInteraction[uniqueID].hoverCornerItem.id !== obj.data.id) {
					broadcast('hoverOverItemCorner', {elemId: remoteInteraction[uniqueID].hoverCornerItem.id, flag: false});
					if (portalId !== undefined && portalId !== null) {
						ts = Date.now() + remoteSharingSessions[portalId].timeOffset;
						remoteSharingSessions[portalId].wsio.emit('remoteSagePointerHoverCorner',
							{appHoverCorner: {elemId: remoteInteraction[uniqueID].hoverCornerItem.id, flag: false}, date: ts});
					}
					remoteInteraction[uniqueID].setHoverCornerItem(obj.data);
					broadcast('hoverOverItemCorner', {elemId: obj.data.id, flag: true});
					if (portalId !== undefined && portalId !== null) {
						ts = Date.now() + remoteSharingSessions[portalId].timeOffset;
						remoteSharingSessions[portalId].wsio.emit('remoteSagePointerHoverCorner',
							{appHoverCorner: {elemId: obj.data.id, flag: true}, date: ts});
					}
				}
			}
			break;
		}
		case "fullscreenButton": {
			removeExistingHoverCorner(uniqueID, portalId);
			break;
		}
		case "pinButton": {
			removeExistingHoverCorner(uniqueID, portalId);
			break;
		}
		case "closeButton": {
			removeExistingHoverCorner(uniqueID, portalId);
			break;
		}
	}
}

function pointerMoveOnPartition(uniqueID, pointerX, pointerY, data, obj, localPt, portalId) {
	var btn = partitions.findButtonByPoint(obj.id, localPt);

	// pointer press on app window
	if (btn === null || draggingPartition[uniqueID]) {
		return;
	}

	switch (btn.id) {
		case "titleBar":

			break;
		case "dragCorner":
			if (remoteInteraction[uniqueID].hoverCornerItem === null) {
				remoteInteraction[uniqueID].setHoverCornerItem(obj.data);
				broadcast('hoverOverItemCorner', {elemId: obj.data.id, flag: true});

			} else if (remoteInteraction[uniqueID].hoverCornerItem.id !== obj.data.id) {
				broadcast('hoverOverItemCorner', {elemId: remoteInteraction[uniqueID].hoverCornerItem.id, flag: false});

				remoteInteraction[uniqueID].setHoverCornerItem(obj.data);
				broadcast('hoverOverItemCorner', {elemId: obj.data.id, flag: true});
			}
			break;
		case "tileButton":

			break;
		case "clearButton":

			break;
		case "fullscreenButton":

			break;
		case "closeButton":

			break;
	}
}

function pointerMoveOnDataSharingPortal(uniqueID, pointerX, pointerY, data, obj, localPt) {
	var scaledPt = {x: localPt.x / obj.data.scale, y: (localPt.y - config.ui.titleBarHeight) / obj.data.scale};

	if (remoteInteraction[uniqueID].portal === null || remoteInteraction[uniqueID].portal.id !== obj.data.id) {
		remoteInteraction[uniqueID].portal = obj.data;
		var rPointer = {
			id: uniqueID,
			left: scaledPt.x,
			top: scaledPt.y,
			label: sagePointers[uniqueID].label,
			color: sagePointers[uniqueID].color
		};
		remoteSharingSessions[remoteInteraction[uniqueID].portal.id].wsio.emit('startRemoteSagePointer', rPointer);
	}
	remoteSharingSessions[obj.data.id].wsio.emit('remoteSagePointerPosition', {id: uniqueID, left: scaledPt.x, top: scaledPt.y});

	var btn = SAGE2Items.portals.findButtonByPoint(obj.id, localPt);

	// pointer move on portal window
	if (btn === null) {
		var pObj = SAGE2Items.portals.interactMgr[obj.data.id].searchGeometry(scaledPt);
		if (pObj === null) {
			removeExistingHoverCorner(uniqueID, obj.data.id);
			return;
		}

		var pLocalPt = globalToLocal(scaledPt.x, scaledPt.y, pObj.type, pObj.geometry);
		switch (pObj.layerId) {
			case "radialMenus": {
				removeExistingHoverCorner(uniqueID, obj.data.id);
				break;
			}
			case "widgets": {
				removeExistingHoverCorner(uniqueID, obj.data.id);
				break;
			}
			case "applications": {
				pointerMoveOnApplication(uniqueID, scaledPt.x, scaledPt.y, data, pObj, pLocalPt, obj.data.id);
				break;
			}
		}
		return;
	}

	switch (btn.id) {
		case "titleBar": {
			removeExistingHoverCorner(uniqueID, obj.data.id);
			break;
		}
		case "dragCorner": {
			if (remoteInteraction[uniqueID].windowManagementMode()) {
				if (remoteInteraction[uniqueID].hoverCornerItem === null) {
					remoteInteraction[uniqueID].setHoverCornerItem(obj.data);
					broadcast('hoverOverItemCorner', {elemId: obj.data.id, flag: true});
				} else if (remoteInteraction[uniqueID].hoverCornerItem.id !== obj.data.id) {
					broadcast('hoverOverItemCorner', {elemId: remoteInteraction[uniqueID].hoverCornerItem.id, flag: false});
					var ts = Date.now() + remoteSharingSessions[obj.data.id].timeOffset;
					remoteSharingSessions[obj.data.id].wsio.emit('remoteSagePointerHoverCorner',
						{appHoverCorner: {elemId: remoteInteraction[uniqueID].hoverCornerItem.id, flag: false}, date: ts});
					remoteInteraction[uniqueID].setHoverCornerItem(obj.data);
					broadcast('hoverOverItemCorner', {elemId: obj.data.id, flag: true});
				}
			} else if (remoteInteraction[uniqueID].appInteractionMode()) {
				// sendPointerMoveToApplication(uniqueID, obj.data, pointerX, pointerY, data);
			}
			break;
		}
		case "fullscreenButton": {
			removeExistingHoverCorner(uniqueID, obj.data.id);
			break;
		}
		case "pinButton": {
			removeExistingHoverCorner(uniqueID, obj.data.id);
			break;
		}
		case "closeButton": {
			removeExistingHoverCorner(uniqueID, obj.data.id);
			break;
		}
	}
}

function removeExistingHoverCorner(uniqueID, portalId) {
	// remove hover corner if exists
	if (remoteInteraction[uniqueID].hoverCornerItem !== null) {
		broadcast('hoverOverItemCorner', {elemId: remoteInteraction[uniqueID].hoverCornerItem.id, flag: false});
		if (portalId !== undefined && portalId !== null) {
			var ts = Date.now() + remoteSharingSessions[portalId].timeOffset;
			remoteSharingSessions[portalId].wsio.emit('remoteSagePointerHoverCorner',
				{appHoverCorner: {elemId: remoteInteraction[uniqueID].hoverCornerItem.id, flag: false}, date: ts});
		}
		remoteInteraction[uniqueID].setHoverCornerItem(null);
	}
}

function moveApplicationWindow(uniqueID, moveApp, portalId) {
	var app = SAGE2Items.applications.list[moveApp.elemId];

	var titleBarHeight = config.ui.titleBarHeight;
	if (portalId !== undefined && portalId !== null) {
		titleBarHeight = remoteSharingSessions[portalId].portal.titleBarHeight;
	}
	var im = findInteractableManager(moveApp.elemId);
	if (im) {
		drawingManager.applicationMoved(moveApp.elemId, moveApp.elemLeft, moveApp.elemTop);
		im.editGeometry(moveApp.elemId, "applications", "rectangle",
			{x: moveApp.elemLeft, y: moveApp.elemTop, w: moveApp.elemWidth, h: moveApp.elemHeight + titleBarHeight});
		broadcast('setItemPosition', moveApp);
		if (SAGE2Items.renderSync.hasOwnProperty(moveApp.elemId)) {
			calculateValidBlocks(app, mediaBlockSize, SAGE2Items.renderSync[app.id]);
			if (app.id in SAGE2Items.renderSync && SAGE2Items.renderSync[app.id].newFrameGenerated === false) {
				handleNewVideoFrame(app.id);
			}
		}

		if (portalId !== undefined && portalId !== null) {
			var ts = Date.now() + remoteSharingSessions[portalId].timeOffset;
			remoteSharingSessions[portalId].wsio.emit('updateApplicationPosition',
				{appPositionAndSize: moveApp, portalId: portalId, date: ts});
		}

		var updatedStickyItems = stickyAppHandler.moveItemsStickingToUpdatedItem(moveApp);

		for (var idx = 0; idx < updatedStickyItems.length; idx++) {
			var stickyItem = updatedStickyItems[idx];
			im.editGeometry(stickyItem.elemId, "applications", "rectangle", {
				x: stickyItem.elemLeft, y: stickyItem.elemTop,
				w: stickyItem.elemWidth, h: stickyItem.elemHeight + config.ui.titleBarHeight
			});
			broadcast('setItemPosition', updatedStickyItems[idx]);
		}
	}
}

function moveAndResizeApplicationWindow(resizeApp, portalId) {
	// Shift position up and left by one pixel to take border into account
	//    visible in hide-ui mode
	resizeApp.elemLeft = resizeApp.elemLeft - 1;
	resizeApp.elemTop  = resizeApp.elemTop  - 1;

	var app = SAGE2Items.applications.list[resizeApp.elemId];

	var titleBarHeight = config.ui.titleBarHeight;
	if (portalId !== undefined && portalId !== null) {
		titleBarHeight = remoteSharingSessions[portalId].portal.titleBarHeight;
	}
	var im = findInteractableManager(resizeApp.elemId);
	drawingManager.applicationMoved(resizeApp.elemId, resizeApp.elemLeft, resizeApp.elemTop);
	drawingManager.applicationResized(resizeApp.elemId, resizeApp.elemWidth, resizeApp.elemHeight + titleBarHeight,
										{x: resizeApp.elemLeft, y: resizeApp.elemTop});
	im.editGeometry(resizeApp.elemId, "applications", "rectangle",
		{x: resizeApp.elemLeft, y: resizeApp.elemTop, w: resizeApp.elemWidth, h: resizeApp.elemHeight + titleBarHeight});
	handleApplicationResize(resizeApp.elemId);
	broadcast('setItemPositionAndSize', resizeApp);
	if (SAGE2Items.renderSync.hasOwnProperty(resizeApp.elemId)) {
		calculateValidBlocks(app, mediaBlockSize, SAGE2Items.renderSync[app.id]);
		if (app.id in SAGE2Items.renderSync && SAGE2Items.renderSync[app.id].newFrameGenerated === false) {
			handleNewVideoFrame(app.id);
		}
	}

	if (portalId !== undefined && portalId !== null) {
		var ts = Date.now() + remoteSharingSessions[portalId].timeOffset;
		remoteSharingSessions[portalId].wsio.emit('updateApplicationPositionAndSize',
			{appPositionAndSize: resizeApp, portalId: portalId, date: ts});
	}
}

function moveAndResizePartitionWindow(uniqueID, movePartition) {
	if (partitions.list.hasOwnProperty(movePartition.elemId)) {
		var movedPtn = partitions.list[movePartition.elemId];


		// if it is a snapping partition, update all of the neighbors as well
		if (movedPtn.isSnapping) {

			// then update the neighboring partition positions
			var updatedNeighbors = movedPtn.updateNeighborPtnPositions();

			// update geometries/display/layout of any updated neighbors
			for (var neigh of updatedNeighbors) {
				partitions.updatePartitionGeometries(neigh, interactMgr);
				broadcast('partitionMoveAndResizeFinished', partitions.list[neigh].getDisplayInfo());

				updatePartitionInnerLayout(partitions.list[neigh], true);
			}

		}

		partitions.updatePartitionGeometries(movePartition.elemId, interactMgr);
		broadcast('partitionMoveAndResizeFinished', movedPtn.getDisplayInfo());

		updatePartitionInnerLayout(movedPtn, true);
	}
}

function updatePartitionInnerLayout(partition, animateAppMovement) {
	partition.updateInnerLayout();

	// update children of partition
	let updatedChildren = partition.updateChildrenPositions();

	for (let child of updatedChildren) {
		child.elemAnimate = animateAppMovement;
		moveAndResizeApplicationWindow(child);
	}
}

function moveDataSharingPortalWindow(movePortal) {
	interactMgr.editGeometry(movePortal.elemId, "portals", "rectangle", {
		x: movePortal.elemLeft, y: movePortal.elemTop,
		w: movePortal.elemWidth, h: movePortal.elemHeight + config.ui.titleBarHeight
	});
	broadcast('setItemPosition', movePortal);
}

function moveAndResizeDataSharingPortalWindow(resizePortal) {
	interactMgr.editGeometry(resizePortal.elemId, "portals", "rectangle",
		{x: resizePortal.elemLeft, y: resizePortal.elemTop,
			w: resizePortal.elemWidth, h: resizePortal.elemHeight + config.ui.titleBarHeight});
	handleDataSharingPortalResize(resizePortal.elemId);
	broadcast('setItemPositionAndSize', resizePortal);
}

function moveWidgetControls(uniqueID, moveControl) {
	var app = SAGE2Items.applications.list[moveControl.appId];
	if (app) {
		moveControl.appData = getAppPositionSize(app);
		broadcast('setControlPosition', moveControl);
		var radialGeometry =  {
			x: moveControl.elemLeft + (moveControl.elemHeight / 2),
			y: moveControl.elemTop + (moveControl.elemHeight / 2),
			r: moveControl.elemHeight / 2
		};
		var barGeometry = {
			x: moveControl.elemLeft + moveControl.elemHeight,
			y: moveControl.elemTop + (moveControl.elemHeight / 2) - (moveControl.elemBarHeight / 2),
			w: moveControl.elemWidth - moveControl.elemHeight, h: moveControl.elemBarHeight
		};

		if (moveControl.hasSideBar === true) {
			var shapeData = {
				radial: {
					type: "circle",
					visible: true,
					geometry: radialGeometry
				},
				sidebar: {
					type: "rectangle",
					visible: true,
					geometry: barGeometry
				}
			};
			interactMgr.editComplexGeometry(moveControl.elemId, "widgets", shapeData);
		} else {
			interactMgr.editGeometry(moveControl.elemId, "widgets", "circle", radialGeometry);
		}

		/*interactMgr.editGeometry(moveControl.elemId+"_radial", "widgets", "circle", circle);
		if(moveControl.hasSideBar === true) {
			interactMgr.editGeometry(moveControl.elemId+"_sidebar", "widgets", "rectangle", bar );
		}*/
	}
}

function sendPointerMoveToApplication(uniqueID, app, pointerX, pointerY, data) {
	var ePosition = {x: pointerX - app.left, y: pointerY - (app.top + config.ui.titleBarHeight)};
	var eUser = {id: sagePointers[uniqueID].id, label: sagePointers[uniqueID].label, color: sagePointers[uniqueID].color};

	var event = {
		id: app.id,
		type: "pointerMove",
		position: ePosition,
		user: eUser,
		data: data,
		date: Date.now()
	};

	broadcast('eventInItem', event);
}

function pointerRelease(uniqueID, pointerX, pointerY, data) {
	if (sagePointers[uniqueID] === undefined) {
		return;
	}

	removeExistingHoverCorner(uniqueID);

	// Whiteboard app
	if (drawingManager.drawingMode) {
		var color = sagePointers[uniqueID] ? sagePointers[uniqueID].color : null;
		drawingManager.pointerEvent(
			omicronManager.sageToOmicronEvent(uniqueID, pointerX, pointerY, data, 6, color),
			uniqueID, pointerX, pointerY, 10, 10);
	}

	// If obj is undefined (as in this case, will search for radial menu using uniqueID
	pointerReleaseOnRadialMenu(uniqueID, pointerX, pointerY, data);

	if (remoteInteraction[uniqueID].lockedControl() !== null) {
		releaseSlider(uniqueID);
	}

	var prevInteractionItem = remoteInteraction[uniqueID].releaseOnItem();
	if (prevInteractionItem) {
		showOrHideWidgetLinks({uniqueID: uniqueID, item: prevInteractionItem, show: false});
	}
	var obj;
	var selectedApp = remoteInteraction[uniqueID].selectedMoveItem || remoteInteraction[uniqueID].selectedResizeItem;
	var portal = {id: null};

	if (selectedApp !== undefined && selectedApp !== null) {
		obj = interactMgr.searchGeometry({x: pointerX, y: pointerY}, null, [selectedApp.id]);
		portal = findApplicationPortal(selectedApp) || {id: null};
	}	else {
		obj = interactMgr.searchGeometry({x: pointerX, y: pointerY});
	}

	if (draggingPartition[uniqueID] && data.button === "left") {

		draggingPartition[uniqueID].ptn.left =
			pointerX < draggingPartition[uniqueID].start.x ?
			pointerX : draggingPartition[uniqueID].start.x;

		draggingPartition[uniqueID].ptn.top =
			pointerY < draggingPartition[uniqueID].start.y ?
			pointerY : draggingPartition[uniqueID].start.y;

		draggingPartition[uniqueID].ptn.width =
			pointerX < draggingPartition[uniqueID].start.x ?
			draggingPartition[uniqueID].start.x - pointerX : pointerX - draggingPartition[uniqueID].start.x;

		draggingPartition[uniqueID].ptn.height =
			pointerY < draggingPartition[uniqueID].start.y ?
			draggingPartition[uniqueID].start.y - pointerY : pointerY - draggingPartition[uniqueID].start.y;

		// if the partition is much too small (most likely created by mistake)
		if (draggingPartition[uniqueID].ptn.width < 25 || draggingPartition[uniqueID].ptn.height < 25) {

			// delete the partition
			// broadcast('deletePartitionWindow', partitions.list[draggingPartition[uniqueID].ptn.id].getDisplayInfo());
			// partitions.removePartition(draggingPartition[uniqueID].ptn.id);
			// interactMgr.removeGeometry(draggingPartition[uniqueID].ptn.id, "partitions");

			deletePartition(draggingPartition[uniqueID].ptn.id);
		} else {
			// increase partition width to minimum width if too thin
			if (draggingPartition[uniqueID].ptn.width < partitions.minSize.width) {
				draggingPartition[uniqueID].ptn.width = partitions.minSize.width;
			}

			// increase partition height to minimum height if too short
			if (draggingPartition[uniqueID].ptn.height < partitions.minSize.height) {
				draggingPartition[uniqueID].ptn.height = partitions.minSize.height;
			}

			draggingPartition[uniqueID].ptn.aspect =
				draggingPartition[uniqueID].ptn.width / draggingPartition[uniqueID].ptn.height;

			partitions.updatePartitionGeometries(draggingPartition[uniqueID].ptn.id, interactMgr);
			broadcast('partitionMoveAndResizeFinished', draggingPartition[uniqueID].ptn.getDisplayInfo());

			broadcast('partitionWindowTitleUpdate', draggingPartition[uniqueID].ptn.getTitle());

			// make dragged partition grab content which it is under
			partitionsGrabAllContent();
		}
		// stop creation of partition
		delete draggingPartition[uniqueID];

		return;
	}

	if (cuttingPartition[uniqueID] && data.button === "left") {
		cuttingPartition[uniqueID].end = {x: pointerX, y: pointerY};

		var cutDirection = +(pointerX - cuttingPartition[uniqueID].start.x) >
			+(pointerY - cuttingPartition[uniqueID].start.y) ?
			"horizontal" : "vertical";

		var oldPtn = cuttingPartition[uniqueID].ptn;

		var newPtn1 = cuttingPartition[uniqueID].newPtn1;
		var newPtn2 = cuttingPartition[uniqueID].newPtn2;

		// if mouse is dragged outside of old partition, consider that to be a cancelled split, delete the new partitions
		// also do nothing if partition is not large enough to be split
		if (pointerX < oldPtn.left || pointerX > oldPtn.left + oldPtn.width ||
			pointerY < oldPtn.top || pointerY > oldPtn.top + oldPtn.height ||
			(cutDirection === "horizontal" && oldPtn.height < partitions.minSize.height * 2) ||
			(cutDirection === "vertical" && oldPtn.width < partitions.minSize.width * 2)) {

			// cancel operation, delete new partitions
			if (newPtn1) {
				deletePartition(newPtn1.id);
			}
			if (newPtn2) {
				deletePartition(newPtn2.id);
			}

		} else {
			// otherwise, delete old partition, assign items to new partitions

			// make sure that the new partitions exist
			// it is possible that they wouldn't if the drag gesture was too small
			// if they don't exist, do nothing
			if (newPtn1 && newPtn2) {
				var cutPtnItems = Object.assign({}, oldPtn.children);
				// var ptnColor = oldPtn.color;
				var ptnTiled = oldPtn.innerTiling; // to preserve tiling of new partitions
				var ptnSnapping = oldPtn.isSnapping;

				// delete the old partition
				deletePartition(oldPtn.id);

				// reassign content from oldPtn to the 2 new partitions
				for (var key in cutPtnItems) {
					partitions.updateOnItemRelease(cutPtnItems[key]);
				}

				newPtn1.isSnapping = ptnSnapping;
				newPtn2.isSnapping = ptnSnapping;

				if (ptnSnapping) {
					partitions.updateNeighbors(newPtn1.id);
					partitions.updateNeighbors(newPtn2.id);
				}

				// if the old partition was tiled, set the new displays to be tiled
				if (ptnTiled) {
					newPtn1.toggleInnerTiling();
					updatePartitionInnerLayout(newPtn1, true);

					newPtn2.toggleInnerTiling();
					updatePartitionInnerLayout(newPtn2, true);
				}

				// update parititon titles
				broadcast('partitionWindowTitleUpdate', newPtn1.getTitle());
				broadcast('partitionWindowTitleUpdate', newPtn2.getTitle());

				// return borders to normal
				broadcast('updatePartitionBorders', {id: newPtn1.id, highlight: false});
				broadcast('updatePartitionBorders', {id: newPtn2.id, highlight: false});
			}
		}

		// stop division of partition
		delete cuttingPartition[uniqueID];

		return;
	}

	// update parent partition of item when the app is released
	if (selectedApp && selectedApp.id && SAGE2Items.applications.list.hasOwnProperty(selectedApp.id)) {
		var changedPartitions = partitions.updateOnItemRelease(selectedApp, {x: pointerX, y: pointerY});

		moveAndResizeApplicationWindow({
			elemId: selectedApp.id, elemLeft: selectedApp.left,
			elemTop: selectedApp.top, elemWidth: selectedApp.width,
			elemHeight: selectedApp.height, date: new Date()
		});

		changedPartitions.forEach(el => {
			broadcast('partitionWindowTitleUpdate', partitions.list[el].getTitle());

			updatePartitionInnerLayout(partitions.list[el], true);
		});

		// remove partition edge highlight
		broadcast('updatePartitionBorders', null);
	}

	if (obj === null) {
		dropSelectedItem(uniqueID, true, portal.id);
		return;
	}

	var localPt = globalToLocal(pointerX, pointerY, obj.type, obj.geometry);
	switch (obj.layerId) {
		case "staticUI": {
			if (portal.id !== null) {
				dropSelectedItem(uniqueID, true, portal.id);
			}
			pointerReleaseOnStaticUI(uniqueID, pointerX, pointerY, obj, portal.id);
			break;
		}
		case "radialMenus": {
			pointerReleaseOnRadialMenu(uniqueID, pointerX, pointerY, data, obj);
			dropSelectedItem(uniqueID, true, portal.id);
			break;
		}
		case "applications": {
			if (dropSelectedItem(uniqueID, true, portal.id) === null) {
				if (remoteInteraction[uniqueID].appInteractionMode()) {
					sendPointerReleaseToApplication(uniqueID, obj.data, pointerX, pointerY, data);
				}
			}
			break;
		}
		case "partitions": {
			// pointer release on partition (no functionality yet)
			dropSelectedItem(uniqueID, true, portal.id);
			break;
		}
		case "portals": {
			pointerReleaseOnPortal(uniqueID, obj.data.id, localPt, data);
			break;
		}
		case "widgets": {
			pointerPressOrReleaseOnWidget(uniqueID, pointerX, pointerY, data, obj, localPt, "release");
			dropSelectedItem(uniqueID, true, portal.id);
			break;
		}
		default: {
			dropSelectedItem(uniqueID, true, portal.id);
		}
	}
}

function pointerReleaseOnStaticUI(uniqueID, pointerX, pointerY, obj) {
	// don't allow data-pushing
	// dropSelectedItem(uniqueID, true);

	/*
	var remote = obj.data;
	var app = dropSelectedItem(uniqueID, false, null);
	if (app !== null && SAGE2Items.applications.list.hasOwnProperty(app.application.id) && remote.connected) {
		remote.wsio.emit('addNewElementFromRemoteServer', app.application);

		var eLogData = {
			host: remote.wsio.remoteAddress.address,
			port: remote.wsio.remoteAddress.port,
			application: {
				id: app.application.id,
				type: app.application.application
			}
		};
		addEventToUserLog(uniqueID, {type: "shareApplication", data: eLogData, time: Date.now()});
	}
	*/

	var remote = obj.data;
	var app = dropSelectedItem(uniqueID, false, null);
	if (app !== null && SAGE2Items.applications.list.hasOwnProperty(app.application.id) && remote.connected === "on") {
		var sharedId = app.application.id + "_" + config.host + ":" + config.secure_port + "+" + remote.wsio.id;
		if (sharedApps[app.application.id] === undefined) {
			sharedApps[app.application.id] = [{wsio: remote.wsio, sharedId: sharedId}];
		} else {
			sharedApps[app.application.id].push({wsio: remote.wsio, sharedId: sharedId});
		}

		SAGE2Items.applications.editButtonVisibilityOnItem(app.application.id, "syncButton", true);

		remote.wsio.emit('addNewSharedElementFromRemoteServer',
			{application: app.application, id: sharedId, remoteAppId: app.application.id});
		broadcast('setAppSharingFlag', {id: app.application.id, sharing: true});

		var eLogData = {
			host: remote.wsio.remoteAddress.address,
			port: remote.wsio.remoteAddress.port,
			application: {
				id: app.application.id,
				type: app.application.application
			}
		};
		addEventToUserLog(uniqueID, {type: "shareApplication", data: eLogData, time: Date.now()});
	}
}

function pointerReleaseOnPortal(uniqueID, portalId, localPt, data) {
	var obj = interactMgr.getObject(portalId, "portals");

	var selectedApp = remoteInteraction[uniqueID].selectedMoveItem || remoteInteraction[uniqueID].selectedResizeItem;
	if (selectedApp) {
		var portal = findApplicationPortal(selectedApp);
		if (portal !== undefined && portal !== null && portal.id === portalId) {
			dropSelectedItem(uniqueID, true, portalId);
			return;
		}

		var app = dropSelectedItem(uniqueID, false, null);
		localPt = globalToLocal(app.previousPosition.left, app.previousPosition.top, obj.type, obj.geometry);
		var remote = remoteSharingSessions[obj.id];
		createAppFromDescription(app.application, function(appInstance, videohandle) {
			if (appInstance.application === "media_stream" || appInstance.application === "media_block_stream") {
				appInstance.id = app.application.id + "_" + obj.data.id;
			} else {
				appInstance.id = getUniqueSharedAppId(obj.data.id);
			}

			appInstance.left = localPt.x / obj.data.scale;
			appInstance.top = (localPt.y - config.ui.titleBarHeight) / obj.data.scale;
			appInstance.width = app.previousPosition.width / obj.data.scale;
			appInstance.height = app.previousPosition.height / obj.data.scale;

			remoteSharingSessions[obj.data.id].appCount++;

			// if (SAGE2Items.renderSync.hasOwnProperty(app.id) {
			var i;
			SAGE2Items.renderSync[appInstance.id] = {clients: {}, date: Date.now()};
			for (i = 0; i < clients.length; i++) {
				if (clients[i].clientType === "display") {
					SAGE2Items.renderSync[appInstance.id].clients[clients[i].id] = {
						wsio: clients[i], readyForNextFrame: false, blocklist: []
					};
				}
			}
			handleNewApplicationInDataSharingPortal(appInstance, videohandle, obj.data.id);

			remote.wsio.emit('addNewRemoteElementInDataSharingPortal', appInstance);

			var eLogData = {
				host: remote.portal.host,
				port: remote.portal.port,
				application: {
					id: appInstance.id,
					type: appInstance.application
				}
			};
			addEventToUserLog(uniqueID, {type: "shareApplication", data: eLogData, time: Date.now()});
		});
	} else {
		if (remoteInteraction[uniqueID].appInteractionMode()) {
			var scaledPt = {x: localPt.x / obj.data.scale, y: (localPt.y - config.ui.titleBarHeight) / obj.data.scale};
			var pObj = SAGE2Items.portals.interactMgr[portalId].searchGeometry(scaledPt);
			if (pObj === null) {
				return;
			}

			// var pLocalPt = globalToLocal(scaledPt.x, scaledPt.y, pObj.type, pObj.geometry);
			switch (pObj.layerId) {
				case "radialMenus": {
					break;
				}
				case "widgets": {
					break;
				}
				case "applications": {
					sendPointerReleaseToApplication(uniqueID, pObj.data, scaledPt.x, scaledPt.y, data);
					break;
				}
			}
		}
	}
}

function pointerReleaseOnRadialMenu(uniqueID, pointerX, pointerY, data, obj) {
	if (obj === undefined) {
		for (var key in SAGE2Items.radialMenus.list) {
			radialMenu = SAGE2Items.radialMenus.list[key];
			// console.log(data.id+"_menu: " + radialMenu);
			if (radialMenu !== undefined) {
				radialMenu.onRelease(uniqueID);
			}
		}
		// If pointer release is outside window, use the pointerRelease type to end the
		// scroll event, but don't trigger any clicks because of a 'null' button (clicks expects a left/right)
		data = { button: "null", color: sagePointers[uniqueID].color };
		radialMenuEvent({type: "pointerRelease", id: uniqueID, x: pointerX, y: pointerY, data: data});
	} else {
		var radialMenu = obj.data;
		if (obj.id.indexOf("menu_radial_button") !== -1) {
			// Pressing on radial menu button
			// console.log("pointer release on radial button: " + obj.id);
			radialMenu.onRelease(uniqueID);
			var menuState = radialMenu.onButtonEvent(obj.id, uniqueID, "pointerRelease");
			if (menuState !== undefined) {
				radialMenuEvent({type: "stateChange", menuID: radialMenu.id, menuState: menuState });
			}
		}  else if (obj.id.indexOf("menu_thumbnail") !== -1) {
			// PointerRelease on thumbnail window
			// console.log("Pointer release on thumbnail window");
			data = { button: data.button, color: sagePointers[uniqueID].color };
			radialMenuEvent({type: "pointerRelease", id: uniqueID, x: pointerX, y: pointerY, data: data});
		} else {
			// Not on a button
			radialMenu = obj.data.onRelease(uniqueID);
		}
	}
}

function dropSelectedItem(uniqueID, valid, portalId) {
	var item;
	var position;
	if (remoteInteraction[uniqueID].selectedMoveItem !== null) {
		// check which list contains the move item selected
		if (SAGE2Items.portals.list.hasOwnProperty(remoteInteraction[uniqueID].selectedMoveItem.id)) {
			// if the item is a portal
			item = SAGE2Items.portals.list[remoteInteraction[uniqueID].selectedMoveItem.id];
		} else if (partitions.list.hasOwnProperty(remoteInteraction[uniqueID].selectedMoveItem.id)) {
			// if the item is a partition
			item = partitions.list[remoteInteraction[uniqueID].selectedMoveItem.id];
		} else {
			item = SAGE2Items.applications.list[remoteInteraction[uniqueID].selectedMoveItem.id];
		}

		if (item) {
			position = {left: item.left, top: item.top, width: item.width, height: item.height};
			dropMoveItem(uniqueID, item, valid, portalId);
			return {application: item, previousPosition: position};
		}
	} else if (remoteInteraction[uniqueID].selectedResizeItem !== null) {
		// check which list contains the item selected
		if (SAGE2Items.portals.list.hasOwnProperty(remoteInteraction[uniqueID].selectedResizeItem.id)) {
			// if the item is a portal
			item = SAGE2Items.portals.list[remoteInteraction[uniqueID].selectedResizeItem.id];
		} else if (partitions.list.hasOwnProperty(remoteInteraction[uniqueID].selectedResizeItem.id)) {
			// if the item is a partition
			item = partitions.list[remoteInteraction[uniqueID].selectedResizeItem.id];
		} else {
			item = SAGE2Items.applications.list[remoteInteraction[uniqueID].selectedResizeItem.id];
		}

		if (item) {
			position = {left: item.left, top: item.top, width: item.width, height: item.height};
			dropResizeItem(uniqueID, item, portalId);
			return {application: item, previousPosition: position};
		}
	}
	return null;
}

function dropMoveItem(uniqueID, app, valid, portalId) {
	if (valid !== false) {
		valid = true;
	}

	var updatedItem = remoteInteraction[uniqueID].releaseItem(valid);
	if (updatedItem !== null) {
		moveApplicationWindow(uniqueID, updatedItem, portalId);
	}
	handleStickyItem(app.id);
	broadcast('finishedMove', {id: app.id, date: Date.now()});

	if (portalId !== undefined && portalId !== null) {
		var ts = Date.now() + remoteSharingSessions[portalId].timeOffset;
		remoteSharingSessions[portalId].wsio.emit('finishApplicationMove', {id: uniqueID, appId: app.id, date: ts});
	}

	var eLogData = {
		type: "move",
		action: "end",
		application: {
			id: app.id,
			type: app.application
		},
		location: {
			x: parseInt(app.left, 10),
			y: parseInt(app.top, 10),
			width: parseInt(app.width, 10),
			height: parseInt(app.height, 10)
		}
	};
	addEventToUserLog(uniqueID, {type: "windowManagement", data: eLogData, time: Date.now()});
}

function dropResizeItem(uniqueID, app, portalId) {
	remoteInteraction[uniqueID].releaseItem(true);

	broadcast('finishedResize', {id: app.id, date: Date.now()});

	if (portalId !== undefined && portalId !== null) {
		var ts = Date.now() + remoteSharingSessions[portalId].timeOffset;
		remoteSharingSessions[portalId].wsio.emit('finishApplicationResize', {id: uniqueID, appId: app.id, date: ts});
	}

	var eLogData = {
		type: "resize",
		action: "end",
		application: {
			id: app.id,
			type: app.application
		},
		location: {
			x: parseInt(app.left, 10),
			y: parseInt(app.top, 10),
			width: parseInt(app.width, 10),
			height: parseInt(app.height, 10)
		}
	};
	addEventToUserLog(uniqueID, {type: "windowManagement", data: eLogData, time: Date.now()});
}

function sendPointerReleaseToApplication(uniqueID, app, pointerX, pointerY, data) {
	var ePosition = {x: pointerX - app.left, y: pointerY - (app.top + config.ui.titleBarHeight)};
	var eUser = {id: sagePointers[uniqueID].id, label: sagePointers[uniqueID].label, color: sagePointers[uniqueID].color};

	var event = {
		id: app.id,
		type: "pointerRelease",
		position: ePosition,
		user: eUser,
		data: data,
		date: Date.now()
	};

	broadcast('eventInItem', event);
}

function pointerDblClick(uniqueID, pointerX, pointerY) {
	if (sagePointers[uniqueID] === undefined) {
		return;
	}

	var obj = interactMgr.searchGeometry({x: pointerX, y: pointerY});
	if (obj === null) {
		return;
	}

	var localPt = globalToLocal(pointerX, pointerY, obj.type, obj.geometry);
	switch (obj.layerId) {
		case "applications": {
			pointerDblClickOnApplication(uniqueID, pointerX, pointerY, obj, localPt);
			break;
		}
		case "portals": {
			break;
		}
	}
}

function pointerDblClickOnApplication(uniqueID, pointerX, pointerY, obj, localPt) {
	var btn = SAGE2Items.applications.findButtonByPoint(obj.id, localPt);

	// pointer press on app window
	if (btn === null) {
		if (remoteInteraction[uniqueID].windowManagementMode()) {
			toggleApplicationFullscreen(uniqueID, obj.data, true);
		} else {
			sendPointerDblClickToApplication(uniqueID, obj.data, pointerX, pointerY);
		}
		return;
	}

	switch (btn.id) {
		case "titleBar": {
			toggleApplicationFullscreen(uniqueID, obj.data, true);
			break;
		}
		case "dragCorner": {
			break;
		}
		case "fullscreenButton": {
			break;
		}
		case "pinButton": {
			break;
		}
		case "closeButton": {
			break;
		}
	}
}

function pointerScrollStart(uniqueID, pointerX, pointerY) {
	if (sagePointers[uniqueID] === undefined) {
		return;
	}

	var obj = interactMgr.searchGeometry({x: pointerX, y: pointerY});

	if (obj === null) {
		return;
	}

	var localPt = globalToLocal(pointerX, pointerY, obj.type, obj.geometry);
	switch (obj.layerId) {
		case "staticUI": {
			break;
		}
		case "radialMenus": {
			break;
		}
		case "widgets": {
			break;
		}
		case "applications": {
			pointerScrollStartOnApplication(uniqueID, pointerX, pointerY, obj, localPt);
			break;
		}
		case "portals": {
			break;
		}
	}
}

function pointerScrollStartOnApplication(uniqueID, pointerX, pointerY, obj, localPt) {
	var btn = SAGE2Items.applications.findButtonByPoint(obj.id, localPt);

	interactMgr.moveObjectToFront(obj.id, obj.layerId);
	var newOrder = interactMgr.getObjectZIndexList("applications", ["portals"]);
	broadcast('updateItemOrder', newOrder);

	// pointer scroll on app window
	if (btn === null) {
		if (remoteInteraction[uniqueID].windowManagementMode()) {
			selectApplicationForScrollResize(uniqueID, obj.data, pointerX, pointerY);
		} else if (remoteInteraction[uniqueID].appInteractionMode()) {
			remoteInteraction[uniqueID].selectWheelItem = obj.data;
			remoteInteraction[uniqueID].selectWheelDelta = 0;
		}
		return;
	}

	switch (btn.id) {
		case "titleBar": {
			selectApplicationForScrollResize(uniqueID, obj.data, pointerX, pointerY);
			break;
		}
		case "dragCorner": {
			if (remoteInteraction[uniqueID].windowManagementMode()) {
				selectApplicationForScrollResize(uniqueID, obj.data, pointerX, pointerY);
			} else if (remoteInteraction[uniqueID].appInteractionMode()) {
				remoteInteraction[uniqueID].selectWheelItem = obj.data;
				remoteInteraction[uniqueID].selectWheelDelta = 0;
			}
			break;
		}
		case "fullscreenButton": {
			selectApplicationForScrollResize(uniqueID, obj.data, pointerX, pointerY);
			break;
		}
		case "pinButton": {
			selectApplicationForScrollResize(uniqueID, obj.data, pointerX, pointerY);
			break;
		}
		case "closeButton": {
			selectApplicationForScrollResize(uniqueID, obj.data, pointerX, pointerY);
			break;
		}
	}
}

function selectApplicationForScrollResize(uniqueID, app, pointerX, pointerY) {
	remoteInteraction[uniqueID].selectScrollItem(app);

	broadcast('startMove', {id: app.id, date: Date.now()});
	broadcast('startResize', {id: app.id, date: Date.now()});

	var a = {
		id: app.id,
		type: app.application
	};
	var l = {
		x: parseInt(app.left, 10),
		y: parseInt(app.top, 10),
		width: parseInt(app.width, 10),
		height: parseInt(app.height, 10)
	};

	addEventToUserLog(uniqueID, {type: "windowManagement", data:
		{type: "move", action: "start", application: a, location: l}, time: Date.now()});
	addEventToUserLog(uniqueID, {type: "windowManagement", data:
		{type: "resize", action: "start", application: a, location: l}, time: Date.now()});
}

function pointerScroll(uniqueID, data) {
	if (sagePointers[uniqueID] === undefined) {
		return;
	}

	var pointerX = sagePointers[uniqueID].left;
	var pointerY = sagePointers[uniqueID].top;

	var scale = 1.0 + Math.abs(data.wheelDelta) / 512;
	if (data.wheelDelta > 0) {
		scale = 1.0 / scale;
	}

	var updatedResizeItem = remoteInteraction[uniqueID].scrollSelectedItem(scale);
	if (updatedResizeItem !== null) {
		moveAndResizeApplicationWindow(updatedResizeItem);
	} else {
		var obj = interactMgr.searchGeometry({x: pointerX, y: pointerY});

		if (obj === null) {
			return;
		}

		// var localPt = globalToLocal(pointerX, pointerY, obj.type, obj.geometry);
		switch (obj.layerId) {
			case "staticUI": {
				break;
			}
			case "radialMenus": {
				sendPointerScrollToRadialMenu(uniqueID, obj, pointerX, pointerY, data);
				break;
			}
			case "widgets": {
				break;
			}
			case "applications": {
				sendPointerScrollToApplication(uniqueID, obj.data, pointerX, pointerY, data);
				break;
			}
		}
	}
}

function sendPointerScrollToRadialMenu(uniqueID, obj, pointerX, pointerY, data) {
	if (obj.id.indexOf("menu_thumbnail") !== -1) {
		var event = { button: data.button, color: sagePointers[uniqueID].color, wheelDelta: data.wheelDelta };
		radialMenuEvent({type: "pointerScroll", id: uniqueID, x: pointerX, y: pointerY, data: event});
	}
	remoteInteraction[uniqueID].selectWheelDelta += data.wheelDelta;
}

function sendPointerScrollToApplication(uniqueID, app, pointerX, pointerY, data) {
	var ePosition = {x: pointerX - app.left, y: pointerY - (app.top + config.ui.titleBarHeight)};
	var eUser = {id: sagePointers[uniqueID].id, label: sagePointers[uniqueID].label, color: sagePointers[uniqueID].color};

	var event = {id: app.id, type: "pointerScroll", position: ePosition, user: eUser, data: data, date: Date.now()};

	broadcast('eventInItem', event);

	remoteInteraction[uniqueID].selectWheelDelta += data.wheelDelta;
}

function pointerScrollEnd(uniqueID) {
	if (sagePointers[uniqueID] === undefined) {
		return;
	}

	var updatedResizeItem = remoteInteraction[uniqueID].selectedScrollItem;
	if (updatedResizeItem !== null) {
		broadcast('finishedMove', {id: updatedResizeItem.id, date: Date()});
		broadcast('finishedResize', {id: updatedResizeItem.id, date: Date.now()});

		var a = {
			id: updatedResizeItem.id,
			type: updatedResizeItem.application
		};
		var l = {
			x: parseInt(updatedResizeItem.left, 10),
			y: parseInt(updatedResizeItem.top, 10),
			width: parseInt(updatedResizeItem.width, 10),
			height: parseInt(updatedResizeItem.height, 10)
		};

		addEventToUserLog(uniqueID, {type: "windowManagement",
			data: {type: "move", action: "end", application: a, location: l}, time: Date.now()});
		addEventToUserLog(uniqueID, {type: "windowManagement",
			data: {type: "resize", action: "end", application: a, location: l}, time: Date.now()});

		remoteInteraction[uniqueID].selectedScrollItem = null;
	} else {
		if (remoteInteraction[uniqueID].appInteractionMode()) {
			var app = remoteInteraction[uniqueID].selectWheelItem;
			if (app !== undefined && app !== null) {
				var eLogData = {
					type: "pointerScroll",
					application: {
						id: app.id,
						type: app.application
					},
					wheelDelta: remoteInteraction[uniqueID].selectWheelDelta
				};
				addEventToUserLog(uniqueID, {type: "applicationInteraction", data: eLogData, time: Date.now()});
			}
		}
	}
}

function checkForSpecialKeys(uniqueID, code, flag) {
	switch (code) {
		case 16: {
			remoteInteraction[uniqueID].SHIFT = flag;
			break;
		}
		case 17: {
			remoteInteraction[uniqueID].CTRL = flag;
			break;
		}
		case 18: {
			remoteInteraction[uniqueID].ALT = flag;
			break;
		}
		case 20: {
			remoteInteraction[uniqueID].CAPS = flag;
			break;
		}
		case 91:
		case 92:
		case 93: {
			remoteInteraction[uniqueID].CMD = flag;
			break;
		}
	}
}

function keyDown(uniqueID, pointerX, pointerY, data) {
	if (sagePointers[uniqueID] === undefined) {
		return;
	}

	checkForSpecialKeys(uniqueID, data.code, true);

	// if (remoteInteraction[uniqueID].appInteractionMode()) {
	// luc: send keys to app anyway
	var obj = interactMgr.searchGeometry({x: pointerX, y: pointerY});

	if (obj === null) {
		return;
	}

	var localPt = globalToLocal(pointerX, pointerY, obj.type, obj.geometry);
	switch (obj.layerId) {
		case "staticUI": {
			break;
		}
		case "radialMenus": {
			break;
		}
		case "widgets": {
			break;
		}
		case "applications": {
			sendKeyDownToApplication(uniqueID, obj.data, localPt, data);
			break;
		}
		case "portals": {
			keyDownOnPortal(uniqueID, obj.data.id, localPt, data);
			break;
		}
	}
	// }
}

function sendKeyDownToApplication(uniqueID, app, localPt, data) {
	var portal = findApplicationPortal(app);
	var titleBarHeight = config.ui.titleBarHeight;
	if (portal !== undefined && portal !== null) {
		titleBarHeight = portal.data.titleBarHeight;
	}

	var ePosition = {x: localPt.x, y: localPt.y - titleBarHeight};
	var eUser = {id: sagePointers[uniqueID].id, label: sagePointers[uniqueID].label, color: sagePointers[uniqueID].color};
	var eData =  {
		code: data.code,
		state: "down",
		// add also the state of the special keys
		status: {
			SHIFT: remoteInteraction[uniqueID].SHIFT,
			CTRL:  remoteInteraction[uniqueID].CTRL,
			ALT:   remoteInteraction[uniqueID].ALT,
			CAPS:  remoteInteraction[uniqueID].CAPS,
			CMD:   remoteInteraction[uniqueID].CMD
		}
	};

	if (fileBufferManager.hasFileBufferForApp(app.id)) {
		eData.bufferUpdate = fileBufferManager.insertChar({appId: app.id, code: data.code,
			printable: false, user_id: sagePointers[uniqueID].id});
	}

	var event = {id: app.id, type: "specialKey", position: ePosition, user: eUser, data: eData, date: Date.now()};
	broadcast('eventInItem', event);

	var eLogData = {
		type: "specialKey",
		application: {
			id: app.id,
			type: app.application
		},
		code: eData.code,
		state: eData.state
	};
	addEventToUserLog(uniqueID, {type: "applicationInteraction", data: eLogData, time: Date.now()});
}

function keyDownOnPortal(uniqueID, portalId, localPt, data) {
	checkForSpecialKeys(uniqueID, data.code, true);

	var portal = SAGE2Items.portals.list[portalId];
	var scaledPt = {x: localPt.x / portal.scale, y: (localPt.y - config.ui.titleBarHeight) / portal.scale};
	if (remoteInteraction[uniqueID].local && remoteInteraction[uniqueID].portal !== null) {
		var rData = {
			id: uniqueID,
			left: scaledPt.x,
			top: scaledPt.y,
			code: data.code
		};
		remoteSharingSessions[portalId].wsio.emit('remoteSageKeyDown', rData);
	}

	var pObj = SAGE2Items.portals.interactMgr[portalId].searchGeometry(scaledPt);

	if (pObj === null) {
		return;
	}

	// var pLocalPt = globalToLocal(scaledPt.x, scaledPt.y, pObj.type, pObj.geometry);
	switch (pObj.layerId) {
		case "radialMenus": {
			break;
		}
		case "widgets": {
			break;
		}
		case "applications": {
			sendKeyDownToApplication(uniqueID, pObj.data, scaledPt, data);
			break;
		}
	}
}

function keyUp(uniqueID, pointerX, pointerY, data) {
	if (sagePointers[uniqueID] === undefined) {
		return;
	}

	checkForSpecialKeys(uniqueID, data.code, false);

	if (remoteInteraction[uniqueID].modeChange !== undefined && (data.code === 9 || data.code === 16)) {
		return;
	}

	var lockedControl = remoteInteraction[uniqueID].lockedControl();

	if (lockedControl !== null) {
		var eUser = {id: sagePointers[uniqueID].id, label: sagePointers[uniqueID].label,
			color: sagePointers[uniqueID].color};
		var event = {code: data.code, printable: false, state: "up", ctrlId: lockedControl.ctrlId,
			appId: lockedControl.appId, instanceID: lockedControl.instanceID, user: eUser,
			date: Date.now()};
		broadcast('keyInTextInputWidget', event);
		if (data.code === 13) {
			// Enter key
			remoteInteraction[uniqueID].dropControl();
		}
		return;
	}

	var obj = interactMgr.searchGeometry({x: pointerX, y: pointerY});

	if (obj === null) {
		return;
	}

	var localPt = globalToLocal(pointerX, pointerY, obj.type, obj.geometry);
	switch (obj.layerId) {
		case "staticUI": {
			break;
		}
		case "radialMenus": {
			break;
		}
		case "widgets": {
			break;
		}
		case "applications": {
			if (remoteInteraction[uniqueID].windowManagementMode() &&
				(data.code === 8 || data.code === 46)) {
				// backspace or delete
				deleteApplication(obj.data.id);

				var eLogData = {
					application: {
						id: obj.data.id,
						type: obj.data.application
					}
				};
				addEventToUserLog(uniqueID, {type: "delete", data: eLogData, time: Date.now()});
			// } else {
			// 	sendKeyUpToApplication(uniqueID, obj.data, localPt, data);
			// }
			}
			// luc: send keys to app anyway
			sendKeyUpToApplication(uniqueID, obj.data, localPt, data);
			break;
		}
		case "portals": {
			keyUpOnPortal(uniqueID, obj.data.id, localPt, data);
			break;
		}
	}
}

function sendKeyUpToApplication(uniqueID, app, localPt, data) {
	var portal = findApplicationPortal(app);
	var titleBarHeight = config.ui.titleBarHeight;
	if (portal !== undefined && portal !== null) {
		titleBarHeight = portal.data.titleBarHeight;
	}

	var ePosition = {x: localPt.x, y: localPt.y - titleBarHeight};
	var eUser = {id: sagePointers[uniqueID].id, label: sagePointers[uniqueID].label, color: sagePointers[uniqueID].color};
	var eData =  {code: data.code, state: "up"};

	var event = {id: app.id, type: "specialKey", position: ePosition, user: eUser, data: eData, date: Date.now()};
	broadcast('eventInItem', event);

	var eLogData = {
		type: "specialKey",
		application: {
			id: app.id,
			type: app.application
		},
		code: eData.code,
		state: eData.state
	};
	addEventToUserLog(uniqueID, {type: "applicationInteraction", data: eLogData, time: Date.now()});
}

function keyUpOnPortal(uniqueID, portalId, localPt, data) {
	checkForSpecialKeys(uniqueID, data.code, false);

	var portal = SAGE2Items.portals.list[portalId];
	var scaledPt = {x: localPt.x / portal.scale, y: (localPt.y - config.ui.titleBarHeight) / portal.scale};
	if (remoteInteraction[uniqueID].local && remoteInteraction[uniqueID].portal !== null) {
		var rData = {
			id: uniqueID,
			left: scaledPt.x,
			top: scaledPt.y,
			code: data.code
		};
		remoteSharingSessions[portalId].wsio.emit('remoteSageKeyUp', rData);
	}

	var pObj = SAGE2Items.portals.interactMgr[portalId].searchGeometry(scaledPt);

	if (pObj === null) {
		return;
	}

	// var pLocalPt = globalToLocal(scaledPt.x, scaledPt.y, pObj.type, pObj.geometry);
	switch (pObj.layerId) {
		case "radialMenus": {
			break;
		}
		case "widgets": {
			break;
		}
		case "applications": {
			sendKeyUpToApplication(uniqueID, pObj.data, scaledPt, data);
			break;
		}
	}
}

function keyPress(uniqueID, pointerX, pointerY, data) {
	if (sagePointers[uniqueID] === undefined) {
		return;
	}

	var modeSwitch = false;
	if (data.code === 9 && remoteInteraction[uniqueID].SHIFT && sagePointers[uniqueID].visible) {
		// shift + tab
		remoteInteraction[uniqueID].toggleModes();
		broadcast('changeSagePointerMode', {id: sagePointers[uniqueID].id, mode: remoteInteraction[uniqueID].interactionMode});

		if (remoteInteraction[uniqueID].modeChange !== undefined) {
			clearTimeout(remoteInteraction[uniqueID].modeChange);
		}
		remoteInteraction[uniqueID].modeChange = setTimeout(function() {
			delete remoteInteraction[uniqueID].modeChange;
		}, 500);

		modeSwitch = true;
	}

	var lockedControl = remoteInteraction[uniqueID].lockedControl();
	if (lockedControl !== null) {
		var eUser = {
			id: sagePointers[uniqueID].id, label: sagePointers[uniqueID].label,
			color: sagePointers[uniqueID].color
		};
		var event = {
			code: data.code, printable: true, state: "press", ctrlId: lockedControl.ctrlId,
			appId: lockedControl.appId, instanceID: lockedControl.instanceID, user: eUser,
			date: Date.now()
		};
		broadcast('keyInTextInputWidget', event);
		if (data.code === 13) {
			// Enter key
			remoteInteraction[uniqueID].dropControl();
		}
		return;
	}

	var obj = interactMgr.searchGeometry({x: pointerX, y: pointerY});
	if (obj === null) {
		// if in empty space:
		// Pressing ? for help (with shift)
		if (data.code === 63 && remoteInteraction[uniqueID].SHIFT) {
			broadcast('toggleHelp', {});
		}
		return;
	}

	var localPt = globalToLocal(pointerX, pointerY, obj.type, obj.geometry);
	switch (obj.layerId) {
		case "staticUI": {
			break;
		}
		case "radialMenus": {
			break;
		}
		case "widgets": {
			break;
		}
		case "applications": {
			// if (modeSwitch === false && remoteInteraction[uniqueID].appInteractionMode()) {
			// luc: send keys to app anyway
			if (modeSwitch === false) {
				sendKeyPressToApplication(uniqueID, obj.data, localPt, data);
			}
			break;
		}
		case "portals": {
			if (modeSwitch === true) {
				remoteSharingSessions[obj.data.id].wsio.emit('remoteSagePointerToggleModes',
					{id: uniqueID, mode: remoteInteraction[uniqueID].interactionMode});
			} else if (remoteInteraction[uniqueID].appInteractionMode()) {
				keyPressOnPortal(uniqueID, obj.data.id, localPt, data);
			}
			break;
		}
	}
}

function sendKeyPressToApplication(uniqueID, app, localPt, data) {
	var portal = findApplicationPortal(app);
	var titleBarHeight = config.ui.titleBarHeight;
	if (portal !== undefined && portal !== null) {
		titleBarHeight = portal.data.titleBarHeight;
	}

	var ePosition = {x: localPt.x, y: localPt.y - titleBarHeight};
	var eUser = {id: sagePointers[uniqueID].id, label: sagePointers[uniqueID].label, color: sagePointers[uniqueID].color};
	if (fileBufferManager.hasFileBufferForApp(app.id)) {
		data.bufferUpdate = fileBufferManager.insertChar({appId: app.id, code: data.code,
			printable: true, user_id: sagePointers[uniqueID].id});
	}
	var event = {id: app.id, type: "keyboard", position: ePosition, user: eUser, data: data, date: Date.now()};
	broadcast('eventInItem', event);

	var eLogData = {
		type: "keyboard",
		application: {
			id: app.id,
			type: app.application
		},
		code: data.code,
		character: data.character
	};
	addEventToUserLog(uniqueID, {type: "applicationInteraction", data: eLogData, time: Date.now()});
}

function keyPressOnPortal(uniqueID, portalId, localPt, data) {
	var portal = SAGE2Items.portals.list[portalId];
	var scaledPt = {x: localPt.x / portal.scale, y: (localPt.y - config.ui.titleBarHeight) / portal.scale};
	if (remoteInteraction[uniqueID].local && remoteInteraction[uniqueID].portal !== null) {
		var rData = {
			id: uniqueID,
			left: scaledPt.x,
			top: scaledPt.y,
			code: data.code,
			character: data.character
		};
		remoteSharingSessions[portalId].wsio.emit('remoteSageKeyPress', rData);
	}

	var pObj = SAGE2Items.portals.interactMgr[portalId].searchGeometry(scaledPt);

	if (pObj === null) {
		return;
	}

	// var pLocalPt = globalToLocal(scaledPt.x, scaledPt.y, pObj.type, pObj.geometry);
	switch (pObj.layerId) {
		case "radialMenus": {
			break;
		}
		case "widgets": {
			break;
		}
		case "applications": {
			sendKeyPressToApplication(uniqueID, pObj.data, scaledPt, data);
			break;
		}
	}
}


function toggleApplicationFullscreen(uniqueID, app, dblClick) {
	var resizeApp;
	if (app.maximized !== true) { // maximize
		resizeApp = remoteInteraction[uniqueID].maximizeSelectedItem(app);
	} else { // restore to previous
		resizeApp = remoteInteraction[uniqueID].restoreSelectedItem(app);
	}

	if (resizeApp !== null) {
		broadcast('startMove', {id: resizeApp.elemId, date: Date.now()});
		broadcast('startResize', {id: resizeApp.elemId, date: Date.now()});

		var a = {
			id: app.id,
			type: app.application
		};
		var l = {
			x: parseInt(app.left, 10),
			y: parseInt(app.top, 10),
			width: parseInt(app.width, 10),
			height: parseInt(app.height, 10)
		};

		addEventToUserLog(uniqueID, {type: "windowManagement",
			data: {type: "move", action: "start", application: a, location: l}, time: Date.now()});
		addEventToUserLog(uniqueID, {type: "windowManagement",
			data: {type: "resize", action: "start", application: a, location: l}, time: Date.now()});

		moveAndResizeApplicationWindow(resizeApp);

		if (app.partition) {
			updatePartitionInnerLayout(app.partition, true);
			broadcast('partitionWindowTitleUpdate', app.partition.getTitle());
		}

		broadcast('finishedMove', {id: resizeApp.elemId, date: Date.now()});
		broadcast('finishedResize', {id: resizeApp.elemId, date: Date.now()});

		addEventToUserLog(uniqueID, {type: "windowManagement",
			data: {type: "move", action: "end", application: a, location: l}, time: Date.now()});
		addEventToUserLog(uniqueID, {type: "windowManagement",
			data: {type: "resize", action: "end", application: a, location: l}, time: Date.now()});
	}
}

function deleteApplication(appId, portalId) {
	if (!SAGE2Items.applications.list.hasOwnProperty(appId)) {
		return;
	}

	var app = SAGE2Items.applications.list[appId];

	// if the app being deleted was in a partition, update partition
	if (app.partition) {

		let ptnId = app.partition.releaseChild(app.id)[0]; // only 1 partition effected

		if (partitions.list.hasOwnProperty(ptnId)) {
			// make sure this id is a partition
			updatePartitionInnerLayout(partitions.list[ptnId], true);
			broadcast('partitionWindowTitleUpdate', partitions.list[ptnId].getTitle());
		}
	}

	var application = app.application;
	if (application === "media_stream" || application === "media_block_stream") {
		var i;
		var mediaStreamData = appId.split("|");
		var sender = {wsio: null, clientId: mediaStreamData[0], streamId: parseInt(mediaStreamData[1], 10)};
		for (i = 0; i < clients.length; i++) {
			if (clients[i].id === sender.clientId) {
				sender.wsio = clients[i];
			}
		}
		if (sender.wsio !== null) {
			sender.wsio.emit('stopMediaCapture', {streamId: sender.streamId});
		}
	}

	var stickingItems = stickyAppHandler.getFirstLevelStickingItems(app.id);
	stickyAppHandler.removeElement(app);

	SAGE2Items.applications.removeItem(appId);
	var im = findInteractableManager(appId);
	im.removeGeometry(appId, "applications");
	var widgets = SAGE2Items.widgets.list;
	for (var w in widgets) {
		if (widgets.hasOwnProperty(w) && widgets[w].appId === appId) {
			im.removeGeometry(widgets[w].id, "widgets");
			SAGE2Items.widgets.removeItem(widgets[w].id);
		}
	}

	if (stickingItems.length > 0) {
		for (var s in stickingItems) {
			// When background gets deleted, sticking items stop sticking
			toggleStickyPin(stickingItems[s].id);
		}
	} else {
		// Refresh the pins on all the unpinned apps
		handleStickyItem(null);
	}


	broadcast('deleteElement', {elemId: appId});

	if (portalId !== undefined && portalId !== null) {
		var ts = Date.now() + remoteSharingSessions[portalId].timeOffset;
		remoteSharingSessions[portalId].wsio.emit('deleteApplication', {appId: appId, date: ts});
	}
}


function pointerDraw(uniqueID, data) {
	var ePos  = {x: 0, y: 0};
	var eUser = {id: null, label: 'drawing', color: [220, 10, 10]};
	var now   = Date.now();

	var key;
	var app;
	var event;
	for (key in SAGE2Items.applications.list) {
		app = SAGE2Items.applications.list[key];
		// Send the drawing events only to whiteboard apps
		if (app.application === 'whiteboard') {
			event = {id: app.id, type: "pointerDraw", position: ePos, user: eUser, data: data, date: now};
			broadcast('eventInItem', event);
		}
	}
}


function pointerCloseGesture(uniqueID, pointerX, pointerY, time, gesture) {
	if (sagePointers[uniqueID] === undefined) {
		return;
	}

	var elem = null;
	if (elem !== null) {
		if (elem.closeGestureID === undefined && gesture === 0) { // gesture: 0 = down, 1 = hold/move, 2 = up
			elem.closeGestureID = uniqueID;
			// elem.closeGestureTime = time + closeGestureDelay; // Delay in ms
		} else if (elem.closeGestureTime <= time && gesture === 1) { // Held long enough, remove
			deleteApplication(elem);
		} else if (gesture === 2) { // Released, reset timer
			elem.closeGestureID = undefined;
		}
	}
}

function handleNewApplication(appInstance, videohandle) {
	broadcast('createAppWindow', appInstance);
	broadcast('createAppWindowPositionSizeOnly', getAppPositionSize(appInstance));

	// reserve 20 backmost layers for partitions
	var zIndex = SAGE2Items.applications.numItems + SAGE2Items.portals.numItems + 20;
	interactMgr.addGeometry(appInstance.id, "applications", "rectangle", {
		x: appInstance.left, y: appInstance.top,
		w: appInstance.width, h: appInstance.height + config.ui.titleBarHeight},
		true, zIndex, appInstance);

	var cornerSize   = 0.2 * Math.min(appInstance.width, appInstance.height);
	var oneButton    = Math.round(config.ui.titleBarHeight) * (300 / 235);
	var buttonsPad   = 0.1 * oneButton;
	var startButtons = appInstance.width - Math.round(3 * oneButton + 2 * buttonsPad);

	/*
	var buttonsWidth = config.ui.titleBarHeight * (324.0/111.0);
	var buttonsPad   = config.ui.titleBarHeight * ( 10.0/111.0);
	var oneButton    = buttonsWidth / 2; // two buttons
	var startButtons = appInstance.width - buttonsWidth;
	*/

	SAGE2Items.applications.addItem(appInstance);
	SAGE2Items.applications.addButtonToItem(appInstance.id, "titleBar", "rectangle",
		{x: 0, y: 0, w: appInstance.width, h: config.ui.titleBarHeight}, 0);
	SAGE2Items.applications.addButtonToItem(appInstance.id, "syncButton", "rectangle",
		{x: startButtons, y: 0, w: oneButton, h: config.ui.titleBarHeight}, 1);
	SAGE2Items.applications.addButtonToItem(appInstance.id, "fullscreenButton", "rectangle",
		{x: startButtons + (1 * (buttonsPad + oneButton)), y: 0, w: oneButton, h: config.ui.titleBarHeight}, 1);
	SAGE2Items.applications.addButtonToItem(appInstance.id, "closeButton", "rectangle",
		{x: startButtons + (2 * (buttonsPad + oneButton)), y: 0, w: oneButton, h: config.ui.titleBarHeight}, 1);
	SAGE2Items.applications.addButtonToItem(appInstance.id, "dragCorner", "rectangle", {
		x: appInstance.width - cornerSize,
		y: appInstance.height + config.ui.titleBarHeight - cornerSize,
		w: cornerSize, h: cornerSize
	}, 2);
	if (appInstance.sticky === true) {
		appInstance.pinned = true;
		SAGE2Items.applications.addButtonToItem(appInstance.id, "pinButton", "rectangle",
			{x: buttonsPad, y: 0, w: oneButton, h: config.ui.titleBarHeight}, 1);
		SAGE2Items.applications.editButtonVisibilityOnItem(appInstance.id, "pinButton", false);
		handleStickyItem(appInstance.id);
	}
	SAGE2Items.applications.editButtonVisibilityOnItem(appInstance.id, "syncButton", false);

	initializeLoadedVideo(appInstance, videohandle);

	// assign content to a partition immediately when it is created
	var changedPartitions = partitions.updateOnItemRelease(appInstance);
	changedPartitions.forEach((id => {
		updatePartitionInnerLayout(partitions.list[id], true);

		broadcast('partitionWindowTitleUpdate', partitions.list[id].getTitle());
	}));
}

function handleNewApplicationInDataSharingPortal(appInstance, videohandle, portalId) {
	broadcast('createAppWindowInDataSharingPortal', {portal: portalId, application: appInstance});

	var zIndex = remoteSharingSessions[portalId].appCount;
	var titleBarHeight = SAGE2Items.portals.list[portalId].titleBarHeight;
	SAGE2Items.portals.interactMgr[portalId].addGeometry(appInstance.id, "applications", "rectangle", {
		x: appInstance.left, y: appInstance.top,
		w: appInstance.width, h: appInstance.height + titleBarHeight
	}, true, zIndex, appInstance);

	var cornerSize = 0.2 * Math.min(appInstance.width, appInstance.height);
	var oneButton    = Math.round(titleBarHeight) * (300 / 235);
	var buttonsPad   = 0.1 * oneButton;
	var startButtons = appInstance.width - Math.round(3 * oneButton + 2 * buttonsPad);

	/*
	var buttonsWidth = titleBarHeight * (324.0/111.0);
	var buttonsPad   = titleBarHeight * ( 10.0/111.0);
	var oneButton    = buttonsWidth / 2; // two buttons
	var startButtons = appInstance.width - buttonsWidth;
	*/

	SAGE2Items.applications.addItem(appInstance);
	SAGE2Items.applications.addButtonToItem(appInstance.id, "titleBar", "rectangle",
		{x: 0, y: 0, w: appInstance.width, h: titleBarHeight}, 0);
	SAGE2Items.applications.addButtonToItem(appInstance.id, "syncButton", "rectangle",
		{x: startButtons, y: 0, w: oneButton, h: titleBarHeight}, 1);
	SAGE2Items.applications.addButtonToItem(appInstance.id, "fullscreenButton", "rectangle",
		{x: startButtons + (1 * (buttonsPad + oneButton)), y: 0, w: oneButton, h: titleBarHeight}, 1);
	SAGE2Items.applications.addButtonToItem(appInstance.id, "closeButton", "rectangle",
		{x: startButtons + (2 * (buttonsPad + oneButton)), y: 0, w: oneButton, h: titleBarHeight}, 1);
	SAGE2Items.applications.addButtonToItem(appInstance.id, "dragCorner", "rectangle", {
		x: appInstance.width - cornerSize, y: appInstance.height + titleBarHeight - cornerSize,
		w: cornerSize, h: cornerSize
	}, 2);
	if (appInstance.sticky === true) {
		appInstance.pinned = true;
		SAGE2Items.applications.addButtonToItem(appInstance.id, "pinButton", "rectangle",
			{x: buttonsPad, y: 0, w: oneButton, h: titleBarHeight}, 1);
		SAGE2Items.applications.editButtonVisibilityOnItem(appInstance.id, "pinButton", false);
		handleStickyItem(appInstance.id);
	}
	SAGE2Items.applications.editButtonVisibilityOnItem(appInstance.id, "syncButton", false);

	initializeLoadedVideo(appInstance, videohandle);
}

function handleApplicationResize(appId) {
	if (SAGE2Items.applications.list[appId] === undefined) {
		return;
	}

	var app = SAGE2Items.applications.list[appId];
	var portal = findApplicationPortal(app);
	var titleBarHeight = config.ui.titleBarHeight;
	if (portal !== undefined && portal !== null) {
		titleBarHeight = portal.data.titleBarHeight;
	}

	var cornerSize = 0.2 * Math.min(app.width, app.height);
	var oneButton    = Math.round(titleBarHeight) * (300 / 235);
	var buttonsPad   = 0.1 * oneButton;
	var startButtons = app.width - Math.round(3 * oneButton + 2 * buttonsPad);

	/*
	var buttonsWidth = titleBarHeight * (324.0/111.0);
	var buttonsPad   = titleBarHeight * ( 10.0/111.0);
	var oneButton    = buttonsWidth / 2; // two buttons
	var startButtons = app.width - buttonsWidth;
	*/

	SAGE2Items.applications.editButtonOnItem(appId, "titleBar", "rectangle",
		{x: 0, y: 0, w: app.width, h: titleBarHeight});
	SAGE2Items.applications.editButtonOnItem(appId, "syncButton", "rectangle",
		{x: startButtons, y: 0, w: oneButton, h: titleBarHeight});
	SAGE2Items.applications.editButtonOnItem(appId, "fullscreenButton", "rectangle",
		{x: startButtons + (1 * (buttonsPad + oneButton)), y: 0, w: oneButton, h: titleBarHeight});
	SAGE2Items.applications.editButtonOnItem(appId, "closeButton", "rectangle",
		{x: startButtons + (2 * (buttonsPad + oneButton)), y: 0, w: oneButton, h: titleBarHeight});
	SAGE2Items.applications.editButtonOnItem(appId, "dragCorner", "rectangle",
		{x: app.width - cornerSize, y: app.height + titleBarHeight - cornerSize, w: cornerSize, h: cornerSize});
	if (app.sticky === true) {
		SAGE2Items.applications.editButtonOnItem(app.id, "pinButton", "rectangle",
			{x: buttonsPad, y: 0, w: oneButton, h: titleBarHeight});
		handleStickyItem(app.id);
	}
}

function handleDataSharingPortalResize(portalId) {
	if (SAGE2Items.portals.list[portalId] === undefined) {
		return;
	}

	SAGE2Items.portals.list[portalId].scale = SAGE2Items.portals.list[portalId].width /
											SAGE2Items.portals.list[portalId].natural_width;
	var portalWidth = SAGE2Items.portals.list[portalId].width;
	var portalHeight = SAGE2Items.portals.list[portalId].height;

	var cornerSize   = 0.2 * Math.min(portalWidth, portalHeight);
	var oneButton    = Math.round(config.ui.titleBarHeight) * (300 / 235);
	var buttonsPad   = 0.1 * oneButton;
	var startButtons = portalWidth - Math.round(2 * oneButton + buttonsPad);

	/*
	var buttonsWidth = (config.ui.titleBarHeight-4) * (324.0/111.0);
	var buttonsPad   = (config.ui.titleBarHeight-4) * ( 10.0/111.0);
	var oneButton    = buttonsWidth / 2; // two buttons
	var startButtons = portalWidth - buttonsWidth;
	*/

	SAGE2Items.portals.editButtonOnItem(portalId, "titleBar", "rectangle",
		{x: 0, y: 0, w: portalWidth, h: config.ui.titleBarHeight});
	SAGE2Items.portals.editButtonOnItem(portalId, "fullscreenButton", "rectangle",
		{x: startButtons, y: 0, w: oneButton, h: config.ui.titleBarHeight});
	SAGE2Items.portals.editButtonOnItem(portalId, "closeButton", "rectangle",
		{x: startButtons + buttonsPad + oneButton, y: 0, w: oneButton, h: config.ui.titleBarHeight});
	SAGE2Items.portals.editButtonOnItem(portalId, "dragCorner", "rectangle",
		{x: portalWidth - cornerSize, y: portalHeight + config.ui.titleBarHeight - cornerSize, w: cornerSize, h: cornerSize});

}

function findInteractableManager(appId) {
	if (interactMgr.hasObjectWithId(appId) === true) {
		return interactMgr;
	}

	var key;
	for (key in SAGE2Items.portals.interactMgr) {
		if (SAGE2Items.portals.interactMgr[key].hasObjectWithId(appId) === true) {
			return SAGE2Items.portals.interactMgr[key];
		}
	}

	return null;
}

function findApplicationPortal(app) {
	if (app === undefined || app === null) {
		return null;
	}

	var portalIdx = app.id.indexOf("_portal");
	if (portalIdx < 0) {
		return null;
	}

	var portalId = app.id.substring(portalIdx + 1, app.id.length);
	return interactMgr.getObject(portalId, "portals");
}


// **************  Omicron section *****************
var omicronRunning = false;
var omicronManager = new Omicron(config);

// Helper function for omicron to switch pointer mode
function omi_pointerChangeMode(uniqueID) {
	remoteInteraction[uniqueID].toggleModes();
	broadcast('changeSagePointerMode', {id: sagePointers[uniqueID].id, mode: remoteInteraction[uniqueID].interactionMode});
}

// Set callback functions so Omicron can generate SAGEPointer events
omicronManager.setCallbacks(
		sagePointers,
		createSagePointer,
		showPointer,
		pointerPress,
		pointerMove,
		pointerPosition,
		hidePointer,
		pointerRelease,
		pointerScrollStart,
		pointerScroll,
		pointerScrollEnd,
		pointerDblClick,
		pointerCloseGesture,
		keyDown,
		keyUp,
		keyPress,
		createRadialMenu,
		omi_pointerChangeMode,
		remoteInteraction
	);
omicronManager.linkDrawingManager(drawingManager);

/* ****** Radial Menu section ************************************************************** */
// createMediabrowser();

function createRadialMenu(uniqueID, pointerX, pointerY) {
	var validLocation = true;
	var newMenuPos = {x: pointerX, y: pointerY};
	var existingRadialMenu = null;
	// Make sure there's enough distance from other menus
	for (var key in SAGE2Items.radialMenus.list) {
		existingRadialMenu = SAGE2Items.radialMenus.list[key];
		var prevMenuPos = {x: existingRadialMenu.left, y: existingRadialMenu.top };
		var distance = Math.sqrt(Math.pow(Math.abs(newMenuPos.x - prevMenuPos.x), 2) +
						Math.pow(Math.abs(newMenuPos.y - prevMenuPos.y), 2));
		if (existingRadialMenu.visible && distance < existingRadialMenu.radialMenuSize.x) {
			// validLocation = false;
			// console.log("Menu is too close to existing menu");
		}
	}

	if (validLocation && SAGE2Items.radialMenus.list[uniqueID + "_menu"] === undefined) {
		// Create a new radial menu
		var newRadialMenu = new Radialmenu(uniqueID, uniqueID, config);
		newRadialMenu.generateGeometry(interactMgr, SAGE2Items.radialMenus);
		newRadialMenu.setPosition(newMenuPos);

		SAGE2Items.radialMenus.list[uniqueID + "_menu"] = newRadialMenu;

		// Open a 'media' radial menu
		broadcast('createRadialMenu', newRadialMenu.getInfo());
	} else if (validLocation && SAGE2Items.radialMenus.list[uniqueID + "_menu"] !== undefined) {
		// Radial menu already exists for this pointer, move to new location instead
		setRadialMenuPosition(uniqueID, pointerX, pointerY);
		broadcast('updateRadialMenu', existingRadialMenu.getInfo());
	}
	updateWallUIMediaBrowser(uniqueID);
}

/**
* Translates position of a radial menu by an offset
*
* @method moveRadialMenu
* @param uniqueID {Integer} radial menu ID
* @param pointerX {Float} offset x position
* @param pointerY {Float} offset y position
*/
function moveRadialMenu(uniqueID, pointerX, pointerY) {
	var existingRadialMenu = SAGE2Items.radialMenus.list[uniqueID + "_menu"];

	if (existingRadialMenu) {

		existingRadialMenu.setPosition({x: existingRadialMenu.left + pointerX, y: existingRadialMenu.top + pointerY});
		existingRadialMenu.visible = true;

		broadcast('updateRadialMenuPosition', existingRadialMenu.getInfo());
	}
}

/**
* Sets the absolute position of a radial menu
*
* @method setRadialMenuPosition
* @param uniqueID {Integer} radial menu ID
* @param pointerX {Float} x position
* @param pointerY {Float} y position
*/
function setRadialMenuPosition(uniqueID, pointerX, pointerY) {
	var existingRadialMenu = SAGE2Items.radialMenus.list[uniqueID + "_menu"];

	// Sets the position and visibility
	existingRadialMenu.setPosition({x: pointerX, y: pointerY});

	// Update the interactable geometry
	interactMgr.editGeometry(uniqueID + "_menu_radial", "radialMenus", "circle",
			{x: existingRadialMenu.left, y: existingRadialMenu.top, r: existingRadialMenu.radialMenuSize.y / 2});
	showRadialMenu(uniqueID);
	// Send the updated radial menu state to the display clients (and set menu visible)
	broadcast('updateRadialMenuPosition', existingRadialMenu.getInfo());
}

/**
* Shows radial menu and enables interactivity
*
* @method showRadialMenu
* @param uniqueID {Integer} radial menu ID
*/
function showRadialMenu(uniqueID) {
	var radialMenu = SAGE2Items.radialMenus.list[uniqueID + "_menu"];

	if (radialMenu !== undefined) {
		radialMenu.visible = true;
		interactMgr.editVisibility(uniqueID + "_menu_radial", "radialMenus", true);
		interactMgr.editVisibility(uniqueID + "_menu_thumbnail", "radialMenus", radialMenu.isThumbnailWindowOpen());
	}
}

/**
* Hides radial menu and enables interactivity
*
* @method hideRadialMenu
* @param uniqueID {Integer} radial menu ID
*/
function hideRadialMenu(uniqueID) {
	var radialMenu = SAGE2Items.radialMenus.list[uniqueID + "_menu"];
	if (radialMenu !== undefined) {
		radialMenu.hide();
	}
	broadcast('updateRadialMenu', radialMenu.getInfo());
}

function updateWallUIMediaBrowser(uniqueID) {
	var list = getSavedFilesList();

	broadcast('updateRadialMenuDocs', {id: uniqueID, fileList: list});
}

// Sends button state update messages to display
function radialMenuEvent(data) {
	if (data.type === "stateChange") {
		broadcast('radialMenuEvent', data);

		if (data.menuState.action !== undefined && data.menuState.action.type === "saveSession") {
			var ad    = new Date();
			var sname = sprint("session_%4d_%02d_%02d_%02d_%02d_%02s",
							ad.getFullYear(), ad.getMonth() + 1, ad.getDate(),
							ad.getHours(), ad.getMinutes(), ad.getSeconds());
			saveSession(sname);
		} else if (data.menuState.action !== undefined && data.menuState.action.type === "tileContent") {
			tileApplications();
		} else if (data.menuState.action !== undefined && data.menuState.action.type === "clearAllContent") {
			clearDisplay();
		}
	} else {
		broadcast('radialMenuEvent', data);
	}
}

// Check for pointer move events that are dragging a radial menu (but outside the menu)
function updateRadialMenuPointerPosition(uniqueID, pointerX, pointerY) {
	for (var key in SAGE2Items.radialMenus.list) {
		var radialMenu = SAGE2Items.radialMenus.list[key];
		// console.log(data.id+"_menu: " + radialMenu);
		if (radialMenu !== undefined && radialMenu.dragState === true) {
			var offset = radialMenu.getDragOffset(uniqueID, {x: pointerX, y: pointerY});
			moveRadialMenu(radialMenu.id, offset.x, offset.y);
		}
	}
}

function wsRemoveRadialMenu(wsio, data) {
	hideRadialMenu(data.id);
}

function wsRadialMenuThumbnailWindow(wsio, data) {
	var radialMenu = SAGE2Items.radialMenus.list[data.id + "_menu"];

	if (radialMenu !== undefined) {
		radialMenu.openThumbnailWindow(data);

		var thumbnailWindowPos = radialMenu.getThumbnailWindowPosition();
		interactMgr.editGeometry(data.id + "_menu_thumbnail", "radialMenus", "rectangle", {
			x: thumbnailWindowPos.x,
			y: thumbnailWindowPos.y,
			w: radialMenu.thumbnailWindowSize.x,
			h: radialMenu.thumbnailWindowSize.y
		});
		interactMgr.editVisibility(data.id + "_menu_thumbnail", "radialMenus", data.thumbnailWindowOpen);
	}
}

function wsRadialMenuMoved(wsio, data) {
	var radialMenu = SAGE2Items.radialMenus.list[data.uniqueID + "_menu"];
	if (radialMenu !== undefined) {
		radialMenu.setPosition(data);
	}
}

/**
* Called when an item is dropped after a move, and when a sticky item pin is toggled. This method
* checks attaching of sticky items to background items and detaching previously attached
* sticky items from background items (when the are moved away). It also handles hiding of pins of
* items not pinned when their background is removed from underneath them
*/

function handleStickyItem(elemId) {
	var app = SAGE2Items.applications.list[elemId];
	var im;
	if (app !== null && app !== undefined && app.sticky === true) {
		stickyAppHandler.detachStickyItem(app);
		im = findInteractableManager(elemId);
		var backgroundObj = im.getBackgroundObj(app, null);
		if (backgroundObj === null) {
			hideStickyPin(app);
		} else if (SAGE2Items.applications.list.hasOwnProperty(backgroundObj.data.id)) {
			if (app.pinned === true) {
				stickyAppHandler.attachStickyItem(backgroundObj.data, app);
			} else {
				stickyAppHandler.registerNotPinnedApp(app);
			}
			showStickyPin(app);
		}
	}
	var appsNotPinned = stickyAppHandler.getNotPinnedAppList();
	var appsNotPinnedWithBackground = [];
	for (var i in appsNotPinned) {
		var tmpAppVariable = SAGE2Items.applications.list[appsNotPinned[i].id];
		if (tmpAppVariable === null || tmpAppVariable === undefined) {
			//Apps on this list might have been deleted
			continue;
		}
		im = findInteractableManager(tmpAppVariable.id);
		if (im.getBackgroundObj(tmpAppVariable, null) === null) {
			//If there is no background hide the pin
			hideStickyPin(tmpAppVariable);
		} else {
			//If there is a background, continue to maintain the app on the not pinned list
			appsNotPinnedWithBackground.push(tmpAppVariable);
		}
	}
	stickyAppHandler.refreshNotPinnedAppList(appsNotPinnedWithBackground);
}


/**
* Called when user clicks on a sticky item pin. This method toggles the status of the pin.
*/

function toggleStickyPin(appId) {
	var app = SAGE2Items.applications.list[appId];
	if (app === null || app === undefined || app.sticky !== true) {
		return;
	}
	if (app.hasOwnProperty("pinned") === false || app.pinned !== true) {
		app.pinned = true;
	} else {
		app.pinned = false;
		stickyAppHandler.registerNotPinnedApp(app);
	}

	handleStickyItem(app.id);
}


function showStickyPin(app) {
	SAGE2Items.applications.editButtonVisibilityOnItem(app.id, "pinButton", true);
	broadcast('showStickyPin', app);
}

function hideStickyPin(app) {
	SAGE2Items.applications.editButtonVisibilityOnItem(app.id, "pinButton", false);
	broadcast('hideStickyPin', app);
}


function showOrHideWidgetLinks(data) {
	var obj = data.item;
	var appId = obj.id;
	if (obj.data !== undefined && obj.data !== null && obj.data.appId !== undefined) {
		appId = obj.data.appId;
	}
	var app = SAGE2Items.applications.list[appId];
	if (app !== null && app !== undefined) {
		app = getAppPositionSize(app);
		app.user_id = data.uniqueID;
		if (data.show === true) {
			app.user_color = data.user_color;
			if (app.user_color !== null) {
				appUserColors[appId] = app.user_color;
			}
			broadcast('showWidgetToAppConnector', app);
		} else {
			broadcast('hideWidgetToAppConnector', app);
		}
	}
}

/**
 * Asks what app is at given x,y coordinate.
 */
function wsUtdWhatAppIsAt(wsio, data) {
	var obj = interactMgr.searchGeometry({x: data.x, y: data.y});

	data.message = "utdWhatAppIsAt>Received query from:" + wsio.id + " ";
	if (obj === null) {
		data.message += "no app at location";
	} else {
		data.message += obj.data.id;
	}
	wsio.emit('utdConsoleMessage', data);
}

/**
 * Asks for rmb context menu from app under x,y coordinate.
 */
function wsUtdRequestRmbContextMenu(wsio, data) {
	var obj = interactMgr.searchGeometry({x: data.x, y: data.y});

	if (obj !== null) {
		// check type of item under click
		if (SAGE2Items.applications.list.hasOwnProperty(obj.data.id)) {
			// if an app was under the rmb click
			if (SAGE2Items.applications.list[obj.data.id].contextMenu) {

				// If we already have the menu info, send it
				wsio.emit('dtuRmbContextMenuContents', {
					x: data.xClick,
					y: data.yClick,
					app: obj.data.id,
					entries: SAGE2Items.applications.list[obj.data.id].contextMenu
				});

			} else {
				// Default response
				wsio.emit('dtuRmbContextMenuContents', {
					x: data.xClick,
					y: data.yClick,
					app: obj.data.id,
					entries: [{
						description: "App not yet loaded on display client yet."
					}]
				});

			}
		} else if (partitions.list.hasOwnProperty(obj.data.id)) {
			// if a partition was under the rmb click
			wsio.emit('dtuRmbContextMenuContents', {
				x: data.xClick,
				y: data.yClick,
				app: obj.data.id,
				entries: partitions.list[obj.data.id].getContextMenu()
			});
		}

	}
}

/**
 * Asks for rmb context menu from app under x,y coordinate.
 */
function wsUtdCallFunctionOnApp(wsio, data) {
	// check if the id is an applications or partition
	if (SAGE2Items.applications.list.hasOwnProperty(data.app)) {
		if (data.func === "SAGE2DeleteElement") {
			deleteApplication(data.app);
			// closing of applications are handled by the called function.
			return;
		} else if (data.func === "SAGE2SendToBack") {
			// data.app should contain the id.
			var im = findInteractableManager(data.app);
			im.moveObjectToBack(data.app, "applications");
			var newOrder = im.getObjectZIndexList("applications");
			broadcast('updateItemOrder', newOrder);
			return;
		} else if (data.func === "SAGE2Maximize") {
			if (data.parameters.clientId && SAGE2Items.applications.list[data.app]) {
				toggleApplicationFullscreen(data.parameters.clientId,
					SAGE2Items.applications.list[data.app],
					true);
			}
			return;
		}

		// Using broadcast means the parameter must be in data.data
		data.data = data.parameters;
		// add the serverDate property
		data.data.serverDate = Date.now();
		// add the clientId property
		data.data.clientId = wsio.id;
		// send to all display clients(since they all need to update)
		for (var i = 0; i < clients.length; i++) {
			if (clients[i].clientType === "display") {
				clients[i].emit('broadcast', data);
			}
		}
	}  else if (partitions.list.hasOwnProperty(data.app)) {
		// the context menu is on a partition
		let ptn = partitions.list[data.app];

		if (data.func === "SAGE2DeleteElement") {
			deletePartition(data.app);
			// closing of applications are handled by the called function.
			return;
		} else if (data.func === "SAGE2Maximize") {
			if (data.parameters.clientId) {
				if (!ptn.maximized) {
					remoteInteraction[data.parameters.clientId].maximizeSelectedItem(ptn);
				} else {
					remoteInteraction[data.parameters.clientId].restoreSelectedItem(ptn);
				}

				partitions.updatePartitionGeometries(data.app, interactMgr);
				broadcast('partitionMoveAndResizeFinished', ptn.getDisplayInfo());

				// update neighbors if it is snapped
				if (ptn.isSnapping) {
					let updatedNeighbors = ptn.updateNeighborPtnPositions();

					// update geometries/display/layout of any updated neighbors
					for (var neigh of updatedNeighbors) {
						partitions.updatePartitionGeometries(neigh, interactMgr);
						broadcast('partitionMoveAndResizeFinished', partitions.list[neigh].getDisplayInfo());

						updatePartitionInnerLayout(partitions.list[neigh], true);
					}
				}

				// update child positions within partiton
				updatePartitionInnerLayout(ptn, false);
			}
		} else if (data.func === "clearPartition") {
			// invoke clear with delete application method -- messy, should refactor
			partitions.list[data.app][data.func](deleteApplication);
		} else {
			// invoke the other callback
			partitions.list[data.app][data.func]();
		}

		updatePartitionInnerLayout(partitions.list[data.app], true);

		broadcast('partitionWindowTitleUpdate', partitions.list[data.app].getTitle());

	}

}

/**
 * Passes the received values from app to the specified client.
 */
function wsDtuRmbContextMenuContents(wsio, data) {
	SAGE2Items.applications.list[data.app].contextMenu = data.entries;
}


/**
This is the function that handles all 'csdMessage' packets.
Required for processing is data.type.
Further requirements based upon the type.
*/
function wsCsdMessage(wsio, data) {
	// if the type is not defined,
	if (data.type === undefined) {
		console.log(sageutils.header("csdMessage") + "Error: Undefined csdMessage");
		return;
	}

	switch (data.type) {
		case "consolePrint":
			// used for debugging
			csdConsolePrint(wsio, data);
			break;
		case "whatAppIsAt":
			// used for testing
			csdWhatAppIsAt(wsio, data);
			break;
		case "getPathOfApp":
			// currently just used for testing
			console.log("csd getPathOfApp " + data.appName + ":" + csdGetPathOfApp(data.appName));
			break;
		case "launchAppWithValues":
			csdLaunchAppWithValues(wsio, data);
			break;
		case "sendDataToClient":
			csdSendDataToClient(wsio, data);
			break;
		case "setValue":
			csdSetValue(wsio, data);
			break;
		case "getValue":
			csdGetValue(wsio, data);
			break;
		case "subscribeToValue":
			csdSubscribeToValue(wsio, data);
			break;
		case "getAllTrackedValues":
			csdGetAllTrackedValues(wsio, data);
			break;
		case "saveDataOnServer":
			csdSaveDataOnServer(wsio, data);
			break;
		default:
			console.log("csd ERROR, unknown message type " + data.type);
			break;
	}
}

/**
 * Prints a console message on the server.
 * csd requirement:
 * 		data.message 		what will be printed.
 */
function csdConsolePrint(wsio, data) {
	if (data.message === undefined) {
		console.log(sageutils.header("csdConsolePrint") + "Error: Undefined message");
		return;
	}
	console.log(sageutils.header("csdConsolePrint") + data.message);
}

/**
 * Will find app at location x,y.
 *
 * csd requirement:
 * 		data.x 		x location to check.
 * 		data.y 		y location to check.
 *
 * csd options:
 * 		data.serverPrint 	true = print to console on server.
 * 		data.replyPrint 	true = print to console on server.
 *
 */
function csdWhatAppIsAt(wsio, data) {
	var obj = interactMgr.searchGeometry({x: data.x, y: data.y});

	if (data.serverPrint === true) {
		console.log(sageutils.header("csdWhatAppIsAt") + obj.data.id);
	}

	if (data.replyPrint === true) {
		// send back to the source the print command
		var csdData = {};
		csdData.type	= "consolePrint";
		csdData.message = obj.data.id;
		wsio.emit('csdMessage', csdData);
	}
}

/**
 * Used to get the full path of an app starting with appName in the FileName.
 *
 * Note: under conditions it might be possible to generate false positives.
*/
function csdGetPathOfApp(appName) {
	var apps = assets.listApps();
	// for each of the apps known to SAGE2, usually everything in public/uploads/apps
	for (var i = 0; i < apps.length; i++) {
		if (// if the name contains appName
			apps[i].exif.FileName.indexOf(appName) === 0
			|| apps[i].id.indexOf(appName) !== -1
		) {
			return apps[i].id; // this is the path.
		} // end if this app contains the specified name
	} // end for each application available.
	return null;
}


/**
 * Will launch app with specified name and call the given function after.
 *
 * csd requirement:
 * 		data.appName 	x location to check.
 *
 * csd options:
 * 		data.func 		if defined will attempt to call this func on the app
 * 		data.params 	assumed to be defined if data.func is. Will send these params to func.
 *
 */
function csdLaunchAppWithValues(wsio, data) {
	var fullpath = csdGetPathOfApp(data.appName);
	if (fullpath === null) {
		fullpath = path.join(mediaFolders.system.path, "apps", data.appName);
		try {
			fs.accessSync(fullpath);
		} catch (err) {
			console.log(sageutils.header("csdLaunchAppWithValues") + "Cannot launch " + data.appName + ", doesn't exist.");
			return;
		}
	}
	// Prep the data needed to launch an application.
	var appLoadData = { };
	appLoadData.application = fullpath;
	appLoadData.user = wsio.id; // needed for the wsLoadApplication function
	var whatTheNewAppIdShouldBe = "app_" + getUniqueAppId.count;

	// If the launch location is defined, use it, otherwise use the stagger position.
	if (data.xLaunch !== null && data.xLaunch !== undefined) {
		appLoadData.position = [data.xLaunch, data.yLaunch];
	} else {
		// stagger the start location to prevent them from stacking on top of each other.
		// this is just a temporary solution.
		// percents
		appLoadData.position = [csdDataStructure.xAppLaunchCoordinate, csdDataStructure.yAppLaunchCoordinate];
		// after launch reset position
		csdDataStructure.xAppLaunchCoordinate += 600;
		if (csdDataStructure.xAppLaunchCoordinate >= config.totalWidth - 500) {
			csdDataStructure.yAppLaunchCoordinate += 600;
			csdDataStructure.xAppLaunchCoordinate = 10;
			if (csdDataStructure.yAppLaunchCoordinate >= config.totalHeight - 500) {
				csdDataStructure.yAppLaunchCoordinate = 100;
			}
		}
	}

	// call the previously made wsLoadApplication funciton and give it the required data.
	wsLoadApplication(wsio, appLoadData);
	// if a data.func is defined make a delayed call to it on the app. Otherwise, its just an app launch.
	if (data.func !== undefined) {
		setTimeout(
			function() {
				var app = SAGE2Items.applications.list[ whatTheNewAppIdShouldBe ];
				// if the app doesn't exist, exit. Because it should and dunno what happened to it (potentially crash).
				if (app === null || app === undefined) {
					console.log(sageutils.header("csdLaunchAppWithValues") + "App " + data.appName +
						" launched, but now it doesn't exist.");
				} else {
					// else try send it data
					// add potentially missing params
					data.params.serverDate = Date.now();
					data.params.clientId   = wsio.id;
					// load the data object for the new app
					var dataForDisplay  = {};
					dataForDisplay.app  = app.id;
					dataForDisplay.func = data.func;
					dataForDisplay.data = data.params;
					// send to all display clients(since they all need to update)
					for (var i = 0; i < clients.length; i++) {
						if (clients[i].clientType === "display") {
							clients[i].emit('broadcast', dataForDisplay);
						}
					}
				}
			}
		, 400); // milliseconds how low can this value be to ensure it works?
	} // end if data.func !== undefined
} // end csdLaunchAppWithValues


/**
 * Will send data to a client by means of function.
 *
 * csd requirement:
 * 		data.clientDest 	Which clients to send data to.
 * 							allDisplays 	sends to any client with clientType === "display"
 * 							masterDisplay 	sends only to masterDisplay.
 * 							allClients  	sends to all connected clients. (Not implemented)
 * 							<wsio.id>		sends only to the specified id
 *
 * csd options:
 * 		data.func 		displays need func defined
 * 		data.app 	 	displays need app defined
 * 		data.data 	 	displays need data defined (acts a param to function)
 *
 */
function csdSendDataToClient(wsio, data) {
	var i;
	if (data.clientDest === "allDisplays") {
		for (i = 0; i < clients.length; i++) {
			if (clients[i].clientType === "display") {
				clients[i].emit('broadcast', data);
			}
		}
	} else if (data.clientDest === "masterDisplay") {
		// only send if a master display is connected
		if (masterDisplay) {
			masterDisplay.emit('broadcast', data); // only send to one display to prevent multiple responses.
		}
	} else {
		for (i = 0; i < clients.length; i++) {
			// !!!! the clients[i].id  and clientDest need auto convert to evaluate as equivalent.
			// update: condition is because console.log auto converts in a specific way
			if (clients[i].id == data.clientDest) {
				clients[i].emit('csdSendDataToClient', data);
			}
		}
	}
}

/*
Data structure for the csd value passing.

var csdDataStructure = {};
	csdDataStructure.allValues = {};
		object to hold all tracked values
		example csdDataStructure.allValues['nameOfvalue'] = <entryObject>
	csdDataStructure.numberOfValues = 0;
		will increment as new values are added
	csdDataStructure.allNamesOfValues = [];
		strings to denote the names used for values
		order is based on when it was first set (not alphabetical)
	csdDataStructure.xAppLaunchCoordinate = 0.05;
		for the csdLaunchAppWithValues positioning
	csdDataStructure.yAppLaunchCoordinate = 0.05;
		for the csdLaunchAppWithValues positioning

	The allValues is comprised of entry objects
	{
		name: 	name of value
		value: 	actual value which could be an object of more values
		desc: 	used for later
		subscribers: 	[]
	}

	Each entry in subscribers is also an object.
	Current assumption is that all subscribers are apps on a display.
	{
		app: 	identifies the app which is subscribing to the value.
			NOTE: need to find a way to unsubscribe esp if the app is removed, or apps are reset.

		func: 	name of the function to call in order to pass the information.
			NOTE: broadcast currently only supports 1 parameter.
	}
*/
var csdDataStructure = {};
csdDataStructure.allValues = {};
csdDataStructure.numberOfValues = 0;
csdDataStructure.allNamesOfValues = [];
csdDataStructure.xAppLaunchCoordinate = 10;
csdDataStructure.yAppLaunchCoordinate = 100;

/**
Will set the named value.

Needs
	data.nameOfValue
	data.value
	data.description (for later)
*/
function csdSetValue(wsio, data) {
	// don't do anything if this isn't filled out.
	if (data.nameOfValue === undefined || data.nameOfValue === null) {
		return;
	}
	// check if there is no entry for that value
	if (csdDataStructure.allValues["" + data.nameOfValue] === undefined) {
		// need to make an entry for this value
		var newCsdValue = {};
		newCsdValue.name			= data.nameOfValue;
		newCsdValue.value			= data.value;
		newCsdValue.description		= data.description;
		newCsdValue.subscribers		= [];
		// add it and update tracking vars.
		csdDataStructure.allValues["" + data.nameOfValue] = newCsdValue;
		csdDataStructure.numberOfValues++;
		csdDataStructure.allNamesOfValues.push("" + data.nameOfValue);
	} else {
		// value exists, just update it.
		csdDataStructure.allValues[ "" + data.nameOfValue ].value = data.value;
	}
	// send to each of the subscribers.
	var dataForApp = {};
	for (var i = 0; i < csdDataStructure.allValues[ "" + data.nameOfValue ].subscribers.length; i++) {
		// fill the data object for the app, using display's broadcast packet
		dataForApp.app  = csdDataStructure.allValues["" + data.nameOfValue].subscribers[i].app;
		dataForApp.func = csdDataStructure.allValues["" + data.nameOfValue].subscribers[i].func;
		dataForApp.data = csdDataStructure.allValues["" + data.nameOfValue].value;
		// send to all display clients(since they all need to update)
		for (var j = 0; j < clients.length; j++) {
			if (clients[j].clientType === "display") {
				clients[j].emit('broadcast', dataForApp);
			}
		}
	}
}

/**
Will send back the named value if it exists.

Needs
	data.nameOfValue
	data.app
	data.func
*/
function csdGetValue(wsio, data) {
	// don't do anything if this isn't filled out.
	if (data.nameOfValue === undefined || data.nameOfValue === null) {
		return;
	}
	// also don't do anything if the value doesn't exist
	if (csdDataStructure.allValues["" + data.nameOfValue] === undefined) {
		return;
	}
	// make the data for the app, using display's broadcast packet
	var dataForApp = {};
	dataForApp.app  = data.app;
	dataForApp.func = data.func;
	dataForApp.data = csdDataStructure.allValues[ "" + data.nameOfValue ].value;
	wsio.emit('broadcast', dataForApp);
}

/**
Adds the app to the named value as a subscriber. However the named value must exist.
This will NOT automatically add a subscriber if the values doesn't exist but is added later.

Needs
	data.nameOfValue
	data.app
	data.func
*/
function csdSubscribeToValue(wsio, data) {
	// don't do anything if this isn't filled out.
	if (data.nameOfValue === undefined || data.nameOfValue === null) {
		return;
	}
	// also don't do anything if the value doesn't exist
	if (csdDataStructure.allValues["" + data.nameOfValue] === undefined) {
		return;
	}
	// make the new subscriber entry
	var newCsdSubscriber  = {};
	newCsdSubscriber.app  = data.app;
	newCsdSubscriber.func = data.func;
	// add it to that value
	csdDataStructure.allValues[ "" + data.nameOfValue ].subscribers.push(newCsdSubscriber);
}



/**
Adds the app to the named value as a subscriber. However the named value must exist.
This will NOT automatically add a subscriber if the values doesn't exist but is added later.

Needs
	data.nameOfValue
	data.app
	data.func
*/
function csdGetAllTrackedValues(wsio, data) {
	var dataForApp = {};
	dataForApp.data = [];
	dataForApp.app  = data.app;
	dataForApp.func = data.func;
	for (var i = 0; i < csdDataStructure.allNamesOfValues.length; i++) {
		dataForApp.data.push(
			{	name: csdDataStructure.allNamesOfValues[i],
				value: csdDataStructure.allValues[ csdDataStructure.allNamesOfValues[i] ]
			});
	}
	wsio.emit('broadcast', dataForApp);
}




/**
Currently used to save files in server media folders.
Writes to mainFolder.path, which should place it into ~/Documents/SAGE2_Media

Needs
	data.fileName
	data.fileType
		note
	data.fileContent

*/
function csdSaveDataOnServer(wsio, data) {
	// First check if all necessary fields have been provided.
	if (data.fileType == null || data.fileType == undefined
		|| data.fileName == null || data.fileName == undefined
		|| data.fileContent == null || data.fileContent == undefined
	) {
		console.log("ERROR:csdSaveDataOnServer: not saving data, a required field is null or undefined");
	}
	// Remove weird path changing by chopping of the / andor \ in the filename.
	while (data.fileName.indexOf("/") >= 0) {
		data.fileName = data.fileName.substring(data.fileName.indexOf("/") + 1);
	}
	while (data.fileName.indexOf("\\") >= 0) {
		data.fileName = data.fileName.substring(data.fileName.indexOf("\\") + 1);
	}

	// Create the notes folder as needed
	var notesFolder = path.join(mainFolder.path, "notes");
	if (!sageutils.folderExists(notesFolder)) {
		sageutils.mkdirParent(notesFolder);
	}

	var fullpath;
	// Special case for the extension saving.
	if (data.fileType === "note") {
		// Just in case, save
		fullpath = path.join(notesFolder, "lastNote.note");
		fs.writeFileSync(fullpath, data.fileContent);
		fullpath = path.join(notesFolder, data.fileName);
		fs.writeFileSync(fullpath, data.fileContent);
	} else if (data.fileType === "doodle") {
		// Just in case, save
		fullpath = path.join(notesFolder, "lastDoodle.doodle");
		// Remove the header but keep uri
		var regex = /^data:.+\/(.+);base64,(.*)$/;
		var matches = data.fileContent.match(regex);
		// Convert to base64 encoding
		var buffer = new Buffer(matches[2], 'base64');
		fs.writeFileSync(fullpath, buffer);
		fullpath = path.join(notesFolder, data.fileName);
		fs.writeFileSync(fullpath, buffer);
	}  else if (data.fileType === "png") {
		fullpath = path.join(mainFolder.path, "images", data.fileName);
		var pngBuffer = new Buffer(data.fileContent, "base64");
		fs.writeFileSync(fullpath, pngBuffer);
	}  else if (data.fileType === "jpg") {
		fullpath = path.join(mainFolder.path, "images", data.fileName);
		var jpgBuffer = new Buffer(data.fileContent);
		fs.writeFileSync(fullpath, jpgBuffer);
	}  else if (data.fileType === "tmp") {
		fullpath = path.join(mainFolder.path, "tmp", data.fileName);
		var aBuffer = new Buffer(data.fileContent);
		fs.writeFileSync(fullpath, aBuffer);
	} else {
		console.log("ERROR:csdSaveDataOnServer: unable to save data on server for fileType " + data.fileType);
	}
}

/**
 * Calculate if we have enough screenshot-capable display clients
 * and send message to UI clients to enable the screenshot menu
 *
 * @method     ReportIfCanWallScreenshot
 */
function reportIfCanWallScreenshot() {
	var numOfDisplayClients = config.displays.length;
	var canWallScreenshot = 0;
	// check if all display clients can take a screenshot
	for (var i = 0; i < clients.length; i++) {
		if (clients[i].clientType === "display" && clients[i].capableOfScreenshot === true) {
			canWallScreenshot++;
		}
	}
	// Send the news to the UI clients
	broadcast("reportIfCanWallScreenshot", {
		capableOfScreenshot: (canWallScreenshot === numOfDisplayClients)
	});
}

/**
 * Sent from UI, server gets it and tells displays to send back screenshots.
 * Only happens if a screenshot is not already in progress to prevent spam.
 * The masterDisplay check in array is reset (discarded) and rebuilt.
 *
 * @method     wsStartWallScreenshot
 * @param      {Object}  wsio    The websocket
 * @param      {Object}  data    The data
 */
function wsStartWallScreenshot(wsio, data) {
	// If not already taking a screen shot, then can emit, to prevent spamming
	if (masterDisplay.startedScreenshot === undefined || masterDisplay.startedScreenshot === false) {
		// Need and additional tracking variable to prevent multiple users
		// from spamming the screenshot command
		masterDisplay.startedScreenshot = true;
		// [x][y] the previous array is discarded
		masterDisplay.displayCheckIn = [];
		for (var x = 0; x < config.layout.columns; x++) {
			for (var y = 0; y < config.layout.rows; y++) {
				var idx = y * config.layout.columns + x;
				// Set to false
				masterDisplay.displayCheckIn[idx] = false;
			}
		}
		// then send the messages
		for (var i = 0; i < clients.length; i++) {
			if (clients[i].clientType === "display") {
				// Their submission status is reset
				clients[i].submittedScreenshot = false;
				// Necessary to ignore other displays
				if (clients[i].capableOfScreenshot === undefined) {
					// Capabilities are set on response
					clients[i].capableOfScreenshot = true;
				}
				clients[i].emit("sendServerWallScreenshot");
			}
		}
	}
}

/**
 * Called when displays are sending screenshots.
 * Displays that are not capable of screenshots will report back saying so.
 * Performs the following:
 * 	if not display, stop
 * 	if display is not capable, mark status, stop
 * 	get all displays in array
 * 	save the current display's screenshot
 * 	mark this display in the correct check in position
 * 		if display has width and height, mark those locations too
 * 	if all display tiles screenshots have been submitted
 * 		OR all displays have submitted a screenshot or are incapable
 * 	then make a screenshot
 * 		done with mosaic and offset tiles based on config information
 * 		stitching is done in tmp folder to avoid problems caused by the folder monitor
 * 	finally reset variable to allow another screenshot
 *
 *
 * @method     wsWallScreenshotFromDisplay
 * @param      {Object}  wsio    The websocket
 * @param      {Object}  data    The data
 */
function wsWallScreenshotFromDisplay(wsio, data) {
	if (wsio.clientType != "display") {
		// Something incorrect happened for a non-display to submit a screenshot
		return;
	}

	// Check if the responded display was capable in the first place
	if (!data.capable) {
		wsio.capableOfScreenshot = false;
		// Can't do anything if the display isn't capable
		return;
	}

	// Declaring reused variables here
	var xDisplay, yDisplay;
	var i, x, y, idx, id;

	// First get all connected display clients
	var allDisplaysFromClients = [];
	for (i = 0; i < clients.length; i++) {
		if (clients[i].clientType === "display") {
			allDisplaysFromClients.push(clients[i]);
		}
	}

	// First create information necessary to save the file
	var fileSaveObject = {};
	// client ID in this case refers to the display clientID url param. 0 by default
	// TODO: mirror overwrite is possible, is bad?
	fileSaveObject.fileName = "wallScreenshot_" + wsio.clientID + ".jpg";
	fileSaveObject.fileType = "tmp";
	fileSaveObject.fileContent = data.imageData;
	// Create the current tile piece and tile pieces individually saved
	csdSaveDataOnServer(wsio, fileSaveObject);

	// Set the tracking variables for the tile piece
	// Mark itself as having submitted a screenshot
	wsio.submittedScreenshot = true;

	//
	// This whole next section is about proper placement into the displayCheckIn[x][y]
	// Necessary because of systems that define a single display as having width and height
	//
	if (masterDisplay.displayCheckIn[wsio.clientID] != undefined) {
		idx = config.displays[wsio.clientID].row * config.layout.columns + config.displays[wsio.clientID].column;
		masterDisplay.displayCheckIn[idx] = wsio;
		// set this wsio for each of the spaces (client covering several tiles)
		for (x = 0; x < config.displays[wsio.clientID].width; x++) {
			for (y = 0; y < config.displays[wsio.clientID].height; y++) {
				xDisplay = config.displays[wsio.clientID].column + x;
				yDisplay = config.displays[wsio.clientID].row + y;
				idx = yDisplay * config.layout.columns + xDisplay;
				masterDisplay.displayCheckIn[idx] = wsio;
			}
		}
	} else {
		console.log(sageutils.header('Screenshot') + "Unknown display " + wsio.clientID + " checked in for screenshot");
	}

	//
	// Now check if everyone submitted.
	// NOTE: very possible to have timing issues.
	//   Counting on the fact that screenshot takes more time the non-capable response
	//
	// Display check in necessary for weird pieces
	//
	var allDisplaysSubmittedScreenshots = true;
	// First check if each of the tiles in the wall have been filled
	for (i = 0; i < masterDisplay.displayCheckIn.length; i++) {
		if (masterDisplay.displayCheckIn[i] === false) {
			allDisplaysSubmittedScreenshots = false;
			break;
		}
	}

	// If there is a missing piece from the tiles, possible that there is no active display for it.
	if (!allDisplaysSubmittedScreenshots) {
		// Reset to true, it will be false if there is a missing piece
		allDisplaysSubmittedScreenshots = true;
		for (i = 0; i < allDisplaysFromClients.length; i++) {
			// Check if the display is capable
			if (allDisplaysFromClients[i].capableOfScreenshot) {
				// Check it hasn't submitted a screenshot, don't have all tiles
				if (!allDisplaysFromClients[i].submittedScreenshot) {
					allDisplaysSubmittedScreenshots = false;
					break;
				}
			}
		}
	}

	// Stop if not all displays submitted.
	// Return here to prevent too many nested blocks
	if (!allDisplaysSubmittedScreenshots) {
		return;
	}

	// At this point ready to make a screen shot
	// First need the date to use as a unique name modifier
	var dateSuffix = formatDateToYYYYMMDD_HHMMSS(new Date());

	// More than 1 tile means that stitching needs to be applied
	if (allDisplaysFromClients.length > 1) {
		// Stitching needs to be done by rows
		// Tile pieces are still saved in images
		var basePath = path.join(mainFolder.path, "tmp");
		var currentPath;
		var xMosaicPosition = 0;
		var yMosaicPosition = 0;
		var mosaicImage = imageMagick().in("-background", "black");
		// var tilesUsed = [];
		// var needToSkip;

		//	For each element in the display checkin
		//		if it is false, then the display isn't connected
		//		but check if the wsio was already used
		//			because if it was used, that display has width / height greater than 1 tile
		//			so it needs to be skipped
		//		tiles that dont need to be skipped will have their temp file referenced with offet of tile position * resolution
		for (i = 0; i < masterDisplay.displayCheckIn.length; i++) {
			// Calculate the coordinates
			id  = masterDisplay.displayCheckIn[i].clientID;
			x   = config.displays[id].column;
			y   = config.displays[id].row;
			idx = y * config.layout.columns + x;

			xMosaicPosition = x * config.resolution.width;
			yMosaicPosition = y * config.resolution.height;
			currentPath = path.join(basePath, "wallScreenshot_" + id + ".jpg");
			mosaicImage = mosaicImage.in("-page", "+" + xMosaicPosition + "+" + yMosaicPosition);
			mosaicImage = mosaicImage.in(currentPath);
		}

		// Setting the output into the tmp folder
		var fname = "screenshot-" + dateSuffix + ".jpg";
		currentPath = path.join(mainFolder.path, "tmp", fname);

		// Ready for mosaic and write
		mosaicImage.mosaic().quality(90).write(currentPath, function(error) {
			if (error) {
				console.log(sageutils.header('Screenshot') + error);
			} else {
				// Add the image into the asset management and open with a width 1/4 of the wall
				manageUploadedFiles([{
					// output folder
					path: currentPath,
					// filename
					name: fname}],
					// position and size
					[0, 0, config.totalWidth / 4],
					// username and color
					"screenshot", "#B4B4B4",
					// to be opened afterward
					true
				);
				// Delete the temporary files
				sageutils.deleteFiles(path.join(mainFolder.path, "tmp", "wallScreenshot_*"));
			}
		});
	} else {
		// Just change the name
		fileSaveObject.fileName = "screenshot-" + dateSuffix + ".jpg";
		csdSaveDataOnServer(wsio, fileSaveObject);
		// Add the image into the asset management and open with a width 1/4 of the wall
		manageUploadedFiles([{
			// output folder
			path: path.join(mainFolder.path, "tmp", fileSaveObject.fileName),
			// file name
			name: fileSaveObject.fileName}],
			// position and size
			[0, 0, config.totalWidth / 4],
			// username and color
			"screenshot", "#B4B4B4",
			// to be opened afterward
			true
		);
		// Delete the temporary files
		sageutils.deleteFiles(path.join(mainFolder.path, "tmp", "wallScreenshot_*"));
	}
	// Reset variable to allow another capture
	masterDisplay.startedScreenshot = false;
}

/**
 * Start a jupyter connection
 *
 * @method     wsStartJupyterSharing
 * @param      {Object}  wsio    The websocket
 * @param      {Object}  data    The data
 */
function wsStartJupyterSharing(wsio, data) {
	console.log(sageutils.header('Jupyter') + "received new stream: " + data.id);

	/*var i;
	SAGE2Items.renderSync[data.id] = {clients: {}, chunks: []};
	for (i = 0; i < clients.length; i++) {
		if (clients[i].clientType === "display") {
			SAGE2Items.renderSync[data.id].clients[clients[i].id] = {wsio: clients[i], readyForNextFrame: false, blocklist: []};
		}
	}
	*/

	// forcing 'int' type for width and height
	data.width  = parseInt(data.width,  10);
	data.height = parseInt(data.height, 10);

	appLoader.createJupyterApp(data.src, data.type, data.encoding, data.title, data.color, 800, 1200,
		function(appInstance) {
			appInstance.id = data.id;
			handleNewApplication(appInstance, null);
		}
	);
}

function wsUpdateJupyterSharing(wsio, data) {
	console.log(sageutils.header('Jupyter') + "received update from: " + data.id);
	sendJupyterUpdates(data);
}

function sendJupyterUpdates(data) {
	// var ePosition = {x: 0, y: 0};
	var eUser = {id: 1, label: "Touch", color: "none"};

	var event = {
		id: data.id,
		type: "imageUpload",
		position: 0,
		user: eUser,
		data: data,
		date: Date.now()
	};

	broadcast('eventInItem', event);
}

/**
 * Method handling a file save request from a SAGE2_App
 *
 * @method     appFileSaveRequest
 * @param      {Object}  wsio    The websocket
 * @param      {Object}  data    The data
 */
function appFileSaveRequest(wsio, data) {

	/* data includes
	data = {
		app: Name of application,
		id: id of application,
		asset: true,
		filePath: {
			subdir: subdirectory app wishes file to be saved in
			name: name of the file
			ext: file extension
		},
		saveData: file data
	}
	*/

	if (data.filePath) {
		var appFileSaveDirectory, appdir;

		// is it an asset or an application file
		if (data.asset) {
			// save in the user's folder (~/Documents/SAGE2_Media)
			appFileSaveDirectory = path.join(mediaFolders.user.path, "tmp");
			appdir = appFileSaveDirectory;
		} else {
			// save in protecteed application folder
			appFileSaveDirectory = path.join(mediaFolders.user.path, "savedFiles");
			appdir = path.join(appFileSaveDirectory, data.app);
		}

		// Take the filename
		var filename = data.filePath.name;
		if (filename.indexOf("." + data.filePath.ext) === -1) {
			// add extension if it is not present in name
			filename += "." + data.filePath.ext;
		}

		// save the file in the specific application folder
		var filedir = appdir;
		if (data.filePath.subdir) {
			// add a sub-directory if asked
			filedir = path.join(appdir, data.filePath.subdir);
		}

		// check and create the folder if needed
		if (!sageutils.folderExists(filedir)) {
			sageutils.mkdirParent(filedir);
		}

		// finally, build the full path
		var fullpath = path.join(filedir, filename);

		// and write the file
		try {
			fs.writeFileSync(fullpath, data.saveData);
			console.log(sageutils.header('File') + "saved file to " + fullpath);
			if (data.asset) {
				var fileObject = {};
				fileObject[0] = {
					name: filename,
					type: data.filePath.ext,
					path: fullpath};
				// Add the file to the asset library and open it
				manageUploadedFiles(fileObject, [0, 0], data.app, "#B4B4B4", true);
			}
		} catch (err) {
			console.log(sageutils.header('File') + "error while saving to " + fullpath + ":" + err);
		}

	} else {
		console.log(sageutils.header('File') + "file directory not specified. File not saved.");
	}
}

function wsRequestFileBuffer(wsio, data) {
	if (data.createdOn === null || data.createdOn === undefined) {
		data.createdOn = Date.now();
	}
	var app = SAGE2Items.applications.list[data.id];
	if (fileBufferManager.hasFileBufferForApp(data.id) === true) {
		fileBufferManager.editCredentialsForBuffer({appId: data.id, owner: data.owner, createdOn: data.createdOn});
	} else {
		console.log("Creating file buffer for:", app.application);
		fileBufferManager.requestBuffer({appId: data.id, owner: data.owner, createdOn: data.createdOn,
			color: data.color, content: data.content});
	}

	if (data.fileName !== null && data.fileName !== undefined) {
		// Create the folder as needed
		var fileSaveDir = path.join(mainFolder.path, "notes");
		fileSaveDir = path.join(fileSaveDir, app.application);

		// Take the filename
		var filename = data.fileName;
		var ext = data.extension || "txt";
		if (filename.indexOf("." + ext) === -1) {
			// add extension if it is not present in name
			filename += "." + ext;
		}

		// save the file in the specific application folder
		if (data.subdir) {
			// add a sub-directory if asked
			fileSaveDir = path.join(fileSaveDir, data.subdir);
		}
		fileBufferManager.associateFile({appId: data.id, appName: app.application, fileDir: fileSaveDir, fileName: filename});
	}
}

function wsCloseFileBuffer(wsio, data) {
	console.log("Closing buffer for:", data.id);
	fileBufferManager.closeFileBuffer(data.id);
}

function wsUpdateFileBufferCursorPosition(wsio, data) {
	fileBufferManager.updateFileBufferCursorPosition(data);
}

function wsRequestNewTitle(wsio, data) {
	var app = SAGE2Items.applications.list[data.id];
	if (app !== null && app !== undefined) {
		app.title = data.title;
		broadcast('setTitle', data);
	}
}

/**
	* Create a new screen partition with dimensions specified in data
	*
	* @method wsCreatePartition
	* @param {object} data - The dimensions of the partition to be created
	*/
function wsCreatePartition(wsio, data) {
	// Create Test partition
	console.log(sageutils.header('Partition') + "Creating a new partition");
	var newPtn = createPartition(data, "#ffffff");

	// update the title of the new partition
	broadcast('partitionWindowTitleUpdate', newPtn.getTitle());
}

/**
	* Create a new screen partition with dimensions specified in data
	*
	* @method wsPartitionScreen
	* @param {object} data - Contains the layout specificiation with which partitions will be created
	*/
function wsPartitionScreen(wsio, data) {
	console.log(sageutils.header('Partition') + "Dividing SAGE2 into partitions");

	partitions.unusedColors = partitions.defaultColors.slice(0, partitions.defaultColors.length);

	divideAreaPartitions(
		data,
		0,
		config.ui.titleBarHeight,
		config.totalWidth,
		config.totalHeight - config.ui.titleBarHeight
	);

	delete partitions.unusedColors;
}

function divideAreaPartitions(data, x, y, width, height) {

	let currX = x,
		currY = y;

	// if we are out of unused colors, reset the list
	if (partitions.unusedColors.length === 0) {
		partitions.unusedColors = partitions.defaultColors.slice(0, partitions.defaultColors.length);
	}

	let randIndex = Math.floor(Math.random() * partitions.unusedColors.length);

	let randColor = partitions.unusedColors[randIndex];

	// delete the random color from the unused colors
	partitions.unusedColors.splice(randIndex, 1);

	if (data.ptn) {
		let newPtn = createPartition(
			{
				left: x,
				top: y,
				width: width,
				height: height - config.ui.titleBarHeight,
				isSnapping: true
			},
			randColor
		);

		broadcast('partitionWindowTitleUpdate', newPtn.getTitle());

	} else {
		if (data.type === "col") {
			for (let i = 0; i < data.children.length; i++) {
				divideAreaPartitions(
					data.children[i],
					currX,
					currY,
					width,
					height * data.children[i].size / 12
				);

				currY += height * data.children[i].size / 12;
			}
		} else if (data.type === "row") {
			for (let i = 0; i < data.children.length; i++) {
				divideAreaPartitions(
					data.children[i],
					currX,
					currY,
					width * data.children[i].size / 12,
					height
				);

				currX += width * data.children[i].size / 12;
			}
		}
	}

}

/**
	* Remove all partitions
	*
	* @method wsDeleteAllPartitions
	*/
function wsDeleteAllPartitions(wsio) {
	deleteAllPartitions();
}

/**
	* Cause all apps to be associated with a partition if it is above one
	* (WebSocket method)
	*
	* @method wsPartitionsGrabAllContent
	*/
function wsPartitionsGrabAllContent(wsio) {
	// associate any existing apps with partitions
	partitionsGrabAllContent();
}

/**
	* Cause all apps to be associated with a partition if it is above one
	*
	* @method partitionsGrabAllContent
	*/
function partitionsGrabAllContent() {
	// associate any existing apps with partitions
	for (var key in SAGE2Items.applications.list) {
		var changedPartitions = partitions.updateOnItemRelease(SAGE2Items.applications.list[key]);

		changedPartitions.forEach((id => {
			updatePartitionInnerLayout(partitions.list[id], true);

			broadcast('partitionWindowTitleUpdate', partitions.list[id].getTitle());
		}));
	}
}

/**
	* Create a new partition with a given set of dimensions and a color
	*
	* @method createPartition
	* @param {object} dims - The dimensions of a partition in top, left, width, height
	* @param {string} color - The color of the partition
	*/
function createPartition(dims, color) {
	var myPtn = partitions.newPartition(dims, interactMgr, color);
	broadcast('createPartitionWindow', myPtn.getDisplayInfo());
	broadcast('createPartitionBorder', myPtn.getDisplayInfo());

	// on creation, if it is snapping, update the neighbors
	if (myPtn.isSnapping) {
		partitions.updateNeighbors(myPtn.id);
	}

	return myPtn;
}

/**
	* Create a new partition with a given set of dimensions and a color
	*
	* @method createPartition
	* @param {string} id - The id of the partition to be deleted
	*/
function deletePartition(id) {
	var ptn = partitions.list[id];

	if (ptn.isSnapping) {
		// remove itself from neighbors' neighbor lists
		for (let neigh of Object.keys(ptn.neighbors)) {
			delete partitions.list[neigh].neighbors[id];
		}
	}

	broadcast('deletePartitionWindow', ptn.getDisplayInfo());
	partitions.removePartition(ptn.id);
	interactMgr.removeGeometry(ptn.id, "partitions");
}

function wsPerfDataRequestMessage(wsio, data) {
	var outData = {
		id : data.id,
		callback: data.callback
	};

	switch(data.request) {
		case "appList":
			outData.appList = SAGE2Items.applications.list;
		break;
		case "serverData":
			outData.hostMachine = performanceManager.getHostDetails();
		break;
		case "clientData":
			outData.clients = performanceManager.getClientDetails(clients);
		break;
		case "configData":
			outData.config = config;
		case "appData":
		break;
		case "resourceInfo":
		break;
		case "messageInfo":
			outData.messageInfo  = performanceManager.getMessageInfo();
			break;

	}
	broadcast('perfDataResponse', outData);
}<|MERGE_RESOLUTION|>--- conflicted
+++ resolved
@@ -73,13 +73,9 @@
 var StickyItems         = require('./src/node-stickyitems');
 var registry            = require('./src/node-registry');         // Registry Manager
 var FileBufferManager	= require('./src/node-filebuffer');
-<<<<<<< HEAD
-var PartitionList				= require('./src/node-partitionlist');		// list of SAGE2 Partitions
-var PerformanceManager	= require('./src/node-performance');	  // SAGE2 server and client performance data	
-=======
-var PartitionList	= require('./src/node-partitionlist');    // list of SAGE2 Partitions
-
->>>>>>> 0e4ac50f
+var PartitionList		= require('./src/node-partitionlist');		// list of SAGE2 Partitions
+var PerformanceManager	= require('./src/node-performance');	  // SAGE2 server and client performance data
+
 //
 // Globals
 //
@@ -127,13 +123,10 @@
 var drawingManager;
 var pressingAlt        = true;
 var fileBufferManager  = new FileBufferManager();
-<<<<<<< HEAD
 var performanceManager = new PerformanceManager();
-=======
 
 // Array containing the remote sites informations (toolbar on top of wall)
 var remoteSites = [];
->>>>>>> 0e4ac50f
 
 var partitions        = new PartitionList(config);
 var draggingPartition = {};
