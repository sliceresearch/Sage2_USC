--- conflicted
+++ resolved
@@ -1745,22 +1745,9 @@
 			SAGE2Items.renderSync[data.id].clients[clients[i].id] = {wsio: clients[i], readyForNextFrame: true, blocklist: []};
 		}
 	}
-<<<<<<< HEAD
+
 	SAGE2Items.renderSync[data.id].sendNextFrame = true;
 
-	appLoader.createMediaBlockStream(data.title, data.color, data.colorspace, data.width, data.height, function(appInstance) {
-		appInstance.id = data.id;
-		handleNewApplication(appInstance, null);
-		calculateValidBlocks(appInstance, mediaBlockSize, SAGE2Items.renderSync[appInstance.id]);
-	});
-
-	if (masterServer!==undefined && masterServer!=null) {
-		console.log("master - start new media block stream");
-		masterServer.emit('startNewMediaBlockStream', data);
-		// HACK! fake the first frame response which goes only to the master server
-	 	wsio.emit('requestNextFrame', {});
-	}
-=======
         appLoader.createMediaBlockStream(data.title, data.color, data.colorspace, data.width, data.height, function(appInstance) {
                 appInstance.id = data.id;
                 console.log("createMediaBlockStream "+JSON.stringify(data));
@@ -1789,7 +1776,13 @@
                 }
                 calculateValidBlocks(appInstance, mediaBlockSize, SAGE2Items.renderSync[appInstance.id]);
         });
->>>>>>> d714a19f
+
+	if (masterServer!==undefined && masterServer!=null) {
+		console.log("master - start new media block stream");
+		masterServer.emit('startNewMediaBlockStream', data);
+		// HACK! fake the first frame response which goes only to the master server
+	 	wsio.emit('requestNextFrame', {});
+	}
 }
 
 function wsUpdateMediaBlockStreamFrame(wsio, buffer) {
