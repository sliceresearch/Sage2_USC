// SAGE2 is available for use under the SAGE2 Software License
//
// University of Illinois at Chicago's Electronic Visualization Laboratory (EVL)
// and University of Hawai'i at Manoa's Laboratory for Advanced Visualization
// and Applications (LAVA)
//
// See full text, terms and conditions in the LICENSE.txt included file
//
// Copyright (c) 2014-2015

/**
 * SAGE2 server
 *
 * @class server
 * @module server
 * @submodule server-core
 * @requires fs http https os path readline url formidable gm json5 qr-image sprint websocketio
 */


// node mode
/* jshint node: true */

// how to deal with spaces and tabs
/* jshint smarttabs: false */

// Don't make functions within a loop
/* jshint -W083 */

/*global mediaFolders */

// require variables to be declared
'use strict';

// node: built-in
var fs            = require('fs');               // filesystem access
var http          = require('http');             // http server
var https         = require('https');            // https server
var os            = require('os');               // operating system access
var path          = require('path');             // file path management
var readline      = require('readline');         // to build an evaluation loop
var url           = require('url');              // parses urls

// npm: defined in package.json
var formidable    = require('formidable');       // upload processor
var gm            = require('gm');               // graphicsmagick
var json5         = require('json5');            // Relaxed JSON format
var qrimage       = require('qr-image');         // qr-code generation
var sprint        = require('sprint');           // pretty formating (sprintf)
var imageMagick;                                 // derived from graphicsmagick

var WebsocketIO   = require('websocketio');      // creates WebSocket server and clients
var chalk         = require('chalk');            // used for colorizing the console output
var commander     = require('commander');        // parsing command-line arguments

// custom node modules
var sageutils           = require('./src/node-utils');            // provides the current version number
var assets              = require('./src/node-assets');           // manages the list of files
// var commandline         = require('./src/node-sage2commandline'); // handles command line parameters for SAGE2
var exiftool            = require('./src/node-exiftool');         // gets exif tags for images
var pixelblock          = require('./src/node-pixelblock');       // chops pixels buffers into square chunks
var md5                 = require('./src/md5');                   // return standard md5 hash of given param

var HttpServer          = require('./src/node-httpserver');       // creates web server
var InteractableManager = require('./src/node-interactable');     // handles geometry and determining which object a point is over
var Interaction         = require('./src/node-interaction');      // handles sage interaction (move, resize, etc.)
var Loader              = require('./src/node-itemloader');       // handles sage item creation
var Omicron             = require('./src/node-omicron');
var Drawing             = require('./src/node-drawing');          // handles Omicron input events
var Radialmenu          = require('./src/node-radialmenu');       // radial menu
var Sage2ItemList       = require('./src/node-sage2itemlist');    // list of SAGE2 items
var Sagepointer         = require('./src/node-sagepointer');      // handles sage pointers (creation, location, etc.)
var StickyItems         = require('./src/node-stickyitems');
var registry            = require('./src/node-registry');         // Registry Manager
var FileBufferManager	= require('./src/node-filebuffer');
var PartitionList       = require('./src/node-partitionlist');    // list of SAGE2 Partitions
var SharedDataManager	= require('./src/node-sharedserverdata'); // manager for shared data
var S2Logger            = require('./src/node-logger');           // SAGE2 logging module
var PerformanceManager	= require('./src/node-performancemanager'); // SAGE2 performance module
//
// Globals
//

// Global variable for all media folders
global.mediaFolders = {};
// System folder, defined within SAGE2 installation
mediaFolders.system =	{
	name: "system",
	path: "public/uploads/",
	url:  "/uploads",
	upload: false
};
// Home directory, defined as ~/Documents/SAGE2_Media or equivalent
mediaFolders.user =	{
	name: "user",
	path: path.join(sageutils.getHomeDirectory(), "Documents", "SAGE2_Media", "/"),
	url:  "/user",
	upload: true
};
// Default upload folder
var mainFolder = mediaFolders.user;

// Session hash for security
global.__SESSION_ID = null;
// SAGE2 logger object
global.logger = null;

var sage2Server        = null;
var sage2ServerS       = null;
var wsioServer         = null;
var wsioServerS        = null;
var platform           = os.platform() === "win32" ? "Windows" : os.platform() === "darwin" ? "Mac OS X" : "Linux";
var imageMagickOptions = {imageMagick: true};
var ffmpegOptions      = {};
var hostOrigin         = "";
var SAGE2Items         = {};
var sharedApps         = {};
var users              = null;
var appLoader          = null;
var mediaBlockSize     = 512;
var pressingCTRL       = true;

var fileBufferManager;
var startTime;
var program;
var config;
var SAGE2_version;
var interactMgr;
var drawingManager;
var performanceManager;

// Partition variables
var partitions;
var draggingPartition = {};
var cuttingPartition  = {};

// Array containing the remote sites informations (toolbar on top of wall)
var remoteSites = [];

// GO
startTime = Date.now();

// Get the version from package.json
SAGE2_version = sageutils.getShortVersion();

// Parse commond line arguments
program = commander
	.version(SAGE2_version)
	.option('-i, --no-interactive',       'Non interactive prompt')
	.option('-f, --configuration <file>', 'Specify a configuration file')
	.option('-l, --logfile [file]',       'Specify a log file')
	.option('-q, --no-output',            'Quiet, no output')
	.option('-s, --session [name]',       'Load a session file (last session if omitted)')
	.option('-t, --track-users [file]',   'enable user interaction tracking (specified file indicates users to track)')
	.option('-p, --password <password>',  'Sets the password to connect to SAGE2 session')
	.parse(process.argv);

// Logging or not
if (program.logfile) {
	// Use default name or one specified on command line
	var logname    = (program.logfile === true) ? 'sage2.log' : program.logfile;
	// Create the loggger object
	global.logger = new S2Logger({name: "server", path: logname});

	// Redirect console.log to a file and still produces an output or not
	if (program.output === false) {
		program.interactive = undefined;
	}
}
// Set global variable for the log function
global.quiet = !commander.output;

// Load the configuration file
config = loadConfiguration();
// Export the config variable
global.config = config;


// Create the 'rbush' data structure for interaction calculation
interactMgr = new InteractableManager();

// Setup the partition data structure
partitions = new PartitionList(config);

// FileBufferManager, I guess
fileBufferManager = new FileBufferManager();

// Create structure to handle automated placement of apps
var appLaunchPositioning = {
	xStart: 10,
	yStart: 50,
	xLast: -1,
	yLast: -1,
	widthLast: -1,
	heightLast: -1,
	tallestInRow: -1,
	padding: 20
};

// Add extra folders defined in the configuration file
if (config.folders) {
	config.folders.forEach(function(f) {
		// Add a new folder into the collection
		mediaFolders[f.name] = {};
		mediaFolders[f.name].name   = f.name;
		mediaFolders[f.name].path   = f.path;
		mediaFolders[f.name].url    = f.url;
		mediaFolders[f.name].upload = sageutils.isTrue(f.upload);
	});
}

var publicDirectory  = "public";
var uploadsDirectory = path.join(publicDirectory, "uploads");
var sessionDirectory = path.join(publicDirectory, "sessions");
var whiteboardDirectory = sessionDirectory;
// Validate all the media folders
for (var folder in mediaFolders) {
	var f = mediaFolders[folder];
	sageutils.log("Folders", f.name, f.path, f.url);
	if (!sageutils.folderExists(f.path)) {
		sageutils.mkdirParent(f.path);
	}
	if (mediaFolders[f.name].upload) {
		mediaFolders.system.upload = false;
		// Update the main upload folder
		uploadsDirectory = f.path;
		mainFolder = f;
		sessionDirectory = path.join(uploadsDirectory, "sessions");
		whiteboardDirectory = path.join(uploadsDirectory, "whiteboard");
		if (!sageutils.folderExists(sessionDirectory)) {
			sageutils.mkdirParent(sessionDirectory);
		}
		sageutils.log("Folders", 'upload to', chalk.yellow.bold(f.path));
	}
	var newdirs = ["apps", "assets", "images", "pdfs",
		"tmp", "videos", "config", "whiteboard", "web"];

	newdirs.forEach(function(d) {
		var newsubdir = path.join(mediaFolders[f.name].path, d);
		if (!sageutils.folderExists(newsubdir)) {
			sageutils.mkdirParent(newsubdir);
		}
	});
}

// Add back all the media folders to the configuration structure
config.folders = mediaFolders;

sageutils.log("SAGE2", chalk.cyan("Node Version:\t\t"),
	chalk.green.bold(sageutils.getNodeVersion()));
sageutils.log("SAGE2", chalk.cyan("Detected Server OS as:\t"),
	chalk.green.bold(platform));
sageutils.log("SAGE2", chalk.cyan("SAGE2 Short Version:\t"),
	chalk.green.bold(SAGE2_version));

// Initialize Server
initializeSage2Server();

/**
 * initialize the SAGE2 server
 *
 * @method     initializeSage2Server
 */
function initializeSage2Server() {
	// Remove API keys from being investigated further
	// if (config.apis) delete config.apis;

	// Register with evl's server
	if (config.register_site) {
		sageutils.registerSAGE2(config);
	}

	// Check for missing packages
	//     pass parameter `true` for devel packages also
	if (process.arch !== 'arm') {
		// seems very slow to do on ARM processor (Raspberry PI)
		sageutils.checkPackages();
	}

	// Setup binaries path
	if (config.dependencies !== undefined) {
		if (config.dependencies.ImageMagick !== undefined) {
			imageMagickOptions.appPath = config.dependencies.ImageMagick;
		}
		if (config.dependencies.FFMpeg !== undefined) {
			ffmpegOptions.appPath = config.dependencies.FFMpeg;
		}
	}

	// Create an object to gather performance statistics
	performanceManager = new PerformanceManager();
	performanceManager.wrapDataTransferFunctions(WebsocketIO);
	imageMagick = gm.subClass(imageMagickOptions);
	assets.initializeConfiguration(config);
	assets.setupBinaries(imageMagickOptions, ffmpegOptions);

	// Set default host origin for this server
	if (config.rproxy_port === undefined) {
		hostOrigin = "http://" + config.host + (config.port === 80 ? "" : ":" + config.port) + "/";
	}

	// Initialize sage2 item lists
	SAGE2Items.applications = new Sage2ItemList();
	SAGE2Items.portals      = new Sage2ItemList();
	SAGE2Items.pointers     = new Sage2ItemList();
	SAGE2Items.radialMenus  = new Sage2ItemList();
	SAGE2Items.widgets      = new Sage2ItemList();
	SAGE2Items.renderSync   = {};

	SAGE2Items.portals.interactMgr = {};

	// Initialize user interaction tracking
	if (program.trackUsers) {
		if (typeof program.trackUsers === "string" && sageutils.fileExists(program.trackUsers)) {
			users = json5.parse(fs.readFileSync(program.trackUsers));
		} else {
			users = {};
		}
		users.session = {};
		users.session.start = Date.now();

		setInterval(saveUserLog, 300000); // every 5 minutes
		if (!sageutils.folderExists("logs")) {
			fs.mkdirSync("logs");
		}
	}

	// Generate a qr image that points to sage2 server
	var qr_png = qrimage.image(hostOrigin, { ec_level: 'M', size: 15, margin: 3, type: 'png' });
	var qr_out = path.join(uploadsDirectory, "images", "QR.png");
	qr_png.on('end', function() {
		sageutils.log("QR", "image generated", qr_out);
	});
	qr_png.pipe(fs.createWriteStream(qr_out));

	// Setup tmp directory for SAGE2 server
	process.env.TMPDIR = path.join(__dirname, "tmp");
	sageutils.log("SAGE2", "Temp folder:", chalk.yellow.bold(process.env.TMPDIR));
	if (!sageutils.folderExists(process.env.TMPDIR)) {
		fs.mkdirSync(process.env.TMPDIR);
	}

	// Setup tmp directory in uploads
	var uploadTemp = path.join(__dirname, "public", "uploads", "tmp");
	sageutils.log("SAGE2", "Upload temp folder:", chalk.yellow.bold(uploadTemp));
	if (!sageutils.folderExists(uploadTemp)) {
		fs.mkdirSync(uploadTemp);
	}

	// Make sure sessions directory exists
	if (!sageutils.folderExists(sessionDirectory)) {
		fs.mkdirSync(sessionDirectory);
	}

	// Add a flag into the configuration to denote password status (used on display side)
	//   not protected by default
	config.passwordProtected = false;
	// Check for the session password file
	var userDocPath = path.join(sageutils.getHomeDirectory(), "Documents", "SAGE2_Media", "/");
	var passwordFile = userDocPath + 'passwd.json';
	if (typeof program.password  === "string" && program.password.length > 0) {
		// Creating a new hash from the password
		global.__SESSION_ID = md5.getHash(program.password);
		sageutils.log("Secure", "Using", global.__SESSION_ID, "as the key for this session");
		// Saving the hash
		fs.writeFileSync(passwordFile, JSON.stringify({pwd: global.__SESSION_ID}));
		sageutils.log("Secure", "Saved to file name", passwordFile);
		// the session is protected
		config.passwordProtected = true;
	} else if (sageutils.fileExists(passwordFile)) {
		// If a password file exists, load it
		var passwordFileJsonString = fs.readFileSync(passwordFile, 'utf8');
		var passwordFileJson       = JSON.parse(passwordFileJsonString);
		if (passwordFileJson.pwd !== null) {
			global.__SESSION_ID = passwordFileJson.pwd;
			sageutils.log("Secure", "A sessionID was found:", passwordFileJson.pwd);
			// the session is protected
			config.passwordProtected = true;
		} else {
			sageutils.log("Secure", "Invalid hash file", passwordFile);
		}
	}

	// Monitoring some folders
	var listOfFolders = [];
	for (var lf in mediaFolders) {
		listOfFolders.push(mediaFolders[lf].path);
	}
	// try to exclude some folders from the monitoring
	var excludesFiles   = ['.DS_Store', 'Thumbs.db', 'passwd.json'];
	var excludesFolders = ['assets', 'apps', 'config', 'savedFiles', 'sessions', 'tmp'];
	sageutils.monitorFolders(listOfFolders, excludesFiles, excludesFolders,
		function(change) {
			sageutils.log("Monitor", "Changes detected in", this.root);
			if (change.modifiedFiles.length > 0) {
				sageutils.log("Monitor",  "	Modified files: %j", change.modifiedFiles);
				// broadcast the new file list
				assets.refresh(this.root, function(count) {
					broadcast('storedFileList', getSavedFilesList());
				});
			}
			if (change.addedFiles.length > 0) {
				// sageutils.log("Monitor", "	Added files:    %j",   change.addedFiles);
			}
			if (change.removedFiles.length > 0) {
				// sageutils.log("Monitor", "	Removed files:  %j",   change.removedFiles);
			}
			if (change.addedFolders.length > 0) {
				// sageutils.log("Monitor", "	Added folders:    %j", change.addedFolders);
			}
			if (change.modifiedFolders.length > 0) {
				// sageutils.log("Monitor", "	Modified folders: %j", change.modifiedFolders);
			}
			if (change.removedFolders.length > 0) {
				// sageutils.log("Monitor", "	Removed folders:  %j", change.removedFolders);
			}
		}
	);

	// Initialize app loader
	appLoader = new Loader(mainFolder.path, hostOrigin, config, imageMagickOptions, ffmpegOptions);

	// Initialize interactable manager and layers
	interactMgr.addLayer("staticUI",     3);
	interactMgr.addLayer("radialMenus",  2);
	interactMgr.addLayer("widgets",      1);
	interactMgr.addLayer("applications", 0);
	interactMgr.addLayer("portals",      0);
	interactMgr.addLayer("partitions",   0);

	// Initialize the background for the display clients (image or color)
	setupDisplayBackground();

	// initialize dialog boxes
	setUpDialogsAsInteractableObjects();

	// Setup the remote sites for collaboration
	initalizeRemoteSites();

	// Set up http and https servers
	var httpServerApp = new HttpServer(publicDirectory);
	httpServerApp.httpPOST('/upload', uploadForm); // receive newly uploaded files from SAGE Pointer / SAGE UI
	httpServerApp.httpGET('/config',  sendConfig); // send config object to client using http request
	var options  = setupHttpsOptions();            // create HTTPS options - sets up security keys
	sage2Server  = http.createServer(httpServerApp.onrequest);
	sage2ServerS = https.createServer(options, httpServerApp.onrequest);

	// In case the HTTPS client doesnt support tickets
	var tlsSessionStore = {};
	sage2ServerS.on('newSession', function(id, data, cb) {
		tlsSessionStore[id.toString('hex')] = data;
		cb();
	});
	sage2ServerS.on('resumeSession', function(id, cb) {
		cb(null, tlsSessionStore[id.toString('hex')] || null);
	});

	// Set up websocket servers - 2 way communication between server and all browser clients
	wsioServer  = new WebsocketIO.Server({server: sage2Server});
	wsioServerS = new WebsocketIO.Server({server: sage2ServerS});
	wsioServer.onconnection(openWebSocketClient);
	wsioServerS.onconnection(openWebSocketClient);

	// Get full version of SAGE2 - git branch, commit, date
	sageutils.getFullVersion(function(version) {
		// fields: base commit branch date
		SAGE2_version = version;
		sageutils.log("SAGE2", "Full Version:", json5.stringify(SAGE2_version));
		broadcast('setupSAGE2Version', SAGE2_version);

		if (users !== null) {
			users.session.version = SAGE2_version;
		}
	});

	// Initialize assets folders
	assets.initialize(mainFolder, mediaFolders, function() {
		// when processing assets done, send the file list
		broadcast('storedFileList', getSavedFilesList());
	});

	drawingManager = new Drawing(config);
	drawingManager.setCallbacks(
		drawingInit,
		drawingUpdate,
		drawingRemove,
		sendTouchToPalette,
		sendDragToPalette,
		sendStyleToPalette,
		sendChangeToPalette,
		movePaletteTo,
		saveDrawingSession,
		loadDrawingSession,
		sendSessionListToPalette
	);
	// Link the interactable manager to the drawing manager
	drawingManager.linkInteractableManager(interactMgr);
}


/************************Whiteboard Callbacks************************/

function drawingInit(clientWebSocket, drawState) {
	clientWebSocket.emit("drawingInit", drawState);
}

function drawingUpdate(clientWebSocket, drawingObject) {
	clientWebSocket.emit("drawingUpdate", drawingObject);
}

function drawingRemove(clientWebSocket, drawingObject) {
	clientWebSocket.emit("drawingRemove", drawingObject);
}

function sendTouchToPalette(paletteID, x, y) {
	var ePosition = {x: x, y: y};
	var eUser = {id: 1, label: "Touch", color: "none"};

	var event = {
		id: paletteID,
		type: "pointerPress",
		position: ePosition,
		user: eUser,
		data: {button: "left"},
		date: Date.now()
	};

	broadcast('eventInItem', event);
}
function sendDragToPalette(paletteID, x, y) {
	var ePosition = {x: x, y: y};
	var eUser = {id: 1, label: "Touch", color: "none"};

	var event = {
		id: paletteID,
		type: "pointerDrag",
		position: ePosition,
		user: eUser,
		data: {button: "left"},
		date: Date.now()
	};

	broadcast('eventInItem', event);
}

function sendStyleToPalette(paletteID, style) {
	var ePosition = {x: 0, y: 0};
	var eUser = {id: 1, label: "Touch", color: "none"};

	var event = {
		id: paletteID,
		type: "styleChange",
		position: ePosition,
		user: eUser,
		data: {style: style},
		date: Date.now()
	};

	broadcast('eventInItem', event);
}

function sendSessionListToPalette(paletteID, data) {
	var ePosition = {x: 0, y: 0};
	var eUser = {id: 1, label: "Touch", color: "none"};

	var event = {
		id: paletteID,
		type: "sessionsList",
		position: ePosition,
		user: eUser,
		data: data,
		date: Date.now()
	};

	broadcast('eventInItem', event);

}

function sendChangeToPalette(paletteID, data) {
	var ePosition = {x: 0, y: 0};
	var eUser = {id: 1, label: "Touch", color: "none"};

	var event = {
		id: paletteID,
		type: "modeChange",
		position: ePosition,
		user: eUser,
		data: data,
		date: Date.now()
	};

	broadcast('eventInItem', event);
}

function movePaletteTo(paletteID, x, y, w, h) {
	var paletteApp = SAGE2Items.applications.list[paletteID];
	if (paletteApp !== undefined) {
		paletteApp.left = x;
		paletteApp.top = y;
		var moveApp = {
			elemId: paletteID,
			elemLeft: x,
			elemTop: y,
			elemWidth: w,
			elemHeight: h,
			date: new Date()
		};

		moveApplicationWindow(null, moveApp, null);
	}
}


function setUpDialogsAsInteractableObjects() {
	var dialogGeometry = {
		x: config.totalWidth / 2 - 13 * config.ui.titleBarHeight,
		y: 2 * config.ui.titleBarHeight,
		w: 26 * config.ui.titleBarHeight,
		h: 8 * config.ui.titleBarHeight
	};

	var acceptGeometry = {
		x: dialogGeometry.x + 0.25 * config.ui.titleBarHeight,
		y: dialogGeometry.y + 4.75 * config.ui.titleBarHeight,
		w: 9 * config.ui.titleBarHeight,
		h: 3 * config.ui.titleBarHeight
	};

	var rejectCancelGeometry = {
		x: dialogGeometry.x + 16.75 * config.ui.titleBarHeight,
		y: dialogGeometry.y + 4.75 * config.ui.titleBarHeight,
		w: 9 * config.ui.titleBarHeight,
		h: 3 * config.ui.titleBarHeight
	};

	interactMgr.addGeometry("dataSharingWaitDialog",    "staticUI", "rectangle", dialogGeometry, false, 1, null);
	interactMgr.addGeometry("dataSharingRequestDialog", "staticUI", "rectangle", dialogGeometry, false, 1, null);
	interactMgr.addGeometry("acceptDataSharingRequest", "staticUI", "rectangle", acceptGeometry, false, 2, null);
	interactMgr.addGeometry("cancelDataSharingRequest", "staticUI", "rectangle", rejectCancelGeometry, false, 2, null);
	interactMgr.addGeometry("rejectDataSharingRequest", "staticUI", "rectangle", rejectCancelGeometry, false, 2, null);
}

/**
 * Send a message to all clients using websocket
 * @method broadcast
 * @param  name    {String}      name of the message
 * @param  data    {Object}      data of the message
 */
function broadcast(name, data) {
	wsioServer.broadcast(name, data);
	wsioServerS.broadcast(name, data);
}

/**
 * Print a message to all the web consoles
 *
 * @method     emitLog
 * @param      {Object}  data    object to print
 */
function emitLog(data) {
	if (wsioServer === null || wsioServerS === null) {
		return;
	}
	broadcast('console', data);
}
// Make the function global
global.emitLog = emitLog;

// Export variables to sub modules
// dirname: used by application plugins to load plugin source
// broadcast: used by plugins to send results back to apps
exports.dirname = path.join(__dirname, "node_modules");
exports.broadcast = broadcast;


// global variables to manage clients
var clients           = [];
var masterDisplay     = null;
var webBrowserClient  = null;
var sagePointers      = {};
var remoteInteraction = {};
var mediaBlockStreams = {};
var appUserColors     = {}; // a dict to keep track of app instance colors(for widget connectors)

// var remoteSharingRequestDialog = null;
var remoteSharingWaitDialog    = null;
var remoteSharingSessions      = {};

// Sticky items and window position for new clones
var stickyAppHandler     = new StickyItems();

// create manager for shared data
var sharedServerData = new SharedDataManager(clients, broadcast);


//
// Catch the uncaught errors that weren't wrapped in a domain or try catch statement
//
process.on('uncaughtException', function(err) {
	// handle the error safely
	console.trace("SAGE2>	", err);
});


/**
 * Callback when a client connects
 *
 * @method     openWebSocketClient
 * @param      {Websocket}  wsio    The websocket for this client
 */
function openWebSocketClient(wsio) {
	wsio.onclose(closeWebSocketClient);
	wsio.on('addClient', wsAddClient);
}

/**
 * Callback when a client closes
 *
 * @method     closeWebSocketClient
 * @param      {Websocket}  wsio    websocket of the client
 */
function closeWebSocketClient(wsio) {
	var i;
	var key;
	if (wsio.clientType === "display") {
		sageutils.log("Disconnect", chalk.bold.red(wsio.id) +
			" (" + wsio.clientType + " " + wsio.clientID + ")");
	} else {
		if (wsio.clientType) {
			sageutils.log("Disconnect", chalk.bold.red(wsio.id) + " (" + wsio.clientType + ")");
		} else {
			sageutils.log("Disconnect", chalk.bold.red(wsio.id) + " (unknown)");
		}
	}

	addEventToUserLog(wsio.id, {type: "disconnect", data: null, time: Date.now()});

	// if client is a remote site, send disconnect message
	var remote = findRemoteSiteByConnection(wsio);
	if (remote !== null) {
		sageutils.log("Remote", chalk.cyan(remote.name), "now offline");
		remote.connected = "off";
		var site = {name: remote.name, connected: remote.connected};
		broadcast('connectedToRemoteSite', site);
	}

	if (wsio.clientType === "sageUI") {
		hidePointer(wsio.id);
		removeControlsForUser(wsio.id);
		delete sagePointers[wsio.id];
		delete remoteInteraction[wsio.id];
		for (key in remoteSharingSessions) {
			remoteSharingSessions[key].wsio.emit('stopRemoteSagePointer', {id: wsio.id});
		}
	} else if (wsio.clientType === "display") {
		for (key in SAGE2Items.renderSync) {
			if (SAGE2Items.renderSync.hasOwnProperty(key)) {
				// If the application had an animation timer, clear it
				if (SAGE2Items.renderSync[key].clients[wsio.id] &&
					SAGE2Items.renderSync[key].clients[wsio.id].animateTimer) {
					clearTimeout(SAGE2Items.renderSync[key].clients[wsio.id].animateTimer);
				}
				// Remove the object from the list
				delete SAGE2Items.renderSync[key].clients[wsio.id];
			}
		}
	} else if (wsio.clientType === "webBrowser") {
		webBrowserClient = null;
	} else {
		// if it's an application, assume it's a stream and try
		deleteApplication(wsio.id + '|0');
	}

	if (wsio === masterDisplay) {
		masterDisplay = null;
		for (i = 0; i < clients.length; i++) {
			if (clients[i].clientType === "display" && clients[i] !== wsio) {
				masterDisplay = clients[i];
				clients[i].emit('setAsMasterDisplay');
				break;
			}
		}
	}

	removeElement(clients, wsio);

	// Unregistering the client from the drawingManager
	if (wsio.clientType === "display") {
		drawingManager.removeWebSocket(wsio);
	}

}

/**
 * Callback that configures a new client
 *
 * @method     wsAddClient
 * @param      {Websocket}  wsio    client's websocket
 * @param      {Object}  data    initialization data
 */
function wsAddClient(wsio, data) {
	// Check for password
	if (config.passwordProtected) {
		if (!data.session || data.session !== global.__SESSION_ID) {
			sageutils.log("WebsocketIO", "wrong session hash - closing");
			// Send a message back to server
			wsio.emit('remoteConnection', {status: "refused", reason: 'wrong session hash'});
			// If server protected and wrong hash, close the socket and byebye
			wsio.ws.close();
			return;
		}
	}
	// Send a message back to server
	wsio.emit('remoteConnection', {status: "accepted"});

	// Just making sure the data is valid JSON (one gets strings from C++)
	if (sageutils.isTrue(data.requests.config)) {
		data.requests.config = true;
	} else {
		data.requests.config = false;
	}
	if (sageutils.isTrue(data.requests.version)) {
		data.requests.version = true;
	} else {
		data.requests.version = false;
	}
	if (sageutils.isTrue(data.requests.time)) {
		data.requests.time = true;
	} else {
		data.requests.time = false;
	}
	if (sageutils.isTrue(data.requests.console)) {
		data.requests.console = true;
	} else {
		data.requests.console = false;
	}

	wsio.updateRemoteAddress(data.host, data.port); // overwrite host and port if defined
	wsio.clientType = data.clientType;

	if (wsio.clientType === "display") {
		wsio.clientID = data.clientID;
		if (masterDisplay === null) {
			masterDisplay = wsio;
		}
		sageutils.log("Connect", chalk.bold.green(wsio.id) + " (" + wsio.clientType + " " + wsio.clientID + ")");
	} else {
		wsio.clientID = -1;
		sageutils.log("Connect", chalk.bold.green(wsio.id) + " (" + wsio.clientType + ")");
		if (wsio.clientType === "remoteServer") {
			// Remote info
			// var remoteaddr = wsio.ws.upgradeReq.connection.remoteAddress;
			// var remoteport = wsio.ws.upgradeReq.connection.remotePort;

			// Checking if it's a known server
			// bug: Seems to create a race condition and works without, so far
			// config.remote_sites.forEach(function(element, index, array) {
			// 	if (element.host === data.host &&
			// 		element.port === data.port &&
			// 		remoteSites[index].connected === "on") {
			// 		sageutils.log("Connect", 'known remote site', data.host, ':', data.port);
			// 		manageRemoteConnection(wsio, element, index);
			// 	}
			// });
		}
	}

	clients.push(wsio);
	initializeWSClient(wsio, data.requests.config, data.requests.version, data.requests.time, data.requests.console);
	if (wsio.clientType === "display") {
		drawingManager.init(wsio);
	}
	// Check if there's a new pointer for a mobile client
	if (data.browser && data.browser.isMobile && remoteInteraction[wsio.id]) {
		// for mobile clients, default to window interaction mode
		remoteInteraction[wsio.id].previousMode = 0;
	}

	// If it's a UI, send message to enable screenshot capability
	if (wsio.clientType === "sageUI") {
		reportIfCanWallScreenshot();
	}

	// If it's a display, check for Electron and send enable screenshot capability
	if (wsio.clientType === "display") {
		// See in browser data structure if it's Electron
		wsio.capableOfScreenshot = data.browser.isElectron;
		// Send message to UI clients
		reportIfCanWallScreenshot();
	}
}

/**
 * Sends the firt messages when client built
 *
 * @method     initializeWSClient
 * @param      {Websocket}  wsio        client's websocket
 * @param      {bool}  reqConfig   client requests configuration
 * @param      {bool}  reqVersion  client requests version
 * @param      {bool}  reqTime     client requests time information
 * @param      {bool}  reqConsole  client requests console messages
 */
function initializeWSClient(wsio, reqConfig, reqVersion, reqTime, reqConsole) {
	setupListeners(wsio);

	wsio.emit('initialize', {UID: wsio.id, time: Date.now(), start: startTime});
	if (wsio === masterDisplay) {
		wsio.emit('setAsMasterDisplay');
	}

	if (reqConfig) {
		wsio.emit('setupDisplayConfiguration', config);
	}
	if (reqVersion) {
		wsio.emit('setupSAGE2Version', SAGE2_version);
	}
	if (reqTime) {
		var now = new Date();
		wsio.emit('setSystemTime', {date: now.toJSON(), offset: now.getTimezoneOffset()});
	}
	if (reqConsole) {
		wsio.emit('console', json5.stringify(config, null, 4));
	}

	if (wsio.clientType === "display") {
		initializeExistingSagePointers(wsio);
		initializeExistingPartitions(wsio);
		initializeExistingApps(wsio);
		initializeRemoteServerInfo(wsio);
		initializeExistingWallUI(wsio);
		setTimeout(initializeExistingControls, 6000, wsio); // why can't this be done immediately with the rest?
	} else if (wsio.clientType === "audioManager") {
		initializeExistingAppsAudio(wsio);
	} else if (wsio.clientType === "sageUI") {
		createSagePointer(wsio.id);
		var key;
		for (key in remoteSharingSessions) {
			remoteSharingSessions[key].wsio.emit('createRemoteSagePointer', {
				id: wsio.id, portal: {host: config.host, port: config.port}
			});
		}
		initializeExistingAppsPositionSizeTypeOnly(wsio);
		initializeExistingPartitionsUI(wsio);
	}

	var remote = findRemoteSiteByConnection(wsio);
	if (remote !== null) {
		remote.wsio = wsio;
		remote.connected = "on";
		var site = {name: remote.name, connected: remote.connected};
		broadcast('connectedToRemoteSite', site);
	}

	if (wsio.clientType === "webBrowser") {
		webBrowserClient = wsio;
	}

	if (wsio.clientType === "performance") {
<<<<<<< HEAD
		performanceManager.addMonitoringClient(wsio);
		wsio.emit('hardwareInformation',
			performanceManager.performanceMetrics.staticInformation
		);
=======
		performanceManager.updateClient(wsio);
>>>>>>> f9b0fe6b
	}
}

/**
 * Installs all the message callbacks on a websocket
 *
 * @method     setupListeners
 * @param      {Websocket}  wsio    concerned websocket
 */
function setupListeners(wsio) {
	wsio.on('registerInteractionClient',            wsRegisterInteractionClient);

	wsio.on('startSagePointer',                     wsStartSagePointer);
	wsio.on('stopSagePointer',                      wsStopSagePointer);

	wsio.on('pointerPress',                         wsPointerPress);
	wsio.on('pointerRelease',                       wsPointerRelease);
	wsio.on('pointerDblClick',                      wsPointerDblClick);
	wsio.on('pointerPosition',                      wsPointerPosition);
	wsio.on('pointerMove',                          wsPointerMove);
	wsio.on('pointerScrollStart',                   wsPointerScrollStart);
	wsio.on('pointerScroll',                        wsPointerScroll);
	wsio.on('pointerScrollEnd',                     wsPointerScrollEnd);
	wsio.on('pointerDraw',                          wsPointerDraw);
	wsio.on('keyDown',                              wsKeyDown);
	wsio.on('keyUp',                                wsKeyUp);
	wsio.on('keyPress',                             wsKeyPress);

	wsio.on('uploadedFile',                         wsUploadedFile);

	wsio.on('startNewMediaStream',                  wsStartNewMediaStream);
	wsio.on('updateMediaStreamFrame',               wsUpdateMediaStreamFrame);
	wsio.on('updateMediaStreamChunk',               wsUpdateMediaStreamChunk);
	wsio.on('stopMediaStream',                      wsStopMediaStream);
	wsio.on('startNewMediaBlockStream',             wsStartNewMediaBlockStream);
	wsio.on('updateMediaBlockStreamFrame',          wsUpdateMediaBlockStreamFrame);
	wsio.on('stopMediaBlockStream',                 wsStopMediaBlockStream);

	wsio.on('requestVideoFrame',                    wsRequestVideoFrame);
	wsio.on('receivedMediaStreamFrame',             wsReceivedMediaStreamFrame);
	wsio.on('receivedRemoteMediaStreamFrame',       wsReceivedRemoteMediaStreamFrame);
	wsio.on('receivedMediaBlockStreamFrame',        wsReceivedMediaBlockStreamFrame);
	wsio.on('receivedRemoteMediaBlockStreamFrame',  wsReceivedRemoteMediaBlockStreamFrame);

	wsio.on('finishedRenderingAppFrame',            wsFinishedRenderingAppFrame);
	wsio.on('updateAppState',                       wsUpdateAppState);
	wsio.on('updateStateOptions',                   wsUpdateStateOptions);
	wsio.on('appResize',                            wsAppResize);
	wsio.on('appFullscreen',                        wsFullscreen);
	wsio.on('broadcast',                            wsBroadcast);
	wsio.on('applicationRPC',                       wsApplicationRPC);

	wsio.on('requestAvailableApplications',         wsRequestAvailableApplications);
	wsio.on('requestStoredFiles',                   wsRequestStoredFiles);
	wsio.on('loadApplication',                      wsLoadApplication);
	wsio.on('loadFileFromServer',                   wsLoadFileFromServer);
	wsio.on('loadImageFromBuffer',                  wsLoadImageFromBuffer);
	wsio.on('deleteElementFromStoredFiles',         wsDeleteElementFromStoredFiles);
	wsio.on('moveElementFromStoredFiles',           wsMoveElementFromStoredFiles);
	wsio.on('saveSesion',                           wsSaveSesion);
	wsio.on('clearDisplay',                         wsClearDisplay);
	wsio.on('deleteAllApplications',								wsDeleteAllApplications);
	wsio.on('tileApplications',                     wsTileApplications);

	// Radial menu should have its own message section? Just appended here for now.
	wsio.on('radialMenuClick',                      wsRadialMenuClick);
	wsio.on('radialMenuMoved',                      wsRadialMenuMoved);
	wsio.on('removeRadialMenu',                     wsRemoveRadialMenu);
	wsio.on('radialMenuWindowToggle',               wsRadialMenuThumbnailWindow);

	// DrawingState messages, should they have their own section?
	wsio.on('updatePalettePosition',				wsUpdatePalettePosition);
	wsio.on('enableDrawingMode',					wsEnableDrawingMode);
	wsio.on('disableDrawingMode',					wsDisableDrawingMode);
	wsio.on('enableEraserMode',						wsEnableEraserMode);
	wsio.on('disableEraserMode',					wsDisableEraserMode);
	wsio.on('enablePointerColorMode',				wsEnablePointerColorMode);
	wsio.on('disablePointerColorMode',				wsDisablePointerColorMode);
	wsio.on('clearDrawingCanvas',					wsClearDrawingCanvas);
	wsio.on('changeStyle',							wsChangeStyle);
	wsio.on('undoLastDrawing',						wsUndoLastDrawing);
	wsio.on('redoDrawing',							wsRedoDrawing);
	wsio.on('loadDrawings',							wsLoadDrawings);
	wsio.on('getSessionsList',						wsGetSessionsList);
	wsio.on('saveDrawings',							wsSaveDrawings);
	wsio.on('enablePaintingMode',					wsEnablePaintingMode);
	wsio.on('disablePaintingMode',					wsDisablePaintingMode);
	wsio.on('saveScreenshot',						wsSaveScreenshot);
	wsio.on('selectionModeOnOff',					wsSelectionModeOnOff);

	wsio.on('addNewWebElement',                     wsAddNewWebElement);

	wsio.on('openNewWebpage',                       wsOpenNewWebpage);

	wsio.on('setVolume',                            wsSetVolume);

	wsio.on('playVideo',                            wsPlayVideo);
	wsio.on('pauseVideo',                           wsPauseVideo);
	wsio.on('stopVideo',                            wsStopVideo);
	wsio.on('updateVideoTime',                      wsUpdateVideoTime);
	wsio.on('muteVideo',                            wsMuteVideo);
	wsio.on('unmuteVideo',                          wsUnmuteVideo);
	wsio.on('loopVideo',                            wsLoopVideo);

	wsio.on('addNewElementFromRemoteServer',          wsAddNewElementFromRemoteServer);
	wsio.on('addNewSharedElementFromRemoteServer',    wsAddNewSharedElementFromRemoteServer);
	wsio.on('requestNextRemoteFrame',                 wsRequestNextRemoteFrame);
	wsio.on('updateRemoteMediaStreamFrame',           wsUpdateRemoteMediaStreamFrame);
	wsio.on('stopMediaStream',                        wsStopMediaStream);
	wsio.on('updateRemoteMediaBlockStreamFrame',      wsUpdateRemoteMediaBlockStreamFrame);
	wsio.on('stopMediaBlockStream',                   wsStopMediaBlockStream);
	wsio.on('requestDataSharingSession',              wsRequestDataSharingSession);
	wsio.on('cancelDataSharingSession',               wsCancelDataSharingSession);
	wsio.on('acceptDataSharingSession',               wsAcceptDataSharingSession);
	wsio.on('rejectDataSharingSession',               wsRejectDataSharingSession);
	wsio.on('createRemoteSagePointer',                wsCreateRemoteSagePointer);
	wsio.on('startRemoteSagePointer',                 wsStartRemoteSagePointer);
	wsio.on('stopRemoteSagePointer',                  wsStopRemoteSagePointer);
	wsio.on('remoteSagePointerPosition',              wsRemoteSagePointerPosition);
	wsio.on('remoteSagePointerToggleModes',           wsRemoteSagePointerToggleModes);
	wsio.on('remoteSagePointerHoverCorner',           wsRemoteSagePointerHoverCorner);
	wsio.on('addNewRemoteElementInDataSharingPortal', wsAddNewRemoteElementInDataSharingPortal);

	wsio.on('updateApplicationOrder',                 wsUpdateApplicationOrder);
	wsio.on('startApplicationMove',                   wsStartApplicationMove);
	wsio.on('startApplicationResize',                 wsStartApplicationResize);
	wsio.on('updateApplicationPosition',              wsUpdateApplicationPosition);
	wsio.on('updateApplicationPositionAndSize',       wsUpdateApplicationPositionAndSize);
	wsio.on('finishApplicationMove',                  wsFinishApplicationMove);
	wsio.on('finishApplicationResize',                wsFinishApplicationResize);
	wsio.on('deleteApplication',                      wsDeleteApplication);
	wsio.on('updateApplicationState',                 wsUpdateApplicationState);
	wsio.on('updateApplicationStateOptions',          wsUpdateApplicationStateOptions);

	wsio.on('addNewControl',                        wsAddNewControl);
	wsio.on('closeAppFromControl',                  wsCloseAppFromControl);
	wsio.on('hideWidgetFromControl',                wsHideWidgetFromControl);
	wsio.on('openRadialMenuFromControl',            wsOpenRadialMenuFromControl);
	wsio.on('recordInnerGeometryForWidget',			wsRecordInnerGeometryForWidget);

	wsio.on('requestNewTitle',						wsRequestNewTitle);
	wsio.on('requestFileBuffer',					wsRequestFileBuffer);
	wsio.on('closeFileBuffer',						wsCloseFileBuffer);
	wsio.on('updateFileBufferCursorPosition', 		wsUpdateFileBufferCursorPosition);

	wsio.on('createAppClone',                       wsCreateAppClone);

	wsio.on('sage2Log',                             wsPrintDebugInfo);
	wsio.on('command',                              wsCommand);

	wsio.on('createFolder',                         wsCreateFolder);

	// Jupyper messages
	wsio.on('startJupyterSharing',					wsStartJupyterSharing);
	wsio.on('updateJupyterSharing',					wsUpdateJupyterSharing);

	// message passing between clients
	wsio.on('requestAppContextMenu',				wsRequestAppContextMenu);
	wsio.on('appContextMenuContents',				wsAppContextMenuContents);
	wsio.on('callFunctionOnApp',					wsCallFunctionOnApp);
	// generic message passing for data requests or for specific communications.
	wsio.on('launchAppWithValues',					wsLaunchAppWithValues);
	wsio.on('sendDataToClient',						wsSendDataToClient);
	wsio.on('saveDataOnServer',						wsSaveDataOnServer);
	wsio.on('serverDataSetValue',					wsServerDataSetValue);
	wsio.on('serverDataGetValue',					wsServerDataGetValue);
	wsio.on('serverDataRemoveValue',				wsServerDataRemoveValue);
	wsio.on('serverDataSubscribeToValue',			wsServerDataSubscribeToValue);
	wsio.on('serverDataGetAllTrackedValues',		wsServerDataGetAllTrackedValues);
	wsio.on('serverDataGetAllTrackedDescriptions',	wsServerDataGetAllTrackedDescriptions);
	wsio.on('serverDataSubscribeToNewValueNotification',	wsServerDataSubscribeToNewValueNotification);

	// Screenshot messages
	wsio.on('startWallScreenshot',                  wsStartWallScreenshot);
	wsio.on('wallScreenshotFromDisplay',            wsWallScreenshotFromDisplay);

	// application file saving message
	wsio.on('appFileSaveRequest',                   appFileSaveRequest);

	// create partition
	wsio.on('createPartition',                      wsCreatePartition);
	wsio.on('partitionScreen',                      wsPartitionScreen);
	wsio.on('deleteAllPartitions',                  wsDeleteAllPartitions);
	wsio.on('partitionsGrabAllContent',             wsPartitionsGrabAllContent);

	// message from electron display client
	wsio.on('displayHardware',                      wsDisplayHardware);
}

/**
 * Ensures that new audioManager instances get metadata about all existing apps
 *
 * @method     initializeExistingAppsAudio
 * @param      {Websocket}  wsio    client's websocket
 */
function initializeExistingAppsAudio(wsio) {
	var key;
	for (key in SAGE2Items.applications.list) {
		wsio.emit('createAppWindow', SAGE2Items.applications.list[key]);
	}
}

/**
 * Rebuilds the application widgets for a given client
 *
 * @method     initializeExistingControls
 * @param      {Websocket}  wsio    client's websocket
 */
function initializeExistingControls(wsio) {
	var i;
	var uniqueID;
	var app;
	// var zIndex;
	var data;
	var controlList = SAGE2Items.widgets.list;
	for (i in controlList) {
		if (controlList.hasOwnProperty(i) && SAGE2Items.applications.list.hasOwnProperty(controlList[i].appId)) {
			data = controlList[i];
			wsio.emit('createControl', data);

			/*
			zIndex = SAGE2Items.widgets.numItems;
			var radialGeometry = {
				x: data.left + (data.height / 2),
				y: data.top + (data.height / 2),
				r: data.height / 2
			};
			if (data.hasSideBar === true) {
				var shapeData = {
					radial: {
						type: "circle",
						visible: true,
						geometry: radialGeometry
					},
					sidebar: {
						type: "rectangle",
						visible: true,
						geometry: {
							x: data.left + data.height,
							y: data.top + (data.height / 2) - (data.barHeight / 2),
							w: data.width - data.height, h: data.barHeight
						}
					}
				};
				interactMgr.addComplexGeometry(data.id, "widgets", shapeData, zIndex, data);
			} else {
				interactMgr.addGeometry(data.id, "widgets", "circle", radialGeometry, true, zIndex, data);
			}
			SAGE2Items.widgets.addItem(data);
			*/
			uniqueID = data.id.substring(data.appId.length, data.id.lastIndexOf("_"));
			app = SAGE2Items.applications.list[data.appId];
			addEventToUserLog(uniqueID, {type: "widgetMenu",
				data: {action: "open", application: {id: app.id, type: app.application}},
				time: Date.now()});
		}
	}
}

/**
 * Rebuilds the pointers for a given client
 *
 * @method     initializeExistingSagePointers
 * @param      {Websocket}  wsio    client's websocket
 */
function initializeExistingSagePointers(wsio) {
	for (var key in sagePointers) {
		if (sagePointers.hasOwnProperty(key)) {
			wsio.emit('createSagePointer', sagePointers[key]);
			wsio.emit('changeSagePointerMode', {id: sagePointers[key].id, mode: remoteInteraction[key].interactionMode});
		}
	}
}

/**
 * Rebuilds the wall radial menu for a given client
 *
 * @method     initializeExistingWallUI
 * @param      {Websocket}  wsio    client's websocket
 */
function initializeExistingWallUI(wsio) {
	var menuInfo;
	if (config.ui.reload_wallui_on_refresh === false) {
		// console.log("WallUI reload on display client refresh: Disabled");
		for (key in SAGE2Items.radialMenus.list) {
			menuInfo = SAGE2Items.radialMenus.list[key].getInfo();
			hideRadialMenu(menuInfo.id);
		}
		return;
	}
	// console.log("WallUI reload on display client refresh: Enabled (default)");
	var key;
	for (key in SAGE2Items.radialMenus.list) {
		menuInfo = SAGE2Items.radialMenus.list[key].getInfo();
		broadcast('createRadialMenu', menuInfo);
		broadcast('updateRadialMenu', menuInfo);
		updateWallUIMediaBrowser(menuInfo.id);
	}
}

function initializeExistingApps(wsio) {
	var key;
	for (key in SAGE2Items.applications.list) {
		// remove partition value from application while sending wsio message (circular structure)
		// does this cause issues?
		var appCopy = Object.assign({}, SAGE2Items.applications.list[key]);
		delete appCopy.partition;

		wsio.emit('createAppWindow', appCopy);
		if (SAGE2Items.renderSync.hasOwnProperty(key)) {
			SAGE2Items.renderSync[key].clients[wsio.id] = {wsio: wsio, readyForNextFrame: false, blocklist: []};
			calculateValidBlocks(SAGE2Items.applications.list[key], mediaBlockSize, SAGE2Items.renderSync[key]);

			// Need to reset the animation loop
			//   a new client could come while other clients were done rendering
			//   (especially true for slow update apps, like the clock)
			broadcast('animateCanvas', {id: SAGE2Items.applications.list[key].id, date: Date.now()});
		}
		handleStickyItem(key);
	}
	for (key in SAGE2Items.portals.list) {
		broadcast('initializeDataSharingSession', SAGE2Items.portals.list[key]);
	}

	var newOrder = interactMgr.getObjectZIndexList("applications", ["portals"]);
	wsio.emit('updateItemOrder', newOrder);
}

function initializeExistingPartitions(wsio) {
	var key;

	for (key in partitions.list) {
		wsio.emit('createPartitionWindow', partitions.list[key].getDisplayInfo());
		wsio.emit('partitionWindowTitleUpdate', partitions.list[key].getTitle());
	}
}

function initializeExistingAppsPositionSizeTypeOnly(wsio) {
	var key;
	for (key in SAGE2Items.applications.list) {
		wsio.emit('createAppWindowPositionSizeOnly', getAppPositionSize(SAGE2Items.applications.list[key]));

		// Send the appliation state to the UI
		broadcast('applicationState', {
			id: SAGE2Items.applications.list[key].id,
			state: SAGE2Items.applications.list[key].data,
			application: SAGE2Items.applications.list[key].application
		});
		handleStickyItem(key);
	}

	var newOrder = interactMgr.getObjectZIndexList("applications", ["portals"]);
	wsio.emit('updateItemOrder', newOrder);
}

function initializeExistingPartitionsUI(wsio) {
	var key;

	for (key in partitions.list) {
		wsio.emit('createPartitionBorder', partitions.list[key].getDisplayInfo());
	}
}

function initializeRemoteServerInfo(wsio) {
	for (var i = 0; i < remoteSites.length; i++) {
		var site = {name: remoteSites[i].name, connected: remoteSites[i].connected, geometry: remoteSites[i].geometry};
		wsio.emit('addRemoteSite', site);
	}
}

// **************  Drawing Functions *****************

// The functions just call their associated method in the drawing manager
function wsUpdatePalettePosition(wsio, data) {
	drawingManager.updatePalettePosition({
		startX: data.x,
		endX: data.x + data.w,
		startY: data.y,
		endY: data.y + data.h});
}

function wsEnableDrawingMode(wsio, data) {
	drawingManager.enableDrawingMode(data);
}
function wsDisableDrawingMode(wsio, data) {
	drawingManager.disableDrawingMode(data);
}

function wsEnableEraserMode(wsio, data) {
	drawingManager.enableEraserMode(data);
}
function wsDisableEraserMode(wsio, data) {
	drawingManager.disableEraserMode(data);
}

function wsEnablePointerColorMode(wsio, data) {
	drawingManager.enablePointerColorMode(data);
}
function wsDisablePointerColorMode(wsio, data) {
	drawingManager.disablePointerColorMode(data);
}


function wsClearDrawingCanvas(wsio, data) {
	drawingManager.clearDrawingCanvas();
}

function wsChangeStyle(wsio, data) {
	drawingManager.changeStyle(data);
}

function wsUndoLastDrawing(wsio, data) {
	drawingManager.undoLastDrawing();
}

function wsRedoDrawing(wsio, data) {
	drawingManager.redoDrawing();
}

function wsLoadDrawings(wsio, data) {
	drawingManager.loadDrawings(data);
}

function wsGetSessionsList(wsio, data) {
	var allDrawings = getAllDrawingsessions();
	drawingManager.gotSessionsList(allDrawings);
}

function wsSaveDrawings(wsio, data) {
	drawingManager.saveDrawings();
}

function wsEnablePaintingMode(wsio, data) {
	drawingManager.enablePaintingMode();
}

function wsDisablePaintingMode(wsio, data) {
	drawingManager.disablePaintingMode();
}
function wsSaveScreenshot(wsio, data) {
	saveScreenshot(data.screenshot);
}

function wsSelectionModeOnOff(wsio, data) {
	drawingManager.selectionModeOnOff();
}

// **************  Sage Pointer Functions *****************

function wsRegisterInteractionClient(wsio, data) {
	var key;

	// Update color and name of pointer when UI connects
	sagePointers[wsio.id].color = data.color;
	sagePointers[wsio.id].name  = data.name;

	if (program.trackUsers === true) {
		var newUser = true;
		for (key in users) {
			if (users[key].name === data.name && users[key].color.toLowerCase() === data.color.toLowerCase()) {
				users[key].ip = wsio.id;
				if (users[key].actions === undefined) {
					users[key].actions = [];
				}
				users[key].actions.push({type: "connect", data: null, time: Date.now()});
				newUser = false;
			}
		}
		if (newUser === true) {
			var id = getNewUserId();
			users[id] = {};
			users[id].name = data.name;
			users[id].color = data.color;
			users[id].ip = wsio.id;
			if (users[id].actions === undefined) {
				users[id].actions = [];
			}
			users[id].actions.push({type: "connect", data: null, time: Date.now()});
		}
	} else {
		for (key in users) {
			if (users[key].name === data.name && users[key].color.toLowerCase() === data.color.toLowerCase()) {
				users[key].ip = wsio.id;
				if (users[key].actions === undefined) {
					users[key].actions = [];
				}
				users[key].actions.push({type: "connect", data: null, time: Date.now()});
			}
		}
	}
}

function wsStartSagePointer(wsio, data) {
	// Switch interaction from window mode (on web) to app mode (wall)
	remoteInteraction[wsio.id].interactionMode = remoteInteraction[wsio.id].getPreviousMode();
	broadcast('changeSagePointerMode', {id: sagePointers[wsio.id].id, mode: remoteInteraction[wsio.id].getPreviousMode()});

	showPointer(wsio.id, data);

	addEventToUserLog(wsio.id, {type: "SAGE2PointerStart", data: null, time: Date.now()});
}

function wsStopSagePointer(wsio, data) {
	hidePointer(wsio.id);

	// return to window interaction mode after stopping pointer
	remoteInteraction[wsio.id].saveMode();
	if (remoteInteraction[wsio.id].appInteractionMode()) {
		remoteInteraction[wsio.id].toggleModes();
		broadcast('changeSagePointerMode', {id: sagePointers[wsio.id].id, mode: remoteInteraction[wsio.id].interactionMode});
	}

	var key;
	for (key in remoteSharingSessions) {
		remoteSharingSessions[key].wsio.emit('stopRemoteSagePointer', {id: wsio.id});
	}

	addEventToUserLog(wsio.id, {type: "SAGE2PointerEnd", data: null, time: Date.now()});
}

function wsPointerPress(wsio, data) {
	var pointerX = sagePointers[wsio.id].left;
	var pointerY = sagePointers[wsio.id].top;

	pointerPress(wsio.id, pointerX, pointerY, data);
}

function wsPointerRelease(wsio, data) {
	var pointerX = sagePointers[wsio.id].left;
	var pointerY = sagePointers[wsio.id].top;

	/*
	if (data.button === 'left')
		pointerRelease(wsio.id, pointerX, pointerY);
	else
		pointerReleaseRight(wsio.id, pointerX, pointerY);
	*/
	pointerRelease(wsio.id, pointerX, pointerY, data);
}

function wsPointerDblClick(wsio, data) {
	var pointerX = sagePointers[wsio.id].left;
	var pointerY = sagePointers[wsio.id].top;

	pointerDblClick(wsio.id, pointerX, pointerY);
}

function wsPointerPosition(wsio, data) {
	pointerPosition(wsio.id, data);
}

function wsPointerMove(wsio, data) {
	var pointerX = sagePointers[wsio.id].left;
	var pointerY = sagePointers[wsio.id].top;

	pointerMove(wsio.id, pointerX, pointerY, data);
}

function wsPointerScrollStart(wsio, data) {
	var pointerX = sagePointers[wsio.id].left;
	var pointerY = sagePointers[wsio.id].top;

	pointerScrollStart(wsio.id, pointerX, pointerY);
}

function wsPointerScroll(wsio, data) {
	// Casting the parameters to correct type
	data.wheelDelta = parseInt(data.wheelDelta, 10);

	pointerScroll(wsio.id, data);
}

function wsPointerScrollEnd(wsio, data) {
	pointerScrollEnd(wsio.id);
}

function wsPointerDraw(wsio, data) {
	pointerDraw(wsio.id, data);
}

function wsKeyDown(wsio, data) {
	var pointerX = sagePointers[wsio.id].left;
	var pointerY = sagePointers[wsio.id].top;

	keyDown(wsio.id, pointerX, pointerY, data);
}

function wsKeyUp(wsio, data) {
	var pointerX = sagePointers[wsio.id].left;
	var pointerY = sagePointers[wsio.id].top;

	keyUp(wsio.id, pointerX, pointerY, data);
}

function wsKeyPress(wsio, data) {
	var pointerX = sagePointers[wsio.id].left;
	var pointerY = sagePointers[wsio.id].top;

	keyPress(wsio.id, pointerX, pointerY, data);
}

// **************  File Upload Functions *****************
function wsUploadedFile(wsio, data) {
	addEventToUserLog(wsio.id, {type: "fileUpload", data: data, time: Date.now()});
}

function wsRadialMenuClick(wsio, data) {
	if (data.button === "closeButton") {
		addEventToUserLog(data.user, {type: "radialMenu", data: {action: "close"}, time: Date.now()});
	} else if (data.button === "settingsButton" || data.button.indexOf("Window") >= 0) {
		var action = data.data.state === "opened" ? "open" : "close";
		addEventToUserLog(data.user, {type: "radialMenuAction", data: {button: data.button, action: action}, time: Date.now()});
	} else {
		addEventToUserLog(data.user, {type: "radialMenuAction", data: {button: data.button}, time: Date.now()});
	}
}

// **************  Media Stream Functions *****************

function wsStartNewMediaStream(wsio, data) {
	sageutils.log("Media stream", 'new stream:', data.id);

	var i;
	SAGE2Items.renderSync[data.id] = {clients: {}, chunks: []};
	for (i = 0; i < clients.length; i++) {
		if (clients[i].clientType === "display") {
			SAGE2Items.renderSync[data.id].clients[clients[i].id] = {wsio: clients[i], readyForNextFrame: false, blocklist: []};
		}
	}

	// forcing 'int' type for width and height
	data.width  = parseInt(data.width,  10);
	data.height = parseInt(data.height, 10);

	appLoader.createMediaStream(data.src, data.type, data.encoding, data.title, data.color, data.width, data.height,
		function(appInstance) {
			appInstance.id = data.id;
			handleNewApplication(appInstance, null);

			var eLogData = {
				application: {
					id: appInstance.id,
					type: appInstance.application
				}
			};
			addEventToUserLog(wsio.id, {type: "mediaStreamStart", data: eLogData, time: Date.now()});
		});
}

/**
 * Test if two rectangles overlap (axis-aligned)
 *
 * @method doOverlap
 * @param x_1 {Integer} x coordinate first rectangle
 * @param y_1 {Integer} y coordinate first rectangle
 * @param width_1 {Integer} width first rectangle
 * @param height_1 {Integer} height first rectangle
 * @param x_2 {Integer} x coordinate second rectangle
 * @param y_2 {Integer} y coordinate second rectangle
 * @param width_2 {Integer} width second rectangle
 * @param height_2 {Integer} height second rectangle
 * @return {Boolean} true if rectangles overlap
 */
function doOverlap(x_1, y_1, width_1, height_1, x_2, y_2, width_2, height_2) {
	return !(x_1 > x_2 + width_2 || x_1 + width_1 < x_2 || y_1 > y_2 + height_2 || y_1 + height_1 < y_2);
}

function wsUpdateMediaStreamFrame(wsio, data) {
	var key;
	// Remote sites have a pass back issue that needs to be caught
	if (SAGE2Items.renderSync[data.id] === undefined || SAGE2Items.renderSync[data.id] === null) {
		return;
	}

	// Reset the 'ready' flag for every display client
	for (key in SAGE2Items.renderSync[data.id].clients) {
		SAGE2Items.renderSync[data.id].clients[key].readyForNextFrame = false;
	}
	// Get the application from the message
	var stream = SAGE2Items.applications.list[data.id];
	if (stream !== undefined && stream !== null) {
		stream.data = data.state;
	} else {
		// if can't find the application, it's being destroyed...
		return;
	}

	// Send the image to all display nodes
	// broadcast('updateMediaStreamFrame', data);

	// Update the date
	data.date = new Date();

	// Create a copy of the frame object with dummy data (white 1x1 gif)
	var data_copy = {};
	data_copy.id             = data.id;
	data_copy.date           = data.date;
	data_copy.state          = {};
	data_copy.state.src      = "R0lGODlhAQABAIABAP///wAAACwAAAAAAQABAAACAkQBADs=";
	data_copy.state.type     = "image/gif";
	data_copy.state.encoding = "base64";

	// Iterate over all the clients of this app
	for (key in SAGE2Items.renderSync[data.id].clients) {
		var did = SAGE2Items.renderSync[data.id].clients[key].wsio.clientID;
		// Overview display
		if (did === -1) {
			// send the full frame to be displayed
			SAGE2Items.renderSync[data.id].clients[key].wsio.emit('updateMediaStreamFrame', data);
			continue;
		}
		var display = config.displays[did];
		// app coordinates
		var left    = stream.left;
		var top     = stream.top + config.ui.titleBarHeight;
		// tile coordinates
		var offsetX = config.resolution.width  * display.column;
		var offsetY = config.resolution.height * display.row;

		var checkWidth  = config.resolution.width;
		var checkHeight = config.resolution.height;
		// Check for irregular tiles
		checkWidth  *= config.displays[did].width;
		checkHeight *= config.displays[did].height;

		// If the app window and the display overlap
		if (doOverlap(left, top, stream.width, stream.height,
			offsetX, offsetY, checkWidth, checkHeight)) {
			// send the full frame to be displayed
			SAGE2Items.renderSync[data.id].clients[key].wsio.emit('updateMediaStreamFrame', data);
		} else {
			// otherwise send a dummy small image
			SAGE2Items.renderSync[data.id].clients[key].wsio.emit('updateMediaStreamFrame', data_copy);
		}
	}
}

function wsUpdateMediaStreamChunk(wsio, data) {
	if (SAGE2Items.renderSync[data.id].chunks.length === 0) {
		SAGE2Items.renderSync[data.id].chunks = initializeArray(data.total, "");
	}
	SAGE2Items.renderSync[data.id].chunks[data.piece] = data.state.src;
	if (allNonBlank(SAGE2Items.renderSync[data.id].chunks)) {
		wsUpdateMediaStreamFrame(wsio, {id: data.id, state: {
			src: SAGE2Items.renderSync[data.id].chunks.join(""),
			type: data.state.type,
			encoding: data.state.encoding}});
		SAGE2Items.renderSync[data.id].chunks = [];
	}
}

function wsStopMediaStream(wsio, data) {
	var stream = SAGE2Items.applications.list[data.id];
	if (stream !== undefined && stream !== null) {
		deleteApplication(stream.id);

		var eLogData = {
			application: {
				id: stream.id,
				type: stream.application
			}
		};
		addEventToUserLog(wsio.id, {type: "delete", data: eLogData, time: Date.now()});
	}

	// stop all clones in shared portals
	var key;
	for (key in SAGE2Items.portals.list) {
		stream = SAGE2Items.applications.list[data.id + "_" + key];
		if (stream !== undefined && stream !== null) {
			deleteApplication(stream.id);
		}
	}
}

function wsReceivedMediaStreamFrame(wsio, data) {
	SAGE2Items.renderSync[data.id].clients[wsio.id].readyForNextFrame = true;
	if (allTrueDict(SAGE2Items.renderSync[data.id].clients, "readyForNextFrame")) {
		var i;
		var key;
		for (key in SAGE2Items.renderSync[data.id].clients) {
			SAGE2Items.renderSync[data.id].clients[key].readyForNextFrame = false;
		}
		var sender = {wsio: null, serverId: null, clientId: null, streamId: null};
		var mediaStreamData = data.id.split("|");
		if (mediaStreamData.length === 2) { // local stream --> client | stream_id
			sender.clientId = mediaStreamData[0];
			sender.streamId = parseInt(mediaStreamData[1]);
			for (i = 0; i < clients.length; i++) {
				if (clients[i].id === sender.clientId) {
					sender.wsio = clients[i];
					break;
				}
			}
			if (sender.wsio !== null) {
				sender.wsio.emit('requestNextFrame', {streamId: sender.streamId});
			}
		} else if (mediaStreamData.length === 3) { // remote stream --> remote_server | client | stream_id
			sender.serverId = mediaStreamData[0];
			sender.clientId = mediaStreamData[1];
			sender.streamId = mediaStreamData[2];
			for (i = 0; i < clients.length; i++) {
				if (clients[i].id === sender.serverId) {
					sender.wsio = clients[i];
					break;
				}
			}
			if (sender.wsio !== null) {
				sender.wsio.emit('requestNextRemoteFrame', {id: sender.clientId + "|" + sender.streamId});
			}
		}
	}
}

// **************  Media Block Stream Functions *****************
function wsStartNewMediaBlockStream(wsio, data) {
	// Forcing 'int' type for width and height
	//     for some reasons, messages from websocket lib from Linux send strings for ints
	data.width  = parseInt(data.width,  10);
	data.height = parseInt(data.height, 10);

	sageutils.log("Block stream", data.width + 'x' + data.height, data.colorspace);

	SAGE2Items.renderSync[data.id] = {chunks: [], clients: {}, width: data.width, height: data.height};
	for (var i = 0; i < clients.length; i++) {
		if (clients[i].clientType === "display") {
			SAGE2Items.renderSync[data.id].clients[clients[i].id] = {wsio: clients[i], readyForNextFrame: true, blocklist: []};
		}
	}

	appLoader.createMediaBlockStream(data.title, data.color, data.colorspace, data.width, data.height, function(appInstance) {
		appInstance.id = data.id;
		handleNewApplication(appInstance, null);
		calculateValidBlocks(appInstance, mediaBlockSize, SAGE2Items.renderSync[appInstance.id]);
	});
}

function wsUpdateMediaBlockStreamFrame(wsio, buffer) {
	var i;
	var key;
	var id = byteBufferToString(buffer);

	if (!SAGE2Items.applications.list.hasOwnProperty(id)) {
		return;
	}

	for (key in SAGE2Items.renderSync[id].clients) {
		SAGE2Items.renderSync[id].clients[key].readyForNextFrame = false;
	}

	var imgBuffer = buffer.slice(id.length + 1);

	var colorspace = SAGE2Items.applications.list[id].data.colorspace;
	var blockBuffers;

	if (colorspace === "RGBA") {
		blockBuffers = pixelblock.rgbaToPixelBlocks(imgBuffer, SAGE2Items.renderSync[id].width,
			SAGE2Items.renderSync[id].height, mediaBlockSize);
	} else if (colorspace === "RGB" || colorspace === "BGR") {
		blockBuffers = pixelblock.rgbToPixelBlocks(imgBuffer, SAGE2Items.renderSync[id].width,
			SAGE2Items.renderSync[id].height, mediaBlockSize);
	} else if (colorspace === "YUV420p") {
		blockBuffers = pixelblock.yuv420ToPixelBlocks(imgBuffer, SAGE2Items.renderSync[id].width,
			SAGE2Items.renderSync[id].height, mediaBlockSize);
	}

	var pixelbuffer = [];
	var idBuffer = Buffer.concat([new Buffer(id), new Buffer([0])]);
	var dateBuffer = intToByteBuffer(Date.now(), 8);
	var blockIdxBuffer;
	for (i = 0; i < blockBuffers.length; i++) {
		blockIdxBuffer = intToByteBuffer(i, 2);
		pixelbuffer[i] = Buffer.concat([idBuffer, blockIdxBuffer, dateBuffer, blockBuffers[i]]);
	}

	for (key in SAGE2Items.renderSync[id].clients) {
		for (i = 0; i < pixelbuffer.length; i++) {
			if (SAGE2Items.renderSync[id].clients[key].blocklist.indexOf(i) >= 0) {
				SAGE2Items.renderSync[id].clients[key].wsio.emit('updateMediaBlockStreamFrame', pixelbuffer[i]);
			} else {
				// this client has no blocks, so it is ready for next frame!
				SAGE2Items.renderSync[id].clients[key].readyForNextFrame = true;
			}
		}
	}
}

function wsStopMediaBlockStream(wsio, data) {
	deleteApplication(data.id);
}

function wsReceivedMediaBlockStreamFrame(wsio, data) {
	SAGE2Items.renderSync[data.id].clients[wsio.id].readyForNextFrame = true;

	if (allTrueDict(SAGE2Items.renderSync[data.id].clients, "readyForNextFrame")) {
		var i;
		var key;
		for (key in SAGE2Items.renderSync[data.id].clients) {
			SAGE2Items.renderSync[data.id].clients[key].readyForNextFrame = false;
		}
		var sender = {wsio: null, serverId: null, clientId: null, streamId: null};
		var mediaBlockStreamData = data.id.split("|");
		if (mediaBlockStreamData.length === 2) { // local stream --> client | stream_id
			sender.clientId = mediaBlockStreamData[0];
			sender.streamId = parseInt(mediaBlockStreamData[1]);
			for (i = 0; i < clients.length; i++) {
				if (clients[i].id === sender.clientId) {
					sender.wsio = clients[i];
					break;
				}
			}
			if (sender.wsio !== null) {
				sender.wsio.emit('requestNextFrame', {streamId: sender.streamId});
			}
		} else if (mediaBlockStreamData.length === 3) { // remote stream --> remote_server | client | stream_id
			sender.serverId = mediaBlockStreamData[0];
			sender.clientId = mediaBlockStreamData[1];
			sender.streamId = mediaBlockStreamData[2];
			for (i = 0; i < clients.length; i++) {
				if (clients[i].id === sender.serverId) {
					sender.wsio = clients[i];
					break;
				}
			}
			if (sender.wsio !== null) {
				sender.wsio.emit('requestNextRemoteFrame', {id: sender.clientId + "|" + sender.streamId});
			}
		}
	}
}

// Print message from remote applications
function wsPrintDebugInfo(wsio, data) {
	sageutils.log("Client", "Node " + data.node + " [" + data.app + "] " + data.message);
}

function wsRequestVideoFrame(wsio, data) {
	SAGE2Items.renderSync[data.id].clients[wsio.id].readyForNextFrame = true;
	handleNewClientReady(data.id);
}

// **************  Application Animation Functions *****************

function wsFinishedRenderingAppFrame(wsio, data) {
	if (wsio === masterDisplay) {
		SAGE2Items.renderSync[data.id].fps = data.fps;
	}

	SAGE2Items.renderSync[data.id].clients[wsio.id].readyForNextFrame = true;
	if (allTrueDict(SAGE2Items.renderSync[data.id].clients, "readyForNextFrame")) {
		var key;
		for (key in SAGE2Items.renderSync[data.id].clients) {
			SAGE2Items.renderSync[data.id].clients[key].readyForNextFrame = false;
		}
		var now = Date.now();
		var elapsed = now - SAGE2Items.renderSync[data.id].date;
		var fps = SAGE2Items.renderSync[data.id].fps || 30;
		var ticks = 1000 / fps;
		if (elapsed > ticks) {
			SAGE2Items.renderSync[data.id].date = now;
			broadcast('animateCanvas', {id: data.id, date: now});
		} else {
			var aTimer = setTimeout(function() {
				now = Date.now();
				SAGE2Items.renderSync[data.id].date = now;
				broadcast('animateCanvas', {id: data.id, date: now});
			}, ticks - elapsed);
			SAGE2Items.renderSync[data.id].clients[wsio.id].animateTimer = aTimer;
		}
	}
}

function wsUpdateAppState(wsio, data) {
	// Using updates only from master
	if (wsio === masterDisplay && SAGE2Items.applications.list.hasOwnProperty(data.id)) {
		var app = SAGE2Items.applications.list[data.id];

		sageutils.mergeObjects(data.localState, app.data, ['doc_url', 'video_url', 'video_type', 'audio_url', 'audio_type']);

		if (data.updateRemote === true) {
			var ts;
			var portal = findApplicationPortal(app);
			if (portal !== undefined && portal !== null) {
				ts = Date.now() + remoteSharingSessions[portal.id].timeOffset;
				remoteSharingSessions[portal.id].wsio.emit('updateApplicationState', {
					id: data.id, state: data.remoteState, date: ts
				});
			} else if (sharedApps[data.id] !== undefined) {
				var i;
				for (i = 0; i < sharedApps[data.id].length; i++) {
					// var ts = Date.now() + remoteSharingSessions[portal.id].timeOffset;
					ts = Date.now();
					sharedApps[data.id][i].wsio.emit('updateApplicationState',
						{id: sharedApps[data.id][i].sharedId, state: data.remoteState, date: ts});
				}
			}
		}

		// Send the appliation state to the UI
		broadcast('applicationState', {
			id: data.id,
			state: app.data,
			application: app.application
		});
	}
}

function wsUpdateStateOptions(wsio, data) {
	if (wsio === masterDisplay && SAGE2Items.applications.list.hasOwnProperty(data.id)) {
		if (sharedApps[data.id] !== undefined) {
			var i;
			for (i = 0; i < sharedApps[data.id].length; i++) {
				// var ts = Date.now() + remoteSharingSessions[portal.id].timeOffset;
				var ts = Date.now();
				sharedApps[data.id][i].wsio.emit('updateApplicationStateOptions',
					{id: sharedApps[data.id][i].sharedId, options: data.options, date: ts});
			}
		}
	}
}

//
// Got a resize call for an application itself
//
function wsAppResize(wsio, data) {
	if (SAGE2Items.applications.list.hasOwnProperty(data.id)) {
		var app = SAGE2Items.applications.list[data.id];

		// Values in percent if smaller than 1
		if (data.width > 0 && data.width <= 1) {
			data.width = Math.round(data.width * config.totalWidth);
		}
		if (data.height > 0 && data.height <= 1) {
			data.height = Math.round(data.height * config.totalHeight);
		}

		// Update the width height and aspect ratio
		if (sageutils.isTrue(data.keepRatio)) {
			// we use the width as leading the calculation
			app.width  = data.width;
			app.height = data.width / app.aspect;
		} else {
			app.width  = data.width;
			app.height = data.height;
			app.aspect = app.width / app.height;
			app.native_width  = data.width;
			app.native_height = data.height;
		}
		// build the object to be sent
		var updateItem = {
			elemId: app.id,
			elemLeft: app.left,
			elemTop: app.top,
			elemWidth: app.width,
			elemHeight: app.height,
			force: true,
			date: Date.now()
		};
		moveAndResizeApplicationWindow(updateItem);
	}
}

//
// Move the application relative to its position
//
function wsAppMoveBy(wsio, data) {
	if (SAGE2Items.applications.list.hasOwnProperty(data.id)) {
		var app = SAGE2Items.applications.list[data.id];
		// Values in percent if smaller than 1
		if (data.dx > 0 && data.dx < 1) {
			data.dx = Math.round(data.dx * config.totalWidth);
		}
		if (data.dy > 0 && data.dy < 1) {
			data.dy = Math.round(data.dy * config.totalHeight);
		}
		app.left += data.dx;
		app.top  += data.dy;
		// build the object to be sent
		var updateItem = {
			elemId: app.id,
			elemLeft: app.left,
			elemTop: app.top,
			elemWidth: app.width,
			elemHeight: app.height,
			force: true,
			date: Date.now()
		};
		moveAndResizeApplicationWindow(updateItem);
	}
}

//
// Move the application relative to its position
//
function wsAppMoveTo(wsio, data) {
	if (SAGE2Items.applications.list.hasOwnProperty(data.id)) {
		var app = SAGE2Items.applications.list[data.id];
		// Values in percent if smaller than 1
		if (data.x > 0 && data.x <= 1) {
			data.x = Math.round(data.x * config.totalWidth);
		}
		if (data.y > 0 && data.y <= 1) {
			data.y = Math.round(data.y * config.totalHeight);
		}
		app.left = data.x;
		app.top  = data.y;
		// build the object to be sent
		var updateItem = {
			elemId: app.id,
			elemLeft: app.left,
			elemTop: app.top,
			elemWidth: app.width,
			elemHeight: app.height,
			force: true,
			date: Date.now()
		};
		moveAndResizeApplicationWindow(updateItem);
	}
}

//
// Application request fullscreen
//
function wsFullscreen(wsio, data) {
	var id = data.id;
	if (SAGE2Items.applications.list.hasOwnProperty(id)) {
		var item = SAGE2Items.applications.list[id];

		var wallRatio = config.totalWidth  / config.totalHeight;
		var iCenterX  = config.totalWidth  / 2.0;
		var iCenterY  = config.totalHeight / 2.0;
		var iWidth    = 1;
		var iHeight   = 1;
		var titleBar = config.ui.titleBarHeight;
		if (config.ui.auto_hide_ui === true) {
			titleBar = 0;
		}

		if (item.aspect > wallRatio) {
			// Image wider than wall
			iWidth  = config.totalWidth;
			iHeight = iWidth / item.aspect;
		} else {
			// Wall wider than image
			iHeight = config.totalHeight - (2 * titleBar);
			iWidth  = iHeight * item.aspect;
		}
		// back up values for restore
		item.previous_left   = item.left;
		item.previous_top    = item.top;
		item.previous_width  = item.width;
		item.previous_height = item.width / item.aspect;

		// calculate new values
		item.left   = iCenterX - (iWidth / 2);
		item.top    = iCenterY - (iHeight / 2);
		item.width  = iWidth;
		item.height = iHeight;

		// Shift by 'titleBarHeight' if no auto-hide
		if (config.ui.auto_hide_ui === true) {
			item.top = item.top - config.ui.titleBarHeight;
		}

		item.maximized = true;

		// build the object to be sent
		var updateItem = {elemId: item.id, elemLeft: item.left, elemTop: item.top,
			elemWidth: item.width, elemHeight: item.height, force: true,
			date: new Date()};

		moveAndResizeApplicationWindow(updateItem);
	}
}


//
// Broadcast data to all clients who need apps
//
function wsBroadcast(wsio, data) {
	broadcast('broadcast', data);
}

//
// RPC call from apps
//
function wsApplicationRPC(wsio, data) {
	var app = SAGE2Items.applications.list[data.app];
	if (app && app.plugin) {
		// Find the path to the app plugin
		var pluginFile = path.resolve(app.file, app.plugin);

		try {
			// Loading the plugin using builtin require function
			var rpcFunction = require(pluginFile);
			// Start the function inside the plugin
			rpcFunction(wsio, data, config);
		} catch (e) {
			// If something fails
			console.log("----------------------------");
			sageutils.log('RPC', 'error in plugin', pluginFile);
			console.log(e);
			console.log("----------------------------");
		}
	} else {
		sageutils.log('RPC', 'error no plugin found for', app.file);
	}

}


// **************  Session Functions *****************

function wsSaveSesion(wsio, data) {
	var sname = "";
	if (data) {
		// If a name is passed, use it
		sname = data;
	} else {
		// Otherwise use the date in the name
		var ad    = new Date();
		sname = sprint("session_%4d_%02d_%02d_%02d_%02d_%02s",
			ad.getFullYear(), ad.getMonth() + 1, ad.getDate(),
			ad.getHours(), ad.getMinutes(), ad.getSeconds()
		);
	}
	saveSession(sname);
}

function printListSessions() {
	var thelist = listSessions();
	console.log("Sessions\n---------");
	for (var i = 0; i < thelist.length; i++) {
		console.log(sprint("%2d: Name: %s\tSize: %.0fKB\tDate: %s",
			i, thelist[i].exif.FileName, thelist[i].exif.FileSize / 1024.0, thelist[i].exif.FileDate
		));
	}
}

function listSessions() {
	var thelist = [];
	// Walk through the session files: sync I/Os to build the array
	var files = fs.readdirSync(sessionDirectory);
	for (var i = 0; i < files.length; i++) {
		var file = files[i];
		var filename = path.join(sessionDirectory, file);
		var stat = fs.statSync(filename);
		// is it a file
		if (stat.isFile()) {
			// doest it ends in .json
			if (filename.indexOf(".json", filename.length - 5) >= 0) {
				// use its change time (creation, update, ...)
				var ad = new Date(stat.mtime);
				var strdate = sprint("%4d/%02d/%02d %02d:%02d:%02s",
					ad.getFullYear(), ad.getMonth() + 1, ad.getDate(),
					ad.getHours(), ad.getMinutes(), ad.getSeconds()
				);
				// create path to thumbnail
				var thumbPath = path.join(path.join(path.join("", "user"), "sessions"), ".previews");
				// replace .json with .svg in filename
				var thumbPathFull = "\\" + path.join(thumbPath, file.substring(".json", file.length - 5) + ".svg");
				// Make it look like an exif data structure
				thelist.push({id: filename,
					sage2URL: '/uploads/' + file,
					exif: { FileName: file.slice(0, -5),
						FileSize: stat.size,
						FileDate: strdate,
						MIMEType: 'sage2/session',
						SAGE2thumbnail: thumbPathFull
					}
				});
			}
		}
	}
	return thelist;
}

function deleteSession(filename) {
	if (filename) {
		var fullpath = path.join(sessionDirectory, filename);
		// if it doesn't end in .json, add it
		if (fullpath.indexOf(".json", fullpath.length - 5) === -1) {
			fullpath += '.json';
		}
		fs.unlink(fullpath, function(err) {
			if (err) {
				sageutils.log("Session", "Could not delete session", filename, err);
				return;
			}
			sageutils.log("Session", "Successfully deleted session", filename);
		});
	}
}

function saveDrawingSession(data) {
	var now = new Date();
	var filename = "drawingSession" + now.getTime();

	var fullpath = path.join(sessionDirectory, filename);
	// if it doesn't end in .json, add it
	if (fullpath.indexOf(".json", fullpath.length - 5) === -1) {
		fullpath += '.json';
	}

	try {
		fs.writeFileSync(fullpath, JSON.stringify(data, null, 4));
		sageutils.log("Session", "saved drawing session file to", fullpath);
	} catch (err) {
		sageutils.log("Session", "error saving", err);
	}
}

function getAllDrawingsessions() {
	var allNames = fs.readdirSync(sessionDirectory);
	var res = [];
	for (var i in allNames) {
		if (allNames[i].indexOf("drawingSession") != -1) {
			res.push(allNames[i]);
		}
	}
	return res;
}

function loadDrawingSession(filename) {

	if (filename == null) {
		console.log("Filename does not exist");
		filename = "drawingSession";
	}

	var fullpath;
	if (sageutils.fileExists(path.resolve(filename))) {
		fullpath = filename;
	} else {
		fullpath = path.join(sessionDirectory, filename);
	}

	// if it doesn't end in .json, add it
	if (fullpath.indexOf(".json", fullpath.length - 5) === -1) {
		fullpath += '.json';
	}

	fs.readFile(fullpath, function(err, data) {
		if (err) {
			console.log("Error reading DrawingState: ", err);
		} else {
			console.log("Reading DrawingState from " + fullpath);
			var j = JSON.parse(data);
			drawingManager.loadOldState(j);
		}
	});

}

function saveScreenshot(data) {
	var now = new Date();
	// Assign a unique name
	var filename = "screenshot" + now.getTime() + '.png';
	var img = data.replace("data:image/png;base64,", "");
	var fullpath = path.join(whiteboardDirectory, filename);
	var buf = new Buffer(img, 'base64');
	try {
		fs.writeFile(fullpath, buf);
		sageutils.log("Session", "saved screenshot file to", fullpath);
	} catch (err) {
		sageutils.log("Session", "error saving", err);
	}
}

function saveSession(filename) {
	filename = filename || 'default.json';

	var key;

	var states     = {};
	states.apps    = [];
	states.numapps = 0;
	states.partitions = [];
	states.numpartitions = 0;
	states.date    = Date.now();
	for (key in SAGE2Items.applications.list) {
		var a = Object.assign({}, SAGE2Items.applications.list[key]);

		if (a.partition) {
			// remove reference to parent partition if it exists
			delete a.partition;
		}

		// Test if the application is shared (coming from another server)
		// appId contains a + character
		var isNotShared = (a.id.indexOf('+') === -1);

		// Ignore media streaming applications for now (desktop sharing) and shared applications
		if (a.application !== 'media_stream' && a.application !== 'media_block_stream' && isNotShared) {
			states.apps.push(a);
			states.numapps++;
		}
	}

	for (key in partitions.list) {
		var p = Object.assign({}, partitions.list[key]);

		if (p.partitionList) {
			delete p.partitionList;
		}

		for (var app in p.children) {
			p.children[app] = Object.assign({}, p.children[app]);

			if (p.children[app].partition) {
				delete p.children[app].partition;
			}
		}

		states.partitions.push(p);
		states.numpartitions++;
	}

	// session with only partitions considered a "LAYOUT"
	if (states.numapps === 0 && states.numpartitions > 0 && filename !== "default.json") {
		filename = "LAYOUT - " + filename;
	}

	var fullpath = path.join(sessionDirectory, filename);
	// if it doesn't end in .json, add it
	if (fullpath.indexOf(".json", fullpath.length - 5) === -1) {
		fullpath += '.json';
	}

	// save session preview image to sessions/.previews/

	var previewPath = path.join(sessionDirectory, ".previews");

	if (!sageutils.folderExists(previewPath)) {
		sageutils.mkdirParent(previewPath);
	}

	var previewFname;

	if (filename.indexOf(".json", filename.length - 5) === -1) {
		previewFname = filename + ".svg";
	} else {
		previewFname = filename.substr(0, filename.length - 5) + ".svg";
	}

	var fullPreviewPath = path.join(previewPath, previewFname);

	// create svg string as thumbnail for session preview

	var width = config.totalWidth,
		height = config.totalHeight,
		box = "0,0," + width + "," + height;

	var svg = "<svg width=\"" + 256 +
		"\" height=\"" + 256 +
		"\" viewBox=\"" + box +
		"\" version=\"1.1\" xmlns=\"http://www.w3.org/2000/svg\" " +
		"xmlns:xlink=\"http://www.w3.org/1999/xlink\">";

	// add gray background
	svg += "<rect width=\"" + width +
		"\" height=\"" + height +
		"\" style=\"fill: #666666;\"" + "></rect>";

	for (var ptn of states.partitions) {
		// partition areas
		svg += "<rect width=\"" + (ptn.width - 8) +
			"\" height=\"" + (ptn.height - 8) +
			"\" x=\"" + (ptn.left + 4) +
			"\" y=\"" + (ptn.top + 4) +
			"\" style=\"fill: " + ptn.color +
			"; stroke: " + ptn.color +
			"; stroke-width: 8; fill-opacity: 0.3;\"" + "></rect>";

		// partition title bars
		svg += "<rect width=\"" + ptn.width +
			"\" height=\"" + config.ui.titleBarHeight +
			"\" x=\"" + ptn.left +
			"\" y=\"" + (ptn.top - config.ui.titleBarHeight) +
			"\" style=\"fill: " + ptn.color +
			"\"" + "></rect>";
	}

	for (var ap of states.apps) {
		// draw app rectangles
		svg += "<rect width=\"" + ap.width +
			"\" height=\"" + ap.height +
			"\" x=\"" + ap.left +
			"\" y=\"" + ap.top +
			"\" style=\"fill: " + "#AAAAAA; fill-opacity: 0.5; stroke: black; stroke-width: 5;\">" + "</rect>";

		var iconPath;
		if (ap.icon) {
			// the application has a icon defined
			iconPath = path.join(mainFolder.path, path.relative("/user", ap.icon)) + "_256.jpg";
		} else {
			// application does not have an icon (for instance, shared applciation)
			iconPath = path.join(mainFolder.path, "assets/apps/unknownapp") + "_256.jpg";
		}

		var iconImageData = "";
		try {
			iconImageData = new Buffer(fs.readFileSync(iconPath)).toString('base64');
		} catch (error) {
			// error reading/converting icon image
		}

		svg += "<image width=\"" + ap.width +
			"\" height=\"" + ap.height +
			"\" x=\"" + ap.left +
			"\" y=\"" + ap.top +
			"\" xlink:href=\"data:image/jpg;base64," + iconImageData + "\">" + "</image>";
	}

	svg += "</svg>";

	// svg file header
	var header = "<?xml version=\"1.0\" encoding=\"utf-8\"?>";
	header += "<!DOCTYPE svg PUBLIC \"-//W3C//DTD SVG 1.1//EN\" \"http://www.w3.org/Graphics/SVG/1.1/DTD/svg11.dtd\">";

	try {
		fs.writeFileSync(fullpath, JSON.stringify(states, null, 4));
		sageutils.log("Session", "saved session file to", chalk.yellow.bold(fullpath));
	} catch (err) {
		sageutils.log("Session", "error saving", err);
	}

	// write preview image
	try {
		fs.writeFileSync(fullPreviewPath, header + svg);
		sageutils.log("Session", "saved session preview image to", chalk.yellow.bold(fullPreviewPath));
	} catch (err) {
		sageutils.log("Session", "error saving", err);
	}
}

function saveUserLog(filename) {
	if (users !== null) {
		filename = filename || "user-log_" + formatDateToYYYYMMDD_HHMMSS(new Date(startTime)) + ".json";

		users.session.end = Date.now();
		var userLogName = path.join("logs", filename);
		if (sageutils.fileExists(userLogName)) {
			fs.unlinkSync(userLogName);
		}
		var ignoreIP = function(key, value) {
			if (key === "ip") {
				return undefined;
			}
			return value;
		};

		fs.writeFileSync(userLogName, json5.stringify(users, ignoreIP, 4));
		sageutils.log("LOG", "saved log file to", userLogName);
	}
}

function createAppFromDescription(app, callback) {
	sageutils.log("Session", "App", app.id);

	if (app.application === "media_stream" || app.application === "media_block_stream") {
		callback(JSON.parse(JSON.stringify(app)), null);
		return;
	}

	var cloneApp = function(appInstance, videohandle) {
		appInstance.left            = app.left;
		appInstance.top             = app.top;
		appInstance.width           = app.width;
		appInstance.height          = app.height;
		appInstance.previous_left   = app.previous_left;
		appInstance.previous_top    = app.previous_top;
		appInstance.previous_width  = app.previous_width;
		appInstance.previous_height = app.previous_height;
		appInstance.maximized       = app.maximized;
		sageutils.mergeObjects(app.data, appInstance.data, ['doc_url', 'video_url', 'video_type', 'audio_url', 'audio_type']);

		callback(appInstance, videohandle);
	};

	var appURL = url.parse(app.url);

	if (appURL.hostname === config.host) {
		if (app.application === "image_viewer" || app.application === "pdf_viewer" || app.application === "movie_player") {
			appLoader.loadFileFromLocalStorage({application: app.application, filename: appURL.path}, cloneApp);
		} else {
			appLoader.loadFileFromLocalStorage({application: "custom_app", filename: appURL.path}, cloneApp);
		}
	} else {
		if (app.application === "image_viewer" || app.application === "pdf_viewer" || app.application === "movie_player") {
			appLoader.loadFileFromWebURL({url: app.url, type: app.type}, cloneApp);
		} else {
			appLoader.loadApplicationFromRemoteServer(app, cloneApp);
		}
	}

	return app.id;
}

function loadSession(filename) {
	filename = filename || 'default.json';

	var fullpath;
	if (sageutils.fileExists(path.resolve(filename))) {
		fullpath = filename;
	} else {
		fullpath = path.join(sessionDirectory, filename);
	}

	// if it doesn't end in .json, add it
	if (fullpath.indexOf(".json", fullpath.length - 5) === -1) {
		fullpath += '.json';
	}

	fs.readFile(fullpath, function(err, data) {
		if (err) {
			sageutils.log("SAGE2", "error reading session", err);
		} else {
			sageutils.log("SAGE2", "reading session from " + fullpath);

			var session = JSON.parse(data);
			sageutils.log("Session", "number of applications", session.numapps);

			// recreate partitions
			if (session.partitions) {

				// if there are any existing partitions
				if (partitions.count > 0) {
					// remove them and replace with partitions from sessions
					for (var id of Object.keys(partitions.list)) {
						deletePartition(id);
					}
				}

				session.partitions.forEach(function(element, index, array) {
					// remake partition
					var ptn = createPartition(
						{
							width: element.width,
							height: element.height,
							left: element.left,
							top: element.top,
							isSnapping: element.isSnapping
						},
						element.color
					);

					ptn.innerMaximization = element.innerMaximization;
					ptn.innerTiling = element.innerTiling;

					broadcast('partitionWindowTitleUpdate', ptn.getTitle());
				});
			}

			// Assign the windows to partitions
			// don't assign existing content to partitions from session

			// partitionsGrabAllContent();

			// recreate apps
			session.apps.forEach(function(element, index, array) {
				createAppFromDescription(element, function(appInstance, videohandle) {
					appInstance.id = getUniqueAppId();

					if (appInstance.animation) {
						var i;
						SAGE2Items.renderSync[appInstance.id] = {clients: {}, date: Date.now()};
						for (i = 0; i < clients.length; i++) {
							if (clients[i].clientType === "display") {
								SAGE2Items.renderSync[appInstance.id].clients[clients[i].id] = {wsio: clients[i],
									readyForNextFrame: false, blocklist: []};
							}
						}
					}

					handleNewApplication(appInstance, videohandle);
				});
			});
		}
	});
}

// **************  Information Functions *****************

function listClients() {
	var i;
	console.log("Clients (%d)\n------------", clients.length);
	for (i = 0; i < clients.length; i++) {
		if (clients[i].clientType === "display") {
			if (clients[i] === masterDisplay) {
				console.log(sprint("%2d: %s (%s %s) master", i, clients[i].id, clients[i].clientType, clients[i].clientID));
			} else {
				console.log(sprint("%2d: %s (%s %s)", i, clients[i].id, clients[i].clientType, clients[i].clientID));
			}
		} else {
			console.log(sprint("%2d: %s (%s)", i, clients[i].id, clients[i].clientType));
		}
	}
}

function listMediaStreams() {
	var i, c, key;
	console.log("Block streams (%d)\n------------", Object.keys(mediaBlockStreams).length);
	i = 0;
	for (key in mediaBlockStreams) {
		var numclients = Object.keys(mediaBlockStreams[key].clients).length;
		console.log(sprint("%2d: %s ready:%s clients:%d", i, key, mediaBlockStreams[key].ready, numclients));
		var cstr = " ";
		for (c in mediaBlockStreams[key].clients) {
			cstr += c + "(" + mediaBlockStreams[key].clients[c] + ") ";
		}
		console.log("\t", cstr);
		i++;
	}

	console.log("Media streams\n------------");
	for (key in SAGE2Items.applications.list) {
		var app = SAGE2Items.applications.list[key];
		if (app.application === "media_stream") {
			console.log(sprint("%2d: %s %s %s",
				i, app.id, app.application, app.title));
			i++;
		}
	}
}

function listMediaBlockStreams() {
	listMediaStreams();
}

function listApplications() {
	var i = 0;
	var key;
	console.log("Applications\n------------");
	for (key in SAGE2Items.applications.list) {
		var app = SAGE2Items.applications.list[key];
		console.log(sprint("%2d: %s %s [%dx%d +%d+%d] %s (v%s) by %s",
			i, app.id, app.application,
			app.width, app.height,
			app.left,  app.top,
			app.title, app.metadata.version,
			app.metadata.author));
		i++;
	}
}


// **************  Tiling Functions *****************

//
//
// From Ratko's DIM in SAGE
//   adapted to use all the tiles
//   and center of gravity

function averageWindowAspectRatio() {
	var num = SAGE2Items.applications.numItems;

	if (num === 0) {
		return 1.0;
	}

	var totAr = 0.0;
	var key;
	for (key in SAGE2Items.applications.list) {
		totAr += (SAGE2Items.applications.list[key].width / SAGE2Items.applications.list[key].height);
	}
	return (totAr / num);
}

function fitWithin(app, x, y, width, height, margin) {
	var titleBar = config.ui.titleBarHeight;
	if (config.ui.auto_hide_ui === true) {
		titleBar = 0;
	}

	// take buffer into account
	x += margin;
	y += margin;
	width  = width  - 2 * margin;
	height = height - 2 * margin;

	var widthRatio  = (width - titleBar)  / app.width;
	var heightRatio = (height - titleBar) / app.height;
	var maximizeRatio;
	if (widthRatio > heightRatio) {
		maximizeRatio = heightRatio;
	} else {
		maximizeRatio = widthRatio;
	}

	// figure out the maximized app size (w/o the widgets)
	var newAppWidth  = Math.round(maximizeRatio * app.width);
	var newAppHeight = Math.round(maximizeRatio * app.height);

	// figure out the maximized app position (with the widgets)
	var postMaxX = Math.round(width / 2.0 - newAppWidth / 2.0);
	var postMaxY = Math.round(height / 2.0 - newAppHeight / 2.0);

	// the new position of the app considering the maximized state and
	// all the widgets around it
	var newAppX = x + postMaxX;
	var newAppY = y + postMaxY;

	return [newAppX, newAppY, newAppWidth, newAppHeight];
}

// Calculate the square of euclidian distance between two objects with .x and .y fields
function distanceSquared2D(p1, p2) {
	var dx = p2.x - p1.x;
	var dy = p2.y - p1.y;
	return (dx * dx + dy * dy);
}

function findMinimum(arr) {
	var val = Number.MAX_VALUE;
	var idx = 0;
	for (var i = 0; i < arr.length; i++) {
		if (arr[i] < val) {
			val = arr[i];
			idx = i;
		}
	}
	return idx;
}

function tileApplications() {
	var app;
	var i, c, r, key;
	var numCols, numRows, numCells;

	var displayAr  = config.totalWidth / config.totalHeight;
	var arDiff     = displayAr / averageWindowAspectRatio();

	var backgroundAndForegroundItems = stickyAppHandler.getListOfBackgroundAndForegroundItems(SAGE2Items.applications.list);
	var appsWithoutBackground = backgroundAndForegroundItems.backgroundItems;
	var numAppsWithoutBackground = appsWithoutBackground.length;

	// Don't use sticking items to compute number of windows.
	var numWindows = numAppsWithoutBackground;
	//var numWindows = SAGE2Items.applications.numItems;

	// 3 scenarios... windows are on average the same aspect ratio as the display
	if (arDiff >= 0.7 && arDiff <= 1.3) {
		numCols = Math.ceil(Math.sqrt(numWindows));
		numRows = Math.ceil(numWindows / numCols);
	} else if (arDiff < 0.7) {
		// windows are much wider than display
		c = Math.round(1 / (arDiff / 2.0));
		if (numWindows <= c) {
			numRows = numWindows;
			numCols = 1;
		} else {
			numCols = Math.max(2, Math.round(numWindows / c));
			numRows = Math.round(Math.ceil(numWindows / numCols));
		}
	} else {
		// windows are much taller than display
		c = Math.round(arDiff * 2);
		if (numWindows <= c) {
			numCols = numWindows;
			numRows = 1;
		} else {
			numRows = Math.max(2, Math.round(numWindows / c));
			numCols = Math.round(Math.ceil(numWindows / numRows));
		}
	}
	numCells = numRows * numCols;

	// determine the bounds of the tiling area
	var titleBar = config.ui.titleBarHeight;
	if (config.ui.auto_hide_ui === true) {
		titleBar = 0;
	}
	var areaX = 0;
	var areaY = Math.round(1.5 * titleBar); // keep 0.5 height as margin
	if (config.ui.auto_hide_ui === true) {
		areaY = -config.ui.titleBarHeight;
	}

	var areaW = config.totalWidth;
	var areaH = config.totalHeight - (1.0 * titleBar);

	var tileW = Math.floor(areaW / numCols);
	var tileH = Math.floor(areaH / numRows);

	var padding = 4;
	// if only one application, no padding, i.e maximize
	if (numWindows === 1) {
		padding = 0;
	}

	var centroidsApps  = {};
	var centroidsTiles = [];

	// Caculate apps centers
	for (key in appsWithoutBackground) {
		app = appsWithoutBackground[key];
		centroidsApps[key] = {x: app.left + app.width / 2.0, y: app.top + app.height / 2.0};
	}
	// Caculate tiles centers
	for (i = 0; i < numCells; i++) {
		c = i % numCols;
		r = Math.floor(i / numCols);
		centroidsTiles.push({x: (c * tileW + areaX) + tileW / 2.0, y: (r * tileH + areaY) + tileH / 2.0});
	}

	// Calculate distances
	var distances = {};
	for (key in centroidsApps) {
		distances[key] = [];
		for (i = 0; i < numCells; i++) {
			var d = distanceSquared2D(centroidsApps[key], centroidsTiles[i]);
			distances[key].push(d);
		}
	}
	stickyAppHandler.enablePiling = true;
	for (key in appsWithoutBackground) {
		// get the application
		app = appsWithoutBackground[key];
		// pick a cell
		var cellid = findMinimum(distances[key]);
		// put infinite value to disable the chosen cell
		for (i in appsWithoutBackground) {
			distances[i][cellid] = Number.MAX_VALUE;
		}

		// calculate new dimensions
		c = cellid % numCols;
		r = Math.floor(cellid / numCols);
		var newdims = fitWithin(app, c * tileW + areaX, r * tileH + areaY, tileW, tileH, padding);

		// update the data structure
		app.left = newdims[0];
		app.top = newdims[1] - titleBar;
		app.width = newdims[2];
		app.height = newdims[3];
		var updateItem = {
			elemId: app.id,
			elemLeft: app.left,
			elemTop: app.top,
			elemWidth: app.width,
			elemHeight: app.height,
			force: true,
			date: Date.now()
		};

		stickyAppHandler.pileItemsStickingToUpdatedItem(app);

		broadcast('startMove', {id: updateItem.elemId, date: updateItem.date});
		broadcast('startResize', {id: updateItem.elemId, date: updateItem.date});

		moveAndResizeApplicationWindow(updateItem);

		broadcast('finishedMove', {id: updateItem.elemId, date: updateItem.date});
		broadcast('finishedResize', {id: updateItem.elemId, date: updateItem.date});
	}
	stickyAppHandler.enablePiling = false;
}

// Remove all apps and partitions
function clearDisplay() {
	deleteAllPartitions();
	deleteAllApplications();
}

// Remove all applications
function deleteAllApplications() {
	var i;
	var all = Object.keys(SAGE2Items.applications.list);
	for (i = 0; i < all.length; i++) {
		deleteApplication(all[i]);
	}

	// Reset the app_id counter to 0
	getUniqueAppId(-1);
}

// Remove all Partitions
function deleteAllPartitions() {
	// delete all partitions
	for (var key of Object.keys(partitions.list)) {
		deletePartition(key);
	}

	// reset partition counter to 0
	partitions.totalCreated = 0;
}

/**
	* Remove all applications
	*
	* @method wsDeleteAllApplications
	*/
function wsDeleteAllApplications(wsio) {
	deleteAllApplications();
}

// handlers for messages from UI
function wsClearDisplay(wsio, data) {
	clearDisplay();

	addEventToUserLog(wsio.id, {type: "clearDisplay", data: null, time: Date.now()});
}

function wsTileApplications(wsio, data) {
	tileApplications();

	addEventToUserLog(wsio.id, {type: "tileApplications", data: null, time: Date.now()});
}


// **************  Server File Functions *****************

function wsRequestAvailableApplications(wsio, data) {
	var apps = assets.listApps();
	wsio.emit('availableApplications', apps);
}

function wsRequestStoredFiles(wsio, data) {
	var savedFiles = getSavedFilesList();
	wsio.emit('storedFileList', savedFiles);
}

function wsLoadApplication(wsio, data) {
	var appData = {application: "custom_app", filename: data.application, data: data.data};
	appLoader.loadFileFromLocalStorage(appData, function(appInstance) {
		appInstance.id = getUniqueAppId();
		if (appInstance.animation) {
			var i;
			SAGE2Items.renderSync[appInstance.id] = {clients: {}, date: Date.now()};
			for (i = 0; i < clients.length; i++) {
				if (clients[i].clientType === "display") {
					SAGE2Items.renderSync[appInstance.id].clients[clients[i].id] = {
						wsio: clients[i], readyForNextFrame: false, blocklist: []
					};
				}
			}
		}

		// Get the drop position and convert it to wall coordinates
		var position = data.position || [0, 0];

		if (position[0] > 1) {
			// value in pixels, used as origin
			appInstance.left = position[0];
		} else {
			// value in percent
			position[0] = Math.round(position[0] * config.totalWidth);
			// Use the position as center of drop location
			appInstance.left = position[0] - appInstance.width / 2;
			if (appInstance.left < 0) {
				appInstance.left = 0;
			}
		}
		if (position[1] > 1) {
			// value in pixels, used as origin
			appInstance.top = position[1];
		} else {
			// value in percent
			position[1] = Math.round(position[1] * config.totalHeight);
			// Use the position as center of drop location
			appInstance.top  = position[1] - appInstance.height / 2;
			if (appInstance.top < 0) {
				appInstance.top = 0;
			}
		}

		// Get the size if any specificed
		var initialSize = data.dimensions;
		if (initialSize) {
			appInstance.width  = initialSize[0];
			appInstance.height = initialSize[1];
			appInstance.aspect = initialSize[0] / initialSize[1];
		}

		/*
		If this app is launched from launchAppWithValues command and the position isn't specified, then need to calculate
		First check if it is the first app, they all start from the same place
		If not the first, then check if the position of (last x + last width + padding + this width < wall width)
			if fits, add to this row
			if not fit, then check if fits on next row (last y + last tallest + padding + this height < wall height)
				if fit, add to next row
				if no fit, then restart
		*/
		if (data.wasLaunchedThroughMessage && !data.wasPositionGivenInMessage) {
			let xApp, yApp;
			// if this is the first app.
			if (appLaunchPositioning.xLast === -1) {
				xApp = appLaunchPositioning.xStart;
				yApp = appLaunchPositioning.yStart;
			} else {
				// if not the first app, check that this app fits in the current row
				let fit = false;
				if (appLaunchPositioning.xLast + appLaunchPositioning.widthLast
				+ appLaunchPositioning.padding + appInstance.width < config.totalWidth) {
					if (appLaunchPositioning.yLast + appInstance.height < config.totalHeight) {
						fit = true;
					}
				}
				// if the app fits, then let use the modified position
				if (fit) {
					xApp = appLaunchPositioning.xLast + appLaunchPositioning.widthLast
					+ appLaunchPositioning.padding;
					yApp = appLaunchPositioning.yLast;
				} else { // need to see if fits on next row or restart.
					// either way changing row, set this app's height as tallest in row.
					appLaunchPositioning.tallestInRow = appInstance.height;
					// if fits on next row, put it there
					if (appLaunchPositioning.yLast + appLaunchPositioning.tallestInRow
					+ appLaunchPositioning.padding + appInstance.height < config.totalHeight) {
						xApp = appLaunchPositioning.xStart;
						yApp = appLaunchPositioning.yLast + appLaunchPositioning.tallestInRow
						+ appLaunchPositioning.padding;
					} else { // doesn't fit, restart
						xApp = appLaunchPositioning.xStart;
						yApp = appLaunchPositioning.yStart;
					}
				}
			}
			// set the app values
			appInstance.left = xApp;
			appInstance.top = yApp;
			// track the values to position adjust next app
			appLaunchPositioning.xLast = appInstance.left;
			appLaunchPositioning.yLast = appInstance.top;
			appLaunchPositioning.widthLast = appInstance.width;
			appLaunchPositioning.heightLast = appInstance.height;
			if (appInstance.height > appLaunchPositioning.tallestInRow) {
				appLaunchPositioning.tallestInRow = appInstance.height;
			}
		}
		// if supplied more values to init with
		if (data.wasLaunchedThroughMessage && data.customLaunchParams) {
			appInstance.customLaunchParams = data.customLaunchParams;
		}

		handleNewApplication(appInstance, null);

		// By not deleting it will be given whenever display client refreshes/connect
		// delete appInstance.customLaunchParams;

		addEventToUserLog(data.user, {type: "openApplication", data:
			{application: {id: appInstance.id, type: appInstance.application}}, time: Date.now()});
	});
}

function wsLoadImageFromBuffer(wsio, data) {
	appLoader.loadImageFromDataBuffer(data.src, data.width, data.height,
		data.mime, "", data.url, data.title, {},
		function(appInstance) {
			// Get the drop position and convert it to wall coordinates
			var position = data.position || [0, 0];
			if (position[0] > 1) {
				// value in pixels, used as origin
				appInstance.left = position[0];
			} else {
				// value in percent
				position[0] = Math.round(position[0] * config.totalWidth);
				// Use the position as center of drop location
				appInstance.left = position[0] - appInstance.width / 2;
				if (appInstance.left < 0) {
					appInstance.left = 0;
				}
			}
			if (position[1] > 1) {
				// value in pixels, used as origin
				appInstance.top = position[1];
			} else {
				// value in percent
				position[1] = Math.round(position[1] * config.totalHeight);
				// Use the position as center of drop location
				appInstance.top  = position[1] - appInstance.height / 2;
				if (appInstance.top < 0) {
					appInstance.top = 0;
				}
			}

			appInstance.id = getUniqueAppId();

			handleNewApplication(appInstance, null);

			addEventToUserLog(data.user, {type: "openFile", data:
				{name: data.filename, application: {id: appInstance.id, type: appInstance.application}}, time: Date.now()});
		});
}

function wsLoadFileFromServer(wsio, data) {
	if (data.application === "load_session") {
		// if it's a session, then load it
		loadSession(data.filename);

		addEventToUserLog(wsio.id, {type: "openFile", data: {name: data.filename,
			application: {id: null, type: "session"}}, time: Date.now()});
	} else {
		appLoader.loadFileFromLocalStorage(data, function(appInstance, videohandle) {
			// Get the drop position and convert it to wall coordinates
			var position = data.position || [0, 0];
			if (position[0] > 1) {
				// value in pixels, used as origin
				appInstance.left = position[0];
			} else {
				// value in percent
				position[0] = Math.round(position[0] * config.totalWidth);
				// Use the position as center of drop location
				appInstance.left = position[0] - appInstance.width / 2;
				if (appInstance.left < 0) {
					appInstance.left = 0;
				}
			}
			if (position[1] > 1) {
				// value in pixels, used as origin
				appInstance.top = position[1];
			} else {
				// value in percent
				position[1] = Math.round(position[1] * config.totalHeight);
				// Use the position as center of drop location
				appInstance.top  = position[1] - appInstance.height / 2;
				if (appInstance.top < 0) {
					appInstance.top = 0;
				}
			}

			appInstance.id = getUniqueAppId();

			// Add the application in the list of renderSync if needed
			if (appInstance.animation) {
				var i;
				SAGE2Items.renderSync[appInstance.id] = {clients: {}, date: Date.now()};
				for (i = 0; i < clients.length; i++) {
					if (clients[i].clientType === "display") {
						SAGE2Items.renderSync[appInstance.id].clients[clients[i].id] = {
							wsio: clients[i], readyForNextFrame: false, blocklist: []
						};
					}
				}
			}

			handleNewApplication(appInstance, videohandle);

			addEventToUserLog(data.user, {type: "openFile", data:
				{name: data.filename, application: {id: appInstance.id, type: appInstance.application}}, time: Date.now()});
		});
	}
}

function initializeLoadedVideo(appInstance, videohandle) {
	if (appInstance.application !== "movie_player" || videohandle === null) {
		return;
	}

	var i;
	var horizontalBlocks = Math.ceil(appInstance.native_width / mediaBlockSize);
	var verticalBlocks = Math.ceil(appInstance.native_height / mediaBlockSize);
	var videoBuffer = new Array(horizontalBlocks * verticalBlocks);

	videohandle.on('error', function(err) {
		console.log("VIDEO ERROR: " + err);
	});
	videohandle.on('start', function() {
		broadcast('videoPlaying', {id: appInstance.id});
	});
	videohandle.on('end', function() {
		broadcast('videoEnded', {id: appInstance.id});
		if (SAGE2Items.renderSync[appInstance.id].loop === true) {
			SAGE2Items.renderSync[appInstance.id].decoder.seek(0.0, function() {
				SAGE2Items.renderSync[appInstance.id].decoder.play();
			});
			broadcast('updateVideoItemTime', {id: appInstance.id, timestamp: 0.0, play: false});
		}
	});
	videohandle.on('frame', function(frameIdx, buffer) {
		SAGE2Items.renderSync[appInstance.id].frameIdx = frameIdx;
		var blockBuffers = pixelblock.yuv420ToPixelBlocks(buffer,
			appInstance.data.width, appInstance.data.height, mediaBlockSize);

		var idBuffer = Buffer.concat([new Buffer(appInstance.id), new Buffer([0])]);
		var frameIdxBuffer = intToByteBuffer(frameIdx,   4);
		var dateBuffer = intToByteBuffer(Date.now(), 8);
		for (i = 0; i < blockBuffers.length; i++) {
			var blockIdxBuffer = intToByteBuffer(i, 2);
			SAGE2Items.renderSync[appInstance.id].pixelbuffer[i] = Buffer.concat([idBuffer, blockIdxBuffer,
				frameIdxBuffer, dateBuffer, blockBuffers[i]]);
		}

		handleNewVideoFrame(appInstance.id);
	});

	SAGE2Items.renderSync[appInstance.id] = {decoder: videohandle, frameIdx: null, loop: false,
		pixelbuffer: videoBuffer, newFrameGenerated: false, clients: {}};
	for (i = 0; i < clients.length; i++) {
		if (clients[i].clientType === "display") {
			SAGE2Items.renderSync[appInstance.id].clients[clients[i].id] = {
				wsio: clients[i], readyForNextFrame: false, blocklist: []
			};
		}
	}

	calculateValidBlocks(appInstance, mediaBlockSize, SAGE2Items.renderSync[appInstance.id]);

	// initialize based on state
	SAGE2Items.renderSync[appInstance.id].loop = appInstance.data.looped;
	if (appInstance.data.frame !== 0) {
		var ts = appInstance.data.frame / appInstance.data.framerate;
		SAGE2Items.renderSync[appInstance.id].decoder.seek(ts, function() {
			if (appInstance.data.paused === false) {
				SAGE2Items.renderSync[appInstance.id].decoder.play();
			}
		});
		broadcast('updateVideoItemTime', {id: appInstance.id, timestamp: ts, play: false});
	} else {
		if (appInstance.data.paused === false) {
			SAGE2Items.renderSync[appInstance.id].decoder.play();
		}
	}
	if (appInstance.data.muted === true) {
		broadcast('videoMuted', {id: appInstance.id});
	}
}

// move this function elsewhere
function handleNewVideoFrame(id) {
	var videohandle = SAGE2Items.renderSync[id];

	videohandle.newFrameGenerated = true;
	if (!allTrueDict(videohandle.clients, "readyForNextFrame")) {
		return false;
	}

	updateVideoFrame(id);
	return true;
}

// move this function elsewhere
function handleNewClientReady(id) {
	var videohandle = SAGE2Items.renderSync[id];

	// if no new frame is generate or not all display clients have finished rendering previous frame - return
	if (videohandle.newFrameGenerated !== true || !allTrueDict(videohandle.clients, "readyForNextFrame")) {
		return false;
	}

	updateVideoFrame(id);
	return true;
}

function updateVideoFrame(id) {
	var i;
	var key;
	var videohandle = SAGE2Items.renderSync[id];

	videohandle.newFrameGenerated = false;
	for (key in videohandle.clients) {
		videohandle.clients[key].wsio.emit('updateFrameIndex', {id: id, frameIdx: videohandle.frameIdx});
		var hasBlock = false;
		for (i = 0; i < videohandle.pixelbuffer.length; i++) {
			if (videohandle.clients[key].blocklist.indexOf(i) >= 0) {
				hasBlock = true;
				videohandle.clients[key].wsio.emit('updateVideoFrame', videohandle.pixelbuffer[i]);
			}
		}
		if (hasBlock === true) {
			videohandle.clients[key].readyForNextFrame = false;
		}
	}
}

// move this function elsewhere
function calculateValidBlocks(app, blockSize, renderhandle) {
	if (app.application !== "movie_player" && app.application !== "media_block_stream") {
		return;
	}

	var i;
	var j;
	var key;

	var portalX = 0;
	var portalY = 0;
	var portalScale = 1;
	var titleBarHeight = config.ui.titleBarHeight;
	var portal = findApplicationPortal(app);
	if (portal !== undefined && portal !== null) {
		portalX = portal.data.left;
		portalY = portal.data.top;
		portalScale = portal.data.scale;
		titleBarHeight = portal.data.titleBarHeight;
	}

	var horizontalBlocks = Math.ceil(app.data.width / blockSize);
	var verticalBlocks   = Math.ceil(app.data.height / blockSize);

	var renderBlockWidth  = (blockSize * app.width / app.data.width) * portalScale;
	var renderBlockHeight = (blockSize * app.height / app.data.height) * portalScale;

	for (key in renderhandle.clients) {
		renderhandle.clients[key].blocklist = [];
		for (i = 0; i < verticalBlocks; i++) {
			for (j = 0; j < horizontalBlocks; j++) {
				var blockIdx = i * horizontalBlocks + j;

				if (renderhandle.clients[key].wsio.clientID < 0) {
					renderhandle.clients[key].blocklist.push(blockIdx);
				} else {
					var display = config.displays[renderhandle.clients[key].wsio.clientID];
					var left = j * renderBlockWidth  + (app.left * portalScale + portalX);
					var top  = i * renderBlockHeight + ((app.top + titleBarHeight) * portalScale + portalY);
					var offsetX = config.resolution.width  * display.column;
					var offsetY = config.resolution.height * display.row;

					if ((left + renderBlockWidth) >= offsetX &&
						left <= (offsetX + config.resolution.width * display.width) &&
						(top + renderBlockHeight) >= offsetY &&
						top  <= (offsetY + config.resolution.height * display.height)) {
						renderhandle.clients[key].blocklist.push(blockIdx);
					}
				}
			}
		}
		renderhandle.clients[key].wsio.emit('updateValidStreamBlocks', {
			id: app.id, blockList: renderhandle.clients[key].blocklist
		});
	}
}

function wsDeleteElementFromStoredFiles(wsio, data) {
	if (data.application === "load_session") {
		// if it's a session
		deleteSession(data.filename);
	} else {
		assets.deleteAsset(data.filename, function(err) {
			if (!err) {
				// send the update file list
				broadcast('storedFileList', getSavedFilesList());
			}
		});
	}
}

function wsMoveElementFromStoredFiles(wsio, data) {
	var destinationURL = data.url;
	var destinationFile;

	// calculate the new destination filename
	for (var folder in mediaFolders) {
		var f = mediaFolders[folder];
		if (destinationURL.indexOf(f.url) === 0) {
			var splits = destinationURL.split(f.url);
			var subdir = splits[1];
			destinationFile = path.join(f.path, subdir, path.basename(data.filename));
		}
	}

	// Do the move and reprocess the asset
	if (destinationFile) {
		assets.moveAsset(data.filename, destinationFile, function(err) {
			if (err) {
				sageutils.log('Assets', 'Error moving', data.filename);
			} else {
				// if all good, send the new list of files
				// wsRequestStoredFiles(wsio);
				// send the update file list
				broadcast('storedFileList', getSavedFilesList());
			}
		});
	}
}


// **************  Adding Web Content (URL) *****************

function wsAddNewWebElement(wsio, data) {
	appLoader.loadFileFromWebURL(data, function(appInstance, videohandle) {

		// Get the drop position and convert it to wall coordinates
		var position = data.position || [0, 0];
		position[0] = Math.round(position[0] * config.totalWidth);
		position[1] = Math.round(position[1] * config.totalHeight);

		// Use the position from the drop location
		if (position[0] !== 0 || position[1] !== 0) {
			appInstance.left = position[0] - appInstance.width / 2;
			if (appInstance.left < 0) {
				appInstance.left = 0;
			}
			appInstance.top  = position[1] - appInstance.height / 2;
			if (appInstance.top < 0) {
				appInstance.top = 0;
			}
		}

		appInstance.id = getUniqueAppId();
		handleNewApplication(appInstance, videohandle);

		if (appInstance.animation) {
			var i;
			SAGE2Items.renderSync[appInstance.id] = {clients: {}, date: Date.now()};
			for (i = 0; i < clients.length; i++) {
				if (clients[i].clientType === "display") {
					SAGE2Items.renderSync[appInstance.id].clients[clients[i].id] = {
						wsio: clients[i], readyForNextFrame: false, blocklist: []
					};
				}
			}
		}
	});
}

// **************  Folder management     *****************

function wsCreateFolder(wsio, data) {
	// Create a folder as needed
	for (var folder in mediaFolders) {
		var f = mediaFolders[folder];
		// if it starts with the sage root
		if (data.root.indexOf(f.url) === 0) {
			var subdir = data.root.split(f.url)[1];
			var toCreate = path.join(f.path, subdir, data.path);
			if (!sageutils.folderExists(toCreate)) {
				sageutils.mkdirParent(toCreate);
				sageutils.log("Folders", toCreate, 'created');
			}
		}
	}
}


// **************  Command line          *****************

function wsCommand(wsio, data) {
	// send the command to the REPL interpreter
	processInputCommand(data);
}

// **************  Launching Web Browser *****************

function wsOpenNewWebpage(wsio, data) {
	sageutils.log('Webview', "opening", data.url);

	wsLoadApplication(null, {
		application: "/uploads/apps/Webview",
		user: wsio.id,
		// pass the url in the data object
		data: data,
		position: [0, 0]
	});

	// Check if the web-browser is connected
	if (webBrowserClient !== null) {
		// then emit the command
		console.log("Browser> new page", data.url);
		webBrowserClient.emit('openWebBrowser', {url: data.url});
	}
}

// **************  Volume sync  ********************

function wsSetVolume(wsio, data) {
	if (SAGE2Items.renderSync[data.id] === undefined || SAGE2Items.renderSync[data.id] === null) {
		return;
	}

	broadcast('setVolume', data);
}

// **************  Video / Audio Synchonization *****************

function wsPlayVideo(wsio, data) {
	if (SAGE2Items.renderSync[data.id] === undefined || SAGE2Items.renderSync[data.id] === null) {
		return;
	}

	SAGE2Items.renderSync[data.id].decoder.play();
}

function wsPauseVideo(wsio, data) {
	if (SAGE2Items.renderSync[data.id] === undefined || SAGE2Items.renderSync[data.id] === null) {
		return;
	}

	SAGE2Items.renderSync[data.id].decoder.pause(function() {
		broadcast('videoPaused', {id: data.id});
	});
}

function wsStopVideo(wsio, data) {
	if (SAGE2Items.renderSync[data.id] === undefined || SAGE2Items.renderSync[data.id] === null) {
		return;
	}

	SAGE2Items.renderSync[data.id].decoder.stop(function() {
		broadcast('videoPaused', {id: data.id});
		broadcast('updateVideoItemTime', {id: data.id, timestamp: 0.0, play: false});
		broadcast('updateFrameIndex', {id: data.id, frameIdx: 0});
	});
}

function wsUpdateVideoTime(wsio, data) {
	if (SAGE2Items.renderSync[data.id] === undefined || SAGE2Items.renderSync[data.id] === null) {
		return;
	}

	SAGE2Items.renderSync[data.id].decoder.seek(data.timestamp, function() {
		if (data.play === true) {
			SAGE2Items.renderSync[data.id].decoder.play();
		}
	});
	broadcast('updateVideoItemTime', data);
}

function wsMuteVideo(wsio, data) {
	if (SAGE2Items.renderSync[data.id] === undefined || SAGE2Items.renderSync[data.id] === null) {
		return;
	}

	broadcast('videoMuted', {id: data.id});
}

function wsUnmuteVideo(wsio, data) {
	if (SAGE2Items.renderSync[data.id] === undefined || SAGE2Items.renderSync[data.id] === null) {
		return;
	}

	broadcast('videoUnmuted', {id: data.id});
}

function wsLoopVideo(wsio, data) {
	if (SAGE2Items.renderSync[data.id] === undefined || SAGE2Items.renderSync[data.id] === null) {
		return;
	}

	SAGE2Items.renderSync[data.id].loop = data.loop;
}

// **************  Remote Server Content *****************

function wsAddNewElementFromRemoteServer(wsio, data) {
	console.log("add element from remote server");
	var i;

	appLoader.loadApplicationFromRemoteServer(data, function(appInstance, videohandle) {
		console.log("Remote App: " + appInstance.title + " (" + appInstance.application + ")");
		if (appInstance.application === "media_stream" || appInstance.application === "media_block_stream") {
			appInstance.id = wsio.remoteAddress.address + ":" + wsio.remoteAddress.port + "|" + appInstance.id;
			SAGE2Items.renderSync[appInstance.id] = {chunks: [], clients: {}};
			for (i = 0; i < clients.length; i++) {
				if (clients[i].clientType === "display") {
					SAGE2Items.renderSync[appInstance.id].clients[clients[i].id] = {
						wsio: clients[i], readyForNextFrame: false, blocklist: []
					};
				}
			}
		} else {
			appInstance.id = getUniqueAppId();
		}

		sageutils.mergeObjects(data.data, appInstance.data, ['video_url', 'video_type', 'audio_url', 'audio_type']);

		handleNewApplication(appInstance, videohandle);

		if (appInstance.animation) {
			SAGE2Items.renderSync[appInstance.id] = {clients: {}, date: Date.now()};
			for (i = 0; i < clients.length; i++) {
				if (clients[i].clientType === "display") {
					SAGE2Items.renderSync[appInstance.id].clients[clients[i].id] = {
						wsio: clients[i], readyForNextFrame: false, blocklist: []
					};
				}
			}
		}
	});
}

function wsAddNewSharedElementFromRemoteServer(wsio, data) {
	var i;

	appLoader.loadApplicationFromRemoteServer(data.application, function(appInstance, videohandle) {
		sageutils.log("Remote App", appInstance.title + " (" + appInstance.application + ")");

		if (appInstance.application === "media_stream" || appInstance.application === "media_block_stream") {
			appInstance.id = wsio.remoteAddress.address + ":" + wsio.remoteAddress.port + "|" + data.id;
			SAGE2Items.renderSync[appInstance.id] = {chunks: [], clients: {}};
			for (i = 0; i < clients.length; i++) {
				if (clients[i].clientType === "display") {
					sageutils.log("Remote App", "render client", clients[i].id);
					SAGE2Items.renderSync[appInstance.id].clients[clients[i].id] = {
						wsio: clients[i], readyForNextFrame: false, blocklist: []
					};
				}
			}
		} else {
			appInstance.id = data.id;
		}

		sageutils.mergeObjects(data.application.data, appInstance.data, ['video_url', 'video_type', 'audio_url', 'audio_type']);

		handleNewApplication(appInstance, videohandle);

		if (appInstance.animation) {
			SAGE2Items.renderSync[appInstance.id] = {clients: {}, date: Date.now()};
			for (i = 0; i < clients.length; i++) {
				if (clients[i].clientType === "display") {
					SAGE2Items.renderSync[appInstance.id].clients[clients[i].id] = {
						wsio: clients[i], readyForNextFrame: false, blocklist: []
					};
				}
			}
		}

		sharedApps[appInstance.id] = [{wsio: wsio, sharedId: data.remoteAppId}];

		SAGE2Items.applications.editButtonVisibilityOnItem(appInstance.id, "syncButton", true);
		broadcast('setAppSharingFlag', {id: appInstance.id, sharing: true});
	});
}

function wsRequestNextRemoteFrame(wsio, data) {
	var originId;
	var portalCloneIdx = data.id.indexOf("_");
	if (portalCloneIdx >= 0) {
		originId = data.id.substring(0, portalCloneIdx);
	} else {
		originId = data.id;
	}
	var remote_id = config.host + ":" + config.secure_port + "|" + data.id;

	if (SAGE2Items.applications.list.hasOwnProperty(originId)) {
		var stream = SAGE2Items.applications.list[originId];
		wsio.emit('updateRemoteMediaStreamFrame', {id: remote_id, state: stream.data});
	} else {
		wsio.emit('stopMediaStream', {id: remote_id});
	}
}

function wsUpdateRemoteMediaStreamFrame(wsio, data) {
	if (!SAGE2Items.applications.list.hasOwnProperty(data.id)) {
		return;
	}

	var key;
	for (key in SAGE2Items.renderSync[data.id].clients) {
		SAGE2Items.renderSync[data.id].clients[key].readyForNextFrame = false;
	}
	var stream = SAGE2Items.applications.list[data.id];
	stream.data = data.data;

	broadcast('updateMediaStreamFrame', data);
}

function wsReceivedRemoteMediaStreamFrame(wsio, data) {
	SAGE2Items.renderSync[data.id].clients[wsio.id].readyForNextFrame = true;
	if (allTrueDict(SAGE2Items.renderSync[data.id].clients, "readyForNextFrame")) {
		var i;
		var mediaStreamData = data.id.substring(6).split("|");
		var sender = {wsio: null, serverId: mediaStreamData[0], clientId: mediaStreamData[1], streamId: null};
		for (i = 0; i < clients.length; i++) {
			if (clients[i].id === sender.serverId) {
				sender.wsio = clients[i];
				break;
			}
		}
		if (sender.wsio !== null) {
			sender.wsio.emit('requestNextRemoteFrame', {id: sender.clientId});
		}
	}
}

// XXX - Remote block streaming not tested
function wsRequestNextRemoteBlockFrame(wsio, data) {
	var remote_id = config.host + ":" + config.secure_port + "|" + data.id;
	if (SAGE2Items.applications.list.hasOwnProperty(data.id)) {
		var stream = SAGE2Items.applications.list[data.id];
		wsio.emit('updateRemoteMediaBlockStreamFrame', {id: remote_id, state: stream.data});
	} else {
		wsio.emit('stopMediaBlockStream', {id: remote_id});
	}
}

function wsUpdateRemoteMediaBlockStreamFrame(wsio, data) {
	if (!SAGE2Items.applications.list.hasOwnProperty(data.id)) {
		return;
	}

	var key;
	for (key in SAGE2Items.renderSync[data.id].clients) {
		SAGE2Items.renderSync[data.id].clients[key].readyForNextFrame = false;
	}
	var stream = SAGE2Items.applications.list[data.id];
	stream.data = data.data;

	broadcast('updateMediaBlockStreamFrame', data);
}

function wsReceivedRemoteMediaBlockStreamFrame(wsio, data) {
	SAGE2Items.renderSync[data.id].clients[wsio.id].readyForNextFrame = true;
	if (allTrueDict(SAGE2Items.renderSync[data.id].clients, "readyForNextFrame")) {
		var i;
		var mediaBlockStreamData = data.id.substring(6).split("|");
		var sender = {wsio: null, serverId: mediaBlockStreamData[0], clientId: mediaBlockStreamData[1], streamId: null};
		for (i = 0; i < clients.length; i++) {
			if (clients[i].id === sender.serverId) {
				sender.wsio = clients[i];
				break;
			}
		}
		if (sender.wsio !== null) {
			sender.wsio.emit('requestNextRemoteFrame', {id: sender.clientId});
		}
	}
}

function wsRequestDataSharingSession(wsio, data) {
	var known_site = findRemoteSiteByConnection(wsio);
	if (known_site !== null) {
		data.config.name = known_site.name;
	}
	if (data.config.name === undefined || data.config.name === null) {
		data.config.name = "Unknown";
	}

	console.log("Data-sharing request from " + data.config.name + " (" + data.config.host + ":" + data.config.secure_port + ")");
	broadcast('requestedDataSharingSession', {name: data.config.name, host: data.config.host, port: data.config.port});
	// remoteSharingRequestDialog = {wsio: wsio, config: data.config};
	showRequestDialog(true);
}

function wsCancelDataSharingSession(wsio, data) {
	console.log("Data-sharing request cancelled");
	broadcast('closeRequestDataSharingDialog', null, 'requiresFullApps');
	// remoteSharingRequestDialog = null;
	showRequestDialog(false);
}

function wsAcceptDataSharingSession(wsio, data) {
	var myMin = Math.min(config.totalWidth, config.totalHeight - config.ui.titleBarHeight);
	var sharingScale = (0.9 * myMin) / Math.min(data.width, data.height);
	console.log("Data-sharing request accepted: " + data.width + "x" + data.height + ", scale: " + sharingScale);
	broadcast('closeDataSharingWaitDialog', null);
	createNewDataSharingSession(remoteSharingWaitDialog.name, remoteSharingWaitDialog.wsio.remoteAddress.address,
		remoteSharingWaitDialog.wsio.remoteAddress.port, remoteSharingWaitDialog.wsio,
		new Date(data.date), data.width, data.height, sharingScale, data.titleBarHeight, true);
	remoteSharingWaitDialog = null;
	showWaitDialog(false);
}

function wsRejectDataSharingSession(wsio, data) {
	console.log("Data-sharing request rejected");
	broadcast('closeDataSharingWaitDialog', null, 'requiresFullApps');
	remoteSharingWaitDialog = null;
	showWaitDialog(false);
}

function wsCreateRemoteSagePointer(wsio, data) {
	var key;
	var portalId = null;
	for (key in remoteSharingSessions) {
		if (remoteSharingSessions[key].portal.host === data.portal.host &&
			remoteSharingSessions[key].portal.port === data.portal.port) {
			portalId = key;
		}
	}
	createSagePointer(data.id, portalId);
}

function wsStartRemoteSagePointer(wsio, data) {
	sagePointers[data.id].left = data.left;
	sagePointers[data.id].top  = data.top;

	showPointer(data.id, data);
}

function wsStopRemoteSagePointer(wsio, data) {
	hidePointer(data.id, data);

	// return to window interaction mode after stopping pointer
	if (remoteInteraction[data.id].appInteractionMode()) {
		remoteInteraction[data.id].toggleModes();
		broadcast('changeSagePointerMode', {id: sagePointers[data.id].id, mode: remoteInteraction[data.id].interactionMode });
	}
}

function wsRecordInnerGeometryForWidget(wsio, data) {
	// var center = data.innerGeometry.center;
	var buttons = data.innerGeometry.buttons;
	var textInputs = data.innerGeometry.textInputs;
	var sliders = data.innerGeometry.sliders;
	var radioButtons = data.innerGeometry.radioButtons;

	// SAGE2Items.widgets.addButtonToItem(data.instanceID, "center", "circle", {x:center.x, y: center.y, r:center.r}, 0);
	var i;
	for (i = 0; i < buttons.length; i++) {
		SAGE2Items.widgets.addButtonToItem(data.instanceID, buttons[i].id, "circle",
			{x: buttons[i].x, y: buttons[i].y, r: buttons[i].r}, 0);
	}
	for (i = 0; i < textInputs.length; i++) {
		SAGE2Items.widgets.addButtonToItem(data.instanceID, textInputs[i].id, "rectangle",
			{x: textInputs[i].x, y: textInputs[i].y, w: textInputs[i].w, h: textInputs[i].h}, 0);

	}
	for (i = 0; i < sliders.length; i++) {
		SAGE2Items.widgets.addButtonToItem(data.instanceID, sliders[i].id, "rectangle",
			{x: sliders[i].x, y: sliders[i].y, w: sliders[i].w, h: sliders[i].h}, 0);
	}
	for (i = 0; i < radioButtons.length; i++) {
		var radioOptions = radioButtons[i];
		for (var j = 0; j < radioOptions.length; j++) {
			SAGE2Items.widgets.addButtonToItem(data.instanceID, radioOptions[j].id, "circle",
				{x: radioOptions[j].x, y: radioOptions[j].y, r: radioOptions[j].r}, 0);
		}
	}
}

function wsCreateAppClone(wsio, data) {
	var app = SAGE2Items.applications.list[data.id];

	createAppFromDescription(app, function(appInstance, videohandle) {
		appInstance.id = getUniqueAppId();
		if (appInstance.animation) {
			var i;
			SAGE2Items.renderSync[appInstance.id] = {clients: {}, date: Date.now()};
			for (i = 0; i < clients.length; i++) {
				if (clients[i].clientType === "display") {
					SAGE2Items.renderSync[appInstance.id].clients[clients[i].id] = {
						wsio: clients[i], readyForNextFrame: false, blocklist: []
					};
				}
			}
		}

		handleNewApplication(appInstance, videohandle);
	});
}

function wsRemoteSagePointerPosition(wsio, data) {
	if (sagePointers[data.id] === undefined) {
		return;
	}

	sagePointers[data.id].left = data.left;
	sagePointers[data.id].top = data.top;

	broadcast('updateSagePointerPosition', sagePointers[data.id]);
}

function wsRemoteSagePointerToggleModes(wsio, data) {
	// remoteInteraction[data.id].toggleModes();
	remoteInteraction[data.id].interactionMode = data.mode;
	broadcast('changeSagePointerMode', {id: sagePointers[data.id].id, mode: remoteInteraction[data.id].interactionMode});
}

function wsRemoteSagePointerHoverCorner(wsio, data) {
	var appId = data.appHoverCorner.elemId;
	var app = null;
	if (SAGE2Items.applications.list.hasOwnProperty(appId)) {
		app = SAGE2Items.applications.list[appId];
	} else if (SAGE2Items.applications.list.hasOwnProperty(wsio.id + "|" + appId)) {
		data.appHoverCorner.elemId = wsio.id + "|" + appId;
		appId = data.appHoverCorner.elemId;
		app = SAGE2Items.applications.list[appId];
	}
	if (app === undefined || app === null) {
		return;
	}

	broadcast('hoverOverItemCorner', data.appHoverCorner);
}

function wsAddNewRemoteElementInDataSharingPortal(wsio, data) {
	var key;
	var remote = null;
	for (key in remoteSharingSessions) {
		if (remoteSharingSessions[key].wsio.id === wsio.id) {
			remote = remoteSharingSessions[key];
			break;
		}
	}
	console.log("adding element from remote server:");
	if (remote !== null) {
		createAppFromDescription(data, function(appInstance, videohandle) {
			if (appInstance.application === "media_stream" || appInstance.application === "media_block_stream") {
				appInstance.id = wsio.remoteAddress.address + ":" + wsio.remoteAddress.port + "|" + data.id;
			} else {
				appInstance.id = data.id;
			}
			appInstance.left = data.left;
			appInstance.top = data.top;
			appInstance.width = data.width;
			appInstance.height = data.height;

			remoteSharingSessions[remote.portal.id].appCount++;

			var i;
			SAGE2Items.renderSync[appInstance.id] = {clients: {}, date: Date.now()};
			for (i = 0; i < clients.length; i++) {
				if (clients[i].clientType === "display") {
					SAGE2Items.renderSync[appInstance.id].clients[clients[i].id] = {
						wsio: clients[i], readyForNextFrame: false, blocklist: []
					};
				}
			}
			handleNewApplicationInDataSharingPortal(appInstance, videohandle, remote.portal.id);
		});
	}
}

function wsUpdateApplicationOrder(wsio, data) {
	// should check timestamp first (data.date)
	broadcast('updateItemOrder', data.order);
}

function wsStartApplicationMove(wsio, data) {
	// should check timestamp first (data.date)
	var app = null;
	if (SAGE2Items.applications.list.hasOwnProperty(data.appId)) {
		app = SAGE2Items.applications.list[data.appId];
	} else if (SAGE2Items.applications.list.hasOwnProperty(wsio.id + "|" + data.appId)) {
		data.appId = wsio.id + "|" + data.appId;
		app = SAGE2Items.applications.list[data.appId];
	}
	if (app === undefined || app === null) {
		return;
	}

	broadcast('startMove', {id: data.appId, date: Date.now()});

	var eLogData = {
		type: "move",
		action: "start",
		application: {
			id: app.id,
			type: app.application
		},
		location: {
			x: parseInt(app.left, 10),
			y: parseInt(app.top, 10),
			width: parseInt(app.width, 10),
			height: parseInt(app.height, 10)
		}
	};
	addEventToUserLog(data.id, {type: "windowManagement", data: eLogData, time: Date.now()});
}

function wsStartApplicationResize(wsio, data) {
	// should check timestamp first (data.date)
	var app = null;
	if (SAGE2Items.applications.list.hasOwnProperty(data.appId)) {
		app = SAGE2Items.applications.list[data.appId];
	} else if (SAGE2Items.applications.list.hasOwnProperty(wsio.id + "|" + data.appId)) {
		data.appId = wsio.id + "|" + data.appId;
		app = SAGE2Items.applications.list[data.appId];
	}
	if (app === undefined || app === null) {
		return;
	}

	broadcast('startResize', {id: data.appId, date: Date.now()});

	var eLogData = {
		type: "resize",
		action: "start",
		application: {
			id: app.id,
			type: app.application
		},
		location: {
			x: parseInt(app.left, 10),
			y: parseInt(app.top, 10),
			width: parseInt(app.width, 10),
			height: parseInt(app.height, 10)
		}
	};
	addEventToUserLog(data.id, {type: "windowManagement", data: eLogData, time: Date.now()});
}

function wsUpdateApplicationPosition(wsio, data) {
	// should check timestamp first (data.date)
	var appId = data.appPositionAndSize.elemId;
	var app = null;
	if (SAGE2Items.applications.list.hasOwnProperty(appId)) {
		app = SAGE2Items.applications.list[appId];
	} else if (SAGE2Items.applications.list.hasOwnProperty(wsio.id + "|" + appId)) {
		data.appPositionAndSize.elemId = wsio.id + "|" + appId;
		appId = data.appPositionAndSize.elemId;
		app = SAGE2Items.applications.list[appId];
	}
	if (app === undefined || app === null) {
		return;
	}

	var titleBarHeight = config.ui.titleBarHeight;
	if (data.portalId !== undefined && data.portalId !== null) {
		titleBarHeight = remoteSharingSessions[data.portalId].portal.titleBarHeight;
	}
	app.left = data.appPositionAndSize.elemLeft;
	app.top = data.appPositionAndSize.elemTop;
	app.width = data.appPositionAndSize.elemWidth;
	app.height = data.appPositionAndSize.elemHeight;
	var im = findInteractableManager(data.appPositionAndSize.elemId);
	im.editGeometry(app.id, "applications", "rectangle", {x: app.left, y: app.top, w: app.width, h: app.height + titleBarHeight});
	broadcast('setItemPosition', data.appPositionAndSize);
	if (SAGE2Items.renderSync.hasOwnProperty(app.id)) {
		calculateValidBlocks(app, mediaBlockSize, SAGE2Items.renderSync[app.id]);
		if (app.id in SAGE2Items.renderSync && SAGE2Items.renderSync[app.id].newFrameGenerated === false) {
			handleNewVideoFrame(app.id);
		}
	}
}

function wsUpdateApplicationPositionAndSize(wsio, data) {
	// should check timestamp first (data.date)
	var appId = data.appPositionAndSize.elemId;
	var app = null;
	if (SAGE2Items.applications.list.hasOwnProperty(appId)) {
		app = SAGE2Items.applications.list[appId];
	} else if (SAGE2Items.applications.list.hasOwnProperty(wsio.id + "|" + appId)) {
		data.appPositionAndSize.elemId = wsio.id + "|" + appId;
		appId = data.appPositionAndSize.elemId;
		app = SAGE2Items.applications.list[appId];
	}
	if (app === undefined || app === null) {
		return;
	}

	var titleBarHeight = config.ui.titleBarHeight;
	if (data.portalId !== undefined && data.portalId !== null) {
		titleBarHeight = remoteSharingSessions[data.portalId].portal.titleBarHeight;
	}
	app.left = data.appPositionAndSize.elemLeft;
	app.top = data.appPositionAndSize.elemTop;
	app.width = data.appPositionAndSize.elemWidth;
	app.height = data.appPositionAndSize.elemHeight;
	var im = findInteractableManager(data.appPositionAndSize.elemId);
	im.editGeometry(app.id, "applications", "rectangle", {x: app.left, y: app.top, w: app.width, h: app.height + titleBarHeight});
	handleApplicationResize(app.id);
	broadcast('setItemPositionAndSize', data.appPositionAndSize);
	if (SAGE2Items.renderSync.hasOwnProperty(app.id)) {
		calculateValidBlocks(app, mediaBlockSize, SAGE2Items.renderSync[app.id]);
		if (app.id in SAGE2Items.renderSync && SAGE2Items.renderSync[app.id].newFrameGenerated === false) {
			handleNewVideoFrame(app.id);
		}
	}
}

function wsFinishApplicationMove(wsio, data) {
	// should check timestamp first (data.date)
	var app = null;
	if (SAGE2Items.applications.list.hasOwnProperty(data.appId)) {
		app = SAGE2Items.applications.list[data.appId];
	} else if (SAGE2Items.applications.list.hasOwnProperty(wsio.id + "|" + data.appId)) {
		data.appId = wsio.id + "|" + data.appId;
		app = SAGE2Items.applications.list[data.appId];
	}
	if (app === undefined || app === null) {
		return;
	}

	broadcast('finishedMove', {id: data.appId, date: Date.now()});

	var eLogData = {
		type: "move",
		action: "end",
		application: {
			id: app.id,
			type: app.application
		},
		location: {
			x: parseInt(app.left, 10),
			y: parseInt(app.top, 10),
			width: parseInt(app.width, 10),
			height: parseInt(app.height, 10)
		}
	};
	addEventToUserLog(data.id, {type: "windowManagement", data: eLogData, time: Date.now()});
}

function wsFinishApplicationResize(wsio, data) {
	// should check timestamp first (data.date)
	var app = null;
	if (SAGE2Items.applications.list.hasOwnProperty(data.appId)) {
		app = SAGE2Items.applications.list[data.appId];
	} else if (SAGE2Items.applications.list.hasOwnProperty(wsio.id + "|" + data.appId)) {
		data.appId = wsio.id + "|" + data.appId;
		app = SAGE2Items.applications.list[data.appId];
	}
	if (app === undefined || app === null) {
		return;
	}

	broadcast('finishedResize', {id: data.appId, date: Date.now()});

	var eLogData = {
		type: "resize",
		action: "end",
		application: {
			id: app.id,
			type: app.application
		},
		location: {
			x: parseInt(app.left, 10),
			y: parseInt(app.top, 10),
			width: parseInt(app.width, 10),
			height: parseInt(app.height, 10)
		}
	};
	addEventToUserLog(data.id, {type: "windowManagement", data: eLogData, time: Date.now()});
}

function wsDeleteApplication(wsio, data) {
	deleteApplication(data.appId);

	// Is that diffent ?
	// if (SAGE2Items.applications.list.hasOwnProperty(data.appId)) {
	// 	SAGE2Items.applications.removeItem(data.appId);
	// 	var im = findInteractableManager(data.appId);
	// 	im.removeGeometry(data.appId, "applications");
	// 	broadcast('deleteElement', {elemId: data.appId});
	// }
}

function wsUpdateApplicationState(wsio, data) {
	// should check timestamp first (data.date)
	if (SAGE2Items.applications.list.hasOwnProperty(data.id)) {
		var app = SAGE2Items.applications.list[data.id];

		// hang on to old values if movie player
		var oldTs;
		var oldPaused;
		var oldMuted;
		if (app.application === "movie_player") {
			oldTs = app.data.frame / app.data.framerate;
			oldPaused = app.data.paused;
			oldMuted = app.data.muted;
		}

		var modified = sageutils.mergeObjects(data.state, app.data,
			['doc_url', 'video_url', 'video_type', 'audio_url', 'audio_type']);
		if (modified === true) {
			// update video demuxer based on state
			if (app.application === "movie_player") {
				console.log("received state from remote site:", data.state);

				SAGE2Items.renderSync[app.id].loop = app.data.looped;

				var ts = app.data.frame / app.data.framerate;
				if (app.data.paused === true && ts !== oldTs) {
					SAGE2Items.renderSync[app.id].decoder.seek(ts, function() {
						// do nothing
					});
					broadcast('updateVideoItemTime', {id: app.id, timestamp: ts, play: false});
				} else {
					if (app.data.paused === true && oldPaused === false) {
						SAGE2Items.renderSync[app.id].decoder.pause(function() {
							broadcast('videoPaused', {id: app.id});
						});
					}
					if (app.data.paused === false && oldPaused === true) {
						SAGE2Items.renderSync[app.id].decoder.play();
					}
				}
				if (app.data.muted === true && oldMuted === false) {
					broadcast('videoMuted', {id: app.id});
				}
				if (app.data.muted === false && oldMuted === true) {
					broadcast('videoUnmuted', {id: app.id});
				}
			}

			// for all apps - send new state to app
			broadcast('loadApplicationState', {id: app.id, state: app.data, date: Date.now()});
		}
	}
}

function wsUpdateApplicationStateOptions(wsio, data) {
	// should check timestamp first (data.date)
	if (SAGE2Items.applications.list.hasOwnProperty(data.id)) {
		broadcast('loadApplicationOptions', {id: data.id, options: data.options});
	}
}


// **************  Widget Control Messages *****************

function wsAddNewControl(wsio, data) {
	if (!SAGE2Items.applications.list.hasOwnProperty(data.appId)) {
		return;
	}
	if (SAGE2Items.widgets.list.hasOwnProperty(data.id)) {
		return;
	}

	broadcast('createControl', data);

	var zIndex = SAGE2Items.widgets.numItems;
	var radialGeometry = {
		x: data.left + (data.height / 2),
		y: data.top + (data.height / 2),
		r: data.height / 2
	};

	if (data.hasSideBar === true) {
		var shapeData = {
			radial: {
				type: "circle",
				visible: true,
				geometry: radialGeometry
			},
			sidebar: {
				type: "rectangle",
				visible: true,
				geometry: {
					x: data.left + data.height,
					y: data.top + (data.height / 2) - (data.barHeight / 2),
					w: data.width - data.height, h: data.barHeight
				}
			}
		};
		interactMgr.addComplexGeometry(data.id, "widgets", shapeData, zIndex, data);
	} else {
		interactMgr.addGeometry(data.id, "widgets", "circle", radialGeometry, true, zIndex, data);
	}
	SAGE2Items.widgets.addItem(data);
	var uniqueID = data.id.substring(data.appId.length, data.id.lastIndexOf("_"));
	var app = SAGE2Items.applications.list[data.appId];
	addEventToUserLog(uniqueID, {type: "widgetMenu", data: {action: "open", application:
		{id: app.id, type: app.application}}, time: Date.now()});
}


function wsCloseAppFromControl(wsio, data) {
	deleteApplication(data.appId);
}

function wsHideWidgetFromControl(wsio, data) {
	var ctrl = SAGE2Items.widgets.list[data.instanceID];
	hideControl(ctrl);
}

function wsOpenRadialMenuFromControl(wsio, data) {
	console.log("radial menu");
	var ctrl = SAGE2Items.widgets.list[data.id];
	createRadialMenu(wsio.id, ctrl.left, ctrl.top);
}


function loadConfiguration() {
	var configFile = null;

	if (program.configuration) {
		configFile = program.configuration;
	} else {
		// Read config.txt - if exists and specifies a user defined config, then use it
		if (sageutils.fileExists("config.txt")) {
			var lines = fs.readFileSync("config.txt", 'utf8').split("\n");
			for (var i = 0; i < lines.length; i++) {
				var text = "";
				var comment = lines[i].indexOf("//");
				if (comment >= 0) {
					text = lines[i].substring(0, comment).trim();
				} else {
					text = lines[i].trim();
				}

				if (text !== "") {
					configFile = text;
					sageutils.log("SAGE2", "Found configuration file:", configFile);
					break;
				}
			}
		}
	}

	// If config.txt does not exist or does not specify any files, look for a config with the hostname
	if (configFile === null) {
		var hn  = os.hostname();
		var dot = hn.indexOf(".");
		if (dot >= 0) {
			hn = hn.substring(0, dot);
		}
		configFile = path.join("config", hn + "-cfg.json");
		if (sageutils.fileExists(configFile)) {
			sageutils.log("SAGE2", "Found configuration file:", configFile);
		} else {
			// Check in ~/Document/SAGE2_Media/config
			if (platform === "Windows") {
				configFile = path.join(mainFolder.path, "config", "defaultWin-cfg.json");
			} else {
				configFile = path.join(mainFolder.path, "config", "default-cfg.json");
			}
			// finally check in the internal folder
			if (!sageutils.fileExists(configFile)) {
				if (platform === "Windows") {
					configFile = path.join("config", "defaultWin-cfg.json");
				} else {
					configFile = path.join("config", "default-cfg.json");
				}
			}
			sageutils.log("SAGE2", "Using default configuration file:", configFile);
		}
	}

	if (!sageutils.fileExists(configFile)) {
		console.log("\n----------");
		console.log("Cannot find configuration file:", configFile);
		console.log("----------\n\n");
		process.exit(1);
	}

	// Read the specified configuration file
	var json_str   = fs.readFileSync(configFile, 'utf8');
	// Parse it using JSON5 syntax (more lax than strict JSON)
	var userConfig = json5.parse(json_str);

	// compute extra dependent parameters
	userConfig.totalWidth  = userConfig.resolution.width  * userConfig.layout.columns;
	userConfig.totalHeight = userConfig.resolution.height * userConfig.layout.rows;

	var minDim = Math.min(userConfig.totalWidth, userConfig.totalHeight);
	var maxDim = Math.max(userConfig.totalWidth, userConfig.totalHeight);

	if (userConfig.ui.titleBarHeight) {
		userConfig.ui.titleBarHeight = parseInt(userConfig.ui.titleBarHeight, 10);
	} else {
		userConfig.ui.titleBarHeight = Math.round(0.025 * minDim);
	}

	if (userConfig.ui.widgetControlSize) {
		userConfig.ui.widgetControlSize = parseInt(userConfig.ui.widgetControlSize, 10);
	} else {
		userConfig.ui.widgetControlSize = Math.round(0.020 * minDim);
	}

	if (userConfig.ui.titleTextSize) {
		userConfig.ui.titleTextSize = parseInt(userConfig.ui.titleTextSize, 10);
	} else {
		userConfig.ui.titleTextSize  = Math.round(0.015 * minDim);
	}

	if (userConfig.ui.pointerSize) {
		userConfig.ui.pointerSize = parseInt(userConfig.ui.pointerSize, 10);
	} else {
		userConfig.ui.pointerSize = Math.round(0.08 * minDim);
	}

	if (userConfig.ui.minWindowWidth) {
		userConfig.ui.minWindowWidth = parseInt(userConfig.ui.minWindowWidth, 10);
	} else {
		userConfig.ui.minWindowWidth  = Math.round(0.08 * minDim);  // 8%
	}
	if (userConfig.ui.minWindowHeight) {
		userConfig.ui.minWindowHeight = parseInt(userConfig.ui.minWindowHeight, 10);
	} else {
		userConfig.ui.minWindowHeight = Math.round(0.08 * minDim); // 8%
	}

	if (userConfig.ui.maxWindowWidth) {
		userConfig.ui.maxWindowWidth = parseInt(userConfig.ui.maxWindowWidth, 10);
	} else {
		userConfig.ui.maxWindowWidth  = Math.round(1.2 * maxDim);  // 120%
	}
	if (userConfig.ui.maxWindowHeight) {
		userConfig.ui.maxWindowHeight = parseInt(userConfig.ui.maxWindowHeight, 10);
	} else {
		userConfig.ui.maxWindowHeight = Math.round(1.2 * maxDim); // 120%
	}

	// Check the borders settings (for hidding the borders)
	if (userConfig.dimensions === undefined) {
		userConfig.dimensions = {};
	}

	// Overlapping tile dimension in pixels to allow edge blending
	// tile_overlap = { horizontal: 20, vertical: 20}
	// code provided by Larse Bilke
	// larsbilke83@gmail.com
	if (userConfig.dimensions.tile_overlap === undefined) {
		userConfig.dimensions.tile_overlap = {
			horizontal: 0,
			vertical:   0
		};
	} else {
		// Check the values
		var hoverlap = parseInt(userConfig.dimensions.tile_overlap.horizontal, 10);
		var voverlap = parseInt(userConfig.dimensions.tile_overlap.vertical,   10);
		// If negative values, converted to positives
		if (hoverlap < 0) {
			hoverlap *= -1;
		}
		if (voverlap < 0) {
			voverlap *= -1;
		}
		// Set the final values back into the configuration
		userConfig.dimensions.tile_overlap = {
			horizontal: hoverlap,
			vertical:   voverlap
		};
	}

	// Tile config Basic mode
	var aspectRatioConfig = userConfig.dimensions.aspect_ratio;
	var aspectRatio = 1.7778; // 16:9
	var userDefinedAspectRatio = false;
	if (aspectRatioConfig !== undefined) {
		var ratioParsed = aspectRatioConfig.split(":");
		aspectRatio = (parseFloat(ratioParsed[0]) / parseFloat(ratioParsed[1])) || aspectRatio;
		userDefinedAspectRatio = true;
		sageutils.log("UI", "User defined aspect ratio:", aspectRatio);
	}

	var tileHeight = 0.0;
	if (userConfig.dimensions.tile_diagonal_inches !== undefined) {
		var tile_diagonal_meters = userConfig.dimensions.tile_diagonal_inches * 0.0254;
		tileHeight = tile_diagonal_meters * aspectRatio;
	}

	if (userConfig.dimensions.tile_height) {
		tileHeight   = parseFloat(userConfig.dimensions.tile_height) || 0.0;
	}

	// calculate pixel density (ppm) based on width
	var pixelsPerMeter = userConfig.resolution.height / tileHeight;
	if (userDefinedAspectRatio == false) {
		aspectRatio = userConfig.resolution.width / userConfig.resolution.height;
		sageutils.log("UI", "Resolution defined aspect ratio:", aspectRatio.toFixed(2));
	}

	// Check the display border settings
	if (userConfig.dimensions.tile_borders === undefined) {
		// set default values to 0
		// first for pixel sizes
		userConfig.resolution.borders = { left: 0, right: 0, bottom: 0, top: 0};
		// then for dimensions
		userConfig.dimensions.tile_borders = { left: 0.0, right: 0.0, bottom: 0.0, top: 0.0};
	} else {
		var borderLeft, borderRight, borderBottom, borderTop;
		// make sure the values are valid floats
		borderLeft   = parseFloat(userConfig.dimensions.tile_borders.left)   || 0.0;
		borderRight  = parseFloat(userConfig.dimensions.tile_borders.right)  || 0.0;
		borderBottom = parseFloat(userConfig.dimensions.tile_borders.bottom) || 0.0;
		borderTop    = parseFloat(userConfig.dimensions.tile_borders.top)    || 0.0;

		// calculate values in pixel now
		userConfig.resolution.borders = {};
		userConfig.resolution.borders.left   = Math.round(pixelsPerMeter * borderLeft)   || 0;
		userConfig.resolution.borders.right  = Math.round(pixelsPerMeter * borderRight)  || 0;
		userConfig.resolution.borders.bottom = Math.round(pixelsPerMeter * borderBottom) || 0;
		userConfig.resolution.borders.top    = Math.round(pixelsPerMeter * borderTop)    || 0;
	}

	// calculate the widget control size based on dimensions and user distance
	if (userConfig.ui.auto_scale_ui && tileHeight !== undefined) {
		var objectHeightMeters = 27 / pixelsPerMeter;
		var minimumWidgetControlSize = 20; // Min button size for text readability (also for touch wall)
		var perceptualScalingFactor = 0.0213;
		var oldDefaultWidgetScale = Math.round(0.020 * minDim);
		var userDist = userConfig.dimensions.viewing_distance;
		var calcuatedWidgetControlSize = userDist * (perceptualScalingFactor * (userDist / objectHeightMeters));
		var targetVisualAcuity = 0.5; // degrees of arc

		calcuatedWidgetControlSize = Math.tan((targetVisualAcuity * Math.PI / 180.0) / 2) * 2 * userDist * pixelsPerMeter;

		if (calcuatedWidgetControlSize < minimumWidgetControlSize) {
			calcuatedWidgetControlSize = minimumWidgetControlSize;
			sageutils.log("UI", "widgetControlSize (min):", calcuatedWidgetControlSize);
		} else if (calcuatedWidgetControlSize > oldDefaultWidgetScale) {
			calcuatedWidgetControlSize = oldDefaultWidgetScale * 2;
			sageutils.log("UI", "widgetControlSize (max):", calcuatedWidgetControlSize);
		} else {
			sageutils.log("UI", "widgetControlSize:", calcuatedWidgetControlSize);
		}
		// sageutils.log("UI", "pixelsPerMeter:", pixelsPerMeter);
		userConfig.ui.widgetControlSize = calcuatedWidgetControlSize;
	}

	// Automatically populate the displays entry if undefined. Adds left to right, starting from the top.
	if (userConfig.displays === undefined || userConfig.displays.length == 0) {
		userConfig.displays = [];
		for (var r = 0; r < userConfig.layout.rows; r++) {
			for (var c = 0; c < userConfig.layout.columns; c++) {
				userConfig.displays.push({row: r, column: c});
			}
		}
	}

	// Check the width and height of each display (in tile count)
	// by default, a display covers one tile
	for (var d = 0; d < userConfig.displays.length; d++) {
		userConfig.displays[d].width  = parseInt(userConfig.displays[d].width)  || 1;
		userConfig.displays[d].height = parseInt(userConfig.displays[d].height) || 1;
	}

	// legacy support for config port names
	var http_port, https_port;
	if (userConfig.secure_port === undefined) {
		http_port = userConfig.index_port;
		https_port = userConfig.port;
		delete userConfig.index_port;
	} else {
		http_port = userConfig.port;
		https_port = userConfig.secure_port;
	}
	var rproxy_port, rproxys_port;
	if (userConfig.rproxy_secure_port === undefined) {
		rproxy_port = userConfig.rproxy_index_port;
		rproxys_port = userConfig.rproxy_port;
		delete userConfig.rproxy_index_port;
	} else {
		rproxy_port = userConfig.rproxy_port;
		rproxys_port = userConfig.rproxy_secure_port;
	}
	// Set default values if missing
	if (https_port === undefined) {
		userConfig.secure_port = 443;
	} else {
		userConfig.secure_port = parseInt(https_port, 10); // to make sure it's a number
	}
	if (http_port === undefined) {
		userConfig.port = 80;
	} else {
		userConfig.port = parseInt(http_port, 10);
	}
	userConfig.rproxy_port = parseInt(rproxy_port, 10) || undefined;
	userConfig.rproxy_secure_port = parseInt(rproxys_port, 10) || undefined;

	// Set the display clip value if missing (true by default)
	if (userConfig.background.clip !== undefined) {
		userConfig.background.clip = sageutils.isTrue(userConfig.background.clip);
	} else {
		userConfig.background.clip = true;
	}

	// Registration to EVL's server (sage.evl.uic.edu), true by default
	if (userConfig.register_site === undefined) {
		userConfig.register_site = true;
	} else {
		// test for a true value: true, on, yes, 1, ...
		if (sageutils.isTrue(userConfig.register_site)) {
			userConfig.register_site = true;
		} else {
			userConfig.register_site = false;
		}
	}

	return userConfig;
}

var getUniqueAppId = function(param) {
	// reset the counter
	if (param && param === -1) {
		getUniqueAppId.count = 0;
		return;
	}
	var id = "app_" + getUniqueAppId.count.toString();
	getUniqueAppId.count++;
	return id;
};
getUniqueAppId.count = 0;

var getNewUserId = (function() {
	var count = 0;
	return function() {
		var id = "usr_" + count.toString();
		count++;
		return id;
	};
}());

function getUniqueDataSharingId(remoteHost, remotePort, caller) {
	var id;
	if (caller === true) {
		id = config.host + ":" + config.secure_port + "+" + remoteHost + ":" + remotePort;
	} else {
		id = remoteHost + ":" + remotePort + "+" + config.host + ":" + config.secure_port;
	}
	return "portal_" + id;
}

function getUniqueSharedAppId(portalId) {
	return "app_" + remoteSharingSessions[portalId].appCount + "_" + portalId;
}

function getSavedFilesList() {
	// Get the sessions
	var savedSessions  = listSessions();
	savedSessions.sort(sageutils.compareFilename);

	// Get everything from the asset manager
	var list = assets.listAssets();
	// add the sessions
	list.sessions = savedSessions;

	return list;
}

function setupDisplayBackground() {
	var tmpImg, imgExt;

	// background image
	if (config.background.image !== undefined && config.background.image.url !== undefined) {
		var bg_file = path.join(publicDirectory, config.background.image.url);

		if (config.background.image.style === "fit") {
			exiftool.file(bg_file, function(err1, data) {
				if (err1) {
					console.log("Error processing background image:", bg_file, err1);
					console.log(" ");
					process.exit(1);
				}
				var bg_info = data;

				if (bg_info.ImageWidth === config.totalWidth && bg_info.ImageHeight === config.totalHeight) {
					sliceBackgroundImage(bg_file, bg_file);
				} else {
					tmpImg = path.join(publicDirectory, "images", "background", "tmp_background.png");
					var out_res  = config.totalWidth.toString() + "x" + config.totalHeight.toString();

					imageMagick(bg_file).noProfile().command("convert").in("-gravity", "center")
						.in("-background", "rgba(0,0,0,0)")
						.in("-extent", out_res).write(tmpImg, function(err2) {
							if (err2) {
								throw err2;
							}
							sliceBackgroundImage(tmpImg, bg_file);
						});
				}
			});
		} else if (config.background.image.style === "tile") {
			// do nothing
		} else {
			config.background.image.style = "stretch";
			imgExt = path.extname(bg_file);
			tmpImg = path.join(publicDirectory, "images", "background", "tmp_background" + imgExt);

			imageMagick(bg_file).resize(config.totalWidth, config.totalHeight, "!").write(tmpImg, function(err) {
				if (err) {
					throw err;
				}

				sliceBackgroundImage(tmpImg, bg_file);
			});
		}
	}
}

function sliceBackgroundImage(fileName, outputBaseName) {
	for (var i = 0; i < config.displays.length; i++) {
		var x = config.displays[i].column * config.resolution.width;
		var y = config.displays[i].row * config.resolution.height;
		var output_dir  = path.dirname(outputBaseName);
		var input_ext   = path.extname(outputBaseName);
		var output_ext  = path.extname(fileName);
		var output_base = path.basename(outputBaseName, input_ext);
		var output = path.join(output_dir, output_base + "_" + i.toString() + output_ext);
		imageMagick(fileName).crop(
			config.resolution.width * config.displays[i].width,
			config.resolution.height * config.displays[i].height, x, y
		).write(output, function(err) {
			if (err) {
				console.log("error slicing image", err); // throw err;
			}
		});
	}
}

function setupHttpsOptions() {
	// build a list of certs to support multi-homed computers
	var certs = {};

	// file caching for the main key of the server
	var server_key = null;
	var server_crt = null;
	var server_ca  = [];

	// add the default cert from the hostname specified in the config file
	try {
		// first try the filename based on the hostname-server.key
		if (sageutils.fileExists(path.join("keys", config.host + "-server.key"))) {
			// Load the certificate files
			sageutils.log("Certificate", "Loading certificate", config.host + "-server.key");
			server_key = fs.readFileSync(path.join("keys", config.host + "-server.key"));
			server_crt = fs.readFileSync(path.join("keys", config.host + "-server.crt"));
			server_ca  = sageutils.loadCABundle(path.join("keys", config.host + "-ca.crt"));
			// Build the crypto
			certs[config.host] = sageutils.secureContext(server_key, server_crt, server_ca);
		} else {
			// remove the hostname from the FQDN and search for wildcard certificate
			//    syntax: _.rest.com.key or _.rest.bigger.com.key
			var domain = '_.' + config.host.split('.').slice(1).join('.');
			sageutils.log("Certificate", "Loading domain certificate", domain + ".key");
			server_key = fs.readFileSync(path.join("keys", domain + ".key"));
			server_crt = fs.readFileSync(path.join("keys", domain + ".crt"));
			server_ca  = sageutils.loadCABundle(path.join("keys", domain + "-ca.crt"));
			certs[config.host] = sageutils.secureContext(server_key, server_crt, server_ca);
		}
	} catch (e) {
		console.log("\n----------");
		console.log("Cannot open certificate for default host:");
		console.log(" \"" + config.host + "\" needs file: " + e.path);
		console.log(" --> Please generate the appropriate certificate in the 'keys' folder");
		console.log("----------\n\n");
		process.exit(1);
	}

	for (var h in config.alternate_hosts) {
		try {
			var alth = config.alternate_hosts[h];
			certs[ alth ] = sageutils.secureContext(
				fs.readFileSync(path.join("keys", alth + "-server.key")),
				fs.readFileSync(path.join("keys", alth + "-server.crt")),
				sageutils.loadCABundle(path.join("keys", alth + "-ca.crt"))
			);
		} catch (e) {
			console.log("\n----------");
			console.log("Cannot open certificate for the alternate host: ", config.alternate_hosts[h]);
			console.log(" needs file: \"" + e.path + "\"");
			console.log(" --> Please generate the appropriate certificates in the 'keys' folder");
			console.log(" Ignoring alternate host: ", config.alternate_hosts[h]);
			console.log("----------\n");
		}
	}

	var httpsOptions;

	if (sageutils.nodeVersion === 10) {
		httpsOptions = {
			// server default keys
			key:  server_key,
			cert: server_crt,
			ca:   server_ca,
			// If true the server will request a certificate from clients that connect and attempt to verify that certificate
			requestCert: false,
			rejectUnauthorized: false,
			// callback to handle multi-homed machines
			SNICallback: function(servername) {
				if (!certs.hasOwnProperty(servername)) {
					sageutils.log("SNI", "Unknown host, cannot find a certificate for ", servername);
					return null;
				}
				return certs[servername];
			}
		};
	} else {
		httpsOptions = {
			// server default keys
			key:  server_key,
			cert: server_crt,
			ca:   server_ca,
			// If true the server will request a certificate from clients that connect and attempt to verify that certificate
			requestCert: false,
			rejectUnauthorized: false,
			honorCipherOrder: true,
			// callback to handle multi-homed machines
			SNICallback: function(servername, cb) {
				if (certs.hasOwnProperty(servername)) {
					cb(null, certs[servername]);
				} else {
					sageutils.log("SNI", "Unknown host, cannot find a certificate for ", servername);
					cb("SNI Unknown host", null);
				}
			}
		};

		// The SSL method to use, otherwise undefined
		if (config.security && config.security.secureProtocol) {
			// Possible values are defined in the constant SSL_METHODS of OpenSSL
			// Only enable TLS 1.2 for instance
			// SSLv3_method,
			// TLSv1_method, TLSv1_1_method, TLSv1_2_method
			// DTLS_method,  DTLSv1_method,  DTLSv1_2_method
			httpsOptions.secureProtocol = config.security.secureProtocol;
			sageutils.log("HTTPS", "securing with protocol:", httpsOptions.secureProtocol);
		}
	}

	return httpsOptions;
}

function sendConfig(req, res) {
	var header = HttpServer.prototype.buildHeader();
	// Set type
	header["Content-Type"] = "application/json";
	// Allow CORS on the /config route
	if (req.headers.origin !== undefined) {
		header['Access-Control-Allow-Origin' ] = req.headers.origin;
		header['Access-Control-Allow-Methods'] = "GET";
		header['Access-Control-Allow-Headers'] = "X-Requested-With, X-HTTP-Method-Override, Content-Type, Accept";
		header['Access-Control-Allow-Credentials'] = true;
	}
	res.writeHead(200, header);
	// Adding the calculated version into the data structure
	config.version = SAGE2_version;
	res.write(JSON.stringify(config));
	res.end();
}

function uploadForm(req, res) {
	var form     = new formidable.IncomingForm();
	// Drop position
	var position = [0, 0];
	// Open or not the file after upload
	var openAfter = true;
	// User information
	var ptrName  = "";
	var ptrColor = "";

	// Limits the amount of memory all fields together (except files) can allocate in bytes.
	//    set to 4MB.
	form.maxFieldsSize = 4 * 1024 * 1024;
	form.type          = 'multipart';
	form.multiples     = true;

	form.on('fileBegin', function(name, file) {
		sageutils.log("Upload", file.name, file.type);
	});

	form.on('error', function(err) {
		sageutils.log("Upload", 'Request aborted');
		try {
			// Removing the temporary file
			fs.unlinkSync(this.openedFiles[0].path);
		} catch (err) {
			sageutils.log("Upload", '   error removing the temporary file');
		}
	});

	form.on('field', function(field, value) {
		// Keep user information
		if (field === 'SAGE2_ptrName') {
			ptrName = value;
			sageutils.log("Upload", "by", ptrName);
		}
		if (field === 'SAGE2_ptrColor') {
			ptrColor = value;
			sageutils.log("Upload", "color", ptrColor);
		}
		// convert value [0 to 1] to wall coordinate from drop location
		if (field === 'dropX') {
			position[0] = parseInt(parseFloat(value) * config.totalWidth,  10);
		}
		if (field === 'dropY') {
			position[1] = parseInt(parseFloat(value) * config.totalHeight, 10);
		}
		// initial application window position
		if (field === 'width') {
			position[2] = parseInt(parseFloat(value) * config.totalWidth,  10);
		}
		if (field === 'height') {
			position[3] = parseInt(parseFloat(value) * config.totalHeight,  10);
		}
		// open or not the file after upload
		if (field === 'open') {
			openAfter = (value === "true");
		}
	});

	form.parse(req, function(err, fields, files) {
		var header = HttpServer.prototype.buildHeader();
		if (err) {
			header["Content-Type"] = "text/plain";
			res.writeHead(500, header);
			res.write(err + "\n\n");
			res.end();
			return;
		}
		// build the reply to the upload
		header["Content-Type"] = "application/json";
		res.writeHead(200, header);
		// For webix uploader: status: server
		fields.done = true;

		// Get the file (only one even if multiple drops, it comes one by one)
		var file = files[ Object.keys(files)[0] ];
		var app = registry.getDefaultApp(file.name);
		if (app === undefined || app === "") {
			fields.good = false;
		} else {
			fields.good = true;
		}
		// Send the reply
		res.end(JSON.stringify({status: 'server',
			fields: fields, files: files}));
	});

	form.on('end', function() {
		// saves files in appropriate directory and broadcasts the items to the displays
		manageUploadedFiles(this.openedFiles, position, ptrName, ptrColor, openAfter);
	});
}

function manageUploadedFiles(files, position, ptrName, ptrColor, openAfter) {
	var fileKeys = Object.keys(files);
	fileKeys.forEach(function(key) {
		var file = files[key];
		appLoader.manageAndLoadUploadedFile(file, function(appInstance, videohandle) {

			if (appInstance === null) {
				sageutils.log("Upload", 'unrecognized file type:', file.name, file.type);
				return;
			}

			// Add user information into exif data
			assets.addTag(appInstance.file, "SAGE2user",  ptrName);
			assets.addTag(appInstance.file, "SAGE2color", ptrColor);

			// contains a flag to open the file or not
			if (openAfter) {
				// Use the size from the drop information
				if (position[2] && position[2] !== 0) {
					appInstance.width = parseFloat(position[2]);
					// If no height provided, calculate it from the aspect ratio
					if (position[3] === undefined && appInstance.aspect) {
						appInstance.height = appInstance.width / appInstance.aspect;
					}
				}
				if (position[3] && position[3] !== 0) {
					appInstance.height = parseFloat(position[3]);
				}

				// Use the position from the drop information
				if (position[0] !== 0 || position[1] !== 0) {
					appInstance.left = position[0] - appInstance.width / 2;
					if (appInstance.left < 0) {
						appInstance.left = 0;
					}
					appInstance.top  = position[1] - appInstance.height / 2;
					if (appInstance.top < 0) {
						appInstance.top = 0;
					}
				}

				appInstance.id = getUniqueAppId();
				if (appInstance.animation) {
					var i;
					SAGE2Items.renderSync[appInstance.id] = {clients: {}, date: Date.now()};
					for (i = 0; i < clients.length; i++) {
						if (clients[i].clientType === "display") {
							SAGE2Items.renderSync[appInstance.id].clients[clients[i].id] = {
								wsio: clients[i], readyForNextFrame: false, blocklist: []
							};
						}
					}
				}
				handleNewApplication(appInstance, videohandle);
			}

			// send the update file list
			broadcast('storedFileList', getSavedFilesList());
		});
	});
}


// **************  Remote Site Collaboration *****************

function initalizeRemoteSites() {
	if (config.remote_sites) {
		remoteSites = new Array(config.remote_sites.length);
		config.remote_sites.forEach(function(element, index, array) {
			// if we have a valid definition of a remote site (host, port and name)
			if (element.host && element.port && element.name) {
				var protocol = (element.secure === true) ? "wss" : "ws";
				var wsURL = protocol + "://" + element.host + ":" + element.port.toString();

				var rGeom = {};
				rGeom.w = Math.min((0.5 * config.totalWidth) / remoteSites.length, config.ui.titleBarHeight * 6)
					- (0.16 * config.ui.titleBarHeight);
				rGeom.h = 0.84 * config.ui.titleBarHeight;
				rGeom.x = (0.5 * config.totalWidth) + ((rGeom.w + (0.16 * config.ui.titleBarHeight))
					* (index - (remoteSites.length / 2))) + (0.08 * config.ui.titleBarHeight);
				rGeom.y = 0.08 * config.ui.titleBarHeight;

				// Build the object
				remoteSites[index] = {
					name: element.name,
					wsio: null,
					connected: "off",
					geometry: rGeom,
					index: index
				};
				// Create a websocket connection to the site
				remoteSites[index].wsio = createRemoteConnection(wsURL, element, index);

				// Add the gemeotry for the button
				interactMgr.addGeometry("remote_" + index, "staticUI", "rectangle", rGeom,  true, index, remoteSites[index]);

				// attempt to connect every 15 seconds, if connection failed
				setInterval(function() {
					if (remoteSites[index].connected !== "on") {
						var rem = createRemoteConnection(wsURL, element, index);
						remoteSites[index].wsio = rem;
					}
				}, 15000);
			} else {
				// not a valid site definition, we ignore it
				sageutils.log("Remote", chalk.bold.red('invalid host definition (ignored)'), element.name);
			}
		});
	}
}

function manageRemoteConnection(remote, site, index) {
	// Fix address
	remote.updateRemoteAddress(site.host, site.port);
	// Hope for the best
	remoteSites[index].connected = "on";
	// Check the password or session hash
	if (site.password) {
		// MD5 hash of the password
		site.session = md5.getHash(site.password);
	}

	var clientDescription = {
		clientType: "remoteServer",
		host: config.host,
		port: config.secure_port,
		session: site.session,
		// port: config.port,
		requests: {
			config: false,
			version: false,
			time: false,
			console: false
		}
	};
	remote.clientType = "remoteServer";

	remote.onclose(function() {
		sageutils.log("Remote", chalk.cyan(config.remote_sites[index].name), "offline");
		// it was locked, keep the state locked
		if (remoteSites[index].connected !== "locked") {
			remoteSites[index].connected = "off";
			var delete_site = {name: remoteSites[index].name, connected: remoteSites[index].connected};
			broadcast('connectedToRemoteSite', delete_site);
		}
		removeElement(clients, remote);
	});

	remote.on('addClient',                              wsAddClient);
	remote.on('addNewElementFromRemoteServer',          wsAddNewElementFromRemoteServer);
	remote.on('addNewSharedElementFromRemoteServer',    wsAddNewSharedElementFromRemoteServer);
	remote.on('requestNextRemoteFrame',                 wsRequestNextRemoteFrame);
	remote.on('updateRemoteMediaStreamFrame',           wsUpdateRemoteMediaStreamFrame);
	remote.on('stopMediaStream',                        wsStopMediaStream);
	remote.on('requestNextRemoteBlockFrame',            wsRequestNextRemoteBlockFrame);
	remote.on('updateRemoteMediaBlockStreamFrame',      wsUpdateRemoteMediaBlockStreamFrame);
	remote.on('stopMediaBlockStream',                   wsStopMediaBlockStream);
	remote.on('requestDataSharingSession',              wsRequestDataSharingSession);
	remote.on('cancelDataSharingSession',               wsCancelDataSharingSession);
	remote.on('acceptDataSharingSession',               wsAcceptDataSharingSession);
	remote.on('rejectDataSharingSession',               wsRejectDataSharingSession);
	remote.on('createRemoteSagePointer',                wsCreateRemoteSagePointer);
	remote.on('startRemoteSagePointer',                 wsStartRemoteSagePointer);
	remote.on('stopRemoteSagePointer',                  wsStopRemoteSagePointer);
	remote.on('remoteSagePointerPosition',              wsRemoteSagePointerPosition);
	remote.on('remoteSagePointerToggleModes',           wsRemoteSagePointerToggleModes);
	remote.on('remoteSagePointerHoverCorner',           wsRemoteSagePointerHoverCorner);
	remote.on('addNewRemoteElementInDataSharingPortal', wsAddNewRemoteElementInDataSharingPortal);

	remote.on('updateApplicationOrder',                 wsUpdateApplicationOrder);
	remote.on('startApplicationMove',                   wsStartApplicationMove);
	remote.on('startApplicationResize',                 wsStartApplicationResize);
	remote.on('updateApplicationPosition',              wsUpdateApplicationPosition);
	remote.on('updateApplicationPositionAndSize',       wsUpdateApplicationPositionAndSize);
	remote.on('finishApplicationMove',                  wsFinishApplicationMove);
	remote.on('finishApplicationResize',                wsFinishApplicationResize);
	remote.on('deleteApplication',                      wsDeleteApplication);
	remote.on('updateApplicationState',                 wsUpdateApplicationState);
	remote.on('updateApplicationStateOptions',          wsUpdateApplicationStateOptions);

	remote.emit('addClient', clientDescription);
	clients.push(remote);

	remote.on('remoteConnection', function(remotesocket, data) {
		if (data.status === "refused") {
			sageutils.log("Remote", "Connection refused to", chalk.cyan(site.name), ": " + data.reason);
			remoteSites[index].connected = "locked";
		} else {
			sageutils.log("Remote", "Connected to", chalk.cyan(site.name));
			remoteSites[index].connected = "on";
		}
		var update_site = {name: remoteSites[index].name, connected: remoteSites[index].connected};
		broadcast('connectedToRemoteSite', update_site);
	});
}


function createRemoteConnection(wsURL, element, index) {
	var remote = new WebsocketIO(wsURL, false, function() {
		manageRemoteConnection(remote, element, index);
	});

	return remote;
}

// **************  System Time - Updated Every Minute *****************
var cDate = new Date();
setTimeout(function() {
	var now;
	setInterval(function() {
		now = new Date();
		broadcast('setSystemTime', {date: now.toJSON(), offset: now.getTimezoneOffset()});
	}, 60000);

	now = new Date();
	broadcast('setSystemTime', {date: now.toJSON(), offset: now.getTimezoneOffset()});
}, (61 - cDate.getSeconds()) * 1000);


// ***************************************************************************************

// Place callback for success in the 'listen' call for HTTPS

sage2ServerS.on('listening', function(e) {
	// Success
	sageutils.log("SAGE2", chalk.bold("Serving Securely:"));
	sageutils.log("SAGE2", "- Web UI:\t " + chalk.cyan.bold.underline("https://" +
		config.host + ":" + config.secure_port));
	sageutils.log("SAGE2", "- Web console:\t " + chalk.cyan.bold.underline("https://" + config.host +
		":" + config.secure_port + "/admin/console.html"));
});

// Place callback for errors in the 'listen' call for HTTP
sage2Server.on('error', function(e) {
	if (e.code === 'EACCES') {
		sageutils.log("HTTP_Server", "You are not allowed to use the port: ", config.port);
		sageutils.log("HTTP_Server", "  use a different port or get authorization (sudo, setcap, ...)");
		process.exit(1);
	} else if (e.code === 'EADDRINUSE') {
		sageutils.log("HTTP_Server", "The port is already in use by another process:", config.port);
		sageutils.log("HTTP_Server", "  use a different port or stop the offending process");
		process.exit(1);
	} else {
		sageutils.log("HTTP_Server", "Error in the listen call: ", e.code);
		process.exit(1);
	}
});

// Place callback for success in the 'listen' call for HTTP
sage2Server.on('listening', function(e) {
	// Success
	var ui_url = chalk.cyan.bold.underline("http://" + config.host + ":" + config.port);
	var dp_url = chalk.cyan.bold.underline("http://" + config.host + ":" + config.port +
		"/display.html?clientID=0");
	var am_url = chalk.cyan.bold.underline("http://" + config.host + ":" + config.port +
		"/audioManager.html");
	if (global.__SESSION_ID) {
		ui_url = chalk.cyan.bold.underline("http://" + config.host + ":" + config.port +
			"/session.html?hash=" + global.__SESSION_ID);
		dp_url = chalk.cyan.bold.underline("http://" + config.host + ":" + config.port +
			"/session.html?page=display.html?clientID=0&hash=" + global.__SESSION_ID);
		am_url = chalk.cyan.bold.underline("http://" + config.host + ":" + config.port +
			"/session.html?page=audioManager.html&hash=" + global.__SESSION_ID);
	}

	sageutils.log("SAGE2", chalk.bold("Serving:"));
	sageutils.log("SAGE2", "- Web UI:\t"        + ui_url);
	sageutils.log("SAGE2", "- Display 0:\t"     + dp_url);
	sageutils.log("SAGE2", "- Audio mgr:\t" + am_url);
});

// KILL intercept
process.on('SIGTERM', quitSAGE2);
// CTRL-C intercept
process.on('SIGINT',  quitSAGE2);


// Start the HTTP server (listen for IPv4 addresses 0.0.0.0)
sage2Server.listen(config.port, "0.0.0.0");
// Start the HTTPS server (listen for IPv4 addresses 0.0.0.0)
sage2ServerS.listen(config.secure_port, "0.0.0.0");


// ***************************************************************************************

// Load session file if specified on the command line (-s)
if (program.session) {
	setTimeout(function() {
		// if -s specified without argument
		if (program.session === true) {
			loadSession();
		} else {
			// if argument specified
			loadSession(program.session);
		}
	}, 1000);
}

function getSAGE2Path(getName) {
	// pathname: result of the search
	var pathname = null;
	// walk through the list of folders
	for (var f in mediaFolders) {
		// Get the folder object
		var folder = mediaFolders[f];
		// Look for the folder url in the request
		var pubdir = getName.split(folder.url);
		if (pubdir.length === 2) {
			// convert the URL into a path
			var suburl = path.join('.', pubdir[1]);
			pathname   = url.resolve(folder.path, suburl);
			pathname   = decodeURIComponent(pathname);
			break;
		}
	}
	// if everything fails, look in the default public folder
	if (!pathname) {
		pathname = getName;
	}
	return pathname;
}


function processInputCommand(line) {
	// split the command line at whitespace(s)
	var command = line.trim().split(/[\s]+/);
	switch (command[0]) {
		case '': {
			// ignore
			break;
		}
		case 'help': {
			console.log('help\t\tlist commands');
			console.log('kill\t\tclose application: appid');
			console.log('apps\t\tlist running applications');
			console.log('clients\t\tlist connected clients');
			console.log('streams\t\tlist media streams');
			console.log('clear\t\tclose all running applications');
			console.log('tile\t\tlayout all running applications');
			console.log('fullscreen\tmaximize one application: appid');
			console.log('save\t\tsave state of running applications into a session');
			console.log('load\t\tload a session and restore applications');
			console.log('open\t\topen a file: open file_url [0.5, 0.5]');
			console.log('resize\t\tresize a window: appid width height');
			console.log('moveby\t\tshift a window: appid dx dy');
			console.log('moveto\t\tmove a window: appid x y');
			console.log('assets\t\tlist the assets in the file library');
			console.log('regenerate\tregenerates the assets');
			console.log('hideui\t\thide/show/delay the user interface');
			console.log('sessions\tlist the available sessions');
			console.log('screenshot\ttake a screenshot of the wall');
			console.log('update\t\trun a git update');
			console.log('performance\tshow performance information');
			console.log('perfsampling\tset performance metric sampling rate');
			console.log('hardware\tget an summary of the hardware running the server');
			console.log('update\t\trun a git update');
			console.log('version\t\tprint SAGE2 version');
			console.log('exit\t\tstop SAGE2');
			break;
		}
		case 'version': {
			sageutils.log("Version", 'base:', SAGE2_version.base, 'branch:', SAGE2_version.branch,
				'commit:', SAGE2_version.commit, SAGE2_version.date);
			break;
		}
		case 'update': {
			if (SAGE2_version.branch.length > 0) {
				sageutils.updateWithGIT(SAGE2_version.branch, function(error, success) {
					if (error) {
						sageutils.log('GIT', 'Update error -', error);
					} else {
						sageutils.log('Update success -', success);
					}
				});
			} else {
				sageutils.log("Update", "failed: not linked to any repository");
			}
			break;
		}
		case 'save': {
			if (command[1] !== undefined) {
				saveSession(command[1]);
			} else {
				saveSession();
			}
			break;
		}
		case 'load': {
			if (command[1] !== undefined) {
				loadSession(command[1]);
			} else {
				loadSession();
			}
			break;
		}
		case 'open': {
			if (command[1] !== undefined) {
				var pos  = [0.0, 0.0];
				var file = command[1];
				if (command.length === 4) {
					pos = [parseFloat(command[2]), parseFloat(command[3])];
				}
				var mt = assets.getMimeType(getSAGE2Path(file));
				if (mt === "application/custom") {
					wsLoadApplication(null, {
						application: file,
						user: "127.0.0.1:42",
						position: pos
					});
				} else {
					wsLoadFileFromServer(null, {
						application: "something",
						filename: file,
						user: "127.0.0.1:42",
						position: pos
					});
				}
			} else {
				sageutils.log("Command", "should be: open /user/file.pdf [0.5 0.5]");
			}
			break;
		}
		case 'sessions': {
			printListSessions();
			break;
		}
		case 'screenshot': {
			// send messages to take screenshot (dummy arguments)
			wsStartWallScreenshot();
			break;
		}
		case 'moveby': {
			// command: moveby appid dx dy (relative, in pixels)
			if (command.length === 4) {
				var dx = parseFloat(command[2]);
				var dy = parseFloat(command[3]);
				wsAppMoveBy(null, {id: command[1], dx: dx, dy: dy});
			} else {
				sageutils.log("Command", "should be: moveby app_0 10 10");
			}
			break;
		}
		case 'moveto': {
			// command: moveti appid x y (absolute, in pixels)
			if (command.length === 4) {
				var xx = parseFloat(command[2]);
				var yy = parseFloat(command[3]);
				wsAppMoveTo(null, {id: command[1], x: xx, y: yy});
			} else {
				sageutils.log("Command", "should be: moveto app_0 100 100");
			}
			break;
		}
		case 'resize': {
			var ww, hh;
			// command: resize appid width height (force exact resize)
			// command: resize appid width  (keep aspect ratio)
			if (command.length === 4) {
				ww = parseFloat(command[2]);
				hh = parseFloat(command[3]);
				wsAppResize(null, {id: command[1], width: ww, height: hh, keepRatio: false});
				sageutils.log("Command", "resizing exactly to", ww + "x" + hh);
			} else if (command.length === 3) {
				ww = parseFloat(command[2]);
				hh = 0;
				wsAppResize(null, {id: command[1], width: ww, height: hh, keepRatio: true});
			} else {
				sageutils.log("Command", "should be: resize app_0 800 600");
			}
			break;
		}
		case 'hideui': {
			// if argument provided, used as auto_hide delay in second
			//   otherwise, it flips a switch
			if (command[1] !== undefined) {
				broadcast('hideui', {delay: parseInt(command[1], 10)});
			} else {
				broadcast('hideui', null);
			}
			break;
		}
		case 'close':
		case 'delete':
		case 'kill': {
			if (command.length > 1 && typeof command[1] === "string") {
				deleteApplication(command[1]);
			}
			break;
		}
		case 'fullscreen': {
			if (command.length > 1 && typeof command[1] === "string") {
				wsFullscreen(null, {id: command[1]});
			} else {
				sageutils.log("Command", "should be: fullscreen app_0");
			}
			break;
		}
		case 'clear': {
			clearDisplay();
			break;
		}
		case 'assets': {
			assets.printAssets();
			break;
		}
		case 'regenerate': {
			assets.regenerateAssets();
			break;
		}
		case 'tile': {
			tileApplications();
			break;
		}
		case 'clients': {
			listClients();
			break;
		}
		case 'apps': {
			listApplications();
			break;
		}
		case 'streams': {
			listMediaStreams();
			break;
		}
		case 'blockStreams': {
			listMediaBlockStreams();
			break;
		}
		case 'perfsampling':
			if (command.length > 1) {
				performanceManager.setSamplingInterval(command[1]);
			} else {
				sageutils.log("Command", "should be: perfsampling [slow|normal|often]");
			}
			break;
		case 'performance':
			performanceManager.printMetrics();
			break;
		case 'hardware':
			performanceManager.printServerHardware();
			break;
		case 'exit':
		case 'quit':
		case 'bye': {
			quitSAGE2();
			break;
		}
		default: {
			console.log('Say what? I might have heard `' + line.trim() + '`');
			break;
		}
	}
}

// Command loop: reading input commands - SHOULD MOVE LATER: INSIDE CALLBACK AFTER SERVER IS LISTENING
if (program.interactive) {
	// Create line reader for stdin and stdout
	var shell = readline.createInterface({
		input:  process.stdin, output: process.stdout
	});

	// Set the prompt
	shell.setPrompt("> ");

	// Callback for each line
	shell.on('line', function(line) {
		processInputCommand(line);
		shell.prompt();
	}).on('close', function() {
		// Saving stuff
		quitSAGE2();
	});
}


// ***************************************************************************************

function formatDateToYYYYMMDD_HHMMSS(date) {
	var year   = date.getFullYear();
	var month  = date.getMonth() + 1;
	var day    = date.getDate();
	var hour   = date.getHours();
	var minute = date.getMinutes();
	var second = date.getSeconds();

	year   = year.toString();
	month  = month >= 10 ? month.toString() : "0" + month.toString();
	day    = day >= 10 ? day.toString() : "0" + day.toString();
	hour   = hour >= 10 ? hour.toString() : "0" + hour.toString();
	minute = minute >= 10 ? minute.toString() : "0" + minute.toString();
	second = second >= 10 ? second.toString() : "0" + second.toString();

	return year + "-" + month + "-" + day + "_" + hour + "-" + minute + "-" + second;
}

function quitSAGE2() {
	if (config.register_site) {
		// de-register with EVL's server
		sageutils.deregisterSAGE2(config, function() {
			saveUserLog();
			saveSession();
			assets.saveAssets();
			if (omicronRunning) {
				omicronManager.disconnect();
			}
			process.exit(0);
		});
	} else {
		saveUserLog();
		saveSession();
		assets.saveAssets();
		if (omicronRunning) {
			omicronManager.disconnect();
		}
		process.exit(0);
	}
}

function findRemoteSiteByConnection(wsio) {
	var remoteIdx = -1;
	for (var i = 0; i < config.remote_sites.length; i++) {
		if (wsio.remoteAddress.address === config.remote_sites[i].host &&
			wsio.remoteAddress.port === config.remote_sites[i].port) {
			remoteIdx = i;
		}
	}
	if (remoteIdx >= 0) {
		return remoteSites[remoteIdx];
	}
	return null;
}

function hideControl(ctrl) {
	if (ctrl.show === true) {
		ctrl.show = false;
		broadcast('hideControl', {id: ctrl.id, appId: ctrl.appId});
		interactMgr.editVisibility(ctrl.id, "widgets", false);
	}
}

function removeControlsForUser(uniqueID) {
	var widgets = SAGE2Items.widgets.list;
	for (var w in widgets) {
		if (widgets.hasOwnProperty(w) && widgets[w].id.indexOf(uniqueID) > -1) {
			interactMgr.removeGeometry(widgets[w].id, "widgets");
			SAGE2Items.widgets.removeItem(widgets[w].id);
		}
	}
	broadcast('removeControlsForUser', {user_id: uniqueID});
}

function showControl(ctrl, uniqueID, pointerX, pointerY) {
	if (ctrl.show === false) {
		ctrl.show = true;
		interactMgr.editVisibility(ctrl.id, "widgets", true);
		moveControlToPointer(ctrl, uniqueID, pointerX, pointerY);
		broadcast('showControl', {
			id: ctrl.id, appId: ctrl.appId,
			user_color: sagePointers[uniqueID] ? sagePointers[uniqueID].color : null
		});
	}
}

function moveControlToPointer(ctrl, uniqueID, pointerX, pointerY) {
	var dt = new Date();
	var rightMargin = config.totalWidth - ctrl.width;
	var bottomMargin = config.totalHeight - ctrl.height;
	ctrl.left = (pointerX > rightMargin) ? rightMargin : pointerX - ctrl.height / 2;
	ctrl.top = (pointerY > bottomMargin) ? bottomMargin : pointerY - ctrl.height / 2;
	var radialGeometry = {
		x: ctrl.left + (ctrl.height / 2),
		y: ctrl.top + (ctrl.height / 2),
		r: ctrl.height / 2
	};
	if (ctrl.hasSideBar === true) {
		var shapeData = {
			radial: {
				type: "circle",
				visible: true,
				geometry: radialGeometry
			},
			sidebar: {
				type: "rectangle",
				visible: true,
				geometry: {
					x: ctrl.left + ctrl.height,
					y: ctrl.top + (ctrl.height / 2) - (ctrl.barHeight / 2),
					w: ctrl.width - ctrl.height, h: ctrl.barHeight
				}
			}
		};
		interactMgr.editComplexGeometry(ctrl.id, "widgets", shapeData);
	} else {
		interactMgr.editGeometry(ctrl.id, "widgets", "circle", radialGeometry);
	}

	var app = SAGE2Items.applications.list[ctrl.appId];
	var appPos = (app === null) ? null : getAppPositionSize(app);
	broadcast('setControlPosition', {date: dt, elemId: ctrl.id, elemLeft: ctrl.left, elemTop: ctrl.top,
		elemHeight: ctrl.height, appData: appPos});
}

function initializeArray(size, val) {
	var arr = new Array(size);
	for (var i = 0; i < size; i++) {
		arr[i] = val;
	}
	return arr;
}

function allNonBlank(arr) {
	for (var i = 0; i < arr.length; i++) {
		if (arr[i] === "") {
			return false;
		}
	}
	return true;
}

function allTrueDict(dict, property) {
	var key;
	for (key in dict) {
		if (property === undefined && dict[key] !== true) {
			return false;
		}
		if (property !== undefined && dict[key][property] !== true) {
			return false;
		}
	}
	return true;
}

function removeElement(list, elem) {
	if (list.indexOf(elem) >= 0) {
		moveElementToEnd(list, elem);
		list.pop();
	}
}

function moveElementToEnd(list, elem) {
	var i;
	var pos = list.indexOf(elem);
	if (pos < 0) {
		return;
	}
	for (i = pos; i < list.length - 1; i++) {
		list[i] = list[i + 1];
	}
	list[list.length - 1] = elem;
}

function intToByteBuffer(aInt, bytes) {
	var buf = new Buffer(bytes);
	var byteVal;
	var num = aInt;
	for (var i = 0; i < bytes; i++) {
		byteVal = num & 0xff;
		buf[i] = byteVal;
		num = (num - byteVal) / 256;
	}

	return buf;
}

function byteBufferToString(buf) {
	var str = "";
	var i = 0;

	while (buf[i] !== 0 && i < buf.length) {
		str += String.fromCharCode(buf[i]);
		i++;
	}

	return str;
}

function addEventToUserLog(id, data) {
	var key;
	for (key in users) {
		if (users[key].ip && users[key].ip === id) {
			users[key].actions.push(data);
		}
	}
}

function getAppPositionSize(appInstance) {
	return {
		id:          appInstance.id,
		application: appInstance.application,
		left:        appInstance.left,
		top:         appInstance.top,
		width:       appInstance.width,
		height:      appInstance.height,
		icon:        appInstance.icon || null,
		title:       appInstance.title,
		color:       appInstance.color || null,
		sticky: 	 appInstance.sticky
	};
}

// **************  Pointer Functions *****************

function createSagePointer(uniqueID, portal) {
	// From addClient type == sageUI
	sagePointers[uniqueID] = new Sagepointer(uniqueID + "_pointer");
	sagePointers[uniqueID].portal = portal;
	remoteInteraction[uniqueID] = new Interaction(config);
	remoteInteraction[uniqueID].local = portal ? false : true;

	broadcast('createSagePointer', sagePointers[uniqueID]);
}

function showPointer(uniqueID, data) {
	if (sagePointers[uniqueID] === undefined) {
		return;
	}

	sageutils.log("Pointer", chalk.green.bold("starting:"), chalk.underline.bold(uniqueID));

	if (data.sourceType === undefined) {
		data.sourceType = "Pointer";
	}

	sagePointers[uniqueID].start(data.label, data.color, data.sourceType);
	broadcast('showSagePointer', sagePointers[uniqueID]);
}

function hidePointer(uniqueID) {
	if (sagePointers[uniqueID] === undefined) {
		return;
	}

	sageutils.log("Pointer", chalk.red.bold("stopping:"), chalk.underline.bold(uniqueID));

	sagePointers[uniqueID].stop();
	var prevInteractionItem = remoteInteraction[uniqueID].getPreviousInteractionItem();
	if (prevInteractionItem !== null) {
		showOrHideWidgetLinks({uniqueID: uniqueID, show: false, item: prevInteractionItem});
		remoteInteraction[uniqueID].setPreviousInteractionItem(null);
	}
	broadcast('hideSagePointer', sagePointers[uniqueID]);
}


function globalToLocal(globalX, globalY, type, geometry) {
	var local = {};
	if (type === "circle") {
		local.x = globalX - (geometry.x - geometry.r);
		local.y = globalY - (geometry.y - geometry.r);
	} else {
		local.x = globalX - geometry.x;
		local.y = globalY - geometry.y;
	}

	return local;
}

function pointerPress(uniqueID, pointerX, pointerY, data) {
	if (sagePointers[uniqueID] === undefined) {
		return;
	}

	// Middle click changes interaction mode
	if (data.button === "middle") {
		remoteInteraction[uniqueID].toggleModes();
		broadcast('changeSagePointerMode', {id: sagePointers[uniqueID].id, mode: remoteInteraction[uniqueID].interactionMode});
	}

	var color = sagePointers[uniqueID] ? sagePointers[uniqueID].color : null;

	// Whiteboard app
	// If the user touches on the palette with drawing disabled, enable it
	if ((!drawingManager.drawingMode) && drawingManager.touchInsidePalette(pointerX, pointerY)) {
		// drawingManager.reEnableDrawingMode();
	}
	if (drawingManager.drawingMode) {
		drawingManager.pointerEvent(
			omicronManager.sageToOmicronEvent(uniqueID, pointerX, pointerY, data, 5, color),
			uniqueID, pointerX, pointerY, 10, 10);
	}

	var obj = interactMgr.searchGeometry({x: pointerX, y: pointerY});

	if (obj === null) {
		pointerPressOnOpenSpace(uniqueID, pointerX, pointerY, data);
		return;
	}

	// while cutting partition, can right click to cancel action
	if (cuttingPartition[uniqueID] && data.button === "right") {

		if (cuttingPartition[uniqueID].newPtn1) {
			deletePartition(cuttingPartition[uniqueID].newPtn1.id);
		}

		if (cuttingPartition[uniqueID].newPtn2) {
			deletePartition(cuttingPartition[uniqueID].newPtn2.id);
		}

		delete cuttingPartition[uniqueID];
	}

	// while dragging to create partition, can right click to cancel action
	if (draggingPartition[uniqueID] && data.button === "right") {

		deletePartition(draggingPartition[uniqueID].ptn.id);

		delete draggingPartition[uniqueID];
	}

	var prevInteractionItem = remoteInteraction[uniqueID].getPreviousInteractionItem();
	var localPt = globalToLocal(pointerX, pointerY, obj.type, obj.geometry);

	switch (obj.layerId) {
		case "staticUI": {
			pointerPressOnStaticUI(uniqueID, pointerX, pointerY, data, obj, localPt);
			break;
		}
		case "radialMenus": {
			pointerPressOnRadialMenu(uniqueID, pointerX, pointerY, data, obj, localPt, color);
			break;
		}
		case "widgets": {
			if (prevInteractionItem === null) {
				remoteInteraction[uniqueID].pressOnItem(obj);
				showOrHideWidgetLinks({uniqueID: uniqueID, item: obj, user_color: color, show: true});
			}
			pointerPressOrReleaseOnWidget(uniqueID, pointerX, pointerY, data, obj, localPt, "press");
			break;
		}
		case "applications": {
			if (prevInteractionItem === null) {
				remoteInteraction[uniqueID].pressOnItem(obj);
				showOrHideWidgetLinks({uniqueID: uniqueID, item: obj, user_color: color, show: true});
			}
			pointerPressOnApplication(uniqueID, pointerX, pointerY, data, obj, localPt, null);
			break;
		}
		case "partitions": {
			pointerPressOnPartition(uniqueID, pointerX, pointerY, data, obj, localPt, null);
			break;
		}
		case "portals": {
			pointerPressOnDataSharingPortal(uniqueID, pointerX, pointerY, data, obj, localPt);
			break;
		}
	}
}

function pointerPressOnOpenSpace(uniqueID, pointerX, pointerY, data) {
	if (data.button === "right") {
		// Right click opens the radial menu
		createRadialMenu(uniqueID, pointerX, pointerY);
	} else if (data.button === "left" && remoteInteraction[uniqueID].CTRL) {
		// start tracking size to create new partition
		draggingPartition[uniqueID] = {};
		draggingPartition[uniqueID].ptn = createPartition({left: pointerX, top: pointerY, width: 0, height: 0},
			sagePointers[uniqueID].color);

		draggingPartition[uniqueID].start = {x: pointerX, y: pointerY};
	}
}

function pointerPressOnStaticUI(uniqueID, pointerX, pointerY, data, obj, localPt) {
	// If the remote site is active (green button)
	// also disable action through the web ui (visible pointer)
	if (obj.data.connected === "on" && sagePointers[uniqueID].visible) {
		// Validate the remote address
		var remoteSite = findRemoteSiteByConnection(obj.data.wsio);

		// Build the UI URL
		var viewURL = 'https://' + remoteSite.wsio.remoteAddress.address + ':'
			+ remoteSite.wsio.remoteAddress.port;
		// pass the password or hash to the URL
		if (config.remote_sites[remoteSite.index].password) {
			viewURL += '/session.html?page=index.html?viewonly=true&session=' +
				config.remote_sites[remoteSite.index].password;
		} else if (config.remote_sites[remoteSite.index].hash) {
			viewURL += '/session.html?page=index.html?viewonly=true&hash=' +
				config.remote_sites[remoteSite.index].hash;
		} else {
			// no password
			viewURL += '/index.html?viewonly=true';
		}

		// Create the webview to the remote UI
		wsLoadApplication(obj.data.wsio, {
			application: "/uploads/apps/Webview",
			user: obj.data.wsio.id,
			// pass the url in the data object
			data: {
				id:  uniqueID,
				url: viewURL
			},
			position: [pointerX, config.ui.titleBarHeight + 10],
			dimensions: [400, 120]
		});
	}

	// don't allow data-pushing
	/*
	switch (obj.id) {
		case "dataSharingRequestDialog": {
			break;
		}
		case "dataSharingWaitDialog": {
			break;
		}
		case "acceptDataSharingRequest": {
			console.log("Accepting Data-Sharing Request");
			broadcast('closeRequestDataSharingDialog', null);
			var sharingMin = Math.min(remoteSharingRequestDialog.config.totalWidth,
					remoteSharingRequestDialog.config.totalHeight - remoteSharingRequestDialog.config.ui.titleBarHeight);
			var myMin = Math.min(config.totalWidth, config.totalHeight - config.ui.titleBarHeight);
			var sharingSize = parseInt(0.45 * (sharingMin + myMin), 10);
			var sharingScale = (0.9 * myMin) / sharingSize;
			var sharingTitleBarHeight = (remoteSharingRequestDialog.config.ui.titleBarHeight + config.ui.titleBarHeight) / 2;
			remoteSharingRequestDialog.wsio.emit('acceptDataSharingSession',
				{width: sharingSize, height: sharingSize, titleBarHeight: sharingTitleBarHeight, date: Date.now()});
			createNewDataSharingSession(remoteSharingRequestDialog.config.name,
				remoteSharingRequestDialog.config.host, remoteSharingRequestDialog.config.port,
				remoteSharingRequestDialog.wsio, null, sharingSize, sharingSize, sharingScale,
				sharingTitleBarHeight, false);
			remoteSharingRequestDialog = null;
			showRequestDialog(false);
			break;
		}
		case "rejectDataSharingRequest": {
			console.log("Rejecting Data-Sharing Request");
			broadcast('closeRequestDataSharingDialog', null);
			remoteSharingRequestDialog.wsio.emit('rejectDataSharingSession', null);
			remoteSharingRequestDialog = null;
			showRequestDialog(false);
			break;
		}
		case "cancelDataSharingRequest": {
			console.log("Canceling Data-Sharing Request");
			broadcast('closeDataSharingWaitDialog', null);
			remoteSharingWaitDialog.wsio.emit('cancelDataSharingSession', null);
			remoteSharingWaitDialog = null;
			showWaitDialog(false);
			break;
		}
		default: {
			// remote site icon
			requestNewDataSharingSession(obj.data);
		}
	}
	*/
}

function createNewDataSharingSession(remoteName, remoteHost, remotePort, remoteWSIO, remoteTime,
	sharingWidth, sharingHeight, sharingScale, sharingTitleBarHeight, caller) {
	var zIndex = SAGE2Items.applications.numItems + SAGE2Items.portals.numItems;
	var dataSession = {
		id: getUniqueDataSharingId(remoteHost, remotePort, caller),
		name: remoteName,
		host: remoteHost,
		port: remotePort,
		left: config.ui.titleBarHeight,
		top: 1.5 * config.ui.titleBarHeight,
		width: sharingWidth * sharingScale,
		height: sharingHeight * sharingScale,
		previous_left: config.ui.titleBarHeight,
		previous_top: 1.5 * config.ui.titleBarHeight,
		previous_width: sharingWidth * sharingScale,
		previous_height: sharingHeight * sharingScale,
		natural_width: sharingWidth,
		natural_height: sharingHeight,
		aspect: sharingWidth / sharingHeight,
		scale: sharingScale,
		titleBarHeight: sharingTitleBarHeight,
		zIndex: zIndex
	};

	console.log("New Data Sharing Session: " + dataSession.id);

	var geometry = {
		x: dataSession.left,
		y: dataSession.top,
		w: dataSession.width,
		h: dataSession.height + config.ui.titleBarHeight
	};

	var cornerSize   = 0.2 * Math.min(geometry.w, geometry.h);
	var oneButton    = Math.round(config.ui.titleBarHeight) * (300 / 235);
	var buttonsPad   = 0.1 * oneButton;
	var startButtons = geometry.w - Math.round(2 * oneButton + buttonsPad);

	/*
	var buttonsWidth = (config.ui.titleBarHeight-4) * (324.0/111.0);
	var buttonsPad   = (config.ui.titleBarHeight-4) * ( 10.0/111.0);
	var oneButton    = buttonsWidth / 2; // two buttons
	var startButtons = geometry.w - buttonsWidth;
	*/

	interactMgr.addGeometry(dataSession.id, "portals", "rectangle", geometry, true, zIndex, dataSession);

	SAGE2Items.portals.addItem(dataSession);
	SAGE2Items.portals.addButtonToItem(dataSession.id, "titleBar", "rectangle",
		{x: 0, y: 0, w: geometry.w, h: config.ui.titleBarHeight}, 0);
	SAGE2Items.portals.addButtonToItem(dataSession.id, "fullscreenButton", "rectangle",
		{x: startButtons + buttonsPad, y: 0, w: oneButton, h: config.ui.titleBarHeight}, 1);
	SAGE2Items.portals.addButtonToItem(dataSession.id, "closeButton", "rectangle",
		{x: startButtons + buttonsPad + oneButton, y: 0, w: oneButton, h: config.ui.titleBarHeight}, 1);
	SAGE2Items.portals.addButtonToItem(dataSession.id, "dragCorner", "rectangle",
		{x: geometry.w - cornerSize, y: geometry.h + config.ui.titleBarHeight - cornerSize, w: cornerSize, h: cornerSize}, 2);

	SAGE2Items.portals.interactMgr[dataSession.id] = new InteractableManager();
	SAGE2Items.portals.interactMgr[dataSession.id].addLayer("radialMenus",  2);
	SAGE2Items.portals.interactMgr[dataSession.id].addLayer("widgets",      1);
	SAGE2Items.portals.interactMgr[dataSession.id].addLayer("applications", 0);

	broadcast('initializeDataSharingSession', dataSession);
	var key;
	for (key in sagePointers) {
		remoteWSIO.emit('createRemoteSagePointer', {id: key, portal: {host: config.host, port: config.port}});
	}
	var to = caller ? remoteTime.getTime() - Date.now() : 0;
	remoteSharingSessions[dataSession.id] = {portal: dataSession, wsio: remoteWSIO, appCount: 0, timeOffset: to};

}

// Disabling data sharing portal for now
/*
function requestNewDataSharingSession(remote) {
	return;

	if (remote.connected) {
		console.log("Requesting data-sharing session with " + remote.name);

		remoteSharingWaitDialog = remote;
		broadcast('dataSharingConnectionWait', {name: remote.name, host: remote.wsio.remoteAddress.address,
			port: remote.wsio.remoteAddress.port});
		remote.wsio.emit('requestDataSharingSession', {config: config, secure: false});

		showWaitDialog(true);
	} else {
		console.log("Remote site " + remote.name + " is not currently connected");
	}
}
*/

function showWaitDialog(flag) {
	interactMgr.editVisibility("dataSharingWaitDialog", "staticUI", flag);
	interactMgr.editVisibility("cancelDataSharingRequest", "staticUI", flag);
}

function showRequestDialog(flag) {
	interactMgr.editVisibility("dataSharingRequestDialog", "staticUI", flag);
	interactMgr.editVisibility("acceptDataSharingRequest", "staticUI", flag);
	interactMgr.editVisibility("rejectDataSharingRequest", "staticUI", flag);
}

function pointerPressOnRadialMenu(uniqueID, pointerX, pointerY, data, obj, localPt, color) {
	var existingRadialMenu = obj.data;

	if (obj.id.indexOf("menu_radial_button") !== -1) {
		// Pressing on radial menu button
		var menuStateChange = existingRadialMenu.onButtonEvent(obj.id, uniqueID, "pointerPress", color);
		if (menuStateChange !== undefined) {
			radialMenuEvent({type: "stateChange", menuID: existingRadialMenu.id, menuState: menuStateChange });
		}
	} else if (obj.id.indexOf("menu_thumbnail") !== -1) {
		// Pressing on thumbnail window
		// console.log("Pointer press on thumbnail window");
		data = { button: data.button, color: sagePointers[uniqueID].color };
		radialMenuEvent({type: "pointerPress", id: uniqueID, x: pointerX, y: pointerY, data: data});
	} else {
		// Not on a button
		// Drag Content Browser only from radial menu
		if (data.button === "left" && obj.type !== 'rectangle') {
			obj.data.onStartDrag(uniqueID, {x: pointerX, y: pointerY});
		}
	}
}

function pointerPressOrReleaseOnWidget(uniqueID, pointerX, pointerY, data, obj, localPt, pressRelease) {
	var id = obj.data.id;
	if (data.button === "left") {
		var sidebarPoint = {x: obj.geometry.x - obj.data.left + localPt.x, y: obj.geometry.y - obj.data.top + localPt.y};
		var btn = SAGE2Items.widgets.findButtonByPoint(id, localPt) || SAGE2Items.widgets.findButtonByPoint(id, sidebarPoint);
		var ctrlData = {ctrlId: btn ? btn.id : null, appId: obj.data.appId, instanceID: id};
		var regTI = /textInput/;
		var regSl = /slider/;
		var regButton = /button/;
		var lockedControl = null;
		var eUser = {id: sagePointers[uniqueID].id, label: sagePointers[uniqueID].label, color: sagePointers[uniqueID].color};

		if (pressRelease === "press") {
			// var textInputOrSlider = SAGE2Items.widgets.findButtonByPoint(id, sidebarPoint);
			if (btn === null) {// && textInputOrSlider===null) {
				remoteInteraction[uniqueID].selectMoveControl(obj.data, pointerX, pointerY);
			} else {
				remoteInteraction[uniqueID].releaseControl();
				lockedControl = remoteInteraction[uniqueID].lockedControl();
				if (lockedControl) {
					// If a text input widget was locked, drop it
					broadcast('deactivateTextInputControl', lockedControl);
					remoteInteraction[uniqueID].dropControl();
				}

				remoteInteraction[uniqueID].lockControl(ctrlData);
				if (regSl.test(btn.id)) {
					broadcast('sliderKnobLockAction', {ctrl: ctrlData, x: pointerX, user: eUser, date: Date.now()});
				} else if (regTI.test(btn.id)) {
					broadcast('activateTextInputControl', {
						prevTextInput: lockedControl,
						curTextInput: ctrlData, date: Date.now()
					});
				}
			}
		} else {
			lockedControl = remoteInteraction[uniqueID].lockedControl();
			if (lockedControl !== null && btn !== null && regButton.test(btn.id) && lockedControl.ctrlId === btn.id) {
				remoteInteraction[uniqueID].dropControl();
				broadcast('executeControlFunction', {ctrl: ctrlData, user: eUser, date: Date.now()}, 'receivesWidgetEvents');

				var app = SAGE2Items.applications.list[ctrlData.appId];
				if (app) {
					if (btn.id.indexOf("buttonCloseApp") >= 0) {
						addEventToUserLog(data.addr, {type: "delete", data: {application:
							{id: app.id, type: app.application}}, time: Date.now()});
					} else if (btn.id.indexOf("buttonCloseWidget") >= 0) {
						addEventToUserLog(data.addr, {type: "widgetMenu", data: {action: "close", application:
							{id: app.id, type: app.application}}, time: Date.now()});
					} else if (btn.id.indexOf("buttonShareApp") >= 0) {
						console.log("sharing app");
					} else {
						addEventToUserLog(data.addr, {type: "widgetAction", data: {application:
							data.appId, widget: data.ctrlId}, time: Date.now()});
					}
				}
			}
			remoteInteraction[uniqueID].releaseControl();
		}
	} else {
		if (obj.data.show === true && pressRelease === "press") {
			hideControl(obj.data);
			var app2 = SAGE2Items.applications.list[obj.data.appId];
			if (app2 !== null) {
				addEventToUserLog(uniqueID, {type: "widgetMenu", data: {action: "close", application:
					{id: app2.id, type: app2.application}}, time: Date.now()});
			}
		}
	}
}

function releaseSlider(uniqueID) {
	var ctrlData = remoteInteraction[uniqueID].lockedControl();
	if (/slider/.test(ctrlData.ctrlId) === true) {
		remoteInteraction[uniqueID].dropControl();
		var eUser = {id: sagePointers[uniqueID].id, label: sagePointers[uniqueID].label, color: sagePointers[uniqueID].color};
		broadcast('executeControlFunction', {ctrl: ctrlData, user: eUser}, 'receivesWidgetEvents');
	}
}


function pointerPressOnApplication(uniqueID, pointerX, pointerY, data, obj, localPt, portalId) {
	var im = findInteractableManager(obj.data.id);
	im.moveObjectToFront(obj.id, "applications", ["portals"]);
	var app = SAGE2Items.applications.list[obj.id];
	var stickyList = stickyAppHandler.getStickingItems(app);
	for (var idx in stickyList) {
		im.moveObjectToFront(stickyList[idx].id, "applications", ["portals"]);
	}
	var newOrder = im.getObjectZIndexList("applications", ["portals"]);
	broadcast('updateItemOrder', newOrder);

	if (portalId !== undefined && portalId !== null) {
		var ts = Date.now() + remoteSharingSessions[portalId].timeOffset;
		remoteSharingSessions[portalId].wsio.emit('updateApplicationOrder', {order: newOrder, date: ts});
	}

	var btn = SAGE2Items.applications.findButtonByPoint(obj.id, localPt);

	// pointer press on app window
	if (btn === null) {
		if (data.button === "right") {
			var elemCtrl = SAGE2Items.widgets.list[obj.id + uniqueID + "_controls"];
			if (!elemCtrl) {
				// if no UI element, send event to app if in interaction mode
				if (remoteInteraction[uniqueID].appInteractionMode()) {
					sendPointerPressToApplication(uniqueID, obj.data, pointerX, pointerY, data);
				}
				// Request a control (do not know in advance)
				broadcast('requestNewControl', {elemId: obj.id, user_id: uniqueID,
					user_label: sagePointers[uniqueID] ? sagePointers[uniqueID].label : "",
					x: pointerX, y: pointerY, date: Date.now() });
			} else if (elemCtrl.show === false) {
				showControl(elemCtrl, uniqueID, pointerX, pointerY);
				addEventToUserLog(uniqueID, {type: "widgetMenu", data: {action: "open", application:
					{id: obj.id, type: obj.data.application}}, time: Date.now()});
			} else {
				moveControlToPointer(elemCtrl, uniqueID, pointerX, pointerY);
			}
		} else {
			if (remoteInteraction[uniqueID].appInteractionMode()) {
				sendPointerPressToApplication(uniqueID, obj.data, pointerX, pointerY, data);
			} else {
				selectApplicationForMove(uniqueID, obj.data, pointerX, pointerY, portalId);
			}
		}
		return;
	}

	switch (btn.id) {
		case "titleBar":
			if (drawingManager.paletteID !== uniqueID) {
				selectApplicationForMove(uniqueID, obj.data, pointerX, pointerY, portalId);
			}
			break;
		case "dragCorner":
			if (obj.data.application === "Webview") {
				// resize with corner only in window mode
				if (!sagePointers[uniqueID].visible || remoteInteraction[uniqueID].windowManagementMode()) {
					selectApplicationForResize(uniqueID, obj.data, pointerX, pointerY, portalId);
				} else {
					// if corner click and webview, then send the click to app
					sendPointerPressToApplication(uniqueID, obj.data, pointerX, pointerY, data);
				}
			} else {
				selectApplicationForResize(uniqueID, obj.data, pointerX, pointerY, portalId);
			}
			break;
		case "syncButton":
			if (sagePointers[uniqueID].visible) {
				// only if pointer on the wall, not the web UI
				broadcast('toggleSyncOptions', {id: obj.data.id});
			}
			break;
		case "fullscreenButton":
			if (sagePointers[uniqueID].visible) {
				// only if pointer on the wall, not the web UI
				toggleApplicationFullscreen(uniqueID, obj.data, portalId);
			}
			break;
		case "pinButton":
			if (sagePointers[uniqueID].visible) {
				// only if pointer on the wall, not the web UI
				toggleStickyPin(obj.data.id);
			}
			break;
		case "closeButton":
			if (sagePointers[uniqueID].visible) {
				// only if pointer on the wall, not the web UI
				deleteApplication(obj.data.id, portalId);
			}
			break;
	}
}

function pointerPressOnPartition(uniqueID, pointerX, pointerY, data, obj, localPt, portalId) {
	var btn = partitions.findButtonByPoint(obj.id, localPt);

	// pointer press on ptn window
	if (btn === null) {
		if (data.button === "left") {
			if (remoteInteraction[uniqueID].CTRL) {
				// start tracking size to create new partition
				cuttingPartition[uniqueID] = {};
				cuttingPartition[uniqueID].start = {x: pointerX, y: pointerY};
				cuttingPartition[uniqueID].ptn = obj.data;
			} else {
				selectApplicationForMove(uniqueID, obj.data, pointerX, pointerY);
			}
		}
		return;
	}

	switch (btn.id) {
		case "titleBar":
			selectApplicationForMove(uniqueID, obj.data, pointerX, pointerY);
			break;
		case "dragCorner":
			selectApplicationForResize(uniqueID, obj.data, pointerX, pointerY, portalId);
			break;
		case "tileButton":
			if (sagePointers[uniqueID].visible) {
				var changedPartitions = partitions.list[obj.id].toggleInnerTiling();
				updatePartitionInnerLayout(partitions.list[obj.id], true);

				changedPartitions.forEach(el => {
					broadcast('partitionWindowTitleUpdate', partitions.list[el].getTitle());
				});
			}
			break;
		case "clearButton":
			if (sagePointers[uniqueID].visible) {
				// only if pointer on the wall, not the web UI

				// clear partition (close all windows inside)
				if (partitions.list.hasOwnProperty(obj.id)) {
					// passing method to delete applications for use within clearPartition method
					changedPartitions = partitions.list[obj.id].clearPartition(deleteApplication);
					changedPartitions.forEach(el => {
						broadcast('partitionWindowTitleUpdate', partitions.list[el].getTitle());
					});
				}
			}
			break;
		case "fullscreenButton":
			if (sagePointers[uniqueID].visible) {
				// only if pointer on the wall, not the web UI

				if (!obj.data.maximized) {
					remoteInteraction[uniqueID].maximizeSelectedItem(obj.data);
				} else {
					remoteInteraction[uniqueID].restoreSelectedItem(obj.data);
				}

				partitions.updatePartitionGeometries(obj.id, interactMgr);
				broadcast('partitionMoveAndResizeFinished', obj.data.getDisplayInfo());

				// update neighbors if it is snapped
				if (obj.data.isSnapping) {
					let updatedNeighbors = obj.data.updateNeighborPtnPositions();
					// update geometries/display/layout of any updated neighbors
					for (var neigh of updatedNeighbors) {
						partitions.updatePartitionGeometries(neigh, interactMgr);
						broadcast('partitionMoveAndResizeFinished', partitions.list[neigh].getDisplayInfo());

						updatePartitionInnerLayout(partitions.list[neigh], true);
					}
				}
				// update child positions within partiton
				updatePartitionInnerLayout(partitions.list[obj.id], false);
			}
			break;
		case "closeButton":
			if (sagePointers[uniqueID].visible) {
				// only if pointer on the wall, not the web UI

				deletePartition(obj.id);
			}
			break;
	}
}

function pointerPressOnDataSharingPortal(uniqueID, pointerX, pointerY, data, obj, localPt) {
	interactMgr.moveObjectToFront(obj.id, "portals", ["applications"]);
	var newOrder = interactMgr.getObjectZIndexList("portals", ["applications"]);
	broadcast('updateItemOrder', newOrder);

	var btn = SAGE2Items.portals.findButtonByPoint(obj.id, localPt);

	// pointer press inside portal window
	if (btn === null) {
		var scaledPt = {x: localPt.x / obj.data.scale, y: (localPt.y - config.ui.titleBarHeight) / obj.data.scale};
		pointerPressInDataSharingArea(uniqueID, obj.data.id, scaledPt, data);
		return;
	}

	switch (btn.id) {
		case "titleBar": {
			selectPortalForMove(uniqueID, obj.data, pointerX, pointerY);
			break;
		}
		case "dragCorner": {
			if (remoteInteraction[uniqueID].windowManagementMode()) {
				selectPortalForResize(uniqueID, obj.data, pointerX, pointerY);
			}
			break;
		}
		case "fullscreenButton": {
			// toggleApplicationFullscreen(uniqueID, obj.data);
			break;
		}
		case "pinButton": {
			// toggleStickyPin(obj.data.id);
			break;
		}
		case "closeButton": {
			// deleteApplication(obj.data.id);
			break;
		}
	}
}

function pointerPressInDataSharingArea(uniqueID, portalId, scaledPt, data) {
	var pObj = SAGE2Items.portals.interactMgr[portalId].searchGeometry(scaledPt);
	if (pObj === null) {
		// pointerPressOnOpenSpace(uniqueID, pointerX, pointerY, data);
		return;
	}

	var pLocalPt = globalToLocal(scaledPt.x, scaledPt.y, pObj.type, pObj.geometry);
	switch (pObj.layerId) {
		case "radialMenus": {
			// pointerPressOnRadialMenu(uniqueID, pointerX, pointerY, data, pObj, pLocalPt);
			break;
		}
		case "widgets": {
			// pointerPressOnWidget(uniqueID, pointerX, pointerY, data, pObj, pLocalPt);
			break;
		}
		case "applications": {
			pointerPressOnApplication(uniqueID, scaledPt.x, scaledPt.y, data, pObj, pLocalPt, portalId);
			break;
		}
	}
	return;
}

function selectApplicationForMove(uniqueID, app, pointerX, pointerY, portalId) {
	remoteInteraction[uniqueID].selectMoveItem(app, pointerX, pointerY);
	broadcast('startMove', {id: app.id, date: Date.now()});

	if (portalId !== undefined && portalId !== null) {
		var ts = Date.now() + remoteSharingSessions[portalId].timeOffset;
		remoteSharingSessions[portalId].wsio.emit('startApplicationMove', {id: uniqueID, appId: app.id, date: ts});
	}

	var eLogData = {
		type: "move",
		action: "start",
		application: {
			id: app.id,
			type: app.application
		},
		location: {
			x: parseInt(app.left, 10),
			y: parseInt(app.top, 10),
			width: parseInt(app.width, 10),
			height: parseInt(app.height, 10)
		}
	};
	addEventToUserLog(uniqueID, {type: "windowManagement", data: eLogData, time: Date.now()});
}

function selectApplicationForResize(uniqueID, app, pointerX, pointerY, portalId) {
	remoteInteraction[uniqueID].selectResizeItem(app, pointerX, pointerY);
	broadcast('startResize', {id: app.id, date: Date.now()});

	if (portalId !== undefined && portalId !== null) {
		var ts = Date.now() + remoteSharingSessions[portalId].timeOffset;
		remoteSharingSessions[portalId].wsio.emit('startApplicationResize', {id: uniqueID, appId: app.id, date: ts});
	}

	var eLogData = {
		type: "resize",
		action: "start",
		application: {
			id: app.id,
			type: app.application
		},
		location: {
			x: parseInt(app.left, 10),
			y: parseInt(app.top, 10),
			width: parseInt(app.width, 10),
			height: parseInt(app.height, 10)
		}
	};
	addEventToUserLog(uniqueID, {type: "windowManagement", data: eLogData, time: Date.now()});
}

function sendPointerPressToApplication(uniqueID, app, pointerX, pointerY, data) {
	var ePosition = {x: pointerX - app.left, y: pointerY - (app.top + config.ui.titleBarHeight)};
	var eUser = {id: sagePointers[uniqueID].id, label: sagePointers[uniqueID].label, color: sagePointers[uniqueID].color};

	var event = {
		id: app.id,
		type: "pointerPress",
		position: ePosition,
		user: eUser,
		data: data,
		date: Date.now()
	};
	handleStickyItem(app.id);

	broadcast('eventInItem', event);

	var eLogData = {
		type: "pointerPress",
		application: {
			id: app.id,
			type: app.application
		},
		position: {
			x: parseInt(ePosition.x, 10),
			y: parseInt(ePosition.y, 10)
		}
	};
	addEventToUserLog(uniqueID, {type: "applicationInteraction", data: eLogData, time: Date.now()});
}

function sendPointerDblClickToApplication(uniqueID, app, pointerX, pointerY) {
	var ePosition = {x: pointerX - app.left, y: pointerY - (app.top + config.ui.titleBarHeight)};
	var eUser = {id: sagePointers[uniqueID].id, label: sagePointers[uniqueID].label, color: sagePointers[uniqueID].color};

	var event = {
		id: app.id,
		type: "pointerDblClick",
		position: ePosition,
		user: eUser,
		date: Date.now()
	};

	broadcast('eventInItem', event);

	var eLogData = {
		type: "pointerDblClick",
		application: {
			id: app.id,
			type: app.application
		},
		position: {
			x: parseInt(ePosition.x, 10),
			y: parseInt(ePosition.y, 10)
		}
	};
	addEventToUserLog(uniqueID, {type: "applicationInteraction", data: eLogData, time: Date.now()});
}

function selectPortalForMove(uniqueID, portal, pointerX, pointerY) {
	remoteInteraction[uniqueID].selectMoveItem(portal, pointerX, pointerY);

	var eLogData = {
		type: "move",
		action: "start",
		portal: {
			id: portal.id,
			name: portal.name,
			host: portal.host,
			port: portal.port
		},
		location: {
			x: parseInt(portal.left, 10),
			y: parseInt(portal.top, 10),
			width: parseInt(portal.width, 10),
			height: parseInt(portal.height, 10)
		}
	};
	addEventToUserLog(uniqueID, {type: "windowManagement", data: eLogData, time: Date.now()});
}

function selectPortalForResize(uniqueID, portal, pointerX, pointerY) {
	remoteInteraction[uniqueID].selectResizeItem(portal, pointerX, pointerY);

	var eLogData = {
		type: "resize",
		action: "start",
		portal: {
			id: portal.id,
			name: portal.name,
			host: portal.host,
			port: portal.port
		},
		location: {
			x: parseInt(portal.left, 10),
			y: parseInt(portal.top, 10),
			width: parseInt(portal.width, 10),
			height: parseInt(portal.height, 10)
		}
	};
	addEventToUserLog(uniqueID, {type: "windowManagement", data: eLogData, time: Date.now()});
}

function pointerMove(uniqueID, pointerX, pointerY, data) {
	if (sagePointers[uniqueID] === undefined) {
		return;
	}

	// Whiteboard app
	if (drawingManager.drawingMode) {
		var color = sagePointers[uniqueID] ? sagePointers[uniqueID].color : null;
		drawingManager.pointerEvent(
			omicronManager.sageToOmicronEvent(uniqueID, pointerX, pointerY, data, 4, color),
			uniqueID, pointerX, pointerY, 10, 10);
	}

	// Trick: press CTRL key while moving switches interaction mode
	if (sagePointers[uniqueID] && remoteInteraction[uniqueID].CTRL && pressingCTRL) {
		remoteInteraction[uniqueID].toggleModes();
		broadcast('changeSagePointerMode', {id: sagePointers[uniqueID].id, mode: remoteInteraction[uniqueID].interactionMode});
		pressingCTRL = false;
	} else if (sagePointers[uniqueID] && !remoteInteraction[uniqueID].CTRL && !pressingCTRL) {
		remoteInteraction[uniqueID].toggleModes();
		broadcast('changeSagePointerMode', {id: sagePointers[uniqueID].id, mode: remoteInteraction[uniqueID].interactionMode});
		pressingCTRL = true;
	}

	sagePointers[uniqueID].updatePointerPosition(data, config.totalWidth, config.totalHeight);
	pointerX = sagePointers[uniqueID].left;
	pointerY = sagePointers[uniqueID].top;

	updatePointerPosition(uniqueID, pointerX, pointerY, data);
}

function pointerPosition(uniqueID, data) {
	if (sagePointers[uniqueID] === undefined) {
		return;
	}

	sagePointers[uniqueID].updatePointerPosition(data, config.totalWidth, config.totalHeight);
	var pointerX = sagePointers[uniqueID].left;
	var pointerY = sagePointers[uniqueID].top;

	updatePointerPosition(uniqueID, pointerX, pointerY, data);
}

function updatePointerPosition(uniqueID, pointerX, pointerY, data) {
	broadcast('updateSagePointerPosition', sagePointers[uniqueID]);

	var localPt;
	var scaledPt;
	var moveAppPortal = findApplicationPortal(remoteInteraction[uniqueID].selectedMoveItem);
	var resizeAppPortal = findApplicationPortal(remoteInteraction[uniqueID].selectedResizeItem);
	var updatedMoveItem;
	var updatedResizeItem;
	var updatedControl;

	if (draggingPartition[uniqueID]) {
		draggingPartition[uniqueID].ptn.left =
			pointerX < draggingPartition[uniqueID].start.x ?
				pointerX : draggingPartition[uniqueID].start.x;

		draggingPartition[uniqueID].ptn.top =
			pointerY < draggingPartition[uniqueID].start.y ?
				pointerY : draggingPartition[uniqueID].start.y;

		draggingPartition[uniqueID].ptn.width =
			pointerX < draggingPartition[uniqueID].start.x ?
				draggingPartition[uniqueID].start.x - pointerX : pointerX - draggingPartition[uniqueID].start.x;

		draggingPartition[uniqueID].ptn.height =
			pointerY < draggingPartition[uniqueID].start.y ?
				draggingPartition[uniqueID].start.y - pointerY : pointerY - draggingPartition[uniqueID].start.y;

		partitions.updatePartitionGeometries(draggingPartition[uniqueID].ptn.id, interactMgr);
		broadcast('partitionMoveAndResizeFinished', draggingPartition[uniqueID].ptn.getDisplayInfo());
	}

	// if the user is cutting a partition
	if (cuttingPartition[uniqueID]) {
		var cutDirection = Math.abs(pointerX - cuttingPartition[uniqueID].start.x) >
			Math.abs(pointerY - cuttingPartition[uniqueID].start.y) ?
			"horizontal" : "vertical";

		var cutPosition = cutDirection === "horizontal" ?
			(cuttingPartition[uniqueID].start.y + pointerY) / 2 :
			(cuttingPartition[uniqueID].start.x + pointerX) / 2;

		var cutDist = Math.sqrt(Math.pow(pointerY - cuttingPartition[uniqueID].start.y, 2) +
			Math.pow(pointerX - cuttingPartition[uniqueID].start.x, 2));

		var oldPtn = cuttingPartition[uniqueID].ptn;

		// calculate dimensions of new partitions
		var newDims1, newDims2 = null;

		if (cutDirection === "horizontal") {
			// make sure partition is tall enough to split
			if (oldPtn.height < 2 * partitions.minSize.height) {
				return;
			}

			// clamp cut position inside partition so it doesn't break
			if (cutPosition > (oldPtn.top + oldPtn.height - partitions.minSize.height)) {
				cutPosition = oldPtn.top + oldPtn.height - partitions.minSize.height;
			}

			if (cutPosition < (oldPtn.top + partitions.minSize.height)) {
				cutPosition = oldPtn.top + partitions.minSize.height;
			}

			newDims1 = {
				top: oldPtn.top,
				left: oldPtn.left,
				width: oldPtn.width,
				height: cutPosition - oldPtn.top  - config.ui.titleBarHeight
			};

			newDims2 = {
				top: cutPosition,
				left: oldPtn.left,
				width: oldPtn.width,
				height: (oldPtn.top + oldPtn.height) - cutPosition
			};

		} else if (cutDirection === "vertical") {
			// make sure partition is wide enough to split
			if (oldPtn.width < 2 * partitions.minSize.width) {
				return;
			}
			// clamp cut position inside partition so it doesn't break
			if (cutPosition > (oldPtn.left + oldPtn.width - partitions.minSize.width)) {
				cutPosition = oldPtn.left + oldPtn.width - partitions.minSize.width;
			}

			if (cutPosition < (oldPtn.left + partitions.minSize.width)) {
				cutPosition = oldPtn.left + partitions.minSize.width;
			}

			newDims1 = {
				top: oldPtn.top,
				left: oldPtn.left,
				width: cutPosition - oldPtn.left,
				height: oldPtn.height
			};

			newDims2 = {
				top: oldPtn.top,
				left: cutPosition,
				width: (oldPtn.left + oldPtn.width) - cutPosition,
				height: oldPtn.height
			};
		}

		if (cutDist > Math.min(oldPtn.width, oldPtn.height) / 3) {
			// if partitions are not created
			if (!cuttingPartition[uniqueID].newPtn1 && !cuttingPartition[uniqueID].newPtn2) {
				// if the gesture is long enough and the new partitions haven't been made, create them
				var ptnColor = oldPtn.color;

				// create the 2 new partitions
				cuttingPartition[uniqueID].newPtn1 = createPartition(newDims1, ptnColor);
				cuttingPartition[uniqueID].newPtn2 = createPartition(newDims2, ptnColor);


				broadcast('updatePartitionBorders', {id: cuttingPartition[uniqueID].newPtn1.id, highlight: true});
				broadcast('updatePartitionBorders', {id: cuttingPartition[uniqueID].newPtn2.id, highlight: true});
			} else {
				// if they are already created just update their size and position

				// resize partition 1
				cuttingPartition[uniqueID].newPtn1.left = newDims1.left;
				cuttingPartition[uniqueID].newPtn1.top = newDims1.top;
				cuttingPartition[uniqueID].newPtn1.width = newDims1.width;
				cuttingPartition[uniqueID].newPtn1.height = newDims1.height;

				// resize partition 2
				cuttingPartition[uniqueID].newPtn2.left = newDims2.left;
				cuttingPartition[uniqueID].newPtn2.top = newDims2.top;
				cuttingPartition[uniqueID].newPtn2.width = newDims2.width;
				cuttingPartition[uniqueID].newPtn2.height = newDims2.height;


				moveAndResizePartitionWindow(uniqueID, {elemId: cuttingPartition[uniqueID].newPtn1.id});
				moveAndResizePartitionWindow(uniqueID, {elemId: cuttingPartition[uniqueID].newPtn2.id});

			}
		}

	}

	if (moveAppPortal !== null) {
		localPt = globalToLocal(pointerX, pointerY, moveAppPortal.type, moveAppPortal.geometry);
		scaledPt = {x: localPt.x / moveAppPortal.data.scale,
			y: (localPt.y - config.ui.titleBarHeight) / moveAppPortal.data.scale};
		remoteSharingSessions[moveAppPortal.id].wsio.emit('remoteSagePointerPosition',
			{id: uniqueID, left: scaledPt.x, top: scaledPt.y});
		updatedMoveItem = remoteInteraction[uniqueID].moveSelectedItem(scaledPt.x, scaledPt.y);
		moveApplicationWindow(uniqueID, updatedMoveItem, moveAppPortal.id);
		return;
	}
	if (resizeAppPortal !== null) {
		localPt = globalToLocal(pointerX, pointerY, resizeAppPortal.type, resizeAppPortal.geometry);
		scaledPt = {x: localPt.x / resizeAppPortal.data.scale,
			y: (localPt.y - config.ui.titleBarHeight) / resizeAppPortal.data.scale};
		remoteSharingSessions[resizeAppPortal.id].wsio.emit('remoteSagePointerPosition',
			{id: uniqueID, left: scaledPt.x, top: scaledPt.y});
		updatedResizeItem = remoteInteraction[uniqueID].resizeSelectedItem(scaledPt.x, scaledPt.y);
		moveAndResizeApplicationWindow(updatedResizeItem, resizeAppPortal.id);
		return;
	}

	// update radial menu position if dragged outside radial menu
	updateRadialMenuPointerPosition(uniqueID, pointerX, pointerY);

	// update app position and size if currently modifying a window
	updatedMoveItem = remoteInteraction[uniqueID].moveSelectedItem(pointerX, pointerY);
	updatedResizeItem = remoteInteraction[uniqueID].resizeSelectedItem(pointerX, pointerY);
	updatedControl = remoteInteraction[uniqueID].moveSelectedControl(pointerX, pointerY);

	if (updatedMoveItem !== null) {
		if (SAGE2Items.portals.list.hasOwnProperty(updatedMoveItem.elemId)) {
			moveDataSharingPortalWindow(updatedMoveItem);
		} else if (partitions.list.hasOwnProperty(updatedMoveItem.elemId)) {
			moveAndResizePartitionWindow(uniqueID, updatedMoveItem, null);
		} else {
			moveApplicationWindow(uniqueID, updatedMoveItem, null);

			let currentMoveItem = SAGE2Items.applications.list[updatedMoveItem.elemId];

			if (currentMoveItem) {
				// Calculate partition which item is over
				let newPartitionHovered = partitions.calculateNewPartition(currentMoveItem, {x: pointerX, y: pointerY});


				if (currentMoveItem.ptnHovered != newPartitionHovered) {
					broadcast('updatePartitionBorders', {id: currentMoveItem.ptnHovered, highlight: false});

					// update ptnHovered with new partition
					currentMoveItem.ptnHovered = newPartitionHovered;

					broadcast('updatePartitionBorders', {id: currentMoveItem.ptnHovered, highlight: true});
				}
			}
		}
		return;
	}
	if (updatedResizeItem !== null) {
		if (SAGE2Items.portals.list.hasOwnProperty(updatedResizeItem.elemId)) {
			moveAndResizeDataSharingPortalWindow(updatedResizeItem);
		} else if (partitions.list.hasOwnProperty(updatedResizeItem.elemId)) {
			moveAndResizePartitionWindow(uniqueID, updatedResizeItem, null);
		} else {
			moveAndResizeApplicationWindow(updatedResizeItem, null);
		}
		return;
	}
	if (updatedControl !== null) {
		moveWidgetControls(uniqueID, updatedControl);
		return;
	}

	var prevInteractionItem = remoteInteraction[uniqueID].getPreviousInteractionItem();

	var obj = interactMgr.searchGeometry({x: pointerX, y: pointerY});
	if (obj === null) {
		removeExistingHoverCorner(uniqueID);
		if (remoteInteraction[uniqueID].portal !== null) {
			remoteSharingSessions[remoteInteraction[uniqueID].portal.id].wsio.emit('stopRemoteSagePointer', {id: uniqueID});
			remoteInteraction[uniqueID].portal = null;
		}
		if (prevInteractionItem !== null) {
			showOrHideWidgetLinks({uniqueID: uniqueID, item: prevInteractionItem, show: false});
		}
	} else {
		var color = sagePointers[uniqueID] ? sagePointers[uniqueID].color : null;
		if (prevInteractionItem !== obj) {
			if (prevInteractionItem !== null) {
				showOrHideWidgetLinks({uniqueID: uniqueID, item: prevInteractionItem, show: false});
			}
			showOrHideWidgetLinks({uniqueID: uniqueID, item: obj, user_color: color, show: true});
		} else {
			var appId = obj.id;
			if (obj.data !== undefined && obj.data !== null && obj.data.appId !== undefined) {
				appId = obj.data.appId;
			}
			if (appUserColors[appId] !== color) {
				showOrHideWidgetLinks({uniqueID: uniqueID, item: prevInteractionItem, show: false});
				showOrHideWidgetLinks({uniqueID: uniqueID, item: obj, user_color: color, show: true});
			}
		}
		localPt = globalToLocal(pointerX, pointerY, obj.type, obj.geometry);
		switch (obj.layerId) {
			case "staticUI": {
				removeExistingHoverCorner(uniqueID);
				if (remoteInteraction[uniqueID].portal !== null) {
					remoteSharingSessions[remoteInteraction[uniqueID].portal.id].wsio.emit(
						'stopRemoteSagePointer', {id: uniqueID});
					remoteInteraction[uniqueID].portal = null;
				}
				break;
			}
			case "radialMenus": {
				pointerMoveOnRadialMenu(uniqueID, pointerX, pointerY, data, obj, localPt, color);
				removeExistingHoverCorner(uniqueID);
				if (remoteInteraction[uniqueID].portal !== null) {
					remoteSharingSessions[remoteInteraction[uniqueID].portal.id].wsio.emit(
						'stopRemoteSagePointer', {id: uniqueID});
					remoteInteraction[uniqueID].portal = null;
				}
				break;
			}
			case "widgets": {
				pointerMoveOnWidgets(uniqueID, pointerX, pointerY, data, obj, localPt);
				removeExistingHoverCorner(uniqueID);
				if (remoteInteraction[uniqueID].portal !== null) {
					remoteSharingSessions[remoteInteraction[uniqueID].portal.id].wsio.emit(
						'stopRemoteSagePointer', {id: uniqueID});
					remoteInteraction[uniqueID].portal = null;
				}
				break;
			}
			case "applications": {
				pointerMoveOnApplication(uniqueID, pointerX, pointerY, data, obj, localPt, null);
				if (remoteInteraction[uniqueID].portal !== null) {
					remoteSharingSessions[remoteInteraction[uniqueID].portal.id].wsio.emit(
						'stopRemoteSagePointer', {id: uniqueID});
					remoteInteraction[uniqueID].portal = null;
				}
				break;
			}
			case "partitions": {
				pointerMoveOnPartition(uniqueID, pointerX, pointerY, data, obj, localPt, null);
				break;
			}
			case "portals": {
				pointerMoveOnDataSharingPortal(uniqueID, pointerX, pointerY, data, obj, localPt);
				break;
			}
		}
	}

	remoteInteraction[uniqueID].setPreviousInteractionItem(obj);
}

function pointerMoveOnRadialMenu(uniqueID, pointerX, pointerY, data, obj, localPt, color) {
	var existingRadialMenu = obj.data;

	if (obj.id.indexOf("menu_radial_button") !== -1) {
		// Pressing on radial menu button
		// console.log("over radial button: " + obj.id);
		// data = { buttonID: obj.id, button: data.button, color: sagePointers[uniqueID].color };
		// radialMenuEvent({type: "pointerMove", id: uniqueID, x: pointerX, y: pointerY, data: data});
		var menuStateChange = existingRadialMenu.onButtonEvent(obj.id, uniqueID, "pointerMove", color);
		if (menuStateChange !== undefined) {
			radialMenuEvent({type: "stateChange", menuID: existingRadialMenu.id, menuState: menuStateChange });
		}
	} else if (obj.id.indexOf("menu_thumbnail") !== -1) {
		// PointerMove on thumbnail window
		// console.log("Pointer move on thumbnail window");
		data = { button: data.button, color: sagePointers[uniqueID].color };
		radialMenuEvent({type: "pointerMove", id: uniqueID, x: pointerX, y: pointerY, data: data});
	} else {
		// Not on a button
		var menuButtonState = existingRadialMenu.onMenuEvent(uniqueID);
		if (menuButtonState !== undefined) {
			radialMenuEvent({type: "stateChange", menuID: existingRadialMenu.id, menuState: menuButtonState });
		}
		// Drag Content Browser only from radial menu
		if (existingRadialMenu.dragState === true && obj.type !== 'rectangle') {
			var offset = existingRadialMenu.getDragOffset(uniqueID, {x: pointerX, y: pointerY});
			moveRadialMenu(existingRadialMenu.id, offset.x, offset.y);
			radialMenuEvent({type: "pointerMove", id: uniqueID, x: pointerX, y: pointerY, data: data});
		}
	}
}

function pointerMoveOnWidgets(uniqueID, pointerX, pointerY, data, obj, localPt) {
	// widgets
	var lockedControl = remoteInteraction[uniqueID].lockedControl();
	var eUser = {id: sagePointers[uniqueID].id, label: sagePointers[uniqueID].label, color: sagePointers[uniqueID].color};

	if (lockedControl && /slider/.test(lockedControl.ctrlId)) {
		broadcast('moveSliderKnob', {ctrl: lockedControl, x: pointerX, user: eUser, date: Date.now()});
		return;
	}
	// showOrHideWidgetConnectors(uniqueID, obj.data, "move");
	// Widget connector show logic ends

}

function pointerMoveOnApplication(uniqueID, pointerX, pointerY, data, obj, localPt, portalId) {
	var btn = SAGE2Items.applications.findButtonByPoint(obj.id, localPt);

	// pointer move on app window
	if (btn === null) {
		removeExistingHoverCorner(uniqueID, portalId);
		if (remoteInteraction[uniqueID].appInteractionMode()) {
			sendPointerMoveToApplication(uniqueID, obj.data, pointerX, pointerY, data);
		}
		return;
	}

	var ts;
	switch (btn.id) {
		case "titleBar": {
			removeExistingHoverCorner(uniqueID, portalId);
			break;
		}
		case "dragCorner": {
			if (obj.data.application === "Webview") {
				// resize corner only in window mode
				if (!sagePointers[uniqueID].visible || remoteInteraction[uniqueID].windowManagementMode()) {
					if (remoteInteraction[uniqueID].hoverCornerItem === null) {
						remoteInteraction[uniqueID].setHoverCornerItem(obj.data);
						broadcast('hoverOverItemCorner', {elemId: obj.data.id, flag: true});
						if (portalId !== undefined && portalId !== null) {
							ts = Date.now() + remoteSharingSessions[portalId].timeOffset;
							remoteSharingSessions[portalId].wsio.emit('remoteSagePointerHoverCorner',
								{appHoverCorner: {elemId: obj.data.id, flag: true}, date: ts});
						}
					} else if (remoteInteraction[uniqueID].hoverCornerItem.id !== obj.data.id) {
						broadcast('hoverOverItemCorner', {elemId: remoteInteraction[uniqueID].hoverCornerItem.id, flag: false});
						if (portalId !== undefined && portalId !== null) {
							ts = Date.now() + remoteSharingSessions[portalId].timeOffset;
							remoteSharingSessions[portalId].wsio.emit('remoteSagePointerHoverCorner',
								{appHoverCorner: {elemId: remoteInteraction[uniqueID].hoverCornerItem.id,
									flag: false}, date: ts});
						}
						remoteInteraction[uniqueID].setHoverCornerItem(obj.data);
						broadcast('hoverOverItemCorner', {elemId: obj.data.id, flag: true});
						if (portalId !== undefined && portalId !== null) {
							ts = Date.now() + remoteSharingSessions[portalId].timeOffset;
							remoteSharingSessions[portalId].wsio.emit('remoteSagePointerHoverCorner',
								{appHoverCorner: {elemId: obj.data.id, flag: true}, date: ts});
						}
					}
				}
			} else {
				if (remoteInteraction[uniqueID].hoverCornerItem === null) {
					remoteInteraction[uniqueID].setHoverCornerItem(obj.data);
					broadcast('hoverOverItemCorner', {elemId: obj.data.id, flag: true});
					if (portalId !== undefined && portalId !== null) {
						ts = Date.now() + remoteSharingSessions[portalId].timeOffset;
						remoteSharingSessions[portalId].wsio.emit('remoteSagePointerHoverCorner',
							{appHoverCorner: {elemId: obj.data.id, flag: true}, date: ts});
					}
				} else if (remoteInteraction[uniqueID].hoverCornerItem.id !== obj.data.id) {
					broadcast('hoverOverItemCorner', {elemId: remoteInteraction[uniqueID].hoverCornerItem.id, flag: false});
					if (portalId !== undefined && portalId !== null) {
						ts = Date.now() + remoteSharingSessions[portalId].timeOffset;
						remoteSharingSessions[portalId].wsio.emit('remoteSagePointerHoverCorner',
							{appHoverCorner: {elemId: remoteInteraction[uniqueID].hoverCornerItem.id, flag: false}, date: ts});
					}
					remoteInteraction[uniqueID].setHoverCornerItem(obj.data);
					broadcast('hoverOverItemCorner', {elemId: obj.data.id, flag: true});
					if (portalId !== undefined && portalId !== null) {
						ts = Date.now() + remoteSharingSessions[portalId].timeOffset;
						remoteSharingSessions[portalId].wsio.emit('remoteSagePointerHoverCorner',
							{appHoverCorner: {elemId: obj.data.id, flag: true}, date: ts});
					}
				}
			}
			break;
		}
		case "fullscreenButton": {
			removeExistingHoverCorner(uniqueID, portalId);
			break;
		}
		case "pinButton": {
			removeExistingHoverCorner(uniqueID, portalId);
			break;
		}
		case "closeButton": {
			removeExistingHoverCorner(uniqueID, portalId);
			break;
		}
	}
}

function pointerMoveOnPartition(uniqueID, pointerX, pointerY, data, obj, localPt, portalId) {
	var btn = partitions.findButtonByPoint(obj.id, localPt);

	// pointer press on app window
	if (btn === null || draggingPartition[uniqueID]) {
		return;
	}

	switch (btn.id) {
		case "titleBar":

			break;
		case "dragCorner":
			if (remoteInteraction[uniqueID].hoverCornerItem === null) {
				remoteInteraction[uniqueID].setHoverCornerItem(obj.data);
				broadcast('hoverOverItemCorner', {elemId: obj.data.id, flag: true});

			} else if (remoteInteraction[uniqueID].hoverCornerItem.id !== obj.data.id) {
				broadcast('hoverOverItemCorner', {elemId: remoteInteraction[uniqueID].hoverCornerItem.id, flag: false});

				remoteInteraction[uniqueID].setHoverCornerItem(obj.data);
				broadcast('hoverOverItemCorner', {elemId: obj.data.id, flag: true});
			}
			break;
		case "tileButton":

			break;
		case "clearButton":

			break;
		case "fullscreenButton":

			break;
		case "closeButton":

			break;
	}
}

function pointerMoveOnDataSharingPortal(uniqueID, pointerX, pointerY, data, obj, localPt) {
	var scaledPt = {x: localPt.x / obj.data.scale, y: (localPt.y - config.ui.titleBarHeight) / obj.data.scale};

	if (remoteInteraction[uniqueID].portal === null || remoteInteraction[uniqueID].portal.id !== obj.data.id) {
		remoteInteraction[uniqueID].portal = obj.data;
		var rPointer = {
			id: uniqueID,
			left: scaledPt.x,
			top: scaledPt.y,
			label: sagePointers[uniqueID].label,
			color: sagePointers[uniqueID].color
		};
		remoteSharingSessions[remoteInteraction[uniqueID].portal.id].wsio.emit('startRemoteSagePointer', rPointer);
	}
	remoteSharingSessions[obj.data.id].wsio.emit('remoteSagePointerPosition', {id: uniqueID, left: scaledPt.x, top: scaledPt.y});

	var btn = SAGE2Items.portals.findButtonByPoint(obj.id, localPt);

	// pointer move on portal window
	if (btn === null) {
		var pObj = SAGE2Items.portals.interactMgr[obj.data.id].searchGeometry(scaledPt);
		if (pObj === null) {
			removeExistingHoverCorner(uniqueID, obj.data.id);
			return;
		}

		var pLocalPt = globalToLocal(scaledPt.x, scaledPt.y, pObj.type, pObj.geometry);
		switch (pObj.layerId) {
			case "radialMenus": {
				removeExistingHoverCorner(uniqueID, obj.data.id);
				break;
			}
			case "widgets": {
				removeExistingHoverCorner(uniqueID, obj.data.id);
				break;
			}
			case "applications": {
				pointerMoveOnApplication(uniqueID, scaledPt.x, scaledPt.y, data, pObj, pLocalPt, obj.data.id);
				break;
			}
		}
		return;
	}

	switch (btn.id) {
		case "titleBar": {
			removeExistingHoverCorner(uniqueID, obj.data.id);
			break;
		}
		case "dragCorner": {
			if (remoteInteraction[uniqueID].windowManagementMode()) {
				if (remoteInteraction[uniqueID].hoverCornerItem === null) {
					remoteInteraction[uniqueID].setHoverCornerItem(obj.data);
					broadcast('hoverOverItemCorner', {elemId: obj.data.id, flag: true});
				} else if (remoteInteraction[uniqueID].hoverCornerItem.id !== obj.data.id) {
					broadcast('hoverOverItemCorner', {elemId: remoteInteraction[uniqueID].hoverCornerItem.id, flag: false});
					var ts = Date.now() + remoteSharingSessions[obj.data.id].timeOffset;
					remoteSharingSessions[obj.data.id].wsio.emit('remoteSagePointerHoverCorner',
						{appHoverCorner: {elemId: remoteInteraction[uniqueID].hoverCornerItem.id, flag: false}, date: ts});
					remoteInteraction[uniqueID].setHoverCornerItem(obj.data);
					broadcast('hoverOverItemCorner', {elemId: obj.data.id, flag: true});
				}
			} else if (remoteInteraction[uniqueID].appInteractionMode()) {
				// sendPointerMoveToApplication(uniqueID, obj.data, pointerX, pointerY, data);
			}
			break;
		}
		case "fullscreenButton": {
			removeExistingHoverCorner(uniqueID, obj.data.id);
			break;
		}
		case "pinButton": {
			removeExistingHoverCorner(uniqueID, obj.data.id);
			break;
		}
		case "closeButton": {
			removeExistingHoverCorner(uniqueID, obj.data.id);
			break;
		}
	}
}

function removeExistingHoverCorner(uniqueID, portalId) {
	// remove hover corner if exists
	if (remoteInteraction[uniqueID].hoverCornerItem !== null) {
		broadcast('hoverOverItemCorner', {elemId: remoteInteraction[uniqueID].hoverCornerItem.id, flag: false});
		if (portalId !== undefined && portalId !== null) {
			var ts = Date.now() + remoteSharingSessions[portalId].timeOffset;
			remoteSharingSessions[portalId].wsio.emit('remoteSagePointerHoverCorner',
				{appHoverCorner: {elemId: remoteInteraction[uniqueID].hoverCornerItem.id, flag: false}, date: ts});
		}
		remoteInteraction[uniqueID].setHoverCornerItem(null);
	}
}

function moveApplicationWindow(uniqueID, moveApp, portalId) {
	var app = SAGE2Items.applications.list[moveApp.elemId];

	var titleBarHeight = config.ui.titleBarHeight;
	if (portalId !== undefined && portalId !== null) {
		titleBarHeight = remoteSharingSessions[portalId].portal.titleBarHeight;
	}
	var im = findInteractableManager(moveApp.elemId);
	if (im) {
		drawingManager.applicationMoved(moveApp.elemId, moveApp.elemLeft, moveApp.elemTop);
		im.editGeometry(moveApp.elemId, "applications", "rectangle",
			{x: moveApp.elemLeft, y: moveApp.elemTop, w: moveApp.elemWidth, h: moveApp.elemHeight + titleBarHeight});
		broadcast('setItemPosition', moveApp);
		if (SAGE2Items.renderSync.hasOwnProperty(moveApp.elemId)) {
			calculateValidBlocks(app, mediaBlockSize, SAGE2Items.renderSync[app.id]);
			if (app.id in SAGE2Items.renderSync && SAGE2Items.renderSync[app.id].newFrameGenerated === false) {
				handleNewVideoFrame(app.id);
			}
		}

		if (portalId !== undefined && portalId !== null) {
			var ts = Date.now() + remoteSharingSessions[portalId].timeOffset;
			remoteSharingSessions[portalId].wsio.emit('updateApplicationPosition',
				{appPositionAndSize: moveApp, portalId: portalId, date: ts});
		}

		var updatedStickyItems = stickyAppHandler.moveItemsStickingToUpdatedItem(app);
		for (var idx = 0; idx < updatedStickyItems.length; idx++) {
			var stickyItem = updatedStickyItems[idx];
			im.editGeometry(stickyItem.elemId, "applications", "rectangle", {
				x: stickyItem.elemLeft, y: stickyItem.elemTop,
				w: stickyItem.elemWidth, h: stickyItem.elemHeight + config.ui.titleBarHeight
			});
			broadcast('setItemPosition', updatedStickyItems[idx]);
		}
	}
}

function moveAndResizeApplicationWindow(resizeApp, portalId) {
	// Shift position up and left by one pixel to take border into account
	//    visible in hide-ui mode
	resizeApp.elemLeft = resizeApp.elemLeft - 1;
	resizeApp.elemTop  = resizeApp.elemTop  - 1;

	var app = SAGE2Items.applications.list[resizeApp.elemId];

	var titleBarHeight = config.ui.titleBarHeight;
	if (portalId !== undefined && portalId !== null) {
		titleBarHeight = remoteSharingSessions[portalId].portal.titleBarHeight;
	}
	var im = findInteractableManager(resizeApp.elemId);
	drawingManager.applicationMoved(resizeApp.elemId, resizeApp.elemLeft, resizeApp.elemTop);
	drawingManager.applicationResized(resizeApp.elemId, resizeApp.elemWidth, resizeApp.elemHeight + titleBarHeight,
		{x: resizeApp.elemLeft, y: resizeApp.elemTop});
	im.editGeometry(resizeApp.elemId, "applications", "rectangle",
		{x: resizeApp.elemLeft, y: resizeApp.elemTop, w: resizeApp.elemWidth, h: resizeApp.elemHeight + titleBarHeight});
	handleApplicationResize(resizeApp.elemId);
	broadcast('setItemPositionAndSize', resizeApp);
	if (SAGE2Items.renderSync.hasOwnProperty(resizeApp.elemId)) {
		calculateValidBlocks(app, mediaBlockSize, SAGE2Items.renderSync[app.id]);
		if (app.id in SAGE2Items.renderSync && SAGE2Items.renderSync[app.id].newFrameGenerated === false) {
			handleNewVideoFrame(app.id);
		}
	}

	if (portalId !== undefined && portalId !== null) {
		var ts = Date.now() + remoteSharingSessions[portalId].timeOffset;
		remoteSharingSessions[portalId].wsio.emit('updateApplicationPositionAndSize',
			{appPositionAndSize: resizeApp, portalId: portalId, date: ts});
	}

	var updatedStickyItems = stickyAppHandler.moveItemsStickingToUpdatedItem(app);
	for (var idx = 0; idx < updatedStickyItems.length; idx++) {
		var stickyItem = updatedStickyItems[idx];
		im.editGeometry(stickyItem.elemId, "applications", "rectangle", {
			x: stickyItem.elemLeft, y: stickyItem.elemTop,
			w: stickyItem.elemWidth, h: stickyItem.elemHeight + config.ui.titleBarHeight
		});
		broadcast('setItemPosition', updatedStickyItems[idx]);
	}
}

function moveAndResizePartitionWindow(uniqueID, movePartition) {
	if (partitions.list.hasOwnProperty(movePartition.elemId)) {
		var movedPtn = partitions.list[movePartition.elemId];


		// if it is a snapping partition, update all of the neighbors as well
		if (movedPtn.isSnapping) {

			// then update the neighboring partition positions
			var updatedNeighbors = movedPtn.updateNeighborPtnPositions();
			// update geometries/display/layout of any updated neighbors
			for (var neigh of updatedNeighbors) {
				partitions.updatePartitionGeometries(neigh, interactMgr);
				broadcast('partitionMoveAndResizeFinished', partitions.list[neigh].getDisplayInfo());

				updatePartitionInnerLayout(partitions.list[neigh], true);
			}

		}

		partitions.updatePartitionGeometries(movePartition.elemId, interactMgr);
		broadcast('partitionMoveAndResizeFinished', movedPtn.getDisplayInfo());
		updatePartitionInnerLayout(movedPtn, true);
	}
}

function updatePartitionInnerLayout(partition, animateAppMovement) {

	partition.updateInnerLayout();

	// update children of partition
	let updatedChildren = partition.updateChildrenPositions();

	for (let child of updatedChildren) {
		child.elemAnimate = animateAppMovement;
		moveAndResizeApplicationWindow(child);
	}

	for (let child of updatedChildren) {
		handleStickyItem(child.elemId);
	}
}

function moveDataSharingPortalWindow(movePortal) {
	interactMgr.editGeometry(movePortal.elemId, "portals", "rectangle", {
		x: movePortal.elemLeft, y: movePortal.elemTop,
		w: movePortal.elemWidth, h: movePortal.elemHeight + config.ui.titleBarHeight
	});
	broadcast('setItemPosition', movePortal);
}

function moveAndResizeDataSharingPortalWindow(resizePortal) {
	interactMgr.editGeometry(resizePortal.elemId, "portals", "rectangle",
		{x: resizePortal.elemLeft, y: resizePortal.elemTop,
			w: resizePortal.elemWidth, h: resizePortal.elemHeight + config.ui.titleBarHeight});
	handleDataSharingPortalResize(resizePortal.elemId);
	broadcast('setItemPositionAndSize', resizePortal);
}

function moveWidgetControls(uniqueID, moveControl) {
	var app = SAGE2Items.applications.list[moveControl.appId];
	if (app) {
		moveControl.appData = getAppPositionSize(app);
		broadcast('setControlPosition', moveControl);
		var radialGeometry =  {
			x: moveControl.elemLeft + (moveControl.elemHeight / 2),
			y: moveControl.elemTop + (moveControl.elemHeight / 2),
			r: moveControl.elemHeight / 2
		};
		var barGeometry = {
			x: moveControl.elemLeft + moveControl.elemHeight,
			y: moveControl.elemTop + (moveControl.elemHeight / 2) - (moveControl.elemBarHeight / 2),
			w: moveControl.elemWidth - moveControl.elemHeight, h: moveControl.elemBarHeight
		};

		if (moveControl.hasSideBar === true) {
			var shapeData = {
				radial: {
					type: "circle",
					visible: true,
					geometry: radialGeometry
				},
				sidebar: {
					type: "rectangle",
					visible: true,
					geometry: barGeometry
				}
			};
			interactMgr.editComplexGeometry(moveControl.elemId, "widgets", shapeData);
		} else {
			interactMgr.editGeometry(moveControl.elemId, "widgets", "circle", radialGeometry);
		}

		/*interactMgr.editGeometry(moveControl.elemId+"_radial", "widgets", "circle", circle);
		if(moveControl.hasSideBar === true) {
			interactMgr.editGeometry(moveControl.elemId+"_sidebar", "widgets", "rectangle", bar );
		}*/
	}
}

function sendPointerMoveToApplication(uniqueID, app, pointerX, pointerY, data) {
	var ePosition = {x: pointerX - app.left, y: pointerY - (app.top + config.ui.titleBarHeight)};
	var eUser = {id: sagePointers[uniqueID].id, label: sagePointers[uniqueID].label, color: sagePointers[uniqueID].color};

	var event = {
		id: app.id,
		type: "pointerMove",
		position: ePosition,
		user: eUser,
		data: data,
		date: Date.now()
	};

	broadcast('eventInItem', event);
}

function pointerRelease(uniqueID, pointerX, pointerY, data) {
	if (sagePointers[uniqueID] === undefined) {
		return;
	}

	removeExistingHoverCorner(uniqueID);

	// Whiteboard app
	if (drawingManager.drawingMode) {
		var color = sagePointers[uniqueID] ? sagePointers[uniqueID].color : null;
		drawingManager.pointerEvent(
			omicronManager.sageToOmicronEvent(uniqueID, pointerX, pointerY, data, 6, color),
			uniqueID, pointerX, pointerY, 10, 10);
	}

	// If obj is undefined (as in this case, will search for radial menu using uniqueID
	pointerReleaseOnRadialMenu(uniqueID, pointerX, pointerY, data);

	if (remoteInteraction[uniqueID].lockedControl() !== null) {
		releaseSlider(uniqueID);
	}

	var prevInteractionItem = remoteInteraction[uniqueID].releaseOnItem();
	if (prevInteractionItem) {
		showOrHideWidgetLinks({uniqueID: uniqueID, item: prevInteractionItem, show: false});
	}
	var obj;
	var selectedApp = remoteInteraction[uniqueID].selectedMoveItem || remoteInteraction[uniqueID].selectedResizeItem;
	var portal = {id: null};

	if (selectedApp !== undefined && selectedApp !== null) {
		obj = interactMgr.searchGeometry({x: pointerX, y: pointerY}, null, [selectedApp.id]);
		portal = findApplicationPortal(selectedApp) || {id: null};
	}	else {
		obj = interactMgr.searchGeometry({x: pointerX, y: pointerY});
	}

	if (draggingPartition[uniqueID] && data.button === "left") {

		draggingPartition[uniqueID].ptn.left =
			pointerX < draggingPartition[uniqueID].start.x ?
				pointerX : draggingPartition[uniqueID].start.x;

		draggingPartition[uniqueID].ptn.top =
			pointerY < draggingPartition[uniqueID].start.y ?
				pointerY : draggingPartition[uniqueID].start.y;

		draggingPartition[uniqueID].ptn.width =
			pointerX < draggingPartition[uniqueID].start.x ?
				draggingPartition[uniqueID].start.x - pointerX : pointerX - draggingPartition[uniqueID].start.x;

		draggingPartition[uniqueID].ptn.height =
			pointerY < draggingPartition[uniqueID].start.y ?
				draggingPartition[uniqueID].start.y - pointerY : pointerY - draggingPartition[uniqueID].start.y;

		// if the partition is much too small (most likely created by mistake)
		if (draggingPartition[uniqueID].ptn.width < 25 || draggingPartition[uniqueID].ptn.height < 25) {

			// delete the partition
			// broadcast('deletePartitionWindow', partitions.list[draggingPartition[uniqueID].ptn.id].getDisplayInfo());
			// partitions.removePartition(draggingPartition[uniqueID].ptn.id);
			// interactMgr.removeGeometry(draggingPartition[uniqueID].ptn.id, "partitions");

			deletePartition(draggingPartition[uniqueID].ptn.id);
		} else {
			// increase partition width to minimum width if too thin
			if (draggingPartition[uniqueID].ptn.width < partitions.minSize.width) {
				draggingPartition[uniqueID].ptn.width = partitions.minSize.width;
			}

			// increase partition height to minimum height if too short
			if (draggingPartition[uniqueID].ptn.height < partitions.minSize.height) {
				draggingPartition[uniqueID].ptn.height = partitions.minSize.height;
			}

			draggingPartition[uniqueID].ptn.aspect =
				draggingPartition[uniqueID].ptn.width / draggingPartition[uniqueID].ptn.height;

			partitions.updatePartitionGeometries(draggingPartition[uniqueID].ptn.id, interactMgr);
			broadcast('partitionMoveAndResizeFinished', draggingPartition[uniqueID].ptn.getDisplayInfo());

			broadcast('partitionWindowTitleUpdate', draggingPartition[uniqueID].ptn.getTitle());

			// make dragged partition grab content which it is under
			partitionsGrabAllContent();
		}
		// stop creation of partition
		delete draggingPartition[uniqueID];

		return;
	}

	if (cuttingPartition[uniqueID] && data.button === "left") {
		cuttingPartition[uniqueID].end = {x: pointerX, y: pointerY};

		var cutDirection = +(pointerX - cuttingPartition[uniqueID].start.x) >
			+(pointerY - cuttingPartition[uniqueID].start.y) ?
			"horizontal" : "vertical";

		var oldPtn = cuttingPartition[uniqueID].ptn;

		var newPtn1 = cuttingPartition[uniqueID].newPtn1;
		var newPtn2 = cuttingPartition[uniqueID].newPtn2;

		// if mouse is dragged outside of old partition, consider that to be a cancelled split, delete the new partitions
		// also do nothing if partition is not large enough to be split
		if (pointerX < oldPtn.left || pointerX > oldPtn.left + oldPtn.width ||
			pointerY < oldPtn.top || pointerY > oldPtn.top + oldPtn.height ||
			(cutDirection === "horizontal" && oldPtn.height < partitions.minSize.height * 2) ||
			(cutDirection === "vertical" && oldPtn.width < partitions.minSize.width * 2)) {

			// cancel operation, delete new partitions
			if (newPtn1) {
				deletePartition(newPtn1.id);
			}
			if (newPtn2) {
				deletePartition(newPtn2.id);
			}

		} else {
			// otherwise, delete old partition, assign items to new partitions

			// make sure that the new partitions exist
			// it is possible that they wouldn't if the drag gesture was too small
			// if they don't exist, do nothing
			if (newPtn1 && newPtn2) {
				var cutPtnItems = Object.assign({}, oldPtn.children);
				// var ptnColor = oldPtn.color;
				var ptnTiled = oldPtn.innerTiling; // to preserve tiling of new partitions
				var ptnSnapping = oldPtn.isSnapping;

				// delete the old partition
				deletePartition(oldPtn.id);

				// reassign content from oldPtn to the 2 new partitions
				for (var key in cutPtnItems) {
					partitions.updateOnItemRelease(cutPtnItems[key]);
				}

				newPtn1.isSnapping = ptnSnapping;
				newPtn2.isSnapping = ptnSnapping;

				if (ptnSnapping) {
					partitions.updateNeighbors(newPtn1.id);
					partitions.updateNeighbors(newPtn2.id);

					// after calculating neighbors, update display
					broadcast('updatePartitionSnapping', newPtn1.getDisplayInfo());
					for (let p of Object.keys(newPtn1.neighbors)) {
						if (partitions.list[p]) {
							broadcast('updatePartitionSnapping', partitions.list[p].getDisplayInfo());
						}
					}

					// after calculating neighbors, update display
					broadcast('updatePartitionSnapping', newPtn2.getDisplayInfo());
					for (let p of Object.keys(newPtn2.neighbors)) {
						if (partitions.list[p]) {
							broadcast('updatePartitionSnapping', partitions.list[p].getDisplayInfo());
						}
					}
				}

				// if the old partition was tiled, set the new displays to be tiled
				if (ptnTiled) {
					newPtn1.toggleInnerTiling();
					updatePartitionInnerLayout(newPtn1, true);

					newPtn2.toggleInnerTiling();
					updatePartitionInnerLayout(newPtn2, true);
				}

				// update parititon titles
				broadcast('partitionWindowTitleUpdate', newPtn1.getTitle());
				broadcast('partitionWindowTitleUpdate', newPtn2.getTitle());

				// return borders to normal
				broadcast('updatePartitionBorders', {id: newPtn1.id, highlight: false});
				broadcast('updatePartitionBorders', {id: newPtn2.id, highlight: false});
			}
		}

		// stop division of partition
		delete cuttingPartition[uniqueID];

		return;
	}

	// update parent partition of item when the app is released
	if (selectedApp && selectedApp.id && SAGE2Items.applications.list.hasOwnProperty(selectedApp.id)) {
		var changedPartitions = partitions.updateOnItemRelease(selectedApp, {x: pointerX, y: pointerY});

		moveAndResizeApplicationWindow({
			elemId: selectedApp.id, elemLeft: selectedApp.left,
			elemTop: selectedApp.top, elemWidth: selectedApp.width,
			elemHeight: selectedApp.height, date: new Date()
		});

		changedPartitions.forEach(el => {
			broadcast('partitionWindowTitleUpdate', partitions.list[el].getTitle());

			updatePartitionInnerLayout(partitions.list[el], true);
		});

		// remove partition edge highlight
		broadcast('updatePartitionBorders', null);
	}

	if (obj === null) {
		dropSelectedItem(uniqueID, true, portal.id);
		return;
	}

	var localPt = globalToLocal(pointerX, pointerY, obj.type, obj.geometry);
	switch (obj.layerId) {
		case "staticUI": {
			if (portal.id !== null) {
				dropSelectedItem(uniqueID, true, portal.id);
			}
			pointerReleaseOnStaticUI(uniqueID, pointerX, pointerY, obj, portal.id);
			break;
		}
		case "radialMenus": {
			pointerReleaseOnRadialMenu(uniqueID, pointerX, pointerY, data, obj);
			dropSelectedItem(uniqueID, true, portal.id);
			break;
		}
		case "applications": {
			if (dropSelectedItem(uniqueID, true, portal.id) === null) {
				if (remoteInteraction[uniqueID].appInteractionMode()) {
					sendPointerReleaseToApplication(uniqueID, obj.data, pointerX, pointerY, data);
				}
			}
			break;
		}
		case "partitions": {
			// pointer release on partition (no functionality yet)
			dropSelectedItem(uniqueID, true, portal.id);
			break;
		}
		case "portals": {
			pointerReleaseOnPortal(uniqueID, obj.data.id, localPt, data);
			break;
		}
		case "widgets": {
			pointerPressOrReleaseOnWidget(uniqueID, pointerX, pointerY, data, obj, localPt, "release");
			dropSelectedItem(uniqueID, true, portal.id);
			break;
		}
		default: {
			dropSelectedItem(uniqueID, true, portal.id);
		}
	}
}

function pointerReleaseOnStaticUI(uniqueID, pointerX, pointerY, obj) {
	// don't allow data-pushing
	// dropSelectedItem(uniqueID, true);

	/*
	var remote = obj.data;
	var app = dropSelectedItem(uniqueID, false, null);
	if (app !== null && SAGE2Items.applications.list.hasOwnProperty(app.application.id) && remote.connected) {
		remote.wsio.emit('addNewElementFromRemoteServer', app.application);

		var eLogData = {
			host: remote.wsio.remoteAddress.address,
			port: remote.wsio.remoteAddress.port,
			application: {
				id: app.application.id,
				type: app.application.application
			}
		};
		addEventToUserLog(uniqueID, {type: "shareApplication", data: eLogData, time: Date.now()});
	}
	*/

	var remote = obj.data;
	var app = dropSelectedItem(uniqueID, false, null);
	if (app !== null && SAGE2Items.applications.list.hasOwnProperty(app.application.id) && remote.connected === "on") {
		var sharedId = app.application.id + "_" + config.host + ":" + config.secure_port + "+" + remote.wsio.id;
		if (sharedApps[app.application.id] === undefined) {
			sharedApps[app.application.id] = [{wsio: remote.wsio, sharedId: sharedId}];
		} else {
			sharedApps[app.application.id].push({wsio: remote.wsio, sharedId: sharedId});
		}

		SAGE2Items.applications.editButtonVisibilityOnItem(app.application.id, "syncButton", true);

		remote.wsio.emit('addNewSharedElementFromRemoteServer',
			{application: app.application, id: sharedId, remoteAppId: app.application.id});
		broadcast('setAppSharingFlag', {id: app.application.id, sharing: true});

		var eLogData = {
			host: remote.wsio.remoteAddress.address,
			port: remote.wsio.remoteAddress.port,
			application: {
				id: app.application.id,
				type: app.application.application
			}
		};
		addEventToUserLog(uniqueID, {type: "shareApplication", data: eLogData, time: Date.now()});
	}
}

function pointerReleaseOnPortal(uniqueID, portalId, localPt, data) {
	var obj = interactMgr.getObject(portalId, "portals");

	var selectedApp = remoteInteraction[uniqueID].selectedMoveItem || remoteInteraction[uniqueID].selectedResizeItem;
	if (selectedApp) {
		var portal = findApplicationPortal(selectedApp);
		if (portal !== undefined && portal !== null && portal.id === portalId) {
			dropSelectedItem(uniqueID, true, portalId);
			return;
		}

		var app = dropSelectedItem(uniqueID, false, null);
		localPt = globalToLocal(app.previousPosition.left, app.previousPosition.top, obj.type, obj.geometry);
		var remote = remoteSharingSessions[obj.id];
		createAppFromDescription(app.application, function(appInstance, videohandle) {
			if (appInstance.application === "media_stream" || appInstance.application === "media_block_stream") {
				appInstance.id = app.application.id + "_" + obj.data.id;
			} else {
				appInstance.id = getUniqueSharedAppId(obj.data.id);
			}

			appInstance.left = localPt.x / obj.data.scale;
			appInstance.top = (localPt.y - config.ui.titleBarHeight) / obj.data.scale;
			appInstance.width = app.previousPosition.width / obj.data.scale;
			appInstance.height = app.previousPosition.height / obj.data.scale;

			remoteSharingSessions[obj.data.id].appCount++;

			// if (SAGE2Items.renderSync.hasOwnProperty(app.id) {
			var i;
			SAGE2Items.renderSync[appInstance.id] = {clients: {}, date: Date.now()};
			for (i = 0; i < clients.length; i++) {
				if (clients[i].clientType === "display") {
					SAGE2Items.renderSync[appInstance.id].clients[clients[i].id] = {
						wsio: clients[i], readyForNextFrame: false, blocklist: []
					};
				}
			}
			handleNewApplicationInDataSharingPortal(appInstance, videohandle, obj.data.id);

			remote.wsio.emit('addNewRemoteElementInDataSharingPortal', appInstance);

			var eLogData = {
				host: remote.portal.host,
				port: remote.portal.port,
				application: {
					id: appInstance.id,
					type: appInstance.application
				}
			};
			addEventToUserLog(uniqueID, {type: "shareApplication", data: eLogData, time: Date.now()});
		});
	} else {
		if (remoteInteraction[uniqueID].appInteractionMode()) {
			var scaledPt = {x: localPt.x / obj.data.scale, y: (localPt.y - config.ui.titleBarHeight) / obj.data.scale};
			var pObj = SAGE2Items.portals.interactMgr[portalId].searchGeometry(scaledPt);
			if (pObj === null) {
				return;
			}

			// var pLocalPt = globalToLocal(scaledPt.x, scaledPt.y, pObj.type, pObj.geometry);
			switch (pObj.layerId) {
				case "radialMenus": {
					break;
				}
				case "widgets": {
					break;
				}
				case "applications": {
					sendPointerReleaseToApplication(uniqueID, pObj.data, scaledPt.x, scaledPt.y, data);
					break;
				}
			}
		}
	}
}

function pointerReleaseOnRadialMenu(uniqueID, pointerX, pointerY, data, obj) {
	if (obj === undefined) {
		for (var key in SAGE2Items.radialMenus.list) {
			radialMenu = SAGE2Items.radialMenus.list[key];
			// console.log(data.id+"_menu: " + radialMenu);
			if (radialMenu !== undefined) {
				radialMenu.onRelease(uniqueID);
			}
		}
		// If pointer release is outside window, use the pointerRelease type to end the
		// scroll event, but don't trigger any clicks because of a 'null' button (clicks expects a left/right)
		data = { button: "null", color: sagePointers[uniqueID].color };
		radialMenuEvent({type: "pointerRelease", id: uniqueID, x: pointerX, y: pointerY, data: data});
	} else {
		var radialMenu = obj.data;
		if (obj.id.indexOf("menu_radial_button") !== -1) {
			// Pressing on radial menu button
			// console.log("pointer release on radial button: " + obj.id);
			radialMenu.onRelease(uniqueID);
			var menuState = radialMenu.onButtonEvent(obj.id, uniqueID, "pointerRelease");
			if (menuState !== undefined) {
				radialMenuEvent({type: "stateChange", menuID: radialMenu.id, menuState: menuState });
			}
		}  else if (obj.id.indexOf("menu_thumbnail") !== -1) {
			// PointerRelease on thumbnail window
			// console.log("Pointer release on thumbnail window");
			data = { button: data.button, color: sagePointers[uniqueID].color };
			radialMenuEvent({type: "pointerRelease", id: uniqueID, x: pointerX, y: pointerY, data: data});
		} else {
			// Not on a button
			radialMenu = obj.data.onRelease(uniqueID);
		}
	}
}

function dropSelectedItem(uniqueID, valid, portalId) {
	var item;
	var position;
	if (remoteInteraction[uniqueID].selectedMoveItem !== null) {
		// check which list contains the move item selected
		if (SAGE2Items.portals.list.hasOwnProperty(remoteInteraction[uniqueID].selectedMoveItem.id)) {
			// if the item is a portal
			item = SAGE2Items.portals.list[remoteInteraction[uniqueID].selectedMoveItem.id];
		} else if (partitions.list.hasOwnProperty(remoteInteraction[uniqueID].selectedMoveItem.id)) {
			// if the item is a partition
			item = partitions.list[remoteInteraction[uniqueID].selectedMoveItem.id];
		} else {
			item = SAGE2Items.applications.list[remoteInteraction[uniqueID].selectedMoveItem.id];
		}

		if (item) {
			position = {left: item.left, top: item.top, width: item.width, height: item.height};
			dropMoveItem(uniqueID, item, valid, portalId);
			return {application: item, previousPosition: position};
		}
	} else if (remoteInteraction[uniqueID].selectedResizeItem !== null) {
		// check which list contains the item selected
		if (SAGE2Items.portals.list.hasOwnProperty(remoteInteraction[uniqueID].selectedResizeItem.id)) {
			// if the item is a portal
			item = SAGE2Items.portals.list[remoteInteraction[uniqueID].selectedResizeItem.id];
		} else if (partitions.list.hasOwnProperty(remoteInteraction[uniqueID].selectedResizeItem.id)) {
			// if the item is a partition
			item = partitions.list[remoteInteraction[uniqueID].selectedResizeItem.id];
		} else {
			item = SAGE2Items.applications.list[remoteInteraction[uniqueID].selectedResizeItem.id];
		}

		if (item) {
			position = {left: item.left, top: item.top, width: item.width, height: item.height};
			dropResizeItem(uniqueID, item, portalId);
			return {application: item, previousPosition: position};
		}
	}
	return null;
}

function dropMoveItem(uniqueID, app, valid, portalId) {
	if (valid !== false) {
		valid = true;
	}

	var updatedItem = remoteInteraction[uniqueID].releaseItem(valid);
	if (updatedItem !== null) {
		moveApplicationWindow(uniqueID, updatedItem, portalId);
	}
	handleStickyItem(app.id);
	broadcast('finishedMove', {id: app.id, date: Date.now()});

	if (portalId !== undefined && portalId !== null) {
		var ts = Date.now() + remoteSharingSessions[portalId].timeOffset;
		remoteSharingSessions[portalId].wsio.emit('finishApplicationMove', {id: uniqueID, appId: app.id, date: ts});
	}

	var eLogData = {
		type: "move",
		action: "end",
		application: {
			id: app.id,
			type: app.application
		},
		location: {
			x: parseInt(app.left, 10),
			y: parseInt(app.top, 10),
			width: parseInt(app.width, 10),
			height: parseInt(app.height, 10)
		}
	};
	addEventToUserLog(uniqueID, {type: "windowManagement", data: eLogData, time: Date.now()});
}

function dropResizeItem(uniqueID, app, portalId) {
	remoteInteraction[uniqueID].releaseItem(true);

	broadcast('finishedResize', {id: app.id, date: Date.now()});

	if (portalId !== undefined && portalId !== null) {
		var ts = Date.now() + remoteSharingSessions[portalId].timeOffset;
		remoteSharingSessions[portalId].wsio.emit('finishApplicationResize', {id: uniqueID, appId: app.id, date: ts});
	}

	var eLogData = {
		type: "resize",
		action: "end",
		application: {
			id: app.id,
			type: app.application
		},
		location: {
			x: parseInt(app.left, 10),
			y: parseInt(app.top, 10),
			width: parseInt(app.width, 10),
			height: parseInt(app.height, 10)
		}
	};
	addEventToUserLog(uniqueID, {type: "windowManagement", data: eLogData, time: Date.now()});
}

function sendPointerReleaseToApplication(uniqueID, app, pointerX, pointerY, data) {
	var ePosition = {x: pointerX - app.left, y: pointerY - (app.top + config.ui.titleBarHeight)};
	var eUser = {id: sagePointers[uniqueID].id, label: sagePointers[uniqueID].label, color: sagePointers[uniqueID].color};

	var event = {
		id: app.id,
		type: "pointerRelease",
		position: ePosition,
		user: eUser,
		data: data,
		date: Date.now()
	};

	broadcast('eventInItem', event);
}

function pointerDblClick(uniqueID, pointerX, pointerY) {
	if (sagePointers[uniqueID] === undefined) {
		return;
	}

	var obj = interactMgr.searchGeometry({x: pointerX, y: pointerY});
	if (obj === null) {
		return;
	}

	var localPt = globalToLocal(pointerX, pointerY, obj.type, obj.geometry);
	switch (obj.layerId) {
		case "applications": {
			pointerDblClickOnApplication(uniqueID, pointerX, pointerY, obj, localPt);
			break;
		}
		case "portals": {
			break;
		}
	}
}

function pointerDblClickOnApplication(uniqueID, pointerX, pointerY, obj, localPt) {
	var btn = SAGE2Items.applications.findButtonByPoint(obj.id, localPt);

	// pointer press on app window
	if (btn === null) {
		if (remoteInteraction[uniqueID].windowManagementMode()) {
			toggleApplicationFullscreen(uniqueID, obj.data, true);
		} else {
			sendPointerDblClickToApplication(uniqueID, obj.data, pointerX, pointerY);
		}
		return;
	}

	switch (btn.id) {
		case "titleBar": {
			toggleApplicationFullscreen(uniqueID, obj.data, true);
			break;
		}
		case "dragCorner": {
			break;
		}
		case "fullscreenButton": {
			break;
		}
		case "pinButton": {
			break;
		}
		case "closeButton": {
			break;
		}
	}
}

function pointerScrollStart(uniqueID, pointerX, pointerY) {
	if (sagePointers[uniqueID] === undefined) {
		return;
	}

	var obj = interactMgr.searchGeometry({x: pointerX, y: pointerY});

	if (obj === null) {
		return;
	}

	var localPt = globalToLocal(pointerX, pointerY, obj.type, obj.geometry);
	switch (obj.layerId) {
		case "staticUI": {
			break;
		}
		case "radialMenus": {
			break;
		}
		case "widgets": {
			break;
		}
		case "applications": {
			pointerScrollStartOnApplication(uniqueID, pointerX, pointerY, obj, localPt);
			break;
		}
		case "portals": {
			break;
		}
	}
}

function pointerScrollStartOnApplication(uniqueID, pointerX, pointerY, obj, localPt) {
	var btn = SAGE2Items.applications.findButtonByPoint(obj.id, localPt);

	interactMgr.moveObjectToFront(obj.id, obj.layerId);
	var app = SAGE2Items.applications.list[obj.id];
	var stickyList = stickyAppHandler.getStickingItems(app);
	for (var idx in stickyList) {
		interactMgr.moveObjectToFront(stickyList[idx].id, "applications", ["portals"]);
	}
	var newOrder = interactMgr.getObjectZIndexList("applications", ["portals"]);
	broadcast('updateItemOrder', newOrder);

	// pointer scroll on app window
	if (btn === null) {
		if (remoteInteraction[uniqueID].windowManagementMode()) {
			selectApplicationForScrollResize(uniqueID, obj.data, pointerX, pointerY);
		} else if (remoteInteraction[uniqueID].appInteractionMode()) {
			remoteInteraction[uniqueID].selectWheelItem = obj.data;
			remoteInteraction[uniqueID].selectWheelDelta = 0;
		}
		return;
	}

	switch (btn.id) {
		case "titleBar": {
			selectApplicationForScrollResize(uniqueID, obj.data, pointerX, pointerY);
			break;
		}
		case "dragCorner": {
			if (remoteInteraction[uniqueID].windowManagementMode()) {
				selectApplicationForScrollResize(uniqueID, obj.data, pointerX, pointerY);
			} else if (remoteInteraction[uniqueID].appInteractionMode()) {
				remoteInteraction[uniqueID].selectWheelItem = obj.data;
				remoteInteraction[uniqueID].selectWheelDelta = 0;
			}
			break;
		}
		case "fullscreenButton": {
			selectApplicationForScrollResize(uniqueID, obj.data, pointerX, pointerY);
			break;
		}
		case "pinButton": {
			selectApplicationForScrollResize(uniqueID, obj.data, pointerX, pointerY);
			break;
		}
		case "closeButton": {
			selectApplicationForScrollResize(uniqueID, obj.data, pointerX, pointerY);
			break;
		}
	}
}

function selectApplicationForScrollResize(uniqueID, app, pointerX, pointerY) {
	remoteInteraction[uniqueID].selectScrollItem(app);

	broadcast('startMove', {id: app.id, date: Date.now()});
	broadcast('startResize', {id: app.id, date: Date.now()});

	var a = {
		id: app.id,
		type: app.application
	};
	var l = {
		x: parseInt(app.left, 10),
		y: parseInt(app.top, 10),
		width: parseInt(app.width, 10),
		height: parseInt(app.height, 10)
	};

	addEventToUserLog(uniqueID, {type: "windowManagement", data:
		{type: "move", action: "start", application: a, location: l}, time: Date.now()});
	addEventToUserLog(uniqueID, {type: "windowManagement", data:
		{type: "resize", action: "start", application: a, location: l}, time: Date.now()});
}

function pointerScroll(uniqueID, data) {
	if (sagePointers[uniqueID] === undefined) {
		return;
	}

	var pointerX = sagePointers[uniqueID].left;
	var pointerY = sagePointers[uniqueID].top;

	var scale = 1.0 + Math.abs(data.wheelDelta) / 512;
	if (data.wheelDelta > 0) {
		scale = 1.0 / scale;
	}

	var updatedResizeItem = remoteInteraction[uniqueID].scrollSelectedItem(scale);
	if (updatedResizeItem !== null) {
		moveAndResizeApplicationWindow(updatedResizeItem);
	} else {
		var obj = interactMgr.searchGeometry({x: pointerX, y: pointerY});

		if (obj === null) {
			return;
		}

		// var localPt = globalToLocal(pointerX, pointerY, obj.type, obj.geometry);
		switch (obj.layerId) {
			case "staticUI": {
				break;
			}
			case "radialMenus": {
				sendPointerScrollToRadialMenu(uniqueID, obj, pointerX, pointerY, data);
				break;
			}
			case "widgets": {
				break;
			}
			case "applications": {
				sendPointerScrollToApplication(uniqueID, obj.data, pointerX, pointerY, data);
				break;
			}
		}
	}
}

function sendPointerScrollToRadialMenu(uniqueID, obj, pointerX, pointerY, data) {
	if (obj.id.indexOf("menu_thumbnail") !== -1) {
		var event = { button: data.button, color: sagePointers[uniqueID].color, wheelDelta: data.wheelDelta };
		radialMenuEvent({type: "pointerScroll", id: uniqueID, x: pointerX, y: pointerY, data: event});
	}
	remoteInteraction[uniqueID].selectWheelDelta += data.wheelDelta;
}

function sendPointerScrollToApplication(uniqueID, app, pointerX, pointerY, data) {
	var ePosition = {x: pointerX - app.left, y: pointerY - (app.top + config.ui.titleBarHeight)};
	var eUser = {id: sagePointers[uniqueID].id, label: sagePointers[uniqueID].label, color: sagePointers[uniqueID].color};

	var event = {id: app.id, type: "pointerScroll", position: ePosition, user: eUser, data: data, date: Date.now()};

	broadcast('eventInItem', event);

	remoteInteraction[uniqueID].selectWheelDelta += data.wheelDelta;
}

function pointerScrollEnd(uniqueID) {
	if (sagePointers[uniqueID] === undefined) {
		return;
	}

	var updatedResizeItem = remoteInteraction[uniqueID].selectedScrollItem;
	if (updatedResizeItem !== null) {
		broadcast('finishedMove', {id: updatedResizeItem.id, date: Date()});
		broadcast('finishedResize', {id: updatedResizeItem.id, date: Date.now()});

		var a = {
			id: updatedResizeItem.id,
			type: updatedResizeItem.application
		};
		var l = {
			x: parseInt(updatedResizeItem.left, 10),
			y: parseInt(updatedResizeItem.top, 10),
			width: parseInt(updatedResizeItem.width, 10),
			height: parseInt(updatedResizeItem.height, 10)
		};

		addEventToUserLog(uniqueID, {type: "windowManagement",
			data: {type: "move", action: "end", application: a, location: l}, time: Date.now()});
		addEventToUserLog(uniqueID, {type: "windowManagement",
			data: {type: "resize", action: "end", application: a, location: l}, time: Date.now()});

		remoteInteraction[uniqueID].selectedScrollItem = null;
	} else {
		if (remoteInteraction[uniqueID].appInteractionMode()) {
			var app = remoteInteraction[uniqueID].selectWheelItem;
			if (app !== undefined && app !== null) {
				var eLogData = {
					type: "pointerScroll",
					application: {
						id: app.id,
						type: app.application
					},
					wheelDelta: remoteInteraction[uniqueID].selectWheelDelta
				};
				addEventToUserLog(uniqueID, {type: "applicationInteraction", data: eLogData, time: Date.now()});
			}
		}
	}
}

function checkForSpecialKeys(uniqueID, code, flag) {
	switch (code) {
		case 16: {
			remoteInteraction[uniqueID].SHIFT = flag;
			break;
		}
		case 17: {
			remoteInteraction[uniqueID].CTRL = flag;
			break;
		}
		case 18: {
			remoteInteraction[uniqueID].ALT = flag;
			break;
		}
		case 20: {
			remoteInteraction[uniqueID].CAPS = flag;
			break;
		}
		case 91:
		case 92:
		case 93: {
			remoteInteraction[uniqueID].CMD = flag;
			break;
		}
	}
}

function keyDown(uniqueID, pointerX, pointerY, data) {
	if (sagePointers[uniqueID] === undefined) {
		return;
	}

	checkForSpecialKeys(uniqueID, data.code, true);

	// if (remoteInteraction[uniqueID].appInteractionMode()) {
	// luc: send keys to app anyway
	var obj = interactMgr.searchGeometry({x: pointerX, y: pointerY});

	if (obj === null) {
		return;
	}

	var localPt = globalToLocal(pointerX, pointerY, obj.type, obj.geometry);
	switch (obj.layerId) {
		case "staticUI": {
			break;
		}
		case "radialMenus": {
			break;
		}
		case "widgets": {
			break;
		}
		case "applications": {
			sendKeyDownToApplication(uniqueID, obj.data, localPt, data);
			break;
		}
		case "portals": {
			keyDownOnPortal(uniqueID, obj.data.id, localPt, data);
			break;
		}
	}
	// }
}

function sendKeyDownToApplication(uniqueID, app, localPt, data) {
	var portal = findApplicationPortal(app);
	var titleBarHeight = config.ui.titleBarHeight;
	if (portal !== undefined && portal !== null) {
		titleBarHeight = portal.data.titleBarHeight;
	}

	var ePosition = {x: localPt.x, y: localPt.y - titleBarHeight};
	var eUser = {id: sagePointers[uniqueID].id, label: sagePointers[uniqueID].label, color: sagePointers[uniqueID].color};
	var eData =  {
		code: data.code,
		state: "down",
		// add also the state of the special keys
		status: {
			SHIFT: remoteInteraction[uniqueID].SHIFT,
			CTRL:  remoteInteraction[uniqueID].CTRL,
			ALT:   remoteInteraction[uniqueID].ALT,
			CAPS:  remoteInteraction[uniqueID].CAPS,
			CMD:   remoteInteraction[uniqueID].CMD
		}
	};

	if (fileBufferManager.hasFileBufferForApp(app.id)) {
		eData.bufferUpdate = fileBufferManager.insertChar({appId: app.id, code: data.code,
			printable: false, user_id: sagePointers[uniqueID].id});
	}

	var event = {id: app.id, type: "specialKey", position: ePosition, user: eUser, data: eData, date: Date.now()};
	broadcast('eventInItem', event);

	var eLogData = {
		type: "specialKey",
		application: {
			id: app.id,
			type: app.application
		},
		code: eData.code,
		state: eData.state
	};
	addEventToUserLog(uniqueID, {type: "applicationInteraction", data: eLogData, time: Date.now()});
}

function keyDownOnPortal(uniqueID, portalId, localPt, data) {
	checkForSpecialKeys(uniqueID, data.code, true);

	var portal = SAGE2Items.portals.list[portalId];
	var scaledPt = {x: localPt.x / portal.scale, y: (localPt.y - config.ui.titleBarHeight) / portal.scale};
	if (remoteInteraction[uniqueID].local && remoteInteraction[uniqueID].portal !== null) {
		var rData = {
			id: uniqueID,
			left: scaledPt.x,
			top: scaledPt.y,
			code: data.code
		};
		remoteSharingSessions[portalId].wsio.emit('remoteSageKeyDown', rData);
	}

	var pObj = SAGE2Items.portals.interactMgr[portalId].searchGeometry(scaledPt);

	if (pObj === null) {
		return;
	}

	// var pLocalPt = globalToLocal(scaledPt.x, scaledPt.y, pObj.type, pObj.geometry);
	switch (pObj.layerId) {
		case "radialMenus": {
			break;
		}
		case "widgets": {
			break;
		}
		case "applications": {
			sendKeyDownToApplication(uniqueID, pObj.data, scaledPt, data);
			break;
		}
	}
}

function keyUp(uniqueID, pointerX, pointerY, data) {
	if (sagePointers[uniqueID] === undefined) {
		return;
	}

	checkForSpecialKeys(uniqueID, data.code, false);

	if (remoteInteraction[uniqueID].modeChange !== undefined && (data.code === 9 || data.code === 16)) {
		return;
	}

	var lockedControl = remoteInteraction[uniqueID].lockedControl();

	if (lockedControl !== null) {
		var eUser = {id: sagePointers[uniqueID].id, label: sagePointers[uniqueID].label,
			color: sagePointers[uniqueID].color};
		var event = {code: data.code, printable: false, state: "up", ctrlId: lockedControl.ctrlId,
			appId: lockedControl.appId, instanceID: lockedControl.instanceID, user: eUser,
			date: Date.now()};
		broadcast('keyInTextInputWidget', event);
		if (data.code === 13) {
			// Enter key
			remoteInteraction[uniqueID].dropControl();
		}
		return;
	}

	var obj = interactMgr.searchGeometry({x: pointerX, y: pointerY});

	if (obj === null) {
		return;
	}

	var localPt = globalToLocal(pointerX, pointerY, obj.type, obj.geometry);
	switch (obj.layerId) {
		case "staticUI": {
			break;
		}
		case "radialMenus": {
			break;
		}
		case "widgets": {
			break;
		}
		case "applications": {
			if (remoteInteraction[uniqueID].windowManagementMode() &&
				(data.code === 8 || data.code === 46)) {
				// backspace or delete
				deleteApplication(obj.data.id);

				var eLogData = {
					application: {
						id: obj.data.id,
						type: obj.data.application
					}
				};
				addEventToUserLog(uniqueID, {type: "delete", data: eLogData, time: Date.now()});
			// } else {
			// 	sendKeyUpToApplication(uniqueID, obj.data, localPt, data);
			// }
			}
			// luc: send keys to app anyway
			sendKeyUpToApplication(uniqueID, obj.data, localPt, data);
			break;
		}
		case "portals": {
			keyUpOnPortal(uniqueID, obj.data.id, localPt, data);
			break;
		}
	}
}

function sendKeyUpToApplication(uniqueID, app, localPt, data) {
	var portal = findApplicationPortal(app);
	var titleBarHeight = config.ui.titleBarHeight;
	if (portal !== undefined && portal !== null) {
		titleBarHeight = portal.data.titleBarHeight;
	}

	var ePosition = {x: localPt.x, y: localPt.y - titleBarHeight};
	var eUser = {id: sagePointers[uniqueID].id, label: sagePointers[uniqueID].label, color: sagePointers[uniqueID].color};
	var eData =  {code: data.code, state: "up"};

	var event = {id: app.id, type: "specialKey", position: ePosition, user: eUser, data: eData, date: Date.now()};
	broadcast('eventInItem', event);

	var eLogData = {
		type: "specialKey",
		application: {
			id: app.id,
			type: app.application
		},
		code: eData.code,
		state: eData.state
	};
	addEventToUserLog(uniqueID, {type: "applicationInteraction", data: eLogData, time: Date.now()});
}

function keyUpOnPortal(uniqueID, portalId, localPt, data) {
	checkForSpecialKeys(uniqueID, data.code, false);

	var portal = SAGE2Items.portals.list[portalId];
	var scaledPt = {x: localPt.x / portal.scale, y: (localPt.y - config.ui.titleBarHeight) / portal.scale};
	if (remoteInteraction[uniqueID].local && remoteInteraction[uniqueID].portal !== null) {
		var rData = {
			id: uniqueID,
			left: scaledPt.x,
			top: scaledPt.y,
			code: data.code
		};
		remoteSharingSessions[portalId].wsio.emit('remoteSageKeyUp', rData);
	}

	var pObj = SAGE2Items.portals.interactMgr[portalId].searchGeometry(scaledPt);

	if (pObj === null) {
		return;
	}

	// var pLocalPt = globalToLocal(scaledPt.x, scaledPt.y, pObj.type, pObj.geometry);
	switch (pObj.layerId) {
		case "radialMenus": {
			break;
		}
		case "widgets": {
			break;
		}
		case "applications": {
			sendKeyUpToApplication(uniqueID, pObj.data, scaledPt, data);
			break;
		}
	}
}

function keyPress(uniqueID, pointerX, pointerY, data) {
	if (sagePointers[uniqueID] === undefined) {
		return;
	}

	var modeSwitch = false;
	if (data.code === 9 && remoteInteraction[uniqueID].SHIFT && sagePointers[uniqueID].visible) {
		// shift + tab
		remoteInteraction[uniqueID].toggleModes();
		broadcast('changeSagePointerMode', {id: sagePointers[uniqueID].id, mode: remoteInteraction[uniqueID].interactionMode});

		if (remoteInteraction[uniqueID].modeChange !== undefined) {
			clearTimeout(remoteInteraction[uniqueID].modeChange);
		}
		remoteInteraction[uniqueID].modeChange = setTimeout(function() {
			delete remoteInteraction[uniqueID].modeChange;
		}, 500);

		modeSwitch = true;
	}

	var lockedControl = remoteInteraction[uniqueID].lockedControl();
	if (lockedControl !== null) {
		var eUser = {
			id: sagePointers[uniqueID].id, label: sagePointers[uniqueID].label,
			color: sagePointers[uniqueID].color
		};
		var event = {
			code: data.code, printable: true, state: "press", ctrlId: lockedControl.ctrlId,
			appId: lockedControl.appId, instanceID: lockedControl.instanceID, user: eUser,
			date: Date.now()
		};
		broadcast('keyInTextInputWidget', event);
		if (data.code === 13) {
			// Enter key
			remoteInteraction[uniqueID].dropControl();
		}
		return;
	}

	var obj = interactMgr.searchGeometry({x: pointerX, y: pointerY});
	if (obj === null) {
		// if in empty space:
		// Pressing ? for help (with shift)
		if (data.code === 63 && remoteInteraction[uniqueID].SHIFT) {
			broadcast('toggleHelp', {});
		}
		return;
	}

	var localPt = globalToLocal(pointerX, pointerY, obj.type, obj.geometry);
	switch (obj.layerId) {
		case "staticUI": {
			break;
		}
		case "radialMenus": {
			break;
		}
		case "widgets": {
			break;
		}
		case "applications": {
			// if (modeSwitch === false && remoteInteraction[uniqueID].appInteractionMode()) {
			// luc: send keys to app anyway
			if (modeSwitch === false) {
				sendKeyPressToApplication(uniqueID, obj.data, localPt, data);
			}
			break;
		}
		case "portals": {
			if (modeSwitch === true) {
				remoteSharingSessions[obj.data.id].wsio.emit('remoteSagePointerToggleModes',
					{id: uniqueID, mode: remoteInteraction[uniqueID].interactionMode});
			} else if (remoteInteraction[uniqueID].appInteractionMode()) {
				keyPressOnPortal(uniqueID, obj.data.id, localPt, data);
			}
			break;
		}
	}
}

function sendKeyPressToApplication(uniqueID, app, localPt, data) {
	var portal = findApplicationPortal(app);
	var titleBarHeight = config.ui.titleBarHeight;
	if (portal !== undefined && portal !== null) {
		titleBarHeight = portal.data.titleBarHeight;
	}

	var ePosition = {x: localPt.x, y: localPt.y - titleBarHeight};
	var eUser = {id: sagePointers[uniqueID].id, label: sagePointers[uniqueID].label, color: sagePointers[uniqueID].color};
	if (fileBufferManager.hasFileBufferForApp(app.id)) {
		data.bufferUpdate = fileBufferManager.insertChar({appId: app.id, code: data.code,
			printable: true, user_id: sagePointers[uniqueID].id});
	}
	var event = {id: app.id, type: "keyboard", position: ePosition, user: eUser, data: data, date: Date.now()};
	broadcast('eventInItem', event);

	var eLogData = {
		type: "keyboard",
		application: {
			id: app.id,
			type: app.application
		},
		code: data.code,
		character: data.character
	};
	addEventToUserLog(uniqueID, {type: "applicationInteraction", data: eLogData, time: Date.now()});
}

function keyPressOnPortal(uniqueID, portalId, localPt, data) {
	var portal = SAGE2Items.portals.list[portalId];
	var scaledPt = {x: localPt.x / portal.scale, y: (localPt.y - config.ui.titleBarHeight) / portal.scale};
	if (remoteInteraction[uniqueID].local && remoteInteraction[uniqueID].portal !== null) {
		var rData = {
			id: uniqueID,
			left: scaledPt.x,
			top: scaledPt.y,
			code: data.code,
			character: data.character
		};
		remoteSharingSessions[portalId].wsio.emit('remoteSageKeyPress', rData);
	}

	var pObj = SAGE2Items.portals.interactMgr[portalId].searchGeometry(scaledPt);

	if (pObj === null) {
		return;
	}

	// var pLocalPt = globalToLocal(scaledPt.x, scaledPt.y, pObj.type, pObj.geometry);
	switch (pObj.layerId) {
		case "radialMenus": {
			break;
		}
		case "widgets": {
			break;
		}
		case "applications": {
			sendKeyPressToApplication(uniqueID, pObj.data, scaledPt, data);
			break;
		}
	}
}


function toggleApplicationFullscreen(uniqueID, app, dblClick) {
	var resizeApp;
	if (app.maximized !== true) { // maximize
		resizeApp = remoteInteraction[uniqueID].maximizeSelectedItem(app);
	} else { // restore to previous
		resizeApp = remoteInteraction[uniqueID].restoreSelectedItem(app);
	}

	if (resizeApp !== null) {
		broadcast('startMove', {id: resizeApp.elemId, date: Date.now()});
		broadcast('startResize', {id: resizeApp.elemId, date: Date.now()});

		var a = {
			id: app.id,
			type: app.application
		};
		var l = {
			x: parseInt(app.left, 10),
			y: parseInt(app.top, 10),
			width: parseInt(app.width, 10),
			height: parseInt(app.height, 10)
		};

		addEventToUserLog(uniqueID, {type: "windowManagement",
			data: {type: "move", action: "start", application: a, location: l}, time: Date.now()});
		addEventToUserLog(uniqueID, {type: "windowManagement",
			data: {type: "resize", action: "start", application: a, location: l}, time: Date.now()});

		moveAndResizeApplicationWindow(resizeApp);

		if (app.partition) {
			updatePartitionInnerLayout(app.partition, true);
			broadcast('partitionWindowTitleUpdate', app.partition.getTitle());
		}

		broadcast('finishedMove', {id: resizeApp.elemId, date: Date.now()});
		broadcast('finishedResize', {id: resizeApp.elemId, date: Date.now()});

		addEventToUserLog(uniqueID, {type: "windowManagement",
			data: {type: "move", action: "end", application: a, location: l}, time: Date.now()});
		addEventToUserLog(uniqueID, {type: "windowManagement",
			data: {type: "resize", action: "end", application: a, location: l}, time: Date.now()});
	}
}

function deleteApplication(appId, portalId) {
	if (!SAGE2Items.applications.list.hasOwnProperty(appId)) {
		return;
	}

	var app = SAGE2Items.applications.list[appId];

	// if the app being deleted was in a partition, update partition
	if (app.partition) {

		let ptnId = app.partition.releaseChild(app.id)[0]; // only 1 partition effected

		if (partitions.list.hasOwnProperty(ptnId)) {
			// make sure this id is a partition
			updatePartitionInnerLayout(partitions.list[ptnId], true);
			broadcast('partitionWindowTitleUpdate', partitions.list[ptnId].getTitle());
		}
	}

	var application = app.application;
	if (application === "media_stream" || application === "media_block_stream") {
		var i;
		var mediaStreamData = appId.split("|");
		var sender = {wsio: null, clientId: mediaStreamData[0], streamId: parseInt(mediaStreamData[1], 10)};
		for (i = 0; i < clients.length; i++) {
			if (clients[i].id === sender.clientId) {
				sender.wsio = clients[i];
			}
		}
		if (sender.wsio !== null) {
			sender.wsio.emit('stopMediaCapture', {streamId: sender.streamId});
		}
	}

	var stickingItems = stickyAppHandler.getFirstLevelStickingItems(app);
	stickyAppHandler.removeElement(app);

	SAGE2Items.applications.removeItem(appId);
	var im = findInteractableManager(appId);
	im.removeGeometry(appId, "applications");
	var widgets = SAGE2Items.widgets.list;
	for (var w in widgets) {
		if (widgets.hasOwnProperty(w) && widgets[w].appId === appId) {
			im.removeGeometry(widgets[w].id, "widgets");
			SAGE2Items.widgets.removeItem(widgets[w].id);
		}
	}

	if (stickingItems.length > 0) {
		for (var s in stickingItems) {
			// When background gets deleted, sticking items stop sticking
			toggleStickyPin(stickingItems[s].id);
		}
	} else {
		// Refresh the pins on all the unpinned apps
		handleStickyItem(null);
	}


	broadcast('deleteElement', {elemId: appId});

	if (portalId !== undefined && portalId !== null) {
		var ts = Date.now() + remoteSharingSessions[portalId].timeOffset;
		remoteSharingSessions[portalId].wsio.emit('deleteApplication', {appId: appId, date: ts});
	}
}


function pointerDraw(uniqueID, data) {
	var ePos  = {x: 0, y: 0};
	var eUser = {id: null, label: 'drawing', color: [220, 10, 10]};
	var now   = Date.now();

	var key;
	var app;
	var event;
	for (key in SAGE2Items.applications.list) {
		app = SAGE2Items.applications.list[key];
		// Send the drawing events only to whiteboard apps
		if (app.application === 'whiteboard') {
			event = {id: app.id, type: "pointerDraw", position: ePos, user: eUser, data: data, date: now};
			broadcast('eventInItem', event);
		}
	}
}


function pointerCloseGesture(uniqueID, pointerX, pointerY, time, gesture) {
	if (sagePointers[uniqueID] === undefined) {
		return;
	}

	var elem = null;
	if (elem !== null) {
		if (elem.closeGestureID === undefined && gesture === 0) { // gesture: 0 = down, 1 = hold/move, 2 = up
			elem.closeGestureID = uniqueID;
			// elem.closeGestureTime = time + closeGestureDelay; // Delay in ms
		} else if (elem.closeGestureTime <= time && gesture === 1) { // Held long enough, remove
			deleteApplication(elem);
		} else if (gesture === 2) { // Released, reset timer
			elem.closeGestureID = undefined;
		}
	}
}

function handleNewApplication(appInstance, videohandle) {
	// Create tracking for all apps by default stacking another state load value.
	// It must be done here due to how mergeObjects() works as specified in src/node-utils.js
	if (appInstance.data === null || appInstance.data === undefined) {
		appInstance.data = {};
	}
	appInstance.data.pointersOverApp = [];
	broadcast('createAppWindow', appInstance);
	broadcast('createAppWindowPositionSizeOnly', getAppPositionSize(appInstance));

	// reserve 20 backmost layers for partitions
	var zIndex = SAGE2Items.applications.numItems + SAGE2Items.portals.numItems + 20;
	interactMgr.addGeometry(appInstance.id, "applications", "rectangle", {
		x: appInstance.left, y: appInstance.top,
		w: appInstance.width, h: appInstance.height + config.ui.titleBarHeight},
	true, zIndex, appInstance);

	var cornerSize   = 0.2 * Math.min(appInstance.width, appInstance.height);
	var oneButton    = Math.round(config.ui.titleBarHeight) * (300 / 235);
	var buttonsPad   = 0.1 * oneButton;
	var startButtons = appInstance.width - Math.round(3 * oneButton + 2 * buttonsPad);

	/*
	var buttonsWidth = config.ui.titleBarHeight * (324.0/111.0);
	var buttonsPad   = config.ui.titleBarHeight * ( 10.0/111.0);
	var oneButton    = buttonsWidth / 2; // two buttons
	var startButtons = appInstance.width - buttonsWidth;
	*/

	SAGE2Items.applications.addItem(appInstance);
	SAGE2Items.applications.addButtonToItem(appInstance.id, "titleBar", "rectangle",
		{x: 0, y: 0, w: appInstance.width, h: config.ui.titleBarHeight}, 0);
	SAGE2Items.applications.addButtonToItem(appInstance.id, "syncButton", "rectangle",
		{x: startButtons, y: 0, w: oneButton, h: config.ui.titleBarHeight}, 1);
	SAGE2Items.applications.addButtonToItem(appInstance.id, "fullscreenButton", "rectangle",
		{x: startButtons + (1 * (buttonsPad + oneButton)), y: 0, w: oneButton, h: config.ui.titleBarHeight}, 1);
	SAGE2Items.applications.addButtonToItem(appInstance.id, "closeButton", "rectangle",
		{x: startButtons + (2 * (buttonsPad + oneButton)), y: 0, w: oneButton, h: config.ui.titleBarHeight}, 1);
	SAGE2Items.applications.addButtonToItem(appInstance.id, "dragCorner", "rectangle", {
		x: appInstance.width - cornerSize,
		y: appInstance.height + config.ui.titleBarHeight - cornerSize,
		w: cornerSize, h: cornerSize
	}, 2);
	if (appInstance.sticky === true) {
		appInstance.pinned = true;
		SAGE2Items.applications.addButtonToItem(appInstance.id, "pinButton", "rectangle",
			{x: buttonsPad, y: 0, w: oneButton, h: config.ui.titleBarHeight}, 1);
		SAGE2Items.applications.editButtonVisibilityOnItem(appInstance.id, "pinButton", false);
		handleStickyItem(appInstance.id);
	}
	SAGE2Items.applications.editButtonVisibilityOnItem(appInstance.id, "syncButton", false);

	initializeLoadedVideo(appInstance, videohandle);

	// assign content to a partition immediately when it is created
	var changedPartitions = partitions.updateOnItemRelease(appInstance);
	changedPartitions.forEach((id => {
		updatePartitionInnerLayout(partitions.list[id], true);

		broadcast('partitionWindowTitleUpdate', partitions.list[id].getTitle());
	}));
}

function handleNewApplicationInDataSharingPortal(appInstance, videohandle, portalId) {
	broadcast('createAppWindowInDataSharingPortal', {portal: portalId, application: appInstance});

	var zIndex = remoteSharingSessions[portalId].appCount;
	var titleBarHeight = SAGE2Items.portals.list[portalId].titleBarHeight;
	SAGE2Items.portals.interactMgr[portalId].addGeometry(appInstance.id, "applications", "rectangle", {
		x: appInstance.left, y: appInstance.top,
		w: appInstance.width, h: appInstance.height + titleBarHeight
	}, true, zIndex, appInstance);

	var cornerSize = 0.2 * Math.min(appInstance.width, appInstance.height);
	var oneButton    = Math.round(titleBarHeight) * (300 / 235);
	var buttonsPad   = 0.1 * oneButton;
	var startButtons = appInstance.width - Math.round(3 * oneButton + 2 * buttonsPad);

	/*
	var buttonsWidth = titleBarHeight * (324.0/111.0);
	var buttonsPad   = titleBarHeight * ( 10.0/111.0);
	var oneButton    = buttonsWidth / 2; // two buttons
	var startButtons = appInstance.width - buttonsWidth;
	*/

	SAGE2Items.applications.addItem(appInstance);
	SAGE2Items.applications.addButtonToItem(appInstance.id, "titleBar", "rectangle",
		{x: 0, y: 0, w: appInstance.width, h: titleBarHeight}, 0);
	SAGE2Items.applications.addButtonToItem(appInstance.id, "syncButton", "rectangle",
		{x: startButtons, y: 0, w: oneButton, h: titleBarHeight}, 1);
	SAGE2Items.applications.addButtonToItem(appInstance.id, "fullscreenButton", "rectangle",
		{x: startButtons + (1 * (buttonsPad + oneButton)), y: 0, w: oneButton, h: titleBarHeight}, 1);
	SAGE2Items.applications.addButtonToItem(appInstance.id, "closeButton", "rectangle",
		{x: startButtons + (2 * (buttonsPad + oneButton)), y: 0, w: oneButton, h: titleBarHeight}, 1);
	SAGE2Items.applications.addButtonToItem(appInstance.id, "dragCorner", "rectangle", {
		x: appInstance.width - cornerSize, y: appInstance.height + titleBarHeight - cornerSize,
		w: cornerSize, h: cornerSize
	}, 2);
	if (appInstance.sticky === true) {
		appInstance.pinned = true;
		SAGE2Items.applications.addButtonToItem(appInstance.id, "pinButton", "rectangle",
			{x: buttonsPad, y: 0, w: oneButton, h: titleBarHeight}, 1);
		SAGE2Items.applications.editButtonVisibilityOnItem(appInstance.id, "pinButton", false);
		handleStickyItem(appInstance.id);
	}
	SAGE2Items.applications.editButtonVisibilityOnItem(appInstance.id, "syncButton", false);

	initializeLoadedVideo(appInstance, videohandle);
}

function handleApplicationResize(appId) {
	if (SAGE2Items.applications.list[appId] === undefined) {
		return;
	}

	var app = SAGE2Items.applications.list[appId];
	var portal = findApplicationPortal(app);
	var titleBarHeight = config.ui.titleBarHeight;
	if (portal !== undefined && portal !== null) {
		titleBarHeight = portal.data.titleBarHeight;
	}

	var cornerSize = 0.2 * Math.min(app.width, app.height);
	var oneButton    = Math.round(titleBarHeight) * (300 / 235);
	var buttonsPad   = 0.1 * oneButton;
	var startButtons = app.width - Math.round(3 * oneButton + 2 * buttonsPad);

	/*
	var buttonsWidth = titleBarHeight * (324.0/111.0);
	var buttonsPad   = titleBarHeight * ( 10.0/111.0);
	var oneButton    = buttonsWidth / 2; // two buttons
	var startButtons = app.width - buttonsWidth;
	*/

	SAGE2Items.applications.editButtonOnItem(appId, "titleBar", "rectangle",
		{x: 0, y: 0, w: app.width, h: titleBarHeight});
	SAGE2Items.applications.editButtonOnItem(appId, "syncButton", "rectangle",
		{x: startButtons, y: 0, w: oneButton, h: titleBarHeight});
	SAGE2Items.applications.editButtonOnItem(appId, "fullscreenButton", "rectangle",
		{x: startButtons + (1 * (buttonsPad + oneButton)), y: 0, w: oneButton, h: titleBarHeight});
	SAGE2Items.applications.editButtonOnItem(appId, "closeButton", "rectangle",
		{x: startButtons + (2 * (buttonsPad + oneButton)), y: 0, w: oneButton, h: titleBarHeight});
	SAGE2Items.applications.editButtonOnItem(appId, "dragCorner", "rectangle",
		{x: app.width - cornerSize, y: app.height + titleBarHeight - cornerSize, w: cornerSize, h: cornerSize});
	if (app.sticky === true) {
		SAGE2Items.applications.editButtonOnItem(app.id, "pinButton", "rectangle",
			{x: buttonsPad, y: 0, w: oneButton, h: titleBarHeight});
		handleStickyItem(app.id);
	}
}

function handleDataSharingPortalResize(portalId) {
	if (SAGE2Items.portals.list[portalId] === undefined) {
		return;
	}

	SAGE2Items.portals.list[portalId].scale = SAGE2Items.portals.list[portalId].width /
											SAGE2Items.portals.list[portalId].natural_width;
	var portalWidth = SAGE2Items.portals.list[portalId].width;
	var portalHeight = SAGE2Items.portals.list[portalId].height;

	var cornerSize   = 0.2 * Math.min(portalWidth, portalHeight);
	var oneButton    = Math.round(config.ui.titleBarHeight) * (300 / 235);
	var buttonsPad   = 0.1 * oneButton;
	var startButtons = portalWidth - Math.round(2 * oneButton + buttonsPad);

	/*
	var buttonsWidth = (config.ui.titleBarHeight-4) * (324.0/111.0);
	var buttonsPad   = (config.ui.titleBarHeight-4) * ( 10.0/111.0);
	var oneButton    = buttonsWidth / 2; // two buttons
	var startButtons = portalWidth - buttonsWidth;
	*/

	SAGE2Items.portals.editButtonOnItem(portalId, "titleBar", "rectangle",
		{x: 0, y: 0, w: portalWidth, h: config.ui.titleBarHeight});
	SAGE2Items.portals.editButtonOnItem(portalId, "fullscreenButton", "rectangle",
		{x: startButtons, y: 0, w: oneButton, h: config.ui.titleBarHeight});
	SAGE2Items.portals.editButtonOnItem(portalId, "closeButton", "rectangle",
		{x: startButtons + buttonsPad + oneButton, y: 0, w: oneButton, h: config.ui.titleBarHeight});
	SAGE2Items.portals.editButtonOnItem(portalId, "dragCorner", "rectangle",
		{x: portalWidth - cornerSize, y: portalHeight + config.ui.titleBarHeight - cornerSize, w: cornerSize, h: cornerSize});

}

function findInteractableManager(appId) {
	if (interactMgr.hasObjectWithId(appId) === true) {
		return interactMgr;
	}

	var key;
	for (key in SAGE2Items.portals.interactMgr) {
		if (SAGE2Items.portals.interactMgr[key].hasObjectWithId(appId) === true) {
			return SAGE2Items.portals.interactMgr[key];
		}
	}

	return null;
}

function findApplicationPortal(app) {
	if (app === undefined || app === null) {
		return null;
	}

	var portalIdx = app.id.indexOf("_portal");
	if (portalIdx < 0) {
		return null;
	}

	var portalId = app.id.substring(portalIdx + 1, app.id.length);
	return interactMgr.getObject(portalId, "portals");
}


// **************  Omicron section *****************
var omicronRunning = false;
var omicronManager = new Omicron(config);

// Helper function for omicron to switch pointer mode
function omi_pointerChangeMode(uniqueID) {
	remoteInteraction[uniqueID].toggleModes();
	broadcast('changeSagePointerMode', {id: sagePointers[uniqueID].id, mode: remoteInteraction[uniqueID].interactionMode});
}

// Set callback functions so Omicron can generate SAGEPointer events
omicronManager.setCallbacks(
	sagePointers,
	createSagePointer,
	showPointer,
	pointerPress,
	pointerMove,
	pointerPosition,
	hidePointer,
	pointerRelease,
	pointerScrollStart,
	pointerScroll,
	pointerScrollEnd,
	pointerDblClick,
	pointerCloseGesture,
	keyDown,
	keyUp,
	keyPress,
	createRadialMenu,
	omi_pointerChangeMode,
	undefined, // sendKinectInput
	remoteInteraction);
omicronManager.linkDrawingManager(drawingManager);

/* ****** Radial Menu section ************************************************************** */
// createMediabrowser();

function createRadialMenu(uniqueID, pointerX, pointerY) {
	var validLocation = true;
	var newMenuPos = {x: pointerX, y: pointerY};
	var existingRadialMenu = null;
	// Make sure there's enough distance from other menus
	for (var key in SAGE2Items.radialMenus.list) {
		existingRadialMenu = SAGE2Items.radialMenus.list[key];
		var prevMenuPos = {x: existingRadialMenu.left, y: existingRadialMenu.top };
		var distance = Math.sqrt(Math.pow(Math.abs(newMenuPos.x - prevMenuPos.x), 2) +
						Math.pow(Math.abs(newMenuPos.y - prevMenuPos.y), 2));
		if (existingRadialMenu.visible && distance < existingRadialMenu.radialMenuSize.x) {
			// validLocation = false;
			// console.log("Menu is too close to existing menu");
		}
	}

	if (validLocation && SAGE2Items.radialMenus.list[uniqueID + "_menu"] === undefined) {
		// Create a new radial menu
		var newRadialMenu = new Radialmenu(uniqueID, uniqueID, config);
		newRadialMenu.generateGeometry(interactMgr, SAGE2Items.radialMenus);
		newRadialMenu.setPosition(newMenuPos);

		SAGE2Items.radialMenus.list[uniqueID + "_menu"] = newRadialMenu;

		// Open a 'media' radial menu
		broadcast('createRadialMenu', newRadialMenu.getInfo());
	} else if (validLocation && SAGE2Items.radialMenus.list[uniqueID + "_menu"] !== undefined) {
		// Radial menu already exists for this pointer, move to new location instead
		setRadialMenuPosition(uniqueID, pointerX, pointerY);
		broadcast('updateRadialMenu', existingRadialMenu.getInfo());
	}
	updateWallUIMediaBrowser(uniqueID);
}

/**
* Translates position of a radial menu by an offset
*
* @method moveRadialMenu
* @param uniqueID {Integer} radial menu ID
* @param pointerX {Float} offset x position
* @param pointerY {Float} offset y position
*/
function moveRadialMenu(uniqueID, pointerX, pointerY) {
	var existingRadialMenu = SAGE2Items.radialMenus.list[uniqueID + "_menu"];

	if (existingRadialMenu) {

		existingRadialMenu.setPosition({x: existingRadialMenu.left + pointerX, y: existingRadialMenu.top + pointerY});
		existingRadialMenu.visible = true;

		broadcast('updateRadialMenuPosition', existingRadialMenu.getInfo());
	}
}

/**
* Sets the absolute position of a radial menu
*
* @method setRadialMenuPosition
* @param uniqueID {Integer} radial menu ID
* @param pointerX {Float} x position
* @param pointerY {Float} y position
*/
function setRadialMenuPosition(uniqueID, pointerX, pointerY) {
	var existingRadialMenu = SAGE2Items.radialMenus.list[uniqueID + "_menu"];

	// Sets the position and visibility
	existingRadialMenu.setPosition({x: pointerX, y: pointerY});

	// Update the interactable geometry
	interactMgr.editGeometry(uniqueID + "_menu_radial", "radialMenus", "circle",
		{x: existingRadialMenu.left, y: existingRadialMenu.top, r: existingRadialMenu.radialMenuSize.y / 2});
	showRadialMenu(uniqueID);
	// Send the updated radial menu state to the display clients (and set menu visible)
	broadcast('updateRadialMenuPosition', existingRadialMenu.getInfo());
}

/**
* Shows radial menu and enables interactivity
*
* @method showRadialMenu
* @param uniqueID {Integer} radial menu ID
*/
function showRadialMenu(uniqueID) {
	var radialMenu = SAGE2Items.radialMenus.list[uniqueID + "_menu"];

	if (radialMenu !== undefined) {
		radialMenu.visible = true;
		interactMgr.editVisibility(uniqueID + "_menu_radial", "radialMenus", true);
		interactMgr.editVisibility(uniqueID + "_menu_thumbnail", "radialMenus", radialMenu.isThumbnailWindowOpen());
	}
}

/**
* Hides radial menu and enables interactivity
*
* @method hideRadialMenu
* @param uniqueID {Integer} radial menu ID
*/
function hideRadialMenu(uniqueID) {
	var radialMenu = SAGE2Items.radialMenus.list[uniqueID + "_menu"];
	if (radialMenu !== undefined) {
		radialMenu.hide();
	}
	broadcast('updateRadialMenu', radialMenu.getInfo());
}

function updateWallUIMediaBrowser(uniqueID) {
	var list = getSavedFilesList();

	broadcast('updateRadialMenuDocs', {id: uniqueID, fileList: list});
}

// Sends button state update messages to display
function radialMenuEvent(data) {
	if (data.type === "stateChange") {
		broadcast('radialMenuEvent', data);

		if (data.menuState.action !== undefined && data.menuState.action.type === "saveSession") {
			var ad    = new Date();
			var sname = sprint("session_%4d_%02d_%02d_%02d_%02d_%02s",
				ad.getFullYear(), ad.getMonth() + 1, ad.getDate(),
				ad.getHours(), ad.getMinutes(), ad.getSeconds());
			saveSession(sname);
		} else if (data.menuState.action !== undefined && data.menuState.action.type === "tileContent") {
			tileApplications();
		} else if (data.menuState.action !== undefined && data.menuState.action.type === "clearAllContent") {
			clearDisplay();
		}
	} else {
		broadcast('radialMenuEvent', data);
	}
}

// Check for pointer move events that are dragging a radial menu (but outside the menu)
function updateRadialMenuPointerPosition(uniqueID, pointerX, pointerY) {
	for (var key in SAGE2Items.radialMenus.list) {
		var radialMenu = SAGE2Items.radialMenus.list[key];
		// console.log(data.id+"_menu: " + radialMenu);
		if (radialMenu !== undefined && radialMenu.dragState === true) {
			var offset = radialMenu.getDragOffset(uniqueID, {x: pointerX, y: pointerY});
			moveRadialMenu(radialMenu.id, offset.x, offset.y);
		}
	}
}

function wsRemoveRadialMenu(wsio, data) {
	hideRadialMenu(data.id);
}

function wsRadialMenuThumbnailWindow(wsio, data) {
	var radialMenu = SAGE2Items.radialMenus.list[data.id + "_menu"];

	if (radialMenu !== undefined) {
		radialMenu.openThumbnailWindow(data);

		var thumbnailWindowPos = radialMenu.getThumbnailWindowPosition();
		interactMgr.editGeometry(data.id + "_menu_thumbnail", "radialMenus", "rectangle", {
			x: thumbnailWindowPos.x,
			y: thumbnailWindowPos.y,
			w: radialMenu.thumbnailWindowSize.x,
			h: radialMenu.thumbnailWindowSize.y
		});
		interactMgr.editVisibility(data.id + "_menu_thumbnail", "radialMenus", data.thumbnailWindowOpen);
	}
}

function wsRadialMenuMoved(wsio, data) {
	var radialMenu = SAGE2Items.radialMenus.list[data.uniqueID + "_menu"];
	if (radialMenu !== undefined) {
		radialMenu.setPosition(data);
	}
}

/**
* Called when an item is dropped after a move, and when a sticky item pin is toggled. This method
* checks attaching of sticky items to background items and detaching previously attached
* sticky items from background items (when the are moved away). It also handles hiding of pins of
* items not pinned when their background is removed from underneath them
*/

function handleStickyItem(elemId) {
	var app = SAGE2Items.applications.list[elemId];
	var im;
	if (elemId !== null && app !== null && app !== undefined && app.sticky === true) {
		stickyAppHandler.detachStickyItem(app);
		im = findInteractableManager(elemId);
		var backgroundObj = im.getBackgroundObj(app, null);
		if (backgroundObj === null) {
			hideStickyPin(app);
		} else if (SAGE2Items.applications.list.hasOwnProperty(backgroundObj.data.id)) {
			var backgroundApp = SAGE2Items.applications.list[backgroundObj.data.id];
			if (app.pinned === true) {
				stickyAppHandler.attachStickyItem(backgroundApp, app);
			} else {
				stickyAppHandler.registerNotPinnedApp(app);
			}
			showStickyPin(app);
		}
	}
	var appsNotPinned = stickyAppHandler.getNotPinnedAppList();
	var appsNotPinnedWithBackground = [];
	for (var i in appsNotPinned) {
		var tmpAppVariable = SAGE2Items.applications.list[appsNotPinned[i].id];
		if (tmpAppVariable === null || tmpAppVariable === undefined) {
			//Apps on this list might have been deleted
			continue;
		}
		im = findInteractableManager(tmpAppVariable.id);
		if (im.getBackgroundObj(tmpAppVariable, null) === null) {
			//If there is no background hide the pin
			hideStickyPin(tmpAppVariable);
		} else {
			//If there is a background, continue to maintain the app on the not pinned list
			appsNotPinnedWithBackground.push(tmpAppVariable);
		}
	}
	stickyAppHandler.refreshNotPinnedAppList(appsNotPinnedWithBackground);
}


/**
* Called when user clicks on a sticky item pin. This method toggles the status of the pin.
*/

function toggleStickyPin(appId) {
	var app = SAGE2Items.applications.list[appId];
	if (app === null || app === undefined || app.sticky !== true) {
		return;
	}
	if (app.hasOwnProperty("pinned") === false || app.pinned !== true) {
		app.pinned = true;
	} else {
		app.pinned = false;
		stickyAppHandler.registerNotPinnedApp(app);
	}

	handleStickyItem(app.id);
}


function showStickyPin(app) {
	SAGE2Items.applications.editButtonVisibilityOnItem(app.id, "pinButton", true);

	// only send required fields (sending full app can throw error from circular JSON
	// if it is in a Partition -- I assume it could happen in other cases as well)
	broadcast('showStickyPin', {
		id: app.id,
		sticky: app.sticky,
		pinned: app.pinned
	});
}

function hideStickyPin(app) {
	SAGE2Items.applications.editButtonVisibilityOnItem(app.id, "pinButton", false);

	// only send required fields (sending full app can throw error from circular JSON
	// if it is in a Partition -- I assume it could happen in other cases as well)
	broadcast('hideStickyPin', {
		id: app.id,
		sticky: app.sticky
	});
}


function showOrHideWidgetLinks(data) {
	var obj = data.item;
	var appId = obj.id;
	if (obj.data !== undefined && obj.data !== null && obj.data.appId !== undefined) {
		appId = obj.data.appId;
	}
	var app = SAGE2Items.applications.list[appId];
	if (app !== null && app !== undefined) {
		app = getAppPositionSize(app);
		app.user_id = data.uniqueID;
		if (data.show === true) {
			app.user_color = data.user_color;
			if (app.user_color !== null) {
				appUserColors[appId] = app.user_color;
			}
			broadcast('showWidgetToAppConnector', app);
		} else {
			broadcast('hideWidgetToAppConnector', app);
		}
	}
}

/**
 * Asks server for the context menu of an app. Server will send the current known menu.
 * Menus must be sumitted by app, or the default "Not yet loaded" will be displayed.
 * To use context menu an app MUST have been loaded on a master display.
 *
 * @method wsRequestAppContextMenu
 * @param  {Object} wsio - The websocket of sender.
 * @param  {Object} data - The object needed to get menu, properties described below.
 * @param  {Integer} data.x - Pointer x, corresponds to on entire wall.
 * @param  {Integer} data.y - Pointer y, corresponds to on entire wall.
 * @param  {Integer} data.xClick - Where client clicked on their screen, because this is async.
 * @param  {Integer} data.yClick - Where client clicked on their screen, because this is async.
 */
function wsRequestAppContextMenu(wsio, data) {
	// first find if there is an app at location, top most element.
	var obj = interactMgr.searchGeometry({x: data.x, y: data.y});
	if (obj !== null) {
		// check if it was an application
		if (SAGE2Items.applications.list.hasOwnProperty(obj.data.id)) {
			// if an app was under the right-click
			if (SAGE2Items.applications.list[obj.data.id].contextMenu) {
				// If we already have the menu info, send it
				wsio.emit('appContextMenuContents', {
					x: data.xClick,
					y: data.yClick,
					app: obj.data.id,
					entries: SAGE2Items.applications.list[obj.data.id].contextMenu
				});
			} else { // Else, app did not submit menu, give default (not loaded).
				wsio.emit('appContextMenuContents', {
					x: data.xClick,
					y: data.yClick,
					app: obj.data.id,
					entries: [{
						description: "App not yet loaded on display client yet."
					}]
				});
			} // otherwise if it was a partition
		} else if (partitions.list.hasOwnProperty(obj.data.id)) {
			// if a partition was under the right-click
			wsio.emit('appContextMenuContents', {
				x: data.xClick,
				y: data.yClick,
				app: obj.data.id,
				entries: partitions.list[obj.data.id].getContextMenu()
			});
		}

	}
}

/**
 * Received from a display client, apps will send their context menu after completing their initialization.
 *
 * @method wsAppContextMenuContents
 * @param  {Object} wsio - The websocket of sender.
 * @param  {Object} data - The object properties described below.
 * @param  {String} data.app - App id that this menu is for.
 * @param  {Array} data.entries - Array of objects describing the entries.
 */
function wsAppContextMenuContents(wsio, data) {
	SAGE2Items.applications.list[data.app].contextMenu = data.entries;
}

/**
 * Will call a function on each display client's app that matches id. Expected usage with context menu.
 * But can be used in other cases.
 * There are some special functionality cases like:
 *   SAGE2DeleteElement, SAGE2SendToBack, SAGE2Maximize
 *   These do not send message to app.
 *
 * @method wsCallFunctionOnApp
 * @param  {Object} wsio - The websocket of sender.
 * @param  {Object} data - The object properties described below.
 * @param  {Integer} data.x - Pointer x, corresponds to on entire wall.
 * @param  {Integer} data.y - Pointer y, corresponds to on entire wall.
 * @param  {String} data.app - App id, which function should be activated.
 * @param  {String} data.func - Name of function to activate
 * @param  {Object} data.parameters - Object to send to the app as parameter.
 */
function wsCallFunctionOnApp(wsio, data) {
	// check if the id is an applications or partition
	if (SAGE2Items.applications.list.hasOwnProperty(data.app)) {
		// check for special cases, no message sent to app.
		if (data.func === "SAGE2DeleteElement") {
			deleteApplication(data.app);
			return;
		} else if (data.func === "SAGE2SendToBack") {
			// data.app should contain the id.
			var im = findInteractableManager(data.app);
			im.moveObjectToBack(data.app, "applications");
			var newOrder = im.getObjectZIndexList("applications");
			broadcast('updateItemOrder', newOrder);
			return;
		} else if (data.func === "SAGE2Maximize") {
			if (data.parameters.clientId && SAGE2Items.applications.list[data.app]) {
				toggleApplicationFullscreen(data.parameters.clientId,
					SAGE2Items.applications.list[data.app],
					true);
			}
			return;
		}

		// Using broadcast means the parameter must be in data.data
		data.data = data.parameters;
		// add the serverDate property
		data.data.serverDate = Date.now();
		// add the clientId property
		data.data.clientId = wsio.id;
		// send to all display clients(since they all need to update)
		for (var i = 0; i < clients.length; i++) {
			if (clients[i].clientType === "display") {
				clients[i].emit('broadcast', data);
			}
		}
	}  else if (partitions.list.hasOwnProperty(data.app)) {
		// the context menu is on a partition
		let ptn = partitions.list[data.app];

		if (data.func === "SAGE2DeleteElement") {
			deletePartition(data.app);
			// closing of applications are handled by the called function.
			return;
		} else if (data.func === "SAGE2Maximize") {
			if (data.parameters.clientId) {
				if (!ptn.maximized) {
					remoteInteraction[data.parameters.clientId].maximizeSelectedItem(ptn);
				} else {
					remoteInteraction[data.parameters.clientId].restoreSelectedItem(ptn);
				}

				partitions.updatePartitionGeometries(data.app, interactMgr);
				broadcast('partitionMoveAndResizeFinished', ptn.getDisplayInfo());

				// update neighbors if it is snapped
				if (ptn.isSnapping) {
					let updatedNeighbors = ptn.updateNeighborPtnPositions();
					// update geometries/display/layout of any updated neighbors
					for (var neigh of updatedNeighbors) {
						partitions.updatePartitionGeometries(neigh, interactMgr);
						broadcast('partitionMoveAndResizeFinished', partitions.list[neigh].getDisplayInfo());

						updatePartitionInnerLayout(partitions.list[neigh], true);
					}
				}
				// update child positions within partiton
				updatePartitionInnerLayout(ptn, false);
			}
		} else if (data.func === "clearPartition") {
			// invoke clear with delete application method -- messy, should refactor
			partitions.list[data.app][data.func](deleteApplication);
		} else if (data.func === "toggleSnapping" || data.func === "updateNeighborPartitionList") {
			let updatedNeighbors = partitions.list[data.app][data.func]();

			broadcast('updatePartitionSnapping', partitions.list[data.app].getDisplayInfo());
			for (let p of updatedNeighbors) {
				if (partitions.list[p]) {
					broadcast('updatePartitionSnapping', partitions.list[p].getDisplayInfo());
				}
			}
		} else if (data.func === "setColor") {
			partitions.list[data.app][data.func](data.parameters.clientInput);
			broadcast('updatePartitionColor', partitions.list[data.app].getDisplayInfo());
		} else {
			// invoke the other callback
			partitions.list[data.app][data.func]();
		}
		updatePartitionInnerLayout(partitions.list[data.app], true);

		broadcast('partitionWindowTitleUpdate', partitions.list[data.app].getTitle());

	}

}

/**
 * Will launch app with specified name and call the given function after.
 * The function doesn't need to be called to give the parameters.
 *
 * @method wsLaunchAppWithValues
 * @param  {Object} wsio - The websocket of sender.
 * @param  {Object} data - The object properties described below.
 * @param  {String} data.appName - Folder name to check for the app.
 * @param  {Object} data.params - Will be passed to the app. Function too, it is specified.
 * @param  {String}  data.func - Optional, if specified, will also call this funciton and pass parameters.
 */
function wsLaunchAppWithValues(wsio, data) {
	// first try see if the app is registered with apps exif.
	var fullpath = appLaunchHelperGetPathOfApp(data.appName);
	// null means not found, try check if folder path exists.
	if (fullpath === null) {
		fullpath = path.join(mediaFolders.system.path, "apps", data.appName);
		try {
			fs.accessSync(fullpath);
		} catch (err) {
			sageutils.log("wsLaunchAppWithValues", "Cannot launch", data.appName, ", doesn't exist.");
			return;
		}
	}
	// Prep the data needed to launch an application.
	var appLoadData = { };
	appLoadData.application = fullpath;
	appLoadData.user = wsio.id; // needed for the wsLoadApplication function
	appLoadData.wasPositionGivenInMessage = false;
	appLoadData.wasLaunchedThroughMessage = true;
	if (data.customLaunchParams) {
		appLoadData.customLaunchParams = data.customLaunchParams;
		appLoadData.customLaunchParams.serverDate = Date.now();
		appLoadData.customLaunchParams.clientId = wsio.id;
		appLoadData.customLaunchParams.parent = data.app;
		appLoadData.customLaunchParams.functionToCallAfterInit = data.func;
	} else {
		appLoadData.customLaunchParams = {parent: data.app};
	}
	// If the launch location is defined, use it, otherwise use the stagger position.
	if (data.xLaunch !== null && data.xLaunch !== undefined) {
		appLoadData.position = [data.xLaunch, data.yLaunch];
		appLoadData.wasPositionGivenInMessage = true;
	}
	// get this before the app is created. id start from 0. count is the next one
	var whatTheNewAppIdShouldBe = "app_" + getUniqueAppId.count;
	// call the previously made wsLoadApplication funciton and give it the required data.
	wsLoadApplication(wsio, appLoadData);
	// notify the creating app(if any) child's id, if undefined, then the display doesn't do anything with it
	broadcast('broadcast', {app: data.app, func: "addToAppsLaunchedList", data: whatTheNewAppIdShouldBe});
} // end wsLaunchAppWithValues

/**
 * Used to get the full path of an app starting with appName in the FileName.
 *
 * @method appLaunchHelperGetPathOfApp
 * @param  {Object} appName - Folder name to check for the app.
 * @return {String|null} Either it gets the full path or null to indicate not available.
 */
function appLaunchHelperGetPathOfApp(appName) {
	var apps = assets.listApps();
	// for each of the apps known to SAGE2, usually everything in public/uploads/apps
	for (var i = 0; i < apps.length; i++) {
		if (// if the name contains appName
			apps[i].exif.FileName.indexOf(appName) === 0
			|| apps[i].id.indexOf(appName) !== -1
		) {
			return apps[i].id; // this is the path.
		} // end if this app contains the specified name
	} // end for each application available.
	return null;
}

/**
 * Sends data to a specific client or set.
 *
 * @method wsSendDataToClient
 * @param  {Object} wsio - The websocket of sender.
 * @param  {Object} data - The object properties described below.
 * @param  {String} data.clientDest - Unique identifier of client
 */
function wsSendDataToClient(wsio, data) {
	var i;
	if (data.clientDest === "allDisplays") {
		for (i = 0; i < clients.length; i++) {
			if (clients[i].clientType === "display") {
				clients[i].emit('broadcast', data);
			}
		}
	} else if (data.clientDest === "masterDisplay") {
		// only send if a master display is connected
		if (masterDisplay) {
			masterDisplay.emit('broadcast', data); // only send to one display to prevent multiple responses.
		}
	} else {
		for (i = 0; i < clients.length; i++) {
			// !!!! the clients[i].id  and clientDest need auto convert to evaluate as equivalent.
			// update: condition is because console.log auto converts in a specific way
			if (clients[i].id == data.clientDest) {
				clients[i].emit('sendDataToClient', data);
			}
		}
	}
}

/**
 * Used to write files into the media folders.
 * Writes to a joined location of mainFolder.path(~/Documents/SAGE2_media)
 *
 * @method wsSaveDataOnServer
 * @param  {Object} wsio - The websocket of sender.
 * @param  {Object} data - The object properties described below.
 * @param  {String} data.fileName    - Name of the file.
 * @param  {String} data.fileType    - Extension of the file.
 * @param  {String} data.fileContent - To be written in the file.
 */
function wsSaveDataOnServer(wsio, data) {
	// First check if all necessary fields have been provided.
	if (data.fileType == null || data.fileType == undefined
		|| data.fileName == null || data.fileName == undefined
		|| data.fileContent == null || data.fileContent == undefined
	) {
		sageutils.log("wsSaveDataOnServer", "ERROR> not saving data, a required field is null or undefined");
	}
	// Remove any path changing by chopping off the / andor \ in the filename.
	while (data.fileName.indexOf("/") >= 0) {
		data.fileName = data.fileName.substring(data.fileName.indexOf("/") + 1);
	}
	while (data.fileName.indexOf("\\") >= 0) {
		data.fileName = data.fileName.substring(data.fileName.indexOf("\\") + 1);
	}

	// Create the notes folder as needed
	var notesFolder = path.join(mainFolder.path, "notes");
	if (!sageutils.folderExists(notesFolder)) {
		sageutils.mkdirParent(notesFolder);
	}

	var fullpath;
	// Specific checks for each file type (extension)
	if (data.fileType === "note") {
		// Just in case, save
		fullpath = path.join(notesFolder, "lastNote.note");
		fs.writeFileSync(fullpath, data.fileContent);
		fullpath = path.join(notesFolder, data.fileName);
		fs.writeFileSync(fullpath, data.fileContent);
	} else if (data.fileType === "doodle") {
		// Just in case, save
		fullpath = path.join(notesFolder, "lastDoodle.doodle");
		// Remove the header but keep uri
		var regex = /^data:.+\/(.+);base64,(.*)$/;
		var matches = data.fileContent.match(regex);
		// Convert to base64 encoding
		var buffer = new Buffer(matches[2], 'base64');
		fs.writeFileSync(fullpath, buffer);
		fullpath = path.join(notesFolder, data.fileName);
		fs.writeFileSync(fullpath, buffer);
	}  else if (data.fileType === "png") {
		fullpath = path.join(mainFolder.path, "images", data.fileName);
		var pngBuffer = new Buffer(data.fileContent, "base64");
		fs.writeFileSync(fullpath, pngBuffer);
	}  else if (data.fileType === "jpg") {
		fullpath = path.join(mainFolder.path, "images", data.fileName);
		var jpgBuffer = new Buffer(data.fileContent);
		fs.writeFileSync(fullpath, jpgBuffer);
	}  else if (data.fileType === "tmp") {
		fullpath = path.join(mainFolder.path, "tmp", data.fileName);
		var aBuffer = new Buffer(data.fileContent);
		fs.writeFileSync(fullpath, aBuffer);
	} else {
		sageutils.log("wsSaveDataOnServer", "ERROR> unable to save fileType", data.fileType);
	}
}

/**
 * Sets the value of specified server data. If it doesn't exist, will create it.
 *
 * @method wsServerDataSetValue
 * @param  {Object} wsio - The websocket of sender.
 * @param  {Object} data - The object properties described below.
 */
function wsServerDataSetValue(wsio, data) {
	sharedServerData.setValue(wsio, data);
}

/**
 * Checks if there is a value, and if so will send the value.
 * If the value doesn't exist, it will not return anything.
 *
 * @method wsServerDataGetValue
 * @param  {Object} wsio - The websocket of sender.
 * @param  {Object} data - The object properties described below.
 */
function wsServerDataGetValue(wsio, data) {
	sharedServerData.getValue(wsio, data);
}

/**
 * Removes variable from server. Expected usage is this is called when an app closes.
 * Made for the sake of cleanup as apps open and close.
 *
 * @method wsServerDataRemoveValue
 * @param  {Object} wsio - The websocket of sender.
 * @param  {Object} data - The object properties described below.
 */
function wsServerDataRemoveValue(wsio, data) {
	sharedServerData.removeValue(wsio, data);
}

/**
 * Add the app to the named values a subscriber.
 * If the value doesn't exist, it will create a "blank" value and subscribe to it.
 *
 * @method wsServerDataSubscribeToValue
 * @param  {Object} wsio - The websocket of sender.
 * @param  {Object} data - The object properties described below.
 * @param  {String} data.nameOfValue - Name of value to subscribe to.
 * @param  {String} data.app - App that requested.
 * @param  {String} data.func - Name of the function on the app to give value to.
 */
function wsServerDataSubscribeToValue(wsio, data) {
	sharedServerData.subscribeToValue(wsio, data);
}

/**
 * Will respond back once to the app giving the func an array of tracked values.
 * They will be in an array of objects with properties nameOfValue and value.
 * NOTE: the values in the array could be huge.
 *
 * @method wsServerDataGetAllTrackedValues
 * @param  {Object} wsio - The websocket of sender.
 * @param  {Object} data - The object properties described below.
 * @param  {String} data.app - App that requested.
 * @param  {String} data.func - Name of the function on the app to give value to.
 */
function wsServerDataGetAllTrackedValues(wsio, data) {
	sharedServerData.getAllTrackedValues(wsio, data);
}

/**
 * Will respond back once to the app giving the func an array of tracked descriptions.
 * They will be in an array of objects with properties nameOfValue and description.
 *
 * @method wsServerDataGetAllTrackedDescriptions
 * @param  {Object} wsio - The websocket of sender.
 * @param  {Object} data - The object properties described below.
 * @param  {String} data.app - App that requested.
 * @param  {String} data.func - Name of the function on the app to give value to.
 */
function wsServerDataGetAllTrackedDescriptions(wsio, data) {
	sharedServerData.getAllTrackedDescriptions(wsio, data);
}

/**
 * Will add the websocket to subscriber list of new value notifications.
 * The subscriber will get an object with nameOfValue and description.
 *
 * @method wsServerDataSubscribeToNewValueNotification
 * @param  {Object} wsio - The websocket of sender.
 * @param  {Object} data - The object properties described below.
 * @param  {String} data.app - App that requested.
 * @param  {String} data.func - Name of the function on the app to give value to.
 */
function wsServerDataSubscribeToNewValueNotification(wsio, data) {
	sharedServerData.subscribeToNewValueNotification(wsio, data);
}

/**
 * Calculate if we have enough screenshot-capable display clients
 * and send message to UI clients to enable the screenshot menu
 *
 * @method     ReportIfCanWallScreenshot
 */
function reportIfCanWallScreenshot() {
	var numOfDisplayClients = config.displays.length;
	var canWallScreenshot = 0;
	// check if all display clients can take a screenshot
	for (let i = 0; i < clients.length; i++) {
		if (clients[i].clientType === "display" && clients[i].capableOfScreenshot === true) {
			canWallScreenshot++;
		}
	}
	// Send the news to the UI clients
	broadcast("reportIfCanWallScreenshot", {
		capableOfScreenshot: (canWallScreenshot === numOfDisplayClients)
	});
}

/**
 * Sent from UI, server gets it and tells displays to send back screenshots.
 * Only happens if a screenshot is not already in progress to prevent spam.
 * The masterDisplay check in array is reset (discarded) and rebuilt.
 *
 * @method     wsStartWallScreenshot
 * @param      {Object}  wsio    The websocket
 * @param      {Object}  data    The data
 */
function wsStartWallScreenshot(wsio, data) {
	// If not already taking a screen shot, then can emit, to prevent spamming
	if (masterDisplay.startedScreenshot === undefined || masterDisplay.startedScreenshot === false) {
		// Need and additional tracking variable to prevent multiple users
		// from spamming the screenshot command
		masterDisplay.startedScreenshot = true;
		// [x][y] the previous array is discarded
		masterDisplay.displayCheckIn = [];
		for (var x = 0; x < config.layout.columns; x++) {
			for (var y = 0; y < config.layout.rows; y++) {
				var idx = y * config.layout.columns + x;
				// Set to false
				masterDisplay.displayCheckIn[idx] = false;
			}
		}
		// then send the messages
		for (var i = 0; i < clients.length; i++) {
			if (clients[i].clientType === "display") {
				// Their submission status is reset
				clients[i].submittedScreenshot = false;
				// Necessary to ignore other displays
				if (clients[i].capableOfScreenshot === undefined) {
					// Capabilities are set on response
					clients[i].capableOfScreenshot = true;
				}
				clients[i].emit("sendServerWallScreenshot");
			}
		}
	}
}

/**
 * Called when displays are sending screenshots.
 * Displays that are not capable of screenshots will report back saying so.
 * Performs the following:
 * 	if not display, stop
 * 	if display is not capable, mark status, stop
 * 	get all displays in array
 * 	save the current display's screenshot
 * 	mark this display in the correct check in position
 * 		if display has width and height, mark those locations too
 * 	if all display tiles screenshots have been submitted
 * 		OR all displays have submitted a screenshot or are incapable
 * 	then make a screenshot
 * 		done with mosaic and offset tiles based on config information
 * 		stitching is done in tmp folder to avoid problems caused by the folder monitor
 * 	finally reset variable to allow another screenshot
 *
 *
 * @method     wsWallScreenshotFromDisplay
 * @param      {Object}  wsio    The websocket
 * @param      {Object}  data    The data
 */
function wsWallScreenshotFromDisplay(wsio, data) {
	if (wsio.clientType != "display") {
		// Something incorrect happened for a non-display to submit a screenshot
		return;
	}

	// Check if the responded display was capable in the first place
	if (!data.capable) {
		wsio.capableOfScreenshot = false;
		// Can't do anything if the display isn't capable
		return;
	}

	// Declaring reused variables here
	var xDisplay, yDisplay;
	var i, x, y, idx, id;

	// First get all connected display clients
	var allDisplaysFromClients = [];
	for (i = 0; i < clients.length; i++) {
		if (clients[i].clientType === "display") {
			allDisplaysFromClients.push(clients[i]);
		}
	}

	// First create information necessary to save the file
	var fileSaveObject = {};
	// client ID in this case refers to the display clientID url param. 0 by default
	// TODO: mirror overwrite is possible, is bad?
	fileSaveObject.fileName = "wallScreenshot_" + wsio.clientID + ".jpg";
	fileSaveObject.fileType = "tmp";
	fileSaveObject.fileContent = data.imageData;
	// Create the current tile piece and tile pieces individually saved
	wsSaveDataOnServer(wsio, fileSaveObject);

	// Set the tracking variables for the tile piece
	// Mark itself as having submitted a screenshot
	wsio.submittedScreenshot = true;

	//
	// This whole next section is about proper placement into the displayCheckIn[x][y]
	// Necessary because of systems that define a single display as having width and height
	//
	if (masterDisplay.displayCheckIn[wsio.clientID] != undefined) {
		idx = config.displays[wsio.clientID].row * config.layout.columns + config.displays[wsio.clientID].column;
		masterDisplay.displayCheckIn[idx] = wsio;
		// set this wsio for each of the spaces (client covering several tiles)
		for (x = 0; x < config.displays[wsio.clientID].width; x++) {
			for (y = 0; y < config.displays[wsio.clientID].height; y++) {
				xDisplay = config.displays[wsio.clientID].column + x;
				yDisplay = config.displays[wsio.clientID].row + y;
				idx = yDisplay * config.layout.columns + xDisplay;
				masterDisplay.displayCheckIn[idx] = wsio;
			}
		}
	} else {
		sageutils.log('Screenshot', "Unknown display", wsio.clientID, "checked in for screenshot");
	}

	//
	// Now check if everyone submitted.
	// NOTE: very possible to have timing issues.
	//   Counting on the fact that screenshot takes more time the non-capable response
	//
	// Display check in necessary for weird pieces
	//
	var allDisplaysSubmittedScreenshots = true;
	// First check if each of the tiles in the wall have been filled
	for (i = 0; i < masterDisplay.displayCheckIn.length; i++) {
		if (masterDisplay.displayCheckIn[i] === false) {
			allDisplaysSubmittedScreenshots = false;
			break;
		}
	}

	// If there is a missing piece from the tiles, possible that there is no active display for it.
	if (!allDisplaysSubmittedScreenshots) {
		// Reset to true, it will be false if there is a missing piece
		allDisplaysSubmittedScreenshots = true;
		for (i = 0; i < allDisplaysFromClients.length; i++) {
			// Check if the display is capable
			if (allDisplaysFromClients[i].capableOfScreenshot) {
				// Check it hasn't submitted a screenshot, don't have all tiles
				if (!allDisplaysFromClients[i].submittedScreenshot) {
					allDisplaysSubmittedScreenshots = false;
					break;
				}
			}
		}
	}

	// Stop if not all displays submitted.
	// Return here to prevent too many nested blocks
	if (!allDisplaysSubmittedScreenshots) {
		return;
	}

	// At this point ready to make a screen shot
	// First need the date to use as a unique name modifier
	var dateSuffix = formatDateToYYYYMMDD_HHMMSS(new Date());

	// More than 1 tile means that stitching needs to be applied
	if (allDisplaysFromClients.length > 1) {
		// Stitching needs to be done by rows
		// Tile pieces are still saved in images
		var basePath = path.join(mainFolder.path, "tmp");
		var currentPath;
		var xMosaicPosition = 0;
		var yMosaicPosition = 0;
		var mosaicImage = imageMagick().in("-background", "black");
		// var tilesUsed = [];
		// var needToSkip;

		//	For each element in the display checkin
		//		if it is false, then the display isn't connected
		//		but check if the wsio was already used
		//			because if it was used, that display has width / height greater than 1 tile
		//			so it needs to be skipped
		//		tiles that dont need to be skipped will have their temp file referenced with offet of tile position * resolution
		for (i = 0; i < masterDisplay.displayCheckIn.length; i++) {
			// Calculate the coordinates
			id  = masterDisplay.displayCheckIn[i].clientID;
			x   = config.displays[id].column;
			y   = config.displays[id].row;
			idx = y * config.layout.columns + x;

			xMosaicPosition = x * config.resolution.width;
			yMosaicPosition = y * config.resolution.height;
			currentPath = path.join(basePath, "wallScreenshot_" + id + ".jpg");
			mosaicImage = mosaicImage.in("-page", "+" + xMosaicPosition + "+" + yMosaicPosition);
			mosaicImage = mosaicImage.in(currentPath);
		}

		// Setting the output into the tmp folder
		var fname = "screenshot-" + dateSuffix + ".jpg";
		currentPath = path.join(mainFolder.path, "tmp", fname);

		// Ready for mosaic and write
		mosaicImage.mosaic().quality(90).write(currentPath, function(error) {
			if (error) {
				sageutils.log('Screenshot', error);
			} else {
				// Add the image into the asset management and open with a width 1/4 of the wall
				manageUploadedFiles([{
					// output folder
					path: currentPath,
					// filename
					name: fname}],
					// position and size
				[0, 0, config.totalWidth / 4],
				// username and color
				"screenshot", "#B4B4B4",
				// to be opened afterward
				true);
				// Delete the temporary files
				sageutils.deleteFiles(path.join(mainFolder.path, "tmp", "wallScreenshot_*"));
			}
		});
	} else {
		// Just change the name
		fileSaveObject.fileName = "screenshot-" + dateSuffix + ".jpg";
		wsSaveDataOnServer(wsio, fileSaveObject);
		// Add the image into the asset management and open with a width 1/4 of the wall
		manageUploadedFiles([{
			// output folder
			path: path.join(mainFolder.path, "tmp", fileSaveObject.fileName),
			// file name
			name: fileSaveObject.fileName}],
		// position and size
		[0, 0, config.totalWidth / 4],
		// username and color
		"screenshot", "#B4B4B4",
		// to be opened afterward
		true);
		// Delete the temporary files
		sageutils.deleteFiles(path.join(mainFolder.path, "tmp", "wallScreenshot_*"));
	}
	// Reset variable to allow another capture
	masterDisplay.startedScreenshot = false;
}

/**
 * Receive data from Electron display client about their hardware
 *
 * @method     wsDisplayHardware
 * @param      {<type>}  wsio    The wsio
 * @param      {<type>}  data    The data
 */
function wsDisplayHardware(wsio, data) {
	// store the hardware data for a given client
	performanceManager.addDisplayClient(wsio.clientID, data);
}

/**
 * Start a jupyter connection
 *
 * @method     wsStartJupyterSharing
 * @param      {Object}  wsio    The websocket
 * @param      {Object}  data    The data
 */
function wsStartJupyterSharing(wsio, data) {
	sageutils.log('Jupyter', "received new stream:", data.id);

	/*var i;
	SAGE2Items.renderSync[data.id] = {clients: {}, chunks: []};
	for (i = 0; i < clients.length; i++) {
		if (clients[i].clientType === "display") {
			SAGE2Items.renderSync[data.id].clients[clients[i].id] = {wsio: clients[i], readyForNextFrame: false, blocklist: []};
		}
	}
	*/

	// forcing 'int' type for width and height
	data.width  = parseInt(data.width,  10);
	data.height = parseInt(data.height, 10);

	appLoader.createJupyterApp(data.src, data.type, data.encoding, data.title, data.color, 800, 1200,
		function(appInstance) {
			appInstance.id = data.id;
			handleNewApplication(appInstance, null);
		}
	);
}

function wsUpdateJupyterSharing(wsio, data) {
	sageutils.log('Jupyter', "received update from:", data.id);
	sendJupyterUpdates(data);
}

function sendJupyterUpdates(data) {
	// var ePosition = {x: 0, y: 0};
	var eUser = {id: 1, label: "Touch", color: "none"};

	var event = {
		id: data.id,
		type: "imageUpload",
		position: 0,
		user: eUser,
		data: data,
		date: Date.now()
	};

	broadcast('eventInItem', event);
}

/**
 * Method handling a file save request from a SAGE2_App
 *
 * @method     appFileSaveRequest
 * @param      {Object}  wsio    The websocket
 * @param      {Object}  data    The data
 */
function appFileSaveRequest(wsio, data) {

	/* data includes
	data = {
		app: Name of application,
		id: id of application,
		asset: true,
		filePath: {
			subdir: subdirectory app wishes file to be saved in
			name: name of the file
			ext: file extension
		},
		saveData: file data
	}
	*/

	if (data.filePath) {
		var appFileSaveDirectory, appdir;

		// is it an asset or an application file
		if (data.asset) {
			// save in the user's folder (~/Documents/SAGE2_Media)
			appFileSaveDirectory = path.join(mediaFolders.user.path, "tmp");
			appdir = appFileSaveDirectory;
		} else {
			// save in protecteed application folder
			appFileSaveDirectory = path.join(mediaFolders.user.path, "savedFiles");
			appdir = path.join(appFileSaveDirectory, data.app);
		}

		// Take the filename
		var filename = data.filePath.name;
		if (filename.indexOf("." + data.filePath.ext) === -1) {
			// add extension if it is not present in name
			filename += "." + data.filePath.ext;
		}

		// save the file in the specific application folder
		var filedir = appdir;
		if (data.filePath.subdir) {
			// add a sub-directory if asked
			filedir = path.join(appdir, data.filePath.subdir);
		}

		// check and create the folder if needed
		if (!sageutils.folderExists(filedir)) {
			sageutils.mkdirParent(filedir);
		}

		// finally, build the full path
		var fullpath = path.join(filedir, filename);

		// and write the file
		try {
			fs.writeFileSync(fullpath, data.saveData);
			sageutils.log('File', "saved file to", fullpath);
			if (data.asset) {
				var fileObject = {};
				fileObject[0] = {
					name: filename,
					type: data.filePath.ext,
					path: fullpath};
				// Add the file to the asset library and open it
				manageUploadedFiles(fileObject, [0, 0], data.app, "#B4B4B4", true);
			}
		} catch (err) {
			sageutils.log('File', "error while saving to", fullpath + ":" + err);
		}

	} else {
		sageutils.log('File', "file directory not specified. File not saved.");
	}
}

function wsRequestFileBuffer(wsio, data) {
	if (data.createdOn === null || data.createdOn === undefined) {
		data.createdOn = Date.now();
	}
	var app = SAGE2Items.applications.list[data.id];
	if (fileBufferManager.hasFileBufferForApp(data.id) === true) {
		fileBufferManager.editCredentialsForBuffer({appId: data.id, owner: data.owner, createdOn: data.createdOn});
	} else {
		console.log("Creating file buffer for:", app.application);
		fileBufferManager.requestBuffer({appId: data.id, owner: data.owner, createdOn: data.createdOn,
			color: data.color, content: data.content});
	}

	if (data.fileName !== null && data.fileName !== undefined) {
		// Create the folder as needed
		var fileSaveDir = path.join(mainFolder.path, "notes");
		fileSaveDir = path.join(fileSaveDir, app.application);

		// Take the filename
		var filename = data.fileName;
		var ext = data.extension || "txt";
		if (filename.indexOf("." + ext) === -1) {
			// add extension if it is not present in name
			filename += "." + ext;
		}

		// save the file in the specific application folder
		if (data.subdir) {
			// add a sub-directory if asked
			fileSaveDir = path.join(fileSaveDir, data.subdir);
		}
		fileBufferManager.associateFile({appId: data.id, appName: app.application, fileDir: fileSaveDir, fileName: filename});
	}
}

function wsCloseFileBuffer(wsio, data) {
	console.log("Closing buffer for:", data.id);
	fileBufferManager.closeFileBuffer(data.id);
}

function wsUpdateFileBufferCursorPosition(wsio, data) {
	fileBufferManager.updateFileBufferCursorPosition(data);
}

function wsRequestNewTitle(wsio, data) {
	var app = SAGE2Items.applications.list[data.id];
	if (app !== null && app !== undefined) {
		app.title = data.title;
		broadcast('setTitle', data);
	}
}

/**
	* Create a new screen partition with dimensions specified in data
	*
	* @method wsCreatePartition
	* @param {object} data - The dimensions of the partition to be created
	*/
function wsCreatePartition(wsio, data) {
	// Create Test partition
	sageutils.log('Partition', "Creating a new partition");
	var newPtn = createPartition(data, "#ffffff");

	// update the title of the new partition
	broadcast('partitionWindowTitleUpdate', newPtn.getTitle());
}

/**
	* Create a new screen partition with dimensions specified in data
	*
	* @method wsPartitionScreen
	* @param {object} data - Contains the layout specificiation with which partitions will be created
	*/
function wsPartitionScreen(wsio, data) {
	sageutils.log('Partition', "Dividing SAGE2 into partitions");

	partitions.unusedColors = partitions.defaultColors.slice(0, partitions.defaultColors.length);

	divideAreaPartitions(
		data,
		0,
		config.ui.titleBarHeight,
		config.totalWidth,
		config.totalHeight - config.ui.titleBarHeight
	);

	delete partitions.unusedColors;
}

function divideAreaPartitions(data, x, y, width, height) {

	let currX = x,
		currY = y;

	// if we are out of unused colors, reset the list
	if (partitions.unusedColors.length === 0) {
		partitions.unusedColors = partitions.defaultColors.slice(0, partitions.defaultColors.length);
	}

	let randIndex = Math.floor(Math.random() * partitions.unusedColors.length);

	let randColor = partitions.unusedColors[randIndex];

	// delete the random color from the unused colors
	partitions.unusedColors.splice(randIndex, 1);

	if (data.ptn) {
		let newPtn = createPartition(
			{
				left: x,
				top: y,
				width: width,
				height: height - config.ui.titleBarHeight,
				isSnapping: true
			},
			randColor
		);

		broadcast('partitionWindowTitleUpdate', newPtn.getTitle());

	} else {
		if (data.type === "col") {
			for (let i = 0; i < data.children.length; i++) {
				divideAreaPartitions(
					data.children[i],
					currX,
					currY,
					width,
					height * data.children[i].size / 12
				);

				currY += height * data.children[i].size / 12;
			}
		} else if (data.type === "row") {
			for (let i = 0; i < data.children.length; i++) {
				divideAreaPartitions(
					data.children[i],
					currX,
					currY,
					width * data.children[i].size / 12,
					height
				);

				currX += width * data.children[i].size / 12;
			}
		}
	}

}

/**
	* Remove all partitions
	*
	* @method wsDeleteAllPartitions
	*/
function wsDeleteAllPartitions(wsio) {
	deleteAllPartitions();
}

/**
	* Cause all apps to be associated with a partition if it is above one
	* (WebSocket method)
	*
	* @method wsPartitionsGrabAllContent
	*/
function wsPartitionsGrabAllContent(wsio) {
	// associate any existing apps with partitions
	partitionsGrabAllContent();
}

/**
	* Cause all apps to be associated with a partition if it is above one
	*
	* @method partitionsGrabAllContent
	*/
function partitionsGrabAllContent() {
	// associate any existing apps with partitions
	for (var key in SAGE2Items.applications.list) {
		var changedPartitions = partitions.updateOnItemRelease(SAGE2Items.applications.list[key]);

		changedPartitions.forEach((id => {
			updatePartitionInnerLayout(partitions.list[id], true);

			broadcast('partitionWindowTitleUpdate', partitions.list[id].getTitle());
		}));
	}
}

/**
	* Create a new partition with a given set of dimensions and a color
	*
	* @method createPartition
	* @param {object} dims - The dimensions of a partition in top, left, width, height
	* @param {string} color - The color of the partition
	*/
function createPartition(dims, color) {
	var myPtn = partitions.newPartition(dims, interactMgr, color);
	broadcast('createPartitionWindow', myPtn.getDisplayInfo());
	broadcast('createPartitionBorder', myPtn.getDisplayInfo());

	// on creation, if it is snapping, update the neighbors
	if (myPtn.isSnapping) {
		partitions.updateNeighbors(myPtn.id);

		broadcast('updatePartitionSnapping', myPtn.getDisplayInfo());
		for (let p of Object.keys(myPtn.neighbors)) {
			if (partitions.list[p]) {
				broadcast('updatePartitionSnapping', partitions.list[p].getDisplayInfo());
			}
		}
	}

	return myPtn;
}

/**
	* Create a new partition with a given set of dimensions and a color
	*
	* @method createPartition
	* @param {string} id - The id of the partition to be deleted
	*/
function deletePartition(id) {
	var ptn = partitions.list[id];

	if (ptn.isSnapping) {
		// remove itself from neighbors' neighbor lists
		for (let neigh of Object.keys(ptn.neighbors)) {
			delete partitions.list[neigh].neighbors[id];
		}
	}

	broadcast('deletePartitionWindow', ptn.getDisplayInfo());
	partitions.removePartition(ptn.id);
	interactMgr.removeGeometry(ptn.id, "partitions");
}<|MERGE_RESOLUTION|>--- conflicted
+++ resolved
@@ -725,6 +725,7 @@
 	if (wsio.clientType === "display") {
 		sageutils.log("Disconnect", chalk.bold.red(wsio.id) +
 			" (" + wsio.clientType + " " + wsio.clientID + ")");
+		performanceManager.removeDisplayClient(wsio.clientID);
 	} else {
 		if (wsio.clientType) {
 			sageutils.log("Disconnect", chalk.bold.red(wsio.id) + " (" + wsio.clientType + ")");
@@ -956,14 +957,7 @@
 	}
 
 	if (wsio.clientType === "performance") {
-<<<<<<< HEAD
-		performanceManager.addMonitoringClient(wsio);
-		wsio.emit('hardwareInformation',
-			performanceManager.performanceMetrics.staticInformation
-		);
-=======
 		performanceManager.updateClient(wsio);
->>>>>>> f9b0fe6b
 	}
 }
 
@@ -1151,6 +1145,7 @@
 
 	// message from electron display client
 	wsio.on('displayHardware',                      wsDisplayHardware);
+	wsio.on('performanceData',						wsPerformanceData);
 }
 
 /**
@@ -10053,6 +10048,20 @@
 }
 
 /**
+ * Receive data from Electron display client about their hardware
+ *
+ * @method     wsPerformanceData
+ * @param      {<type>}  wsio    The wsio
+ * @param      {<type>}  data    The data
+ */
+function wsPerformanceData(wsio, data) {
+	// Pass the performance data from Electron display client
+	// on the performance manager
+	performanceManager.saveDisplayPerformanceData(data);
+}
+
+
+/**
  * Start a jupyter connection
  *
  * @method     wsStartJupyterSharing
