// SAGE2 is available for use under the SAGE2 Software License
//
// University of Illinois at Chicago's Electronic Visualization Laboratory (EVL)
// and University of Hawai'i at Manoa's Laboratory for Advanced Visualization
// and Applications (LAVA)
//
// See full text, terms and conditions in the LICENSE.txt included file
//
// Copyright (c) 2014-2015

/**
 * @module server
 */


// node mode
/* jshint node: true */

// how to deal with spaces and tabs
/* jshint smarttabs: false */

// Don't make functions within a loop
/* jshint -W083 */

/*global mediaFolders */

// require variables to be declared
'use strict';

// node: built-in
var fs            = require('fs');               // filesystem access
var http          = require('http');             // http server
var https         = require('https');            // https server
var os            = require('os');               // operating system access
var path          = require('path');             // file path management
var readline      = require('readline');         // to build an evaluation loop
var url           = require('url');              // parses urls
var util          = require('util');             // node util

// npm: defined in package.json
var formidable    = require('formidable');       // upload processor
var gm            = require('gm');               // graphicsmagick
var imageMagick;                                 // derived from graphicsmagick
var json5         = require('json5');            // Relaxed JSON format
var qrimage       = require('qr-image');         // qr-code generation
var sprint        = require('sprint');           // pretty formating (sprintf)

var Twit          = require('twit');             // twitter api

// custom node modules
var assets              = require('./src/node-assets');           // manages the list of files
var commandline         = require('./src/node-sage2commandline'); // handles command line parameters for SAGE2
var exiftool            = require('./src/node-exiftool');         // gets exif tags for images
var pixelblock          = require('./src/node-pixelblock');       // chops pixels buffers into square chunks
var sageutils           = require('./src/node-utils');            // provides the current version number
var md5                 = require('./src/md5');                   // return standard md5 hash of given param

var HttpServer          = require('./src/node-httpserver');       // creates web server
var InteractableManager = require('./src/node-interactable');     // handles geometry and determining which object a point is over
var Interaction         = require('./src/node-interaction');      // handles sage interaction (move, resize, etc.)
var Loader              = require('./src/node-itemloader');       // handles sage item creation
var Omicron             = require('./src/node-omicron');          // handles Omicron input events
var Radialmenu          = require('./src/node-radialmenu');       // radial menu
var Sage2ItemList       = require('./src/node-sage2itemlist');    // list of SAGE2 items
var Sagepointer         = require('./src/node-sagepointer');      // handles sage pointers (creation, location, etc.)
var StickyItems         = require('./src/node-stickyitems');
var WebsocketIO         = require('./src/node-websocket.io');     // creates WebSocket server and clients


// Globals

// Session hash for security
global.__SESSION_ID    = null;

var sage2Server        = null;
var sage2ServerS       = null;
var wsioServer         = null;
var wsioServerS        = null;
var SAGE2_version      = sageutils.getShortVersion();
var platform           = os.platform() === "win32" ? "Windows" : os.platform() === "darwin" ? "Mac OS X" : "Linux";
var program            = commandline.initializeCommandLineParameters(SAGE2_version, emitLog);
var apis               = {};
var config             = loadConfiguration();
var imageMagickOptions = {imageMagick: true};
var ffmpegOptions      = {};
var hostOrigin         = "";
var SAGE2Items         = {};
var users              = null;
var appLoader          = null;
var interactMgr        = new InteractableManager();
var mediaBlockSize     = 128;
var startTime          = Date.now();

// Global variable for all media folders
global.mediaFolders = {};
// System folder, defined within SAGE2 installation
mediaFolders.system =	{
	name: "system",
	path: "public/uploads/",
	url:  "/uploads",
	upload: true
};
// Home directory, defined as ~/Documents/SAGE2_Media or equivalent
mediaFolders.user =	{
	name: "user",
	path: path.join(sageutils.getHomeDirectory(), "Documents", "SAGE2_Media", "/"),
	url:  "/user",
	upload: false
};
// Add extra folders defined in the configuration file
if (config.folders) {
	config.folders.forEach(function(f) {
		// Add a new folder into the collection
		mediaFolders[f.name] = {};
		mediaFolders[f.name].name   = f.name;
		mediaFolders[f.name].path   = f.path;
		mediaFolders[f.name].url    = f.url;
		mediaFolders[f.name].upload = sageutils.isTrue(f.upload);
	});
}
// Validate all the media folders
for (var folder in mediaFolders) {
	var f = mediaFolders[folder];
	console.log(sageutils.header('Folders') + f.name + " " + f.path + " " + f.url);
	if (!sageutils.folderExists(f.path)) {
		sageutils.mkdirParent(f.path);
	}
	if (mediaFolders[f.name].upload) {
		mediaFolders.system.upload = false;
	}
	var newdirs = ["apps", "assets", "images", "pdfs", "tmp", "videos"];
	newdirs.forEach(function(d) {
		var newsubdir = path.join(mediaFolders[f.name].path, d);
		if (!sageutils.folderExists(newsubdir)) {
			sageutils.mkdirParent(newsubdir);
		}
	});
}


var publicDirectory  = "public"; // mediaFolders.system.path; // "public";
var uploadsDirectory = path.join(publicDirectory, "uploads");
var sessionDirectory = path.join(__dirname, "sessions");

console.log(sageutils.header("SAGE2") + "Node Version: " + sageutils.getNodeVersion());
console.log(sageutils.header("SAGE2") + "Detected Server OS as:\t" + platform);
console.log(sageutils.header("SAGE2") + "SAGE2 Short Version:\t" + SAGE2_version);

// Initialize Server
initializeSage2Server();


function initializeSage2Server() {
	// Remove API keys from being investigated further
	// if (config.apis) delete config.apis;

	// Register with evl's server
	if (config.register_site) {
		sageutils.registerSAGE2(config);
	}

	// Check for missing packages
	sageutils.checkPackages(); // pass parameter `true` for devel packages also

	// Setup binaries path
	if (config.dependencies !== undefined) {
		if (config.dependencies.ImageMagick !== undefined) {
			imageMagickOptions.appPath = config.dependencies.ImageMagick;
		}
		if (config.dependencies.FFMpeg !== undefined) {
			ffmpegOptions.appPath = config.dependencies.FFMpeg;
		}
	}
	imageMagick = gm.subClass(imageMagickOptions);
	assets.setupBinaries(imageMagickOptions, ffmpegOptions);

	// Set default host origin for this server
	if (config.rproxy_port === undefined) {
		hostOrigin = "http://" + config.host + (config.index_port === 80 ? "" : ":" + config.index_port) + "/";
	}

	// Initialize sage2 item lists
	SAGE2Items.applications = new Sage2ItemList();
	SAGE2Items.portals      = new Sage2ItemList();
	SAGE2Items.pointers     = new Sage2ItemList();
	SAGE2Items.radialMenus  = new Sage2ItemList();
	SAGE2Items.widgets      = new Sage2ItemList();
	SAGE2Items.renderSync   = {};

	SAGE2Items.portals.interactMgr = {};

	// Initialize user interaction tracking
	if (program.trackUsers) {
		if (typeof program.trackUsers === "string" && sageutils.fileExists(program.trackUsers)) {
			users = json5.parse(fs.readFileSync(program.trackUsers));
		} else {
			users = {};
		}
		users.session = {};
		users.session.start = Date.now();

		setInterval(saveUserLog, 300000); // every 5 minutes
		if (!sageutils.folderExists("logs")) {
			fs.mkdirSync("logs");
		}
	}

	// Get full version of SAGE2 - git branch, commit, date
	sageutils.getFullVersion(function(version) {
		// fields: base commit branch date
		SAGE2_version = version;
		console.log(sageutils.header("SAGE2") + "Full Version:" + json5.stringify(SAGE2_version));
		broadcast('setupSAGE2Version', SAGE2_version);

		if (users !== null) {
			users.session.verison = SAGE2_version;
		}
	});

	// Generate a qr image that points to sage2 server
	var qr_png = qrimage.image(hostOrigin, { ec_level: 'M', size: 15, margin: 3, type: 'png' });
	var qr_out = path.join(uploadsDirectory, "images", "QR.png");
	qr_png.on('end', function() {
		console.log(sageutils.header("QR") + "image generated", qr_out);
	});
	qr_png.pipe(fs.createWriteStream(qr_out));

	// Setup tmp directory for SAGE2 server
	process.env.TMPDIR = path.join(__dirname, "tmp");
	console.log(sageutils.header("SAGE2") + "Temp folder: " + process.env.TMPDIR);
	if (!sageutils.folderExists(process.env.TMPDIR)) {
		fs.mkdirSync(process.env.TMPDIR);
	}

	// Setup tmp directory in uploads
	var uploadTemp = path.join(__dirname, "public", "uploads", "tmp");
	console.log(sageutils.header("SAGE2") + "Upload temp folder: " + uploadTemp);
	if (!sageutils.folderExists(uploadTemp)) {
		fs.mkdirSync(uploadTemp);
	}

	// Make sure sessions directory exists
	if (!sageutils.folderExists(sessionDirectory)) {
		fs.mkdirSync(sessionDirectory);
	}

	// Add a flag into the configuration to denote password status (used on display side)
	//   not protected by default
	config.passordProtected = false;
	// Check for the session password file
	var passwordFile = path.join("keys", "passwd.json");
	if (typeof program.password  === "string" && program.password.length > 0) {
		// Creating a new hash from the password
		global.__SESSION_ID = md5.getHash(program.password);
		console.log(sageutils.header("Secure") + "Using " + global.__SESSION_ID + " as the key for this session");
		// Saving the hash
		fs.writeFileSync(passwordFile, JSON.stringify({pwd: global.__SESSION_ID}));
		console.log(sageutils.header("Secure") + "Saved to file name " + passwordFile);
		// the session is protected
		config.passordProtected = true;
	} else if (sageutils.fileExists(passwordFile)) {
		// If a password file exists, load it
		var passwordFileJsonString = fs.readFileSync(passwordFile, 'utf8');
		var passwordFileJson       = JSON.parse(passwordFileJsonString);
		if (passwordFileJson.pwd !== null) {
			global.__SESSION_ID = passwordFileJson.pwd;
			console.log(sageutils.header("Secure") + "A sessionID was found: " + passwordFileJson.pwd);
			// the session is protected
			config.passordProtected = true;
		} else {
			console.log(sageutils.header("Secure") + "Invalid hash file " + passwordFile);
		}
	}

	// Monitoring some folders (test)
	sageutils.monitorFolders([
		path.join(uploadsDirectory, "images"),
		path.join(uploadsDirectory, "pdfs"),
		path.join(uploadsDirectory, "videos")],
		function(change) {
			console.log(sageutils.header("Monitor") + "Changes detected in", this.root);
			if (change.addedFiles.length > 0) {
				console.log(sageutils.header("Monitor") + "	Added files:    %j",   change.addedFiles);
			}
			if (change.modifiedFiles.length > 0) {
				console.log(sageutils.header("Monitor") + "	Modified files: %j",   change.modifiedFiles);
			}
			if (change.removedFiles.length > 0) {
				console.log(sageutils.header("Monitor") + "	Removed files:  %j",   change.removedFiles);
			}
			if (change.addedFolders.length > 0) {
				console.log(sageutils.header("Monitor") + "	Added folders:    %j", change.addedFolders);
			}
			if (change.modifiedFolders.length > 0) {
				console.log(sageutils.header("Monitor") + "	Modified folders: %j", change.modifiedFolders);
			}
			if (change.removedFolders.length > 0) {
				console.log(sageutils.header("Monitor") + "	Removed folders:  %j", change.removedFolders);
			}
		}
	);

	// Initialize assets
	// Main folder
	assets.initialize(uploadsDirectory, 'uploads');
	// Extra folders
	for (var mf in mediaFolders) {
		if (mf !== 'system') {
			assets.addAssetFolder(mediaFolders[mf].path, 'uploads');
		}
	}

	// Initialize app loader
	appLoader = new Loader(publicDirectory, hostOrigin, config, imageMagickOptions, ffmpegOptions);

	// Initialize interactable manager and layers
	interactMgr.addLayer("staticUI",     3);
	interactMgr.addLayer("radialMenus",  2);
	interactMgr.addLayer("widgets",      1);
	interactMgr.addLayer("applications", 0);
	interactMgr.addLayer("portals",      0);

	// Initialize the background for the display clients (image or color)
	setupDisplayBackground();

	// initialize dialog boxes
	setUpDialogsAsInteractableObjects();

	// Set up http and https servers
	var httpServerApp = new HttpServer(publicDirectory);
	httpServerApp.httpPOST('/upload', uploadForm); // receive newly uploaded files from SAGE Pointer / SAGE UI
	httpServerApp.httpGET('/config',  sendConfig); // send config object to client using http request
	var options  = setupHttpsOptions();            // create HTTPS options - sets up security keys
	sage2Server  = http.createServer(httpServerApp.onrequest);
	sage2ServerS = https.createServer(options, httpServerApp.onrequest);

	// Set up websocket servers - 2 way communication between server and all browser clients
	wsioServer  = new WebsocketIO.Server({server: sage2Server});
	wsioServerS = new WebsocketIO.Server({server: sage2ServerS});
	wsioServer.onconnection(openWebSocketClient);
	wsioServerS.onconnection(openWebSocketClient);
}

function setUpDialogsAsInteractableObjects() {
	var dialogGeometry = {
		x: config.totalWidth / 2 - 13 * config.ui.titleBarHeight,
		y: 2 * config.ui.titleBarHeight,
		w: 26 * config.ui.titleBarHeight,
		h: 8 * config.ui.titleBarHeight
	};

	var acceptGeometry = {
		x: dialogGeometry.x + 0.25 * config.ui.titleBarHeight,
		y: dialogGeometry.y + 4.75 * config.ui.titleBarHeight,
		w: 9 * config.ui.titleBarHeight,
		h: 3 * config.ui.titleBarHeight
	};

	var rejectCancelGeometry = {
		x: dialogGeometry.x + 16.75 * config.ui.titleBarHeight,
		y: dialogGeometry.y + 4.75 * config.ui.titleBarHeight,
		w: 9 * config.ui.titleBarHeight,
		h: 3 * config.ui.titleBarHeight
	};

	interactMgr.addGeometry("dataSharingWaitDialog",    "staticUI", "rectangle", dialogGeometry, false, 1, null);
	interactMgr.addGeometry("dataSharingRequestDialog", "staticUI", "rectangle", dialogGeometry, false, 1, null);
	interactMgr.addGeometry("acceptDataSharingRequest", "staticUI", "rectangle", acceptGeometry, false, 2, null);
	interactMgr.addGeometry("cancelDataSharingRequest", "staticUI", "rectangle", rejectCancelGeometry, false, 2, null);
	interactMgr.addGeometry("rejectDataSharingRequest", "staticUI", "rectangle", rejectCancelGeometry, false, 2, null);
}

function broadcast(name, data) {
	wsioServer.broadcast(name, data);
	wsioServerS.broadcast(name, data);
}

function emitLog(data) {
	if (wsioServer === null || wsioServerS === null) {
		return;
	}
	broadcast('console', data);
}


// global variables to manage clients
var clients           = [];
var masterDisplay     = null;
var webBrowserClient  = null;
var sagePointers      = {};
var remoteInteraction = {};
var mediaBlockStreams = {};
var appUserColors     = {}; // a dict to keep track of app instance colors(for widget connectors)

var remoteSharingRequestDialog = null;
var remoteSharingWaitDialog    = null;
var remoteSharingSessions      = {};

// Sticky items and window position for new clones
var stickyAppHandler     = new StickyItems();


function openWebSocketClient(wsio) {
	wsio.onclose(closeWebSocketClient);
	wsio.on('addClient', wsAddClient);
}

function closeWebSocketClient(wsio) {
	var i;
	var key;
	if (wsio.clientType === "display") {
		console.log(sageutils.header("Disconnect") + wsio.id + " (" + wsio.clientType + " " + wsio.clientID + ")");
	} else {
		console.log(sageutils.header("Disconnect") + wsio.id + " (" + wsio.clientType + ")");
	}

	addEventToUserLog(wsio.id, {type: "disconnect", data: null, time: Date.now()});

	// if client is a remote site, send disconnect message
	var remote = findRemoteSiteByConnection(wsio);
	if (remote !== null) {
		console.log("Remote site \"" + remote.name + "\" now offline");
		remote.connected = false;
		var site = {name: remote.name, connected: remote.connected};
		broadcast('connectedToRemoteSite', site);
	}

	if (wsio.clientType === "sageUI") {
		hidePointer(wsio.id);
		removeControlsForUser(wsio.id);
		delete sagePointers[wsio.id];
		delete remoteInteraction[wsio.id];
		for (key in remoteSharingSessions) {
			remoteSharingSessions[key].wsio.emit('stopRemoteSagePointer', {id: wsio.id});
		}
	} else if (wsio.clientType === "display") {
		for (key in SAGE2Items.renderSync) {
			if (SAGE2Items.renderSync.hasOwnProperty(key)) {
				delete SAGE2Items.renderSync[key].clients[wsio.id];
			}
		}
	} else if (wsio.clientType === "webBrowser") {
		webBrowserClient = null;
	} else {
		// if it's an application, assume it's a stream and try
		deleteApplication(wsio.id + '|0');
	}

	if (wsio === masterDisplay) {
		masterDisplay = null;
		for (i = 0; i < clients.length; i++) {
			if (clients[i].clientType === "display" && clients[i] !== wsio) {
				masterDisplay = clients[i];
				clients[i].emit('setAsMasterDisplay');
				break;
			}
		}
	}

	removeElement(clients, wsio);
}

function wsAddClient(wsio, data) {

	// Just making sure the data is valid JSON (one gets strings from C++)
	if (sageutils.isTrue(data.requests.config)) {
		data.requests.config = true;
	} else {
		data.requests.config = false;
	}
	if (sageutils.isTrue(data.requests.version)) {
		data.requests.version = true;
	} else {
		data.requests.version = false;
	}
	if (sageutils.isTrue(data.requests.time)) {
		data.requests.time = true;
	} else {
		data.requests.time = false;
	}
	if (sageutils.isTrue(data.requests.console)) {
		data.requests.console = true;
	} else {
		data.requests.console = false;
	}

	wsio.updateRemoteAddress(data.host, data.port); // overwrite host and port if defined
	wsio.clientType = data.clientType;

	if (wsio.clientType === "display") {
		wsio.clientID = data.clientID;
		if (masterDisplay === null) {
			masterDisplay = wsio;
		}
		console.log(sageutils.header("Connect") + wsio.id + " (" + wsio.clientType + " " + wsio.clientID + ")");
	} else {
		wsio.clientID = -1;
		console.log(sageutils.header("Connect") + wsio.id + " (" + wsio.clientType + ")");
	}

	clients.push(wsio);
	initializeWSClient(wsio, data.requests.config, data.requests.version, data.requests.time, data.requests.console);
}

function initializeWSClient(wsio, reqConfig, reqVersion, reqTime, reqConsole) {
	setupListeners(wsio);

	wsio.emit('initialize', {UID: wsio.id, time: Date.now(), start: startTime});
	if (wsio === masterDisplay) {
		wsio.emit('setAsMasterDisplay');
	}

	if (reqConfig) {
		wsio.emit('setupDisplayConfiguration', config);
	}
	if (reqVersion) {
		wsio.emit('setupSAGE2Version', SAGE2_version);
	}
	if (reqTime) {
		wsio.emit('setSystemTime', {date: Date.now()});
	}
	if (reqConsole) {
		wsio.emit('console', json5.stringify(config, null, 4));
	}

	if (wsio.clientType === "display") {
		initializeExistingSagePointers(wsio);
		initializeExistingApps(wsio);
		initializeRemoteServerInfo(wsio);
		setTimeout(initializeExistingControls, 6000, wsio); // why can't this be done immediately with the rest?
	} else if (wsio.clientType === "sageUI") {
		createSagePointer(wsio.id);
		var key;
		for (key in remoteSharingSessions) {
			remoteSharingSessions[key].wsio.emit('createRemoteSagePointer', {id: wsio.id, portal: {host: config.host, port: config.port}});
		}
		initializeExistingAppsPositionSizeTypeOnly(wsio);
	}

	var remote = findRemoteSiteByConnection(wsio);
	if (remote !== null) {
		remote.wsio = wsio;
		remote.connected = true;
		var site = {name: remote.name, connected: remote.connected};
		broadcast('connectedToRemoteSite', site);
	}

	if (wsio.clientType === "webBrowser") {
		webBrowserClient = wsio;
	}
}

function setupListeners(wsio) {
	wsio.on('registerInteractionClient',            wsRegisterInteractionClient);

	wsio.on('startSagePointer',                     wsStartSagePointer);
	wsio.on('stopSagePointer',                      wsStopSagePointer);

	wsio.on('pointerPress',                         wsPointerPress);
	wsio.on('pointerRelease',                       wsPointerRelease);
	wsio.on('pointerDblClick',                      wsPointerDblClick);
	wsio.on('pointerPosition',                      wsPointerPosition);
	wsio.on('pointerMove',                          wsPointerMove);
	wsio.on('pointerScrollStart',                   wsPointerScrollStart);
	wsio.on('pointerScroll',                        wsPointerScroll);
	wsio.on('pointerScrollEnd',                     wsPointerScrollEnd);
	wsio.on('pointerDraw',                          wsPointerDraw);
	wsio.on('keyDown',                              wsKeyDown);
	wsio.on('keyUp',                                wsKeyUp);
	wsio.on('keyPress',                             wsKeyPress);

	wsio.on('uploadedFile',                         wsUploadedFile);

	wsio.on('startNewMediaStream',                  wsStartNewMediaStream);
	wsio.on('updateMediaStreamFrame',               wsUpdateMediaStreamFrame);
	wsio.on('updateMediaStreamChunk',               wsUpdateMediaStreamChunk);
	wsio.on('stopMediaStream',                      wsStopMediaStream);
	wsio.on('startNewMediaBlockStream',             wsStartNewMediaBlockStream);
	wsio.on('updateMediaBlockStreamFrame',          wsUpdateMediaBlockStreamFrame);
	wsio.on('stopMediaBlockStream',                 wsStopMediaBlockStream);

	wsio.on('requestVideoFrame',                    wsRequestVideoFrame);
	wsio.on('receivedMediaStreamFrame',             wsReceivedMediaStreamFrame);
	wsio.on('receivedRemoteMediaStreamFrame',       wsReceivedRemoteMediaStreamFrame);
	wsio.on('receivedMediaBlockStreamFrame',        wsReceivedMediaBlockStreamFrame);
	wsio.on('receivedRemoteMediaBlockStreamFrame',  wsReceivedRemoteMediaBlockStreamFrame);

	wsio.on('finishedRenderingAppFrame',            wsFinishedRenderingAppFrame);
	wsio.on('updateAppState',                       wsUpdateAppState);
	wsio.on('appResize',                            wsAppResize);
	wsio.on('broadcast',                            wsBroadcast);
	wsio.on('searchTweets',                         wsSearchTweets);

	wsio.on('requestAvailableApplications',         wsRequestAvailableApplications);
	wsio.on('requestStoredFiles',                   wsRequestStoredFiles);
	wsio.on('loadApplication',                      wsLoadApplication);
	wsio.on('loadFileFromServer',                   wsLoadFileFromServer);
	wsio.on('deleteElementFromStoredFiles',         wsDeleteElementFromStoredFiles);
	wsio.on('saveSesion',                           wsSaveSesion);
	wsio.on('clearDisplay',                         wsClearDisplay);
	wsio.on('tileApplications',                     wsTileApplications);

	// Radial menu should have its own message section? Just appended here for now.
	wsio.on('radialMenuClick',                      wsRadialMenuClick);
	wsio.on('radialMenuMoved',                      wsRadialMenuMoved);
	wsio.on('removeRadialMenu',                     wsRemoveRadialMenu);
	wsio.on('radialMenuWindowToggle',               wsRadialMenuThumbnailWindow);

	wsio.on('addNewWebElement',                     wsAddNewWebElement);

	wsio.on('openNewWebpage',                       wsOpenNewWebpage);

	wsio.on('playVideo',                            wsPlayVideo);
	wsio.on('pauseVideo',                           wsPauseVideo);
	wsio.on('stopVideo',                            wsStopVideo);
	wsio.on('updateVideoTime',                      wsUpdateVideoTime);
	wsio.on('muteVideo',                            wsMuteVideo);
	wsio.on('unmuteVideo',                          wsUnmuteVideo);
	wsio.on('loopVideo',                            wsLoopVideo);

	wsio.on('addNewElementFromRemoteServer',          wsAddNewElementFromRemoteServer);
	wsio.on('requestNextRemoteFrame',                 wsRequestNextRemoteFrame);
	wsio.on('updateRemoteMediaStreamFrame',           wsUpdateRemoteMediaStreamFrame);
	wsio.on('stopMediaStream',                        wsStopMediaStream);
	wsio.on('updateRemoteMediaBlockStreamFrame',      wsUpdateRemoteMediaBlockStreamFrame);
	wsio.on('stopMediaBlockStream',                   wsStopMediaBlockStream);
	wsio.on('requestDataSharingSession',              wsRequestDataSharingSession);
	wsio.on('cancelDataSharingSession',               wsCancelDataSharingSession);
	wsio.on('acceptDataSharingSession',               wsAcceptDataSharingSession);
	wsio.on('rejectDataSharingSession',               wsRejectDataSharingSession);
	wsio.on('createRemoteSagePointer',                wsCreateRemoteSagePointer);
	wsio.on('startRemoteSagePointer',                 wsStartRemoteSagePointer);
	wsio.on('stopRemoteSagePointer',                  wsStopRemoteSagePointer);
	wsio.on('remoteSagePointerPosition',              wsRemoteSagePointerPosition);
	wsio.on('remoteSagePointerToggleModes',           wsRemoteSagePointerToggleModes);
	wsio.on('remoteSagePointerHoverCorner',           wsRemoteSagePointerHoverCorner);
	wsio.on('addNewRemoteElementInDataSharingPortal', wsAddNewRemoteElementInDataSharingPortal);

	wsio.on('updateApplicationOrder',                 wsUpdateApplicationOrder);
	wsio.on('startApplicationMove',                   wsStartApplicationMove);
	wsio.on('startApplicationResize',                 wsStartApplicationResize);
	wsio.on('updateApplicationPosition',              wsUpdateApplicationPosition);
	wsio.on('updateApplicationPositionAndSize',       wsUpdateApplicationPositionAndSize);
	wsio.on('finishApplicationMove',                  wsFinishApplicationMove);
	wsio.on('finishApplicationResize',                wsFinishApplicationResize);
	wsio.on('deleteApplication',                      wsDeleteApplication);
	wsio.on('updateApplicationState',                 wsUpdateApplicationState);

	wsio.on('addNewControl',                        wsAddNewControl);
	wsio.on('closeAppFromControl',                  wsCloseAppFromControl);
	wsio.on('hideWidgetFromControl',                wsHideWidgetFromControl);
	wsio.on('openRadialMenuFromControl',            wsOpenRadialMenuFromControl);
	wsio.on('recordInnerGeometryForWidget',			wsRecordInnerGeometryForWidget);

	wsio.on('createAppClone',                       wsCreateAppClone);

	wsio.on('sage2Log',                             wsPrintDebugInfo);
	wsio.on('command',                              wsCommand);
}

function initializeExistingControls(wsio) {
	var i;
	var uniqueID;
	var app;
	var zIndex;
	var data;
	var controlList = SAGE2Items.widgets.list;
	for (i in controlList) {
		if (controlList.hasOwnProperty(i) && SAGE2Items.applications.list.hasOwnProperty(controlList[i].appId)) {
			data = controlList[i];
			wsio.emit('createControl', data);
			zIndex = SAGE2Items.widgets.numItems;
<<<<<<< HEAD
			var radialGeometry = {x: data.left+(data.height/2), y: data.top+(data.height/2), r: data.height/2};
			if (data.hasSideBar === true) {
				var shapeData = {
					radial:{
						type:"circle",
						visible:true,
						geometry:radialGeometry
					},
					sidebar:{
						type:"rectangle",
						visible:true,
						geometry: {x: data.left+data.height, y: data.top+(data.height/2)-(data.barHeight/2), w: data.width-data.height, h: data.barHeight}
					}
				};
				interactMgr.addComplexGeometry(data.id, "widgets", shapeData, zIndex, data);
=======
			interactMgr.addGeometry(data.id + "_radial", "widgets", "circle", {
				x: data.left + (data.height / 2),
				y: data.top + (data.height / 2),
				r: data.height / 2},
				true, zIndex, data);
			if (data.hasSideBar === true) {
				interactMgr.addGeometry(data.id + "_sidebar", "widgets", "rectangle", {
					x: data.left + data.height,
					y: data.top + (data.height / 2) - (data.barHeight / 2),
					w: data.width - data.height,
					h: data.barHeight},
					true, zIndex, data);
>>>>>>> 54a9123b
			}
			else{
				interactMgr.addGeometry(data.id, "widgets", "circle", radialGeometry, true, zIndex, data);
			}
			/*interactMgr.addGeometry(data.id+"_radial", "widgets", "circle", {x: data.left+(data.height/2), y: data.top+(data.height/2), r: data.height/2}, true, zIndex, data);
			if (data.hasSideBar === true) {
				interactMgr.addGeometry(data.id+"_sidebar", "widgets", "rectangle", {x: data.left+data.height, y: data.top+(data.height/2)-(data.barHeight/2), w: data.width-data.height, h: data.barHeight}, true, zIndex, data);
			}*/
			SAGE2Items.widgets.addItem(data);
			uniqueID = data.id.substring(data.appId.length, data.id.lastIndexOf("_"));
			app = SAGE2Items.applications.list[data.appId];
			addEventToUserLog(uniqueID, {type: "widgetMenu",
					data: {action: "open", application: {id: app.id, type: app.application}},
					time: Date.now()});
		}
	}
}

function initializeExistingSagePointers(wsio) {
	for (var key in sagePointers) {
		if (sagePointers.hasOwnProperty(key)) {
			wsio.emit('createSagePointer', sagePointers[key]);
		}
	}
}

function initializeExistingApps(wsio) {
	var key;

	for (key in SAGE2Items.applications.list) {
		wsio.emit('createAppWindow', SAGE2Items.applications.list[key]);
		if (SAGE2Items.renderSync.hasOwnProperty(key)) {
			SAGE2Items.renderSync[key].clients[wsio.id] = {wsio: wsio, readyForNextFrame: false, blocklist: []};
			calculateValidBlocks(SAGE2Items.applications.list[key], mediaBlockSize, SAGE2Items.renderSync[key]);
		}
	}
	for (key in SAGE2Items.portals.list) {
		broadcast('initializeDataSharingSession', SAGE2Items.portals.list[key]);
	}

	var newOrder = interactMgr.getObjectZIndexList("applications", ["portals"]);
	wsio.emit('updateItemOrder', newOrder);
}

function initializeExistingAppsPositionSizeTypeOnly(wsio) {
	var key;
	for (key in SAGE2Items.applications.list) {
		wsio.emit('createAppWindowPositionSizeOnly', getAppPositionSize(SAGE2Items.applications.list[key]));
	}

	var newOrder = interactMgr.getObjectZIndexList("applications", ["portals"]);
	wsio.emit('updateItemOrder', newOrder);
}

function initializeRemoteServerInfo(wsio) {
	for (var i = 0; i < remoteSites.length; i++) {
		var site = {name: remoteSites[i].name, connected: remoteSites[i].connected, geometry: remoteSites[i].geometry};
		wsio.emit('addRemoteSite', site);
	}
}

// **************  Sage Pointer Functions *****************

function wsRegisterInteractionClient(wsio, data) {
	var key;
	if (program.trackUsers === true) {
		var newUser = true;
		for (key in users) {
			if (users[key].name === data.name && users[key].color.toLowerCase() === data.color.toLowerCase()) {
				users[key].ip = wsio.id;
				if (users[key].actions === undefined) {
					users[key].actions = [];
				}
				users[key].actions.push({type: "connect", data: null, time: Date.now()});
				newUser = false;
			}
		}
		if (newUser === true) {
			var id = getNewUserId();
			users[id] = {};
			users[id].name = data.name;
			users[id].color = data.color;
			users[id].ip = wsio.id;
			if (users[id].actions === undefined) {
				users[id].actions = [];
			}
			users[id].actions.push({type: "connect", data: null, time: Date.now()});
		}
	} else {
		for (key in users) {
			if (users[key].name === data.name && users[key].color.toLowerCase() === data.color.toLowerCase()) {
				users[key].ip = wsio.id;
				if (users[key].actions === undefined) {
					users[key].actions = [];
				}
				users[key].actions.push({type: "connect", data: null, time: Date.now()});
			}
		}
	}
}

function wsStartSagePointer(wsio, data) {
	showPointer(wsio.id, data);

	addEventToUserLog(wsio.id, {type: "SAGE2PointerStart", data: null, time: Date.now()});
}

function wsStopSagePointer(wsio, data) {
	hidePointer(wsio.id);

	// return to window interaction mode after stopping pointer
	if (remoteInteraction[wsio.id].appInteractionMode()) {
		remoteInteraction[wsio.id].toggleModes();
		broadcast('changeSagePointerMode', {id: sagePointers[wsio.id].id, mode: remoteInteraction[wsio.id].interactionMode });
	}

	var key;
	for (key in remoteSharingSessions) {
		remoteSharingSessions[key].wsio.emit('stopRemoteSagePointer', {id: wsio.id});
	}

	addEventToUserLog(wsio.id, {type: "SAGE2PointerEnd", data: null, time: Date.now()});
	// addEventToUserLog(uniqueID, {type: "SAGE2PointerMode", data: {mode: "windowManagement"}, time: Date.now()});
}

function wsPointerPress(wsio, data) {
	var pointerX = sagePointers[wsio.id].left;
	var pointerY = sagePointers[wsio.id].top;

	pointerPress(wsio.id, pointerX, pointerY, data);
}

function wsPointerRelease(wsio, data) {
	var pointerX = sagePointers[wsio.id].left;
	var pointerY = sagePointers[wsio.id].top;

	/*
	if (data.button === 'left')
		pointerRelease(wsio.id, pointerX, pointerY);
	else
		pointerReleaseRight(wsio.id, pointerX, pointerY);
	*/
	pointerRelease(wsio.id, pointerX, pointerY, data);
}

function wsPointerDblClick(wsio, data) {
	var pointerX = sagePointers[wsio.id].left;
	var pointerY = sagePointers[wsio.id].top;

	pointerDblClick(wsio.id, pointerX, pointerY);
}

function wsPointerPosition(wsio, data) {
	pointerPosition(wsio.id, data);
}

function wsPointerMove(wsio, data) {
	var pointerX = sagePointers[wsio.id].left;
	var pointerY = sagePointers[wsio.id].top;

	pointerMove(wsio.id, pointerX, pointerY, data);
}

function wsPointerScrollStart(wsio, data) {
	var pointerX = sagePointers[wsio.id].left;
	var pointerY = sagePointers[wsio.id].top;

	pointerScrollStart(wsio.id, pointerX, pointerY);
}

function wsPointerScroll(wsio, data) {
	// Casting the parameters to correct type
	data.wheelDelta = parseInt(data.wheelDelta, 10);

	pointerScroll(wsio.id, data);
}

function wsPointerScrollEnd(wsio, data) {
	pointerScrollEnd(wsio.id);
}

function wsPointerDraw(wsio, data) {
	pointerDraw(wsio.id, data);
}

function wsKeyDown(wsio, data) {
	var pointerX = sagePointers[wsio.id].left;
	var pointerY = sagePointers[wsio.id].top;

	keyDown(wsio.id, pointerX, pointerY, data);
}

function wsKeyUp(wsio, data) {
	var pointerX = sagePointers[wsio.id].left;
	var pointerY = sagePointers[wsio.id].top;

	keyUp(wsio.id, pointerX, pointerY, data);
}

function wsKeyPress(wsio, data) {
	var pointerX = sagePointers[wsio.id].left;
	var pointerY = sagePointers[wsio.id].top;

	keyPress(wsio.id, pointerX, pointerY, data);
}

// **************  File Upload Functions *****************
function wsUploadedFile(wsio, data) {
	addEventToUserLog(wsio.id, {type: "fileUpload", data: data, time: Date.now()});
}

function wsRadialMenuClick(wsio, data) {
	if (data.button === "closeButton") {
		addEventToUserLog(data.user, {type: "radialMenu", data: {action: "close"}, time: Date.now()});
	} else if (data.button === "settingsButton" || data.button.indexOf("Window") >= 0) {
		var action = data.data.state === "opened" ? "open" : "close";
		addEventToUserLog(data.user, {type: "radialMenuAction", data: {button: data.button, action: action}, time: Date.now()});
	} else {
		addEventToUserLog(data.user, {type: "radialMenuAction", data: {button: data.button}, time: Date.now()});
	}
}

// **************  Media Stream Functions *****************

function wsStartNewMediaStream(wsio, data) {
	console.log("received new stream: ", data.id);

	var i;
	SAGE2Items.renderSync[data.id] = {clients: {}, chunks: []};
	for (i = 0; i < clients.length; i++) {
		if (clients[i].clientType === "display") {
			SAGE2Items.renderSync[data.id].clients[clients[i].id] = {wsio: clients[i], readyForNextFrame: false, blocklist: []};
		}
	}

	// forcing 'int' type for width and height
	data.width  = parseInt(data.width,  10);
	data.height = parseInt(data.height, 10);

	appLoader.createMediaStream(data.src, data.type, data.encoding, data.title, data.color, data.width, data.height,
		function(appInstance) {
			appInstance.id = data.id;
			handleNewApplication(appInstance, null);

			var eLogData = {
				application: {
					id: appInstance.id,
					type: appInstance.application
				}
			};
			addEventToUserLog(wsio.id, {type: "mediaStreamStart", data: eLogData, time: Date.now()});
		});
}

/**
 * Test if two rectangles overlap (axis-aligned)
 *
 * @method doOverlap
 * @param x_1 {Integer} x coordinate first rectangle
 * @param y_1 {Integer} y coordinate first rectangle
 * @param width_1 {Integer} width first rectangle
 * @param height_1 {Integer} height first rectangle
 * @param x_2 {Integer} x coordinate second rectangle
 * @param y_2 {Integer} y coordinate second rectangle
 * @param width_2 {Integer} width second rectangle
 * @param height_2 {Integer} height second rectangle
 * @return {Boolean} true if rectangles overlap
 */
function doOverlap(x_1, y_1, width_1, height_1, x_2, y_2, width_2, height_2) {
	return !(x_1 > x_2 + width_2 || x_1 + width_1 < x_2 || y_1 > y_2 + height_2 || y_1 + height_1 < y_2);
}

function wsUpdateMediaStreamFrame(wsio, data) {
	var key;
	// Reset the 'ready' flag for every display client
	for (key in SAGE2Items.renderSync[data.id].clients) {
		SAGE2Items.renderSync[data.id].clients[key].readyForNextFrame = false;
	}
	// Get the application from the message
	var stream = SAGE2Items.applications.list[data.id];
	if (stream !== undefined && stream !== null) {
		stream.data = data.state;
	} else {
		// if can't find the application, it's being destroyed...
		return;
	}

	// Send the image to all display nodes
	// broadcast('updateMediaStreamFrame', data);

	// Create a copy of the frame object with dummy data (white 1x1 gif)
	var data_copy = {};
	data_copy.id             = data.id;
	data_copy.state          = {};
	data_copy.state.src      = "R0lGODlhAQABAIABAP///wAAACwAAAAAAQABAAACAkQBADs=";
	data_copy.state.type     = "image/gif";
	data_copy.state.encoding = "base64";

	// Iterate over all the clients of this app
	for (key in SAGE2Items.renderSync[data.id].clients) {
		var did = SAGE2Items.renderSync[data.id].clients[key].wsio.clientID;
		// Overview display
		if (did === -1) {
			// send the full frame to be displayed
			SAGE2Items.renderSync[data.id].clients[key].wsio.emit('updateMediaStreamFrame', data);
			continue;
		}
		var display = config.displays[did];
		// app coordinates
		var left    = stream.left;
		var top     = stream.top + config.ui.titleBarHeight;
		// tile coordinates
		var offsetX = config.resolution.width  * display.column;
		var offsetY = config.resolution.height * display.row;

		// If the app window and the display overlap
		if (doOverlap(left, top, stream.width, stream.height,
			offsetX, offsetY, config.resolution.width, config.resolution.height)) {
			// send the full frame to be displayed
			SAGE2Items.renderSync[data.id].clients[key].wsio.emit('updateMediaStreamFrame', data);
		} else {
			// otherwise send a dummy small image
			SAGE2Items.renderSync[data.id].clients[key].wsio.emit('updateMediaStreamFrame', data_copy);
		}
	}
}

function wsUpdateMediaStreamChunk(wsio, data) {
	if (SAGE2Items.renderSync[data.id].chunks.length === 0) {
		SAGE2Items.renderSync[data.id].chunks = initializeArray(data.total, "");
	}
	SAGE2Items.renderSync[data.id].chunks[data.piece] = data.state.src;
	if (allNonBlank(SAGE2Items.renderSync[data.id].chunks)) {
		wsUpdateMediaStreamFrame(wsio, {id: data.id, state: {
			src: SAGE2Items.renderSync[data.id].chunks.join(""),
			type: data.state.type,
			encoding: data.state.encoding}});
		SAGE2Items.renderSync[data.id].chunks = [];
	}
}

function wsStopMediaStream(wsio, data) {
	var stream = SAGE2Items.applications.list[data.id];
	if (stream !== undefined && stream !== null) {
		deleteApplication(stream.id);

		var eLogData = {
			application: {
				id: stream.id,
				type: stream.application
			}
		};
		addEventToUserLog(wsio.id, {type: "delete", data: eLogData, time: Date.now()});
	}

	// stop all clones in shared portals
	var key;
	for (key in SAGE2Items.portals.list) {
		stream = SAGE2Items.applications.list[data.id + "_" + key];
		if (stream !== undefined && stream !== null) {
			deleteApplication(stream.id);
		}
	}
}

function wsReceivedMediaStreamFrame(wsio, data) {
	SAGE2Items.renderSync[data.id].clients[wsio.id].readyForNextFrame = true;
	if (allTrueDict(SAGE2Items.renderSync[data.id].clients, "readyForNextFrame")) {
		var i;
		var key;
		for (key in SAGE2Items.renderSync[data.id].clients) {
			SAGE2Items.renderSync[data.id].clients[key].readyForNextFrame = false;
		}
		var sender = {wsio: null, serverId: null, clientId: null, streamId: null};
		var mediaStreamData = data.id.split("|");
		if (mediaStreamData.length === 2) { // local stream --> client | stream_id
			sender.clientId = mediaStreamData[0];
			sender.streamId = parseInt(mediaStreamData[1]);
			for (i = 0; i < clients.length; i++) {
				if (clients[i].id === sender.clientId) {
					sender.wsio = clients[i];
					break;
				}
			}
			if (sender.wsio !== null) {
				sender.wsio.emit('requestNextFrame', {streamId: sender.streamId});
			}
		} else if (mediaStreamData.length === 3) { // remote stream --> remote_server | client | stream_id
			sender.serverId = mediaStreamData[0];
			sender.clientId = mediaStreamData[1];
			sender.streamId = mediaStreamData[2];
			for (i = 0; i < clients.length; i++) {
				if (clients[i].id === sender.serverId) {
					sender.wsio = clients[i];
					break;
				}
			}
			if (sender.wsio !== null) {
				sender.wsio.emit('requestNextRemoteFrame', {id: sender.clientId + "|" + sender.streamId});
			}
		}
	}
}

// **************  Media Block Stream Functions *****************
function wsStartNewMediaBlockStream(wsio, data) {
	console.log("Starting media stream: ", data);
	// Forcing 'int' type for width and height
	//     for some reasons, messages from websocket lib from Linux send strings for ints
	data.width  = parseInt(data.width,  10);
	data.height = parseInt(data.height, 10);


	SAGE2Items.renderSync[data.id] = {chunks: [], clients: {}, width: data.width, height: data.height};
	for (var i = 0; i < clients.length; i++) {
		if (clients[i].clientType === "display") {
			SAGE2Items.renderSync[data.id].clients[clients[i].id] = {wsio: clients[i], readyForNextFrame: true, blocklist: []};
		}
	}

	appLoader.createMediaBlockStream(data.title, data.color, data.colorspace, data.width, data.height, function(appInstance) {
		appInstance.id = data.id;
		handleNewApplication(appInstance, null);
		calculateValidBlocks(appInstance, mediaBlockSize, SAGE2Items.renderSync[appInstance.id]);
	});
}

function wsUpdateMediaBlockStreamFrame(wsio, buffer) {
	var i;
	var key;
	var id = byteBufferToString(buffer);

	if (!SAGE2Items.applications.list.hasOwnProperty(id)) {
		return;
	}

	for (key in SAGE2Items.renderSync[id].clients) {
		SAGE2Items.renderSync[id].clients[key].readyForNextFrame = false;
	}

	var imgBuffer = buffer.slice(id.length + 1);

	var colorspace = SAGE2Items.applications.list[id].data.colorspace;
	var blockBuffers;
	if (colorspace === "RGBA") {
		blockBuffers = pixelblock.rgbaToPixelBlocks(imgBuffer, SAGE2Items.renderSync[id].width,
			SAGE2Items.renderSync[id].height, mediaBlockSize);
	} else if (colorspace === "YUV420p") {
		blockBuffers = pixelblock.yuv420ToPixelBlocks(imgBuffer, SAGE2Items.renderSync[id].width,
			SAGE2Items.renderSync[id].height, mediaBlockSize);
	}

	var pixelbuffer = [];
	var idBuffer = Buffer.concat([new Buffer(id), new Buffer([0])]);
	var dateBuffer = intToByteBuffer(Date.now(), 8);
	var blockIdxBuffer;
	for (i = 0; i < blockBuffers.length; i++) {
		blockIdxBuffer = intToByteBuffer(i, 2);
		pixelbuffer[i] = Buffer.concat([idBuffer, blockIdxBuffer, dateBuffer, blockBuffers[i]]);
	}

	for (key in SAGE2Items.renderSync[id].clients) {
		for (i = 0; i < pixelbuffer.length; i++) {
			if (SAGE2Items.renderSync[id].clients[key].blocklist.indexOf(i) >= 0) {
				SAGE2Items.renderSync[id].clients[key].wsio.emit('updateMediaBlockStreamFrame', pixelbuffer[i]);
			} else {
				// this client has no blocks, so it is ready for next frame!
				SAGE2Items.renderSync[id].clients[key].readyForNextFrame = true;
			}
		}
	}
}

function wsStopMediaBlockStream(wsio, data) {
	deleteApplication(data.id);
}

function wsReceivedMediaBlockStreamFrame(wsio, data) {
	SAGE2Items.renderSync[data.id].clients[wsio.id].readyForNextFrame = true;

	if (allTrueDict(SAGE2Items.renderSync[data.id].clients, "readyForNextFrame")) {
		var i;
		var key;
		for (key in SAGE2Items.renderSync[data.id].clients) {
			SAGE2Items.renderSync[data.id].clients[key].readyForNextFrame = false;
		}
		var sender = {wsio: null, serverId: null, clientId: null, streamId: null};
		var mediaBlockStreamData = data.id.split("|");
		if (mediaBlockStreamData.length === 2) { // local stream --> client | stream_id
			sender.clientId = mediaBlockStreamData[0];
			sender.streamId = parseInt(mediaBlockStreamData[1]);
			for (i = 0; i < clients.length; i++) {
				if (clients[i].id === sender.clientId) {
					sender.wsio = clients[i];
					break;
				}
			}
			if (sender.wsio !== null) {
				sender.wsio.emit('requestNextFrame', {streamId: sender.streamId});
			}
		} else if (mediaBlockStreamData.length === 3) { // remote stream --> remote_server | client | stream_id
			sender.serverId = mediaBlockStreamData[0];
			sender.clientId = mediaBlockStreamData[1];
			sender.streamId = mediaBlockStreamData[2];
			for (i = 0; i < clients.length; i++) {
				if (clients[i].id === sender.serverId) {
					sender.wsio = clients[i];
					break;
				}
			}
			if (sender.wsio !== null) {
				sender.wsio.emit('requestNextRemoteFrame', {id: sender.clientId + "|" + sender.streamId});
			}
		}
	}
}

// Print message from remote applications
function wsPrintDebugInfo(wsio, data) {
	// sprint for padding and pretty colors
	// console.log( sprint("Node %2d> ", data.node) + sprint("[%s] ", data.app), data.message);
	console.log(sageutils.header("Client") + "Node " + data.node + " [" + data.app + "] " + data.message);
}

function wsRequestVideoFrame(wsio, data) {
	SAGE2Items.renderSync[data.id].clients[wsio.id].readyForNextFrame = true;
	handleNewClientReady(data.id);
}

// **************  Application Animation Functions *****************

function wsFinishedRenderingAppFrame(wsio, data) {
	if (wsio === masterDisplay) {
		SAGE2Items.renderSync[data.id].fps = data.fps;
	}

	SAGE2Items.renderSync[data.id].clients[wsio.id].readyForNextFrame = true;
	if (allTrueDict(SAGE2Items.renderSync[data.id].clients, "readyForNextFrame")) {
		var key;
		for (key in SAGE2Items.renderSync[data.id].clients) {
			SAGE2Items.renderSync[data.id].clients[key].readyForNextFrame = false;
		}
		var now = Date.now();
		var elapsed = now - SAGE2Items.renderSync[data.id].date;
		var fps = SAGE2Items.renderSync[data.id].fps || 30;
		var ticks = 1000 / fps;
		if (elapsed > ticks) {
			SAGE2Items.renderSync[data.id].date = now;
			broadcast('animateCanvas', {id: data.id, date: now});
		} else {
			setTimeout(function() {
				now = Date.now();
				SAGE2Items.renderSync[data.id].date = now;
				broadcast('animateCanvas', {id: data.id, date: now});
			}, ticks - elapsed);
		}
	}
}

function wsUpdateAppState(wsio, data) {
	// Using updates only from master
	if (wsio === masterDisplay && SAGE2Items.applications.list.hasOwnProperty(data.id)) {
		var app = SAGE2Items.applications.list[data.id];

		mergeObjects(data.state, app.data, ['doc_url', 'video_url', 'video_type', 'audio_url', 'audio_type']);

		var portal = findApplicationPortal(app);
		if (portal !== undefined && portal !== null && data.updateRemote === true) {
			var ts = Date.now() + remoteSharingSessions[portal.id].timeOffset;
			remoteSharingSessions[portal.id].wsio.emit('updateApplicationState', {id: data.id, state: data.state, date: ts});
		}
	}
}

//
// Got a resize call for an application itself
//
function wsAppResize(wsio, data) {
	if (SAGE2Items.applications.list.hasOwnProperty(data.id)) {
		var app = SAGE2Items.applications.list[data.id];
		// Update the width height and aspect ratio
		app.width  = data.width;
		app.height = data.height;
		app.aspect = app.width / app.height;
		app.native_width  = data.width;
		app.native_height = data.height;
		// build the object to be sent
		var updateItem = {
			elemId: app.id,
			elemLeft: app.left,
			elemTop: app.top,
			elemWidth: app.width,
			elemHeight: app.height,
			force: true,
			date: Date.now()
		};
		moveAndResizeApplicationWindow(updateItem);
	}
}

//
// Broadcast data to all clients who need apps
//
function wsBroadcast(wsio, data) {
	broadcast('broadcast', data);
}

//
// Search tweets using Twitter API
//
function wsSearchTweets(wsio, data) {
	if (apis.twitter === null) {
		if (data.broadcast === true) {
			broadcast('broadcast', {app: data.app, func: data.func, data: {query: data.query, result: null,
				err: {message: "Twitter API not enabled in SAGE2 configuration"}}});
		} else {
			wsio.emit('broadcast', {app: data.app, func: data.func, data: {query: data.query, result: null,
				err: {message: "Twitter API not enabled in SAGE2 configuration"}}});
		}
		return;
	}

	apis.twitter.get('search/tweets', data.query, function(err, info, response) {
		if (data.broadcast === true) {
			broadcast('broadcast', {app: data.app, func: data.func, data: {query: data.query, result: info, err: err}});
		} else {
			wsio.emit('broadcast', {app: data.app, func: data.func, data: {query: data.query, result: info, err: err}});
		}
	});
}


// **************  Session Functions *****************

function wsSaveSesion(wsio, data) {
	var sname = "";
	if (data) {
		// If a name is passed, use it
		sname = data;
	} else {
		// Otherwise use the date in the name
		var ad    = new Date();
		sname = sprint("session_%4d_%02d_%02d_%02d_%02d_%02s",
							ad.getFullYear(), ad.getMonth() + 1, ad.getDate(),
							ad.getHours(), ad.getMinutes(), ad.getSeconds());
	}
	saveSession(sname);
}

function printListSessions() {
	var thelist = listSessions();
	console.log("Sessions\n---------");
	for (var i = 0; i < thelist.length; i++) {
		console.log(sprint("%2d: Name: %s\tSize: %.0fKB\tDate: %s",
			i, thelist[i].exif.FileName, thelist[i].exif.FileSize / 1024.0, thelist[i].exif.FileDate
		));
	}
}

function listSessions() {
	var thelist = [];
	// Walk through the session files: sync I/Os to build the array
	var files = fs.readdirSync(sessionDirectory);
	for (var i = 0; i < files.length; i++) {
		var file = files[i];
		var filename = path.join(sessionDirectory, file);
		var stat = fs.statSync(filename);
		// is it a file
		if (stat.isFile()) {
			// doest it ends in .json
			if (filename.indexOf(".json", filename.length - 5) >= 0) {
				// use its change time (creation, update, ...)
				var ad = new Date(stat.ctime);
				var strdate = sprint("%4d/%02d/%02d %02d:%02d:%02s",
										ad.getFullYear(), ad.getMonth() + 1, ad.getDate(),
										ad.getHours(), ad.getMinutes(), ad.getSeconds());
				// Make it look like an exif data structure
				thelist.push({id: filename, exif: { FileName: file.slice(0, -5),  FileSize: stat.size, FileDate: strdate}});
			}
		}
	}
	return thelist;
}

function deleteSession(filename) {
	if (filename) {
		var fullpath = path.join(sessionDirectory, filename);
		// if it doesn't end in .json, add it
		if (fullpath.indexOf(".json", fullpath.length - 5) === -1) {
			fullpath += '.json';
		}
		fs.unlink(fullpath, function(err) {
			if (err) {
				console.log("Sessions> Could not delete session ", filename, err);
				return;
			}
			console.log("Sessions> Successfully deleted session", filename);
		});
	}
}

function saveSession(filename) {
	filename = filename || 'default.json';

	var key;
	var fullpath = path.join(sessionDirectory, filename);
	// if it doesn't end in .json, add it
	if (fullpath.indexOf(".json", fullpath.length - 5) === -1) {
		fullpath += '.json';
	}

	var states     = {};
	states.apps    = [];
	states.numapps = 0;
	states.date    = Date.now();
	for (key in SAGE2Items.applications.list) {
		var a = SAGE2Items.applications.list[key];
		// Ignore media streaming applications for now (desktop sharing)
		if (a.application !== 'media_stream' && a.application !== 'media_block_stream') {
			states.apps.push(a);
			states.numapps++;
		}
	}

	try {
		fs.writeFileSync(fullpath, JSON.stringify(states, null, 4));
		console.log(sageutils.header("Session") + "saved session file to " + fullpath);
	}
	catch (err) {
		console.log(sageutils.header("Session") + "error saving", err);
	}
}

function saveUserLog(filename) {
	if (users !== null) {
		filename = filename || "user-log_" + formatDateToYYYYMMDD_HHMMSS(new Date(startTime)) + ".json";

		users.session.end = Date.now();
		var userLogName = path.join("logs", filename);
		if (sageutils.fileExists(userLogName)) {
			fs.unlinkSync(userLogName);
		}
		var ignoreIP = function(key, value) {
			if (key === "ip") {
				return undefined;
			} else {
				return value;
			}
		};

		fs.writeFileSync(userLogName, json5.stringify(users, ignoreIP, 4));
		console.log(sageutils.header("LOG") + "saved log file to " + userLogName);
	}
}

function createAppFromDescription(app, callback) {
	console.log(sageutils.header("Session") + "App", app.id);

	if (app.application === "media_stream" || app.application === "media_block_stream") {
		callback(JSON.parse(JSON.stringify(app)), null);
		return;
	}

	var cloneApp = function(appInstance, videohandle) {
		appInstance.left            = app.left;
		appInstance.top             = app.top;
		appInstance.width           = app.width;
		appInstance.height          = app.height;
		appInstance.previous_left   = app.previous_left;
		appInstance.previous_top    = app.previous_top;
		appInstance.previous_width  = app.previous_width;
		appInstance.previous_height = app.previous_height;
		appInstance.maximized       = app.maximized;
		mergeObjects(app.data, appInstance.data, ['doc_url', 'video_url', 'video_type', 'audio_url', 'audio_type']);

		callback(appInstance, videohandle);
	};

	var appURL = url.parse(app.url);

	if (appURL.hostname === config.host) {
		if (app.application === "image_viewer" || app.application === "pdf_viewer" || app.application === "movie_player") {
			appLoader.loadFileFromLocalStorage({application: app.application, filename: appURL.path}, cloneApp);
		} else {
			appLoader.loadFileFromLocalStorage({application: "custom_app", filename: appURL.path}, cloneApp);
		}
	} else {
		if (app.application === "image_viewer" || app.application === "pdf_viewer" || app.application === "movie_player") {
			appLoader.loadFileFromWebURL({url: app.url, type: app.type}, cloneApp);
		} else {
			appLoader.loadApplicationFromRemoteServer(app, cloneApp);
		}
	}
}

function loadSession(filename) {
	filename = filename || 'default.json';

	var fullpath;
	if (sageutils.fileExists(path.resolve(filename))) {
		fullpath = filename;
	} else {
		fullpath = path.join(sessionDirectory, filename);
	}

	// if it doesn't end in .json, add it
	if (fullpath.indexOf(".json", fullpath.length - 5) === -1) {
		fullpath += '.json';
	}

	fs.readFile(fullpath, function(err, data) {
		if (err) {
			console.log(sageutils.header("SAGE2") + "error reading session", err);
		} else {
			console.log(sageutils.header("SAGE2") + "reading sessions from " + fullpath);

			var session = JSON.parse(data);
			console.log(sageutils.header("Session") + "number of applications", session.numapps);

			session.apps.forEach(function(element, index, array) {
				createAppFromDescription(element, function(appInstance, videohandle) {
					appInstance.id = getUniqueAppId();
					if (appInstance.animation) {
						var i;
						SAGE2Items.renderSync[appInstance.id] = {clients: {}, date: Date.now()};
						for (i = 0; i < clients.length; i++) {
							if (clients[i].clientType === "display") {
								SAGE2Items.renderSync[appInstance.id].clients[clients[i].id] = {wsio: clients[i],
									readyForNextFrame: false, blocklist: []};
							}
						}
					}

					handleNewApplication(appInstance, videohandle);
				});
			});
		}
	});
}

// **************  Information Functions *****************

function listClients() {
	var i;
	console.log("Clients (%d)\n------------", clients.length);
	for (i = 0; i < clients.length; i++) {
		if (clients[i].clientType === "display") {
			if (clients[i] === masterDisplay) {
				console.log(sprint("%2d: %s (%s %s) master", i, clients[i].id, clients[i].clientType, clients[i].clientID));
			} else {
				console.log(sprint("%2d: %s (%s %s)", i, clients[i].id, clients[i].clientType, clients[i].clientID));
			}
		} else {
			console.log(sprint("%2d: %s (%s)", i, clients[i].id, clients[i].clientType));
		}
	}
}

function listMediaStreams() {
	var i, c, key;
	console.log("Streams (%d)\n------------", Object.keys(mediaBlockStreams).length);
	i = 0;
	for (key in mediaBlockStreams) {
		var numclients = Object.keys(mediaBlockStreams[key].clients).length;
		console.log(sprint("%2d: %s ready:%s clients:%d", i, key, mediaBlockStreams[key].ready, numclients));
		var cstr = " ";
		for (c in mediaBlockStreams[key].clients) {
			cstr += c + "(" + mediaBlockStreams[key].clients[c] + ") ";
		}
		console.log("\t", cstr);
		i++;
	}
}

function listMediaBlockStreams() {
	listMediaStreams();
}

function listApplications() {
	var i = 0;
	var key;
	console.log("Applications\n------------");
	for (key in SAGE2Items.applications.list) {
		var app = SAGE2Items.applications.list[key];
		console.log(sprint("%2d: %s %s [%dx%d +%d+%d] %s (v%s) by %s",
			i, app.id, app.application,
			app.width, app.height,
			app.left,  app.top,
			app.title, app.metadata.version,
			app.metadata.author));
		i++;
	}
}


// **************  Tiling Functions *****************

//
//
// From Ratko's DIM in SAGE
//   adapted to use all the tiles
//   and center of gravity

function averageWindowAspectRatio() {
	var num = SAGE2Items.applications.numItems;

	if (num === 0) {
		return 1.0;
	}

	var totAr = 0.0;
	var key;
	for (key in SAGE2Items.applications.list) {
		totAr += (SAGE2Items.applications.list[key].width / SAGE2Items.applications.list[key].height);
	}
	return (totAr / num);
}

function fitWithin(app, x, y, width, height, margin) {
	var titleBar = config.ui.titleBarHeight;
	if (config.ui.auto_hide_ui === true) {
		titleBar = 0;
	}

	// take buffer into account
	x += margin;
	y += margin;
	width  = width  - 2 * margin;
	height = height - 2 * margin;

	var widthRatio  = (width - titleBar)  / app.width;
	var heightRatio = (height - titleBar) / app.height;
	var maximizeRatio;
	if (widthRatio > heightRatio) {
		maximizeRatio = heightRatio;
	} else {
		maximizeRatio = widthRatio;
	}

	// figure out the maximized app size (w/o the widgets)
	var newAppWidth  = Math.round(maximizeRatio * app.width);
	var newAppHeight = Math.round(maximizeRatio * app.height);

	// figure out the maximized app position (with the widgets)
	var postMaxX = Math.round(width / 2.0 - newAppWidth / 2.0);
	var postMaxY = Math.round(height / 2.0 - newAppHeight / 2.0);

	// the new position of the app considering the maximized state and
	// all the widgets around it
	var newAppX = x + postMaxX;
	var newAppY = y + postMaxY;

	return [newAppX, newAppY, newAppWidth, newAppHeight];
}

// Calculate the square of euclidian distance between two objects with .x and .y fields
function distanceSquared2D(p1, p2) {
	var dx = p2.x - p1.x;
	var dy = p2.y - p1.y;
	return (dx * dx + dy * dy);
}

function findMinimum(arr) {
	var val = Number.MAX_VALUE;
	var idx = 0;
	for (var i = 0; i < arr.length; i++) {
		if (arr[i] < val) {
			val = arr[i];
			idx = i;
		}
	}
	return idx;
}

function tileApplications() {
	var app;
	var i, c, r, key;
	var numCols, numRows, numCells;

	var displayAr  = config.totalWidth / config.totalHeight;
	var arDiff     = displayAr / averageWindowAspectRatio();
	var numWindows = SAGE2Items.applications.numItems;

	// 3 scenarios... windows are on average the same aspect ratio as the display
	if (arDiff >= 0.7 && arDiff <= 1.3) {
		numCols = Math.ceil(Math.sqrt(numWindows));
		numRows = Math.ceil(numWindows / numCols);
	} else if (arDiff < 0.7) {
		// windows are much wider than display
		c = Math.round(1 / (arDiff / 2.0));
		if (numWindows <= c) {
			numRows = numWindows;
			numCols = 1;
		} else {
			numCols = Math.max(2, Math.round(numWindows / c));
			numRows = Math.round(Math.ceil(numWindows / numCols));
		}
	} else {
		// windows are much taller than display
		c = Math.round(arDiff * 2);
		if (numWindows <= c) {
			numCols = numWindows;
			numRows = 1;
		} else {
			numRows = Math.max(2, Math.round(numWindows / c));
			numCols = Math.round(Math.ceil(numWindows / numRows));
		}
	}
	numCells = numRows * numCols;

	// determine the bounds of the tiling area
	var titleBar = config.ui.titleBarHeight;
	if (config.ui.auto_hide_ui === true) {
		titleBar = 0;
	}
	var areaX = 0;
	var areaY = Math.round(1.5 * titleBar); // keep 0.5 height as margin
	if (config.ui.auto_hide_ui === true) {
		areaY = -config.ui.titleBarHeight;
	}

	var areaW = config.totalWidth;
	var areaH = config.totalHeight - (1.0 * titleBar);

	var tileW = Math.floor(areaW / numCols);
	var tileH = Math.floor(areaH / numRows);

	var padding = 4;
	// if only one application, no padding, i.e maximize
	if (numWindows === 1) {
		padding = 0;
	}

	var centroidsApps  = {};
	var centroidsTiles = [];

	// Caculate apps centers
	for (key in SAGE2Items.applications.list) {
		app = SAGE2Items.applications.list[key];
		centroidsApps[key] = {x: app.left + app.width / 2.0, y: app.top + app.height / 2.0};
	}
	// Caculate tiles centers
	for (i = 0; i < numCells; i++) {
		c = i % numCols;
		r = Math.floor(i / numCols);
		centroidsTiles.push({x: (c * tileW + areaX) + tileW / 2.0, y: (r * tileH + areaY) + tileH / 2.0});
	}

	// Calculate distances
	var distances = {};
	for (key in centroidsApps) {
		distances[key] = [];
		for (i = 0; i < numCells; i++) {
			var d = distanceSquared2D(centroidsApps[key], centroidsTiles[i]);
			distances[key].push(d);
		}
	}

	for (key in SAGE2Items.applications.list) {
		// get the application
		app = SAGE2Items.applications.list[key];
		// pick a cell
		var cellid = findMinimum(distances[key]);
		// put infinite value to disable the chosen cell
		for (i in SAGE2Items.applications.list) {
			distances[i][cellid] = Number.MAX_VALUE;
		}

		// calculate new dimensions
		c = cellid % numCols;
		r = Math.floor(cellid / numCols);
		var newdims = fitWithin(app, c * tileW + areaX, r * tileH + areaY, tileW, tileH, padding);

		// update the data structure
		app.left = newdims[0];
		app.top = newdims[1] - titleBar;
		app.width = newdims[2];
		app.height = newdims[3];
		var updateItem = {
			elemId: app.id,
			elemLeft: app.left,
			elemTop: app.top,
			elemWidth: app.width,
			elemHeight: app.height,
			force: true,
			date: Date.now()
		};

		broadcast('startMove', {id: updateItem.elemId, date: updateItem.date});
		broadcast('startResize', {id: updateItem.elemId, date: updateItem.date});

		moveAndResizeApplicationWindow(updateItem);

		broadcast('finishedMove', {id: updateItem.elemId, date: updateItem.date});
		broadcast('finishedResize', {id: updateItem.elemId, date: updateItem.date});
	}
}

// Remove all applications
function clearDisplay() {
	var i;
	var all = Object.keys(SAGE2Items.applications.list);
	for (i = 0; i < all.length; i++) {
		deleteApplication(all[i]);
	}
}


// handlers for messages from UI
function wsClearDisplay(wsio, data) {
	clearDisplay();

	addEventToUserLog(wsio.id, {type: "clearDisplay", data: null, time: Date.now()});
}

function wsTileApplications(wsio, data) {
	tileApplications();

	addEventToUserLog(wsio.id, {type: "tileApplications", data: null, time: Date.now()});
}


// **************  Server File Functions *****************

function wsRequestAvailableApplications(wsio, data) {
	var apps = getApplications();
	wsio.emit('availableApplications', apps);
}

function wsRequestStoredFiles(wsio, data) {
	var savedFiles = getSavedFilesList();
	wsio.emit('storedFileList', savedFiles);
}

function wsLoadApplication(wsio, data) {
	var appData = {application: "custom_app", filename: data.application};
	appLoader.loadFileFromLocalStorage(appData, function(appInstance) {
		appInstance.id = getUniqueAppId();

		if (appInstance.animation) {
			var i;
			SAGE2Items.renderSync[appInstance.id] = {clients: {}, date: Date.now()};
			for (i = 0; i < clients.length; i++) {
				if (clients[i].clientType === "display") {
					SAGE2Items.renderSync[appInstance.id].clients[clients[i].id] = {wsio: clients[i], readyForNextFrame: false, blocklist: []};
				}
			}
		}

		handleNewApplication(appInstance, null);

		addEventToUserLog(data.user, {type: "openApplication", data:
			{application: {id: appInstance.id, type: appInstance.application}}, time: Date.now()});
	});
}

function wsLoadFileFromServer(wsio, data) {
	if (data.application === "load_session") {
		// if it's a session, then load it
		loadSession(data.filename);

		addEventToUserLog(wsio.id, {type: "openFile", data: {name: data.filename,
			application: {id: null, type: "session"}}, time: Date.now()});
	} else {
		appLoader.loadFileFromLocalStorage(data, function(appInstance, videohandle) {
			appInstance.id = getUniqueAppId();
			handleNewApplication(appInstance, videohandle);

			addEventToUserLog(data.user, {type: "openFile", data:
				{name: data.filename, application: {id: appInstance.id, type: appInstance.application}}, time: Date.now()});
		});
	}
}

function initializeLoadedVideo(appInstance, videohandle) {
	if (appInstance.application !== "movie_player" || videohandle === null) {
		return;
	}

	var i;
	var horizontalBlocks = Math.ceil(appInstance.native_width / mediaBlockSize);
	var verticalBlocks = Math.ceil(appInstance.native_height / mediaBlockSize);
	var videoBuffer = new Array(horizontalBlocks * verticalBlocks);

	videohandle.on('error', function(err) {
		console.log("VIDEO ERROR: " + err);
	});
	videohandle.on('start', function() {
		broadcast('videoPlaying', {id: appInstance.id});
	});
	videohandle.on('end', function() {
		broadcast('videoEnded', {id: appInstance.id});
		if (SAGE2Items.renderSync[appInstance.id].loop === true) {
			SAGE2Items.renderSync[appInstance.id].decoder.seek(0.0, function() {
				SAGE2Items.renderSync[appInstance.id].decoder.play();
			});
			broadcast('updateVideoItemTime', {id: appInstance.id, timestamp: 0.0, play: false});
		}
	});
	videohandle.on('frame', function(frameIdx, buffer) {
		SAGE2Items.renderSync[appInstance.id].frameIdx = frameIdx;
		var blockBuffers = pixelblock.yuv420ToPixelBlocks(buffer, appInstance.data.width, appInstance.data.height, mediaBlockSize);

		var idBuffer = Buffer.concat([new Buffer(appInstance.id), new Buffer([0])]);
		var frameIdxBuffer = intToByteBuffer(frameIdx,   4);
		var dateBuffer = intToByteBuffer(Date.now(), 8);
		for (i = 0; i < blockBuffers.length; i++) {
			var blockIdxBuffer = intToByteBuffer(i, 2);
			SAGE2Items.renderSync[appInstance.id].pixelbuffer[i] = Buffer.concat([idBuffer, blockIdxBuffer,
				frameIdxBuffer, dateBuffer, blockBuffers[i]]);
		}

		handleNewVideoFrame(appInstance.id);
	});

	SAGE2Items.renderSync[appInstance.id] = {decoder: videohandle, frameIdx: null, loop: false,
		pixelbuffer: videoBuffer, newFrameGenerated: false, clients: {}};
	for (i = 0; i < clients.length; i++) {
		if (clients[i].clientType === "display") {
			SAGE2Items.renderSync[appInstance.id].clients[clients[i].id] = {wsio: clients[i], readyForNextFrame: false, blocklist: []};
		}
	}

	calculateValidBlocks(appInstance, mediaBlockSize, SAGE2Items.renderSync[appInstance.id]);

	// initialize based on state
	SAGE2Items.renderSync[appInstance.id].loop = appInstance.data.looped;
	if (appInstance.data.frame !== 0) {
		var ts = appInstance.data.frame / appInstance.data.framerate;
		SAGE2Items.renderSync[appInstance.id].decoder.seek(ts, function() {
			if (appInstance.data.paused === false) {
				SAGE2Items.renderSync[appInstance.id].decoder.play();
			}
		});
		broadcast('updateVideoItemTime', {id: appInstance.id, timestamp: ts, play: false});
	} else {
		if (appInstance.data.paused === false) {
			SAGE2Items.renderSync[appInstance.id].decoder.play();
		}
	}
	if (appInstance.data.muted === true) {
		broadcast('videoMuted', {id: appInstance.id});
	}
}

// move this function elsewhere
function handleNewVideoFrame(id) {
	var videohandle = SAGE2Items.renderSync[id];

	videohandle.newFrameGenerated = true;
	if (!allTrueDict(videohandle.clients, "readyForNextFrame")) {
		return false;
	}

	updateVideoFrame(id);
	return true;
}

// move this function elsewhere
function handleNewClientReady(id) {
	var videohandle = SAGE2Items.renderSync[id];

	// if no new frame is generate or not all display clients have finished rendering previous frame - return
	if (videohandle.newFrameGenerated !== true || !allTrueDict(videohandle.clients, "readyForNextFrame")) {
		return false;
	}

	updateVideoFrame(id);
	return true;
}

function updateVideoFrame(id) {
	var i;
	var key;
	var videohandle = SAGE2Items.renderSync[id];

	videohandle.newFrameGenerated = false;
	for (key in videohandle.clients) {
		videohandle.clients[key].wsio.emit('updateFrameIndex', {id: id, frameIdx: videohandle.frameIdx});
		var hasBlock = false;
		for (i = 0; i < videohandle.pixelbuffer.length; i++) {
			if (videohandle.clients[key].blocklist.indexOf(i) >= 0) {
				hasBlock = true;
				videohandle.clients[key].wsio.emit('updateVideoFrame', videohandle.pixelbuffer[i]);
			}
		}
		if (hasBlock === true) {
			videohandle.clients[key].readyForNextFrame = false;
		}
	}
}

// move this function elsewhere
function calculateValidBlocks(app, blockSize, renderhandle) {
	if (app.application !== "movie_player" && app.application !== "media_block_stream") {
		return;
	}

	var i;
	var j;
	var key;

	var portalX = 0;
	var portalY = 0;
	var portalScale = 1;
	var titleBarHeight = config.ui.titleBarHeight;
	var portal = findApplicationPortal(app);
	if (portal !== undefined && portal !== null) {
		portalX = portal.data.left;
		portalY = portal.data.top;
		portalScale = portal.data.scale;
		titleBarHeight = portal.data.titleBarHeight;
	}

	var horizontalBlocks = Math.ceil(app.data.width / blockSize);
	var verticalBlocks   = Math.ceil(app.data.height / blockSize);

	var renderBlockWidth  = (blockSize * app.width / app.data.width) * portalScale;
	var renderBlockHeight = (blockSize * app.height / app.data.height) * portalScale;

	for (key in renderhandle.clients) {
		renderhandle.clients[key].blocklist = [];
		for (i = 0; i < verticalBlocks; i++) {
			for (j = 0; j < horizontalBlocks; j++) {
				var blockIdx = i * horizontalBlocks + j;

				if (renderhandle.clients[key].wsio.clientID < 0) {
					renderhandle.clients[key].blocklist.push(blockIdx);
				} else {
					var display = config.displays[renderhandle.clients[key].wsio.clientID];
					var left = j * renderBlockWidth  + (app.left * portalScale + portalX);
					var top  = i * renderBlockHeight + ((app.top + titleBarHeight) * portalScale + portalY);
					var offsetX = config.resolution.width  * display.column;
					var offsetY = config.resolution.height * display.row;

					if ((left + renderBlockWidth) >= offsetX && left <= (offsetX + config.resolution.width) &&
						(top + renderBlockHeight) >= offsetY && top  <= (offsetY + config.resolution.height)) {
						renderhandle.clients[key].blocklist.push(blockIdx);
					}
				}
			}
		}
		renderhandle.clients[key].wsio.emit('updateValidStreamBlocks', {id: app.id, blockList: renderhandle.clients[key].blocklist});
	}
}

function wsDeleteElementFromStoredFiles(wsio, data) {
	if (data.application === "load_session") {
		// if it's a session
		deleteSession(data.filename);
	} else if (data.application === 'custom_app') {
		// an app
		// NYI
		return;
	} else if (data.application === 'image_viewer') {
		// an image
		assets.deleteImage(data.filename);
	} else if (data.application === 'movie_player') {
		// a movie
		assets.deleteVideo(data.filename);
	} else if (data.application === 'pdf_viewer') {
		// an pdf
		assets.deletePDF(data.filename);
	} else {
		// I dont know
		return;
	}
}



// **************  Adding Web Content (URL) *****************

function wsAddNewWebElement(wsio, data) {
	appLoader.loadFileFromWebURL(data, function(appInstance, videohandle) {

		// Get the drop position and convert it to wall coordinates
		var position = data.position || [0, 0];
		position[0] = parseInt(position[0] * config.totalWidth,  10);
		position[1] = parseInt(position[1] * config.totalHeight, 10);

		// Use the position from the drop location
		if (position[0] !== 0 || position[1] !== 0) {
			appInstance.left = position[0] - appInstance.width / 2;
			if (appInstance.left < 0) {
				appInstance.left = 0;
			}
			appInstance.top  = position[1] - appInstance.height / 2;
			if (appInstance.top < 0) {
				appInstance.top = 0;
			}
		}

		appInstance.id = getUniqueAppId();
		handleNewApplication(appInstance, videohandle);

		if (appInstance.animation) {
			var i;
			SAGE2Items.renderSync[appInstance.id] = {clients: {}, date: Date.now()};
			for (i = 0; i < clients.length; i++) {
				if (clients[i].clientType === "display") {
					SAGE2Items.renderSync[appInstance.id].clients[clients[i].id] = {wsio: clients[i], readyForNextFrame: false, blocklist: []};
				}
			}
		}
	});
}

// **************  Command line          *****************

function wsCommand(wsio, data) {
	// send the command to the REPL interpreter
	processInputCommand(data);
}

// **************  Launching Web Browser *****************

function wsOpenNewWebpage(wsio, data) {
	// Check if the web-browser is connected
	if (webBrowserClient !== null) {
		// then emit the command
		console.log("Browser> new page", data.url);
		webBrowserClient.emit('openWebBrowser', {url: data.url});
	}
}


// **************  Video / Audio Synchonization *****************

function wsPlayVideo(wsio, data) {
	if (SAGE2Items.renderSync[data.id] === undefined || SAGE2Items.renderSync[data.id] === null) {
		return;
	}

	SAGE2Items.renderSync[data.id].decoder.play();
}

function wsPauseVideo(wsio, data) {
	if (SAGE2Items.renderSync[data.id] === undefined || SAGE2Items.renderSync[data.id] === null) {
		return;
	}

	SAGE2Items.renderSync[data.id].decoder.pause(function() {
		broadcast('videoPaused', {id: data.id});
	});
}

function wsStopVideo(wsio, data) {
	if (SAGE2Items.renderSync[data.id] === undefined || SAGE2Items.renderSync[data.id] === null) {
		return;
	}

	SAGE2Items.renderSync[data.id].decoder.stop(function() {
		broadcast('videoPaused', {id: data.id});
		broadcast('updateVideoItemTime', {id: data.id, timestamp: 0.0, play: false});
		broadcast('updateFrameIndex', {id: data.id, frameIdx: 0});
	});
}

function wsUpdateVideoTime(wsio, data) {
	if (SAGE2Items.renderSync[data.id] === undefined || SAGE2Items.renderSync[data.id] === null) {
		return;
	}

	SAGE2Items.renderSync[data.id].decoder.seek(data.timestamp, function() {
		if (data.play === true) {
			SAGE2Items.renderSync[data.id].decoder.play();
		}
	});
	broadcast('updateVideoItemTime', data);
}

function wsMuteVideo(wsio, data) {
	if (SAGE2Items.renderSync[data.id] === undefined || SAGE2Items.renderSync[data.id] === null) {
		return;
	}

	broadcast('videoMuted', {id: data.id});
}

function wsUnmuteVideo(wsio, data) {
	if (SAGE2Items.renderSync[data.id] === undefined || SAGE2Items.renderSync[data.id] === null) {
		return;
	}

	broadcast('videoUnmuted', {id: data.id});
}

function wsLoopVideo(wsio, data) {
	if (SAGE2Items.renderSync[data.id] === undefined || SAGE2Items.renderSync[data.id] === null) {
		return;
	}

	SAGE2Items.renderSync[data.id].loop = data.loop;
}

// **************  Remote Server Content *****************

function wsAddNewElementFromRemoteServer(wsio, data) {
	console.log("add element from remote server");
	var i;

	appLoader.loadApplicationFromRemoteServer(data, function(appInstance, videohandle) {
		console.log("Remote App: " + appInstance.title + " (" + appInstance.application + ")");
		if (appInstance.application === "media_stream" || appInstance.application === "media_block_stream") {
			appInstance.id = wsio.remoteAddress.address + ":" + wsio.remoteAddress.port + "|" + appInstance.id;
			SAGE2Items.renderSync[appInstance.id] = {chunks: [], clients: {}};
			for (i = 0; i < clients.length; i++) {
				if (clients[i].clientType === "display") {
					SAGE2Items.renderSync[appInstance.id].clients[clients[i].id] = {wsio: clients[i], readyForNextFrame: false, blocklist: []};
				}
			}
		} else {
			appInstance.id = getUniqueAppId();
		}

		mergeObjects(data.data, appInstance.data, ['video_url', 'video_type', 'audio_url', 'audio_type']);

		handleNewApplication(appInstance, videohandle);

		if (appInstance.animation) {
			SAGE2Items.renderSync[appInstance.id] = {clients: {}, date: Date.now()};
			for (i = 0; i < clients.length; i++) {
				if (clients[i].clientType === "display") {
					SAGE2Items.renderSync[appInstance.id].clients[clients[i].id] = {wsio: clients[i], readyForNextFrame: false, blocklist: []};
				}
			}
		}
	});
}

function wsRequestNextRemoteFrame(wsio, data) {
	var originId;
	var portalCloneIdx = data.id.indexOf("_");
	if (portalCloneIdx >= 0) {
		originId = data.id.substring(0, portalCloneIdx);
	} else {
		originId = data.id;
	}
	var remote_id = config.host + ":" + config.port + "|" + data.id;

	if (SAGE2Items.applications.list.hasOwnProperty(originId)) {
		var stream = SAGE2Items.applications.list[originId];
		wsio.emit('updateRemoteMediaStreamFrame', {id: remote_id, state: stream.data});
	} else {
		wsio.emit('stopMediaStream', {id: remote_id});
	}
}

function wsUpdateRemoteMediaStreamFrame(wsio, data) {
	if (!SAGE2Items.applications.list.hasOwnProperty(data.id)) {
		return;
	}

	var key;
	for (key in SAGE2Items.renderSync[data.id].clients) {
		SAGE2Items.renderSync[data.id].clients[key].readyForNextFrame = false;
	}
	var stream = SAGE2Items.applications.list[data.id];
	stream.data = data.data;

	broadcast('updateMediaStreamFrame', data);
}

function wsReceivedRemoteMediaStreamFrame(wsio, data) {
	SAGE2Items.renderSync[data.id].clients[wsio.id].readyForNextFrame = true;
	if (allTrueDict(SAGE2Items.renderSync[data.id].clients, "readyForNextFrame")) {
		var i;
		var mediaStreamData = data.id.substring(6).split("|");
		var sender = {wsio: null, serverId: mediaStreamData[0], clientId: mediaStreamData[1], streamId: null};
		for (i = 0; i < clients.length; i++) {
			if (clients[i].id === sender.serverId) {
				sender.wsio = clients[i];
				break;
			}
		}
		if (sender.wsio !== null) {
			sender.wsio.emit('requestNextRemoteFrame', {id: sender.clientId});
		}
	}
}

// XXX - Remote block streaming not tested
function wsRequestNextRemoteBlockFrame(wsio, data) {
	var remote_id = config.host + ":" + config.port + "|" + data.id;
	if (SAGE2Items.applications.list.hasOwnProperty(data.id)) {
		var stream = SAGE2Items.applications.list[data.id];
		wsio.emit('updateRemoteMediaBlockStreamFrame', {id: remote_id, state: stream.data});
	} else {
		wsio.emit('stopMediaBlockStream', {id: remote_id});
	}
}

function wsUpdateRemoteMediaBlockStreamFrame(wsio, data) {
	if (!SAGE2Items.applications.list.hasOwnProperty(data.id)) {
		return;
	}

	var key;
	for (key in SAGE2Items.renderSync[data.id].clients) {
		SAGE2Items.renderSync[data.id].clients[key].readyForNextFrame = false;
	}
	var stream = SAGE2Items.applications.list[data.id];
	stream.data = data.data;

	broadcast('updateMediaBlockStreamFrame', data);
}

function wsReceivedRemoteMediaBlockStreamFrame(wsio, data) {
	SAGE2Items.renderSync[data.id].clients[wsio.id].readyForNextFrame = true;
	if (allTrueDict(SAGE2Items.renderSync[data.id].clients, "readyForNextFrame")) {
		var i;
		var mediaBlockStreamData = data.id.substring(6).split("|");
		var sender = {wsio: null, serverId: mediaBlockStreamData[0], clientId: mediaBlockStreamData[1], streamId: null};
		for (i = 0; i < clients.length; i++) {
			if (clients[i].id === sender.serverId) {
				sender.wsio = clients[i];
				break;
			}
		}
		if (sender.wsio !== null) {
			sender.wsio.emit('requestNextRemoteFrame', {id: sender.clientId});
		}
	}
}

function wsRequestDataSharingSession(wsio, data) {
	var known_site = findRemoteSiteByConnection(wsio);
	if (known_site !== null) {
		data.config.name = known_site.name;
	}
	if (data.config.name === undefined || data.config.name === null) {
		data.config.name = "Unknown";
	}

	console.log("Data-sharing request from " + data.config.name + " (" + data.config.host + ":" + data.config.port + ")");
	broadcast('requestedDataSharingSession', {name: data.config.name, host: data.config.host, port: data.config.port});
	remoteSharingRequestDialog = {wsio: wsio, config: data.config};
	showRequestDialog(true);
}

function wsCancelDataSharingSession(wsio, data) {
	console.log("Data-sharing request cancelled");
	broadcast('closeRequestDataSharingDialog', null, 'requiresFullApps');
	remoteSharingRequestDialog = null;
	showRequestDialog(false);
}

function wsAcceptDataSharingSession(wsio, data) {
	var myMin = Math.min(config.totalWidth, config.totalHeight - config.ui.titleBarHeight);
	var sharingScale = (0.9 * myMin) / Math.min(data.width, data.height);
	console.log("Data-sharing request accepted: " + data.width + "x" + data.height + ", scale: " + sharingScale);
	broadcast('closeDataSharingWaitDialog', null);
	createNewDataSharingSession(remoteSharingWaitDialog.name, remoteSharingWaitDialog.wsio.remoteAddress.address,
		remoteSharingWaitDialog.wsio.remoteAddress.port, remoteSharingWaitDialog.wsio,
		new Date(data.date), data.width, data.height, sharingScale, data.titleBarHeight, true);
	remoteSharingWaitDialog = null;
	showWaitDialog(false);
}

function wsRejectDataSharingSession(wsio, data) {
	console.log("Data-sharing request rejected");
	broadcast('closeDataSharingWaitDialog', null, 'requiresFullApps');
	remoteSharingWaitDialog = null;
	showWaitDialog(false);
}

function wsCreateRemoteSagePointer(wsio, data) {
	var key;
	var portalId = null;
	for (key in remoteSharingSessions) {
		if (remoteSharingSessions[key].portal.host === data.portal.host &&
			remoteSharingSessions[key].portal.port === data.portal.port) {
			portalId = key;
		}
	}
	createSagePointer(data.id, portalId);
}

function wsStartRemoteSagePointer(wsio, data) {
	sagePointers[data.id].left = data.left;
	sagePointers[data.id].top = data.top;

	showPointer(data.id, data);
}

function wsStopRemoteSagePointer(wsio, data) {
	hidePointer(data.id, data);

	// return to window interaction mode after stopping pointer
	if (remoteInteraction[data.id].appInteractionMode()) {
		remoteInteraction[data.id].toggleModes();
		broadcast('changeSagePointerMode', {id: sagePointers[data.id].id, mode: remoteInteraction[data.id].interactionMode });
	}
}

function wsRecordInnerGeometryForWidget(wsio, data) {
	// var center = data.innerGeometry.center;
	var buttons = data.innerGeometry.buttons;
	var textInput = data.innerGeometry.textInput;
	var slider = data.innerGeometry.slider;
	// SAGE2Items.widgets.addButtonToItem(data.instanceID, "center", "circle", {x:center.x, y: center.y, r:center.r}, 0);
	for (var i = 0; i < buttons.length; i++) {
		SAGE2Items.widgets.addButtonToItem(data.instanceID, buttons[i].id, "circle",
			{x: buttons[i].x, y: buttons[i].y, r: buttons[i].r}, 0);
	}
	if (textInput !== null) {
		SAGE2Items.widgets.addButtonToItem(data.instanceID, textInput.id, "rectangle",
			{x: textInput.x, y: textInput.y, w: textInput.w, h: textInput.h}, 0);
	}
	if (slider !== null) {
		SAGE2Items.widgets.addButtonToItem(data.instanceID, slider.id, "rectangle",
			{x: slider.x, y: slider.y, w: slider.w, h: slider.h}, 0);
	}
}

function wsCreateAppClone(wsio, data) {
	var app = SAGE2Items.applications.list[data.id];

	createAppFromDescription(app, function(appInstance, videohandle) {
		appInstance.id = getUniqueAppId();
		if (appInstance.animation) {
			var i;
			SAGE2Items.renderSync[appInstance.id] = {clients: {}, date: Date.now()};
			for (i = 0; i < clients.length; i++) {
				if (clients[i].clientType === "display") {
					SAGE2Items.renderSync[appInstance.id].clients[clients[i].id] = {wsio: clients[i], readyForNextFrame: false, blocklist: []};
				}
			}
		}

		handleNewApplication(appInstance, videohandle);
	});
}

function wsRemoteSagePointerPosition(wsio, data) {
	if (sagePointers[data.id] === undefined) {
		return;
	}

	sagePointers[data.id].left = data.left;
	sagePointers[data.id].top = data.top;

	broadcast('updateSagePointerPosition', sagePointers[data.id]);
}

function wsRemoteSagePointerToggleModes(wsio, data) {
	// remoteInteraction[data.id].toggleModes();
	remoteInteraction[data.id].interactionMode = data.mode;
	broadcast('changeSagePointerMode', {id: sagePointers[data.id].id, mode: remoteInteraction[data.id].interactionMode});
}

function wsRemoteSagePointerHoverCorner(wsio, data) {
	var appId = data.appHoverCorner.elemId;
	var app = null;
	if (SAGE2Items.applications.list.hasOwnProperty(appId)) {
		app = SAGE2Items.applications.list[appId];
	} else if (SAGE2Items.applications.list.hasOwnProperty(wsio.id + "|" + appId)) {
		data.appHoverCorner.elemId = wsio.id + "|" + appId;
		appId = data.appHoverCorner.elemId;
		app = SAGE2Items.applications.list[appId];
	}
	if (app === undefined || app === null) {
		return;
	}

	broadcast('hoverOverItemCorner', data.appHoverCorner);
}

function wsAddNewRemoteElementInDataSharingPortal(wsio, data) {
	var key;
	var remote = null;
	for (key in remoteSharingSessions) {
		if (remoteSharingSessions[key].wsio.id === wsio.id) {
			remote = remoteSharingSessions[key];
			break;
		}
	}
	console.log("adding element from remote server:");
	if (remote !== null) {
		createAppFromDescription(data, function(appInstance, videohandle) {
			if (appInstance.application === "media_stream" || appInstance.application === "media_block_stream") {
				appInstance.id = wsio.remoteAddress.address + ":" + wsio.remoteAddress.port + "|" + data.id;
			} else {
				appInstance.id = data.id;
			}
			appInstance.left = data.left;
			appInstance.top = data.top;
			appInstance.width = data.width;
			appInstance.height = data.height;

			remoteSharingSessions[remote.portal.id].appCount++;

			var i;
			SAGE2Items.renderSync[appInstance.id] = {clients: {}, date: Date.now()};
			for (i = 0; i < clients.length; i++) {
				if (clients[i].clientType === "display") {
					SAGE2Items.renderSync[appInstance.id].clients[clients[i].id] = {wsio: clients[i], readyForNextFrame: false, blocklist: []};
				}
			}
			handleNewApplicationInDataSharingPortal(appInstance, videohandle, remote.portal.id);
		});
	}
}

function wsUpdateApplicationOrder(wsio, data) {
	// should check timestamp first (data.date)
	broadcast('updateItemOrder', data.order);
}

function wsStartApplicationMove(wsio, data) {
	// should check timestamp first (data.date)
	var app = null;
	if (SAGE2Items.applications.list.hasOwnProperty(data.appId)) {
		app = SAGE2Items.applications.list[data.appId];
	} else if (SAGE2Items.applications.list.hasOwnProperty(wsio.id + "|" + data.appId)) {
		data.appId = wsio.id + "|" + data.appId;
		app = SAGE2Items.applications.list[data.appId];
	}
	if (app === undefined || app === null) {
		return;
	}

	broadcast('startMove', {id: data.appId, date: Date.now()});

	var eLogData = {
		type: "move",
		action: "start",
		application: {
			id: app.id,
			type: app.application
		},
		location: {
			x: parseInt(app.left, 10),
			y: parseInt(app.top, 10),
			width: parseInt(app.width, 10),
			height: parseInt(app.height, 10)
		}
	};
	addEventToUserLog(data.id, {type: "windowManagement", data: eLogData, time: Date.now()});
}

function wsStartApplicationResize(wsio, data) {
	// should check timestamp first (data.date)
	var app = null;
	if (SAGE2Items.applications.list.hasOwnProperty(data.appId)) {
		app = SAGE2Items.applications.list[data.appId];
	} else if (SAGE2Items.applications.list.hasOwnProperty(wsio.id + "|" + data.appId)) {
		data.appId = wsio.id + "|" + data.appId;
		app = SAGE2Items.applications.list[data.appId];
	}
	if (app === undefined || app === null) {
		return;
	}

	broadcast('startResize', {id: data.appId, date: Date.now()});

	var eLogData = {
		type: "resize",
		action: "start",
		application: {
			id: app.id,
			type: app.application
		},
		location: {
			x: parseInt(app.left, 10),
			y: parseInt(app.top, 10),
			width: parseInt(app.width, 10),
			height: parseInt(app.height, 10)
		}
	};
	addEventToUserLog(data.id, {type: "windowManagement", data: eLogData, time: Date.now()});
}

function wsUpdateApplicationPosition(wsio, data) {
	// should check timestamp first (data.date)
	var appId = data.appPositionAndSize.elemId;
	var app = null;
	if (SAGE2Items.applications.list.hasOwnProperty(appId)) {
		app = SAGE2Items.applications.list[appId];
	} else if (SAGE2Items.applications.list.hasOwnProperty(wsio.id + "|" + appId)) {
		data.appPositionAndSize.elemId = wsio.id + "|" + appId;
		appId = data.appPositionAndSize.elemId;
		app = SAGE2Items.applications.list[appId];
	}
	if (app === undefined || app === null) {
		return;
	}

	var titleBarHeight = config.ui.titleBarHeight;
	if (data.portalId !== undefined && data.portalId !== null) {
		titleBarHeight = remoteSharingSessions[data.portalId].portal.titleBarHeight;
	}
	app.left = data.appPositionAndSize.elemLeft;
	app.top = data.appPositionAndSize.elemTop;
	app.width = data.appPositionAndSize.elemWidth;
	app.height = data.appPositionAndSize.elemHeight;
	var im = findInteractableManager(data.appPositionAndSize.elemId);
	im.editGeometry(app.id, "applications", "rectangle", {x: app.left, y: app.top, w: app.width, h: app.height + titleBarHeight});
	broadcast('setItemPosition', data.appPositionAndSize);
	if (SAGE2Items.renderSync.hasOwnProperty(app.id)) {
		calculateValidBlocks(app, mediaBlockSize, SAGE2Items.renderSync[app.id]);
		if (app.id in SAGE2Items.renderSync && SAGE2Items.renderSync[app.id].newFrameGenerated === false) {
			handleNewVideoFrame(app.id);
		}
	}
}

function wsUpdateApplicationPositionAndSize(wsio, data) {
	// should check timestamp first (data.date)
	var appId = data.appPositionAndSize.elemId;
	var app = null;
	if (SAGE2Items.applications.list.hasOwnProperty(appId)) {
		app = SAGE2Items.applications.list[appId];
	} else if (SAGE2Items.applications.list.hasOwnProperty(wsio.id + "|" + appId)) {
		data.appPositionAndSize.elemId = wsio.id + "|" + appId;
		appId = data.appPositionAndSize.elemId;
		app = SAGE2Items.applications.list[appId];
	}
	if (app === undefined || app === null) {
		return;
	}

	var titleBarHeight = config.ui.titleBarHeight;
	if (data.portalId !== undefined && data.portalId !== null) {
		titleBarHeight = remoteSharingSessions[data.portalId].portal.titleBarHeight;
	}
	app.left = data.appPositionAndSize.elemLeft;
	app.top = data.appPositionAndSize.elemTop;
	app.width = data.appPositionAndSize.elemWidth;
	app.height = data.appPositionAndSize.elemHeight;
	var im = findInteractableManager(data.appPositionAndSize.elemId);
	im.editGeometry(app.id, "applications", "rectangle", {x: app.left, y: app.top, w: app.width, h: app.height + titleBarHeight});
	handleApplicationResize(app.id);
	broadcast('setItemPositionAndSize', data.appPositionAndSize);
	if (SAGE2Items.renderSync.hasOwnProperty(app.id)) {
		calculateValidBlocks(app, mediaBlockSize, SAGE2Items.renderSync[app.id]);
		if (app.id in SAGE2Items.renderSync && SAGE2Items.renderSync[app.id].newFrameGenerated === false) {
			handleNewVideoFrame(app.id);
		}
	}
}

function wsFinishApplicationMove(wsio, data) {
	// should check timestamp first (data.date)
	var app = null;
	if (SAGE2Items.applications.list.hasOwnProperty(data.appId)) {
		app = SAGE2Items.applications.list[data.appId];
	} else if (SAGE2Items.applications.list.hasOwnProperty(wsio.id + "|" + data.appId)) {
		data.appId = wsio.id + "|" + data.appId;
		app = SAGE2Items.applications.list[data.appId];
	}
	if (app === undefined || app === null) {
		return;
	}

	broadcast('finishedMove', {id: data.appId, date: Date.now()});

	var eLogData = {
		type: "move",
		action: "end",
		application: {
			id: app.id,
			type: app.application
		},
		location: {
			x: parseInt(app.left, 10),
			y: parseInt(app.top, 10),
			width: parseInt(app.width, 10),
			height: parseInt(app.height, 10)
		}
	};
	addEventToUserLog(data.id, {type: "windowManagement", data: eLogData, time: Date.now()});
}

function wsFinishApplicationResize(wsio, data) {
	// should check timestamp first (data.date)
	var app = null;
	if (SAGE2Items.applications.list.hasOwnProperty(data.appId)) {
		app = SAGE2Items.applications.list[data.appId];
	} else if (SAGE2Items.applications.list.hasOwnProperty(wsio.id + "|" + data.appId)) {
		data.appId = wsio.id + "|" + data.appId;
		app = SAGE2Items.applications.list[data.appId];
	}
	if (app === undefined || app === null) {
		return;
	}

	broadcast('finishedResize', {id: data.appId, date: Date.now()});

	var eLogData = {
		type: "resize",
		action: "end",
		application: {
			id: app.id,
			type: app.application
		},
		location: {
			x: parseInt(app.left, 10),
			y: parseInt(app.top, 10),
			width: parseInt(app.width, 10),
			height: parseInt(app.height, 10)
		}
	};
	addEventToUserLog(data.id, {type: "windowManagement", data: eLogData, time: Date.now()});
}

function wsDeleteApplication(wsio, data) {
	if (SAGE2Items.applications.list.hasOwnProperty(data.appId)) {
		SAGE2Items.applications.removeItem(data.appId);
		var im = findInteractableManager(data.appId);
		im.removeGeometry(data.appId, "applications");
		broadcast('deleteElement', {elemId: data.appId});
	}
}

function wsUpdateApplicationState(wsio, data) {
	// should check timestamp first (data.date)
	if (SAGE2Items.applications.list.hasOwnProperty(data.id)) {
		var app = SAGE2Items.applications.list[data.id];

		// hang on to old values if movie player
		var oldTs;
		var oldPaused;
		var oldMuted;
		if (app.application === "movie_player") {
			oldTs = app.data.frame / app.data.framerate;
			oldPaused = app.data.paused;
			oldMuted = app.data.muted;
		}

		var modified = mergeObjects(data.state, app.data, ['doc_url', 'video_url', 'video_type', 'audio_url', 'audio_type']);
		if (modified === true) {
			// update video demuxer based on state
			if (app.application === "movie_player") {
				console.log("received state from remote site:", data.state);

				SAGE2Items.renderSync[app.id].loop = app.data.looped;

				var ts = app.data.frame / app.data.framerate;
				if (app.data.paused === true && ts !== oldTs) {
					SAGE2Items.renderSync[app.id].decoder.seek(ts, function() {
						// do nothing
					});
					broadcast('updateVideoItemTime', {id: app.id, timestamp: ts, play: false});
				} else {
					if (app.data.paused === true && oldPaused === false) {
						SAGE2Items.renderSync[app.id].decoder.pause(function() {
							broadcast('videoPaused', {id: app.id});
						});
					}
					if (app.data.paused === false && oldPaused === true) {
						SAGE2Items.renderSync[app.id].decoder.play();
					}
				}
				if (app.data.muted === true && oldMuted === false) {
					broadcast('videoMuted', {id: app.id});
				}
				if (app.data.muted === false && oldMuted === true) {
					broadcast('videoUnmuted', {id: app.id});
				}
			}

			// for all apps - send new state to app
			broadcast('loadApplicationState', {id: app.id, state: app.data, date: Date.now()});
		}
	}
}


// **************  Widget Control Messages *****************

function wsAddNewControl(wsio, data) {
	if (!SAGE2Items.applications.list.hasOwnProperty(data.appId)) {
		return;
	}
	if (SAGE2Items.widgets.list.hasOwnProperty(data.id)) {
		return;
	}

	broadcast('createControl', data);

	var zIndex = SAGE2Items.widgets.numItems;
<<<<<<< HEAD
	var radialGeometry = {x: data.left+(data.height/2), y: data.top+(data.height/2), r: data.height/2};

	if (data.hasSideBar === true) {
		var shapeData = {
			radial:{
				type:"circle",
				visible:true,
				geometry:radialGeometry
			},
			sidebar:{
				type:"rectangle",
				visible:true,
				geometry: {x: data.left+data.height, y: data.top+(data.height/2)-(data.barHeight/2), w: data.width-data.height, h: data.barHeight}
			}
		};
		interactMgr.addComplexGeometry(data.id, "widgets", shapeData, zIndex, data);
=======
	interactMgr.addGeometry(data.id + "_radial", "widgets", "circle",
		{x: data.left + (data.height / 2), y: data.top + (data.height / 2), r: data.height / 2}, true, zIndex, data);
	if (data.hasSideBar === true) {
		interactMgr.addGeometry(data.id + "_sidebar", "widgets", "rectangle", {
			x: data.left + data.height,
			y: data.top + (data.height / 2) - (data.barHeight / 2),
			w: data.width - data.height,
			h: data.barHeight}, true, zIndex, data);
>>>>>>> 54a9123b
	}
	else{
		interactMgr.addGeometry(data.id, "widgets", "circle", radialGeometry, true, zIndex, data);
	}
	/*interactMgr.addGeometry(data.id+"_radial", "widgets", "circle", {x: data.left+(data.height/2), y: data.top+(data.height/2), r: data.height/2}, true, zIndex, data);
	if (data.hasSideBar === true) {
		interactMgr.addGeometry(data.id+"_sidebar", "widgets", "rectangle", {x: data.left+data.height, y: data.top+(data.height/2)-(data.barHeight/2), w: data.width-data.height, h: data.barHeight}, true, zIndex, data);
	}*/

	SAGE2Items.widgets.addItem(data);
	var uniqueID = data.id.substring(data.appId.length, data.id.lastIndexOf("_"));
	var app = SAGE2Items.applications.list[data.appId];
	addEventToUserLog(uniqueID, {type: "widgetMenu", data: {action: "open", application:
		{id: app.id, type: app.application}}, time: Date.now()});
}


function wsCloseAppFromControl(wsio, data) {
	deleteApplication(data.appId);
}

function wsHideWidgetFromControl(wsio, data) {
	var ctrl = SAGE2Items.widgets.list[data.instanceID];
	hideControl(ctrl);
}

function wsOpenRadialMenuFromControl(wsio, data) {
	console.log("radial menu");
	var ctrl = SAGE2Items.widgets.list[data.id];
	createRadialMenu(wsio.id, ctrl.left, ctrl.top);
}


function loadConfiguration() {
	var configFile = null;

	if (program.configuration) {
		configFile = program.configuration;
	} else {
		// Read config.txt - if exists and specifies a user defined config, then use it
		if (sageutils.fileExists("config.txt")) {
			var lines = fs.readFileSync("config.txt", 'utf8').split("\n");
			for (var i = 0; i < lines.length; i++) {
				var text = "";
				var comment = lines[i].indexOf("//");
				if (comment >= 0) {
					text = lines[i].substring(0, comment).trim();
				} else {
					text = lines[i].trim();
				}

				if (text !== "") {
					configFile = text;
					console.log(sageutils.header("SAGE2") + "Found configuration file: " + configFile);
					break;
				}
			}
		}
	}

	// If config.txt does not exist or does not specify any files, look for a config with the hostname
	if (configFile === null) {
		var hn  = os.hostname();
		var dot = hn.indexOf(".");
		if (dot >= 0) {
			hn = hn.substring(0, dot);
		}
		configFile = path.join("config", hn + "-cfg.json");
		if (sageutils.fileExists(configFile)) {
			console.log(sageutils.header("SAGE2") + "Found configuration file: " + configFile);
		} else {
			if (platform === "Windows") {
				configFile = path.join("config", "defaultWin-cfg.json");
			} else {
				configFile = path.join("config", "default-cfg.json");
			}
			console.log(sageutils.header("SAGE2") + "Using default configuration file: " + configFile);
		}
	}

	if (!sageutils.fileExists(configFile)) {
		console.log("\n----------");
		console.log(sageutils.header("SAGE2") + "Cannot find configuration file: " + configFile);
		console.log("----------\n\n");
		process.exit(1);
	}

	var json_str   = fs.readFileSync(configFile, 'utf8');
	var userConfig = json5.parse(json_str);
	// compute extra dependent parameters
	userConfig.totalWidth  = userConfig.resolution.width  * userConfig.layout.columns;
	userConfig.totalHeight = userConfig.resolution.height * userConfig.layout.rows;

	var minDim = Math.min(userConfig.totalWidth, userConfig.totalHeight);
	var maxDim = Math.max(userConfig.totalWidth, userConfig.totalHeight);

	if (userConfig.ui.titleBarHeight) {
		userConfig.ui.titleBarHeight = parseInt(userConfig.ui.titleBarHeight, 10);
	} else {
		userConfig.ui.titleBarHeight = Math.round(0.025 * minDim);
	}

	if (userConfig.ui.widgetControlSize) {
		userConfig.ui.widgetControlSize = parseInt(userConfig.ui.widgetControlSize, 10);
	} else {
		userConfig.ui.widgetControlSize = Math.round(0.020 * minDim);
	}

	if (userConfig.ui.titleTextSize) {
		userConfig.ui.titleTextSize = parseInt(userConfig.ui.titleTextSize, 10);
	} else {
		userConfig.ui.titleTextSize  = Math.round(0.015 * minDim);
	}

	if (userConfig.ui.pointerSize) {
		userConfig.ui.pointerSize = parseInt(userConfig.ui.pointerSize, 10);
	} else {
		userConfig.ui.pointerSize = Math.round(0.08 * minDim);
	}

	if (userConfig.ui.minWindowWidth) {
		userConfig.ui.minWindowWidth = parseInt(userConfig.ui.minWindowWidth, 10);
	} else {
		userConfig.ui.minWindowWidth  = Math.round(0.08 * minDim);  // 8%
	}
	if (userConfig.ui.minWindowHeight) {
		userConfig.ui.minWindowHeight = parseInt(userConfig.ui.minWindowHeight, 10);
	} else {
		userConfig.ui.minWindowHeight = Math.round(0.08 * minDim); // 8%
	}

	if (userConfig.ui.maxWindowWidth) {
		userConfig.ui.maxWindowWidth = parseInt(userConfig.ui.maxWindowWidth, 10);
	} else {
		userConfig.ui.maxWindowWidth  = Math.round(1.2 * maxDim);  // 120%
	}
	if (userConfig.ui.maxWindowHeight) {
		userConfig.ui.maxWindowHeight = parseInt(userConfig.ui.maxWindowHeight, 10);
	} else {
		userConfig.ui.maxWindowHeight = Math.round(1.2 * maxDim); // 120%
	}

	// Set default values if missing
	if (userConfig.port === undefined) {
		userConfig.port = 443;
	} else {
		userConfig.port = parseInt(userConfig.port, 10); // to make sure it's a number
	}
	if (userConfig.index_port === undefined) {
		userConfig.index_port = 80;
	} else {
		userConfig.index_port = parseInt(userConfig.index_port, 10);
	}

	// Set the display clip value if missing (true by default)
	if (userConfig.background.clip !== undefined) {
		userConfig.background.clip = sageutils.isTrue(userConfig.background.clip);
	} else {
		userConfig.background.clip = true;
	}

	// Registration to EVL's server (sage.evl.uic.edu), true by default
	if (userConfig.register_site === undefined) {
		userConfig.register_site = true;
	} else {
		// test for a true value: true, on, yes, 1, ...
		if (sageutils.isTrue(userConfig.register_site)) {
			userConfig.register_site = true;
		} else {
			userConfig.register_site = false;
		}
	}


	if (userConfig.apis !== undefined && userConfig.apis.twitter !== undefined) {
		apis.twitter = new Twit({
			consumer_key:         userConfig.apis.twitter.consumerKey,
			consumer_secret:      userConfig.apis.twitter.consumerSecret,
			access_token:         userConfig.apis.twitter.accessToken,
			access_token_secret:  userConfig.apis.twitter.accessSecret
		});
	}

	return userConfig;
}


var getUniqueAppId = (function() {
	var count = 0;
	return function() {
		var id = "app_" + count.toString();
		count++;
		return id;
	};
})();

var getNewUserId = (function() {
	var count = 0;
	return function() {
		var id = "usr_" + count.toString();
		count++;
		return id;
	};
})();

function getUniqueDataSharingId(remoteHost, remotePort, caller) {
	var id;
	if (caller === true) {
		id = config.host + ":" + config.port + "+" + remoteHost + ":" + remotePort;
	} else {
		id = remoteHost + ":" + remotePort + "+" + config.host + ":" + config.port;
	}
	return "portal_" + id;
}

function getUniqueSharedAppId(portalId) {
	return "app_" + remoteSharingSessions[portalId].appCount + "_" + portalId;
}

function getApplications() {
	var uploadedApps = assets.listApps();

	// Remove 'viewer' apps
	var i = uploadedApps.length;
	while (i--) {
		if (uploadedApps[i].exif.metadata.fileTypes &&
			uploadedApps[i].exif.metadata.fileTypes.length > 0) {
			uploadedApps.splice(i, 1);
		}
	}
	// Sort the list of apps
	uploadedApps.sort(sageutils.compareTitle);

	return uploadedApps;
}

function getSavedFilesList() {
	// Build lists of assets
	var uploadedImages = assets.listImages();
	var uploadedVideos = assets.listVideos();
	var uploadedPdfs   = assets.listPDFs();
	var savedSessions  = listSessions();

	// Sort independently of case
	uploadedImages.sort(sageutils.compareFilename);
	uploadedVideos.sort(sageutils.compareFilename);
	uploadedPdfs.sort(sageutils.compareFilename);
	savedSessions.sort(sageutils.compareFilename);

	var list = {images: uploadedImages, videos: uploadedVideos, pdfs: uploadedPdfs, sessions: savedSessions};

	return list;
}

function setupDisplayBackground() {
	var tmpImg, imgExt;

	// background image
	if (config.background.image !== undefined && config.background.image.url !== undefined) {
		var bg_file = path.join(publicDirectory, config.background.image.url);

		if (config.background.image.style === "tile") {
			// do nothing
			return;
		} else if (config.background.image.style === "fit") {
			exiftool.file(bg_file, function(err1, data) {
				if (err1) {
					console.log("Error processing background image:", bg_file, err1);
					console.log(" ");
					process.exit(1);
				}
				var bg_info = data;

				if (bg_info.ImageWidth === config.totalWidth && bg_info.ImageHeight === config.totalHeight) {
					sliceBackgroundImage(bg_file, bg_file);
				} else {
					tmpImg = path.join(publicDirectory, "images", "background", "tmp_background.png");
					var out_res  = config.totalWidth.toString() + "x" + config.totalHeight.toString();

					imageMagick(bg_file).noProfile().command("convert").in("-gravity", "center").in("-background", "rgba(0,0,0,0)")
						.in("-extent", out_res).write(tmpImg, function(err2) {
							if (err2) {
								throw err2;
							}
							sliceBackgroundImage(tmpImg, bg_file);
						});
				}
			});
		} else {
			config.background.image.style = "stretch";
			imgExt = path.extname(bg_file);
			tmpImg = path.join(publicDirectory, "images", "background", "tmp_background" + imgExt);

			imageMagick(bg_file).resize(config.totalWidth, config.totalHeight, "!").write(tmpImg, function(err) {
				if (err) {
					throw err;
				}

				sliceBackgroundImage(tmpImg, bg_file);
			});
		}
	}
}

function sliceBackgroundImage(fileName, outputBaseName) {
	for (var i = 0; i < config.displays.length; i++) {
		var x = config.displays[i].column * config.resolution.width;
		var y = config.displays[i].row * config.resolution.height;
		var output_dir  = path.dirname(outputBaseName);
		var input_ext   = path.extname(outputBaseName);
		var output_ext  = path.extname(fileName);
		var output_base = path.basename(outputBaseName, input_ext);
		var output = path.join(output_dir, output_base + "_" + i.toString() + output_ext);
		imageMagick(fileName).crop(config.resolution.width, config.resolution.height, x, y).write(output, function(err) {
			if (err) {
				console.log("error slicing image", err); // throw err;
			}
		});
	}
}

function setupHttpsOptions() {
	// build a list of certs to support multi-homed computers
	var certs = {};

	// file caching for the main key of the server
	var server_key = null;
	var server_crt = null;
	var server_ca  = [];

	// add the default cert from the hostname specified in the config file
	try {
		// first try the filename based on the hostname-server.key
		if (sageutils.fileExists(path.join("keys", config.host + "-server.key"))) {
			// Load the certificate files
			console.log(sageutils.header("Certificate") + "Loading certificate " + config.host + "-server.key");
			server_key = fs.readFileSync(path.join("keys", config.host + "-server.key"));
			server_crt = fs.readFileSync(path.join("keys", config.host + "-server.crt"));
			server_ca  = sageutils.loadCABundle(path.join("keys", config.host + "-ca.crt"));
			// Build the crypto
			certs[config.host] = sageutils.secureContext(server_key, server_crt, server_ca);
		} else {
			// remove the hostname from the FQDN and search for wildcard certificate
			//    syntax: _.rest.com.key or _.rest.bigger.com.key
			var domain = '_.' + config.host.split('.').slice(1).join('.');
			console.log(sageutils.header("Certificate") + "Loading domain certificate " + domain + ".key");
			server_key = fs.readFileSync(path.join("keys", domain + ".key"));
			server_crt = fs.readFileSync(path.join("keys", domain + ".crt"));
			server_ca  = sageutils.loadCABundle(path.join("keys", domain + "-ca.crt"));
			certs[config.host] = sageutils.secureContext(server_key, server_crt, server_ca);
		}
	}
	catch (e) {
		console.log("\n----------");
		console.log("Cannot open certificate for default host:");
		console.log(" \"" + config.host + "\" needs file: " + e.path);
		console.log(" --> Please generate the appropriate certificate in the 'keys' folder");
		console.log("----------\n\n");
		process.exit(1);
	}

	for (var h in config.alternate_hosts) {
		try {
			var alth = config.alternate_hosts[h];
			certs[ alth ] = sageutils.secureContext(
				fs.readFileSync(path.join("keys", alth + "-server.key")),
				fs.readFileSync(path.join("keys", alth + "-server.crt")),
				sageutils.loadCABundle(path.join("keys", alth + "-ca.crt"))
			);
		}
		catch (e) {
			console.log("\n----------");
			console.log("Cannot open certificate for the alternate host: ", config.alternate_hosts[h]);
			console.log(" needs file: \"" + e.path + "\"");
			console.log(" --> Please generate the appropriate certificates in the 'keys' folder");
			console.log(" Ignoring alternate host: ", config.alternate_hosts[h]);
			console.log("----------\n");
		}
	}

	var httpsOptions;

	if (sageutils.nodeVersion === 10) {
		httpsOptions = {
			// server default keys
			key:  server_key,
			cert: server_crt,
			ca:   server_ca,
			// If true the server will request a certificate from clients that connect and attempt to verify that certificate
			requestCert: false,
			rejectUnauthorized: false,
			// callback to handle multi-homed machines
			SNICallback: function(servername) {
				if (certs.hasOwnProperty(servername)) {
					return certs[servername];
				} else {
					console.log(sageutils.header("SNI") + "Unknown host, cannot find a certificate for ", servername);
					return null;
				}
			}
		};
	} else {
		httpsOptions = {
			// server default keys
			key:  server_key,
			cert: server_crt,
			ca:   server_ca,
			// If true the server will request a certificate from clients that connect and attempt to verify that certificate
			requestCert: false,
			rejectUnauthorized: false,
			// callback to handle multi-homed machines
			SNICallback: function(servername, cb) {
				if (certs.hasOwnProperty(servername)) {
					cb(null, certs[servername]);
				} else {
					console.log(sageutils.header("SNI") + "Unknown host, cannot find a certificate for ", servername);
					cb("SNI Unknown host", null);
				}
			}
		};
	}

	return httpsOptions;
}

function sendConfig(req, res) {
	res.writeHead(200, {"Content-Type": "text/plain"});
	// Adding the calculated version into the data structure
	config.version = SAGE2_version;
	res.write(JSON.stringify(config));
	res.end();
}

function uploadForm(req, res) {
	var form     = new formidable.IncomingForm();
	var position = [ 0, 0 ];
	// Limits the amount of memory all fields together (except files) can allocate in bytes.
	//    set to 4MB.
	form.maxFieldsSize = 4 * 1024 * 1024;
	form.type          = 'multipart';
	form.multiples     = true;

	// var lastper = -1;
	// form.on('progress', function(bytesReceived, bytesExpected) {
	// 	var per = parseInt(100.0 * bytesReceived/ bytesExpected);
	// 	if ((per % 10)===0 && lastper!==per) {
	// 		console.log('Form> %d%', per);
	// 		lastper = per;
	// 	}
	// });

	form.on('fileBegin', function(name, file) {
		console.log('Form> ', name, file.name, file.type);
	});

	form.on('field', function(field, value) {
		// convert value [0 to 1] to wall coordinate from drop location
		if (field === 'dropX') {
			position[0] = parseInt(parseFloat(value) * config.totalWidth,  10);
		}
		if (field === 'dropY') {
			position[1] = parseInt(parseFloat(value) * config.totalHeight, 10);
		}
	});

	form.parse(req, function(err, fields, files) {
		if (err) {
			res.writeHead(500, {"Content-Type": "text/plain"});
			res.write(err + "\n\n");
			res.end();
		}
		res.writeHead(200, {'content-type': 'text/plain'});
		res.write('received upload:\n\n');
		res.end(util.inspect({fields: fields, files: files}));
	});

	form.on('end', function() {
		// saves files in appropriate directory and broadcasts the items to the displays
		manageUploadedFiles(this.openedFiles, position);
	});
}

function manageUploadedFiles(files, position) {
	var fileKeys = Object.keys(files);
	fileKeys.forEach(function(key) {
		var file = files[key];
		appLoader.manageAndLoadUploadedFile(file, function(appInstance, videohandle) {

			if (appInstance === null) {
				console.log("Form> unrecognized file type: ", file.name, file.type);
				return;
			}

			// Use the position from the drop location
			if (position[0] !== 0 || position[1] !== 0) {
				appInstance.left = position[0] - appInstance.width / 2;
				if (appInstance.left < 0) {
					appInstance.left = 0;
				}
				appInstance.top  = position[1] - appInstance.height / 2;
				if (appInstance.top < 0) {
					appInstance.top = 0;
				}
			}

			appInstance.id = getUniqueAppId();
			if (appInstance.animation) {
				var i;
				SAGE2Items.renderSync[appInstance.id] = {clients: {}, date: Date.now()};
				for (i = 0; i < clients.length; i++) {
					if (clients[i].clientType === "display") {
						SAGE2Items.renderSync[appInstance.id].clients[clients[i].id] = {wsio: clients[i], readyForNextFrame: false, blocklist: []};
					}
				}
			}
			handleNewApplication(appInstance, videohandle);
		});
	});
}


// **************  Remote Site Collaboration *****************

var remoteSites = [];
if (config.remote_sites) {
	remoteSites = new Array(config.remote_sites.length);
	config.remote_sites.forEach(function(element, index, array) {
		var protocol = (element.secure === true) ? "wss" : "ws";
		var wsURL = protocol + "://" + element.host + ":" + element.port.toString();

		var remote = createRemoteConnection(wsURL, element, index);

		var rGeom = {};
		rGeom.w = Math.min((0.5 * config.totalWidth) / remoteSites.length, config.ui.titleBarHeight * 6)
			- (0.16 * config.ui.titleBarHeight);
		rGeom.h = 0.84 * config.ui.titleBarHeight;
		rGeom.x = (0.5 * config.totalWidth) + ((rGeom.w + (0.16 * config.ui.titleBarHeight)) * (index - (remoteSites.length / 2)))
			+ (0.08 * config.ui.titleBarHeight);
		rGeom.y = 0.08 * config.ui.titleBarHeight;

		remoteSites[index] = {name: element.name, wsio: remote, connected: false, geometry: rGeom};
		interactMgr.addGeometry("remote_" + index, "staticUI", "rectangle", rGeom,  true, index, remoteSites[index]);

		// attempt to connect every 15 seconds, if connection failed
		setInterval(function() {
			if (!remoteSites[index].connected) {
				var rem = createRemoteConnection(wsURL, element, index);
				remoteSites[index].wsio = rem;
			}
		}, 15000);
	});
}

function createRemoteConnection(wsURL, element, index) {
	var remote = new WebsocketIO(wsURL, false, function() {
		console.log(sageutils.header("Remote") + "Connected to " + element.name);
		remote.remoteAddress.address = element.host;
		remote.remoteAddress.port = element.port;
		var clientDescription = {
			clientType: "remoteServer",
			host: config.host,
			port: config.port,
			requests: {
				config: false,
				version: false,
				time: false,
				console: false
			}
		};
		remote.clientType = "remoteServer";

		remote.onclose(function() {
			console.log("Remote site \"" + config.remote_sites[index].name + "\" now offline");
			remoteSites[index].connected = false;
			var delete_site = {name: remoteSites[index].name, connected: remoteSites[index].connected};
			broadcast('connectedToRemoteSite', delete_site);
			removeElement(clients, remote);
		});

		remote.on('addClient',                              wsAddClient);
		remote.on('addNewElementFromRemoteServer',          wsAddNewElementFromRemoteServer);
		remote.on('requestNextRemoteFrame',                 wsRequestNextRemoteFrame);
		remote.on('updateRemoteMediaStreamFrame',           wsUpdateRemoteMediaStreamFrame);
		remote.on('stopMediaStream',                        wsStopMediaStream);
		remote.on('requestNextRemoteBlockFrame',            wsRequestNextRemoteBlockFrame);
		remote.on('updateRemoteMediaBlockStreamFrame',      wsUpdateRemoteMediaBlockStreamFrame);
		remote.on('stopMediaBlockStream',                   wsStopMediaBlockStream);
		remote.on('requestDataSharingSession',              wsRequestDataSharingSession);
		remote.on('cancelDataSharingSession',               wsCancelDataSharingSession);
		remote.on('acceptDataSharingSession',               wsAcceptDataSharingSession);
		remote.on('rejectDataSharingSession',               wsRejectDataSharingSession);
		remote.on('createRemoteSagePointer',                wsCreateRemoteSagePointer);
		remote.on('startRemoteSagePointer',                 wsStartRemoteSagePointer);
		remote.on('stopRemoteSagePointer',                  wsStopRemoteSagePointer);
		remote.on('remoteSagePointerPosition',              wsRemoteSagePointerPosition);
		remote.on('remoteSagePointerToggleModes',           wsRemoteSagePointerToggleModes);
		remote.on('remoteSagePointerHoverCorner',           wsRemoteSagePointerHoverCorner);
		remote.on('addNewRemoteElementInDataSharingPortal', wsAddNewRemoteElementInDataSharingPortal);

		remote.on('updateApplicationOrder',                 wsUpdateApplicationOrder);
		remote.on('startApplicationMove',                   wsStartApplicationMove);
		remote.on('startApplicationResize',                 wsStartApplicationResize);
		remote.on('updateApplicationPosition',              wsUpdateApplicationPosition);
		remote.on('updateApplicationPositionAndSize',       wsUpdateApplicationPositionAndSize);
		remote.on('finishApplicationMove',                  wsFinishApplicationMove);
		remote.on('finishApplicationResize',                wsFinishApplicationResize);
		remote.on('deleteApplication',                      wsDeleteApplication);
		remote.on('updateApplicationState',                 wsUpdateApplicationState);

		remote.emit('addClient', clientDescription);
		remoteSites[index].connected = true;
		var new_site = {name: remoteSites[index].name, connected: remoteSites[index].connected};
		broadcast('connectedToRemoteSite', new_site);
		clients.push(remote);
	});

	return remote;
}

// **************  System Time - Updated Every Minute *****************
var cDate = new Date();
setTimeout(function() {
	setInterval(function() {
		broadcast('setSystemTime', {date: Date.now()});
	}, 60000);

	broadcast('setSystemTime', {date: Date.now()});
}, (61 - cDate.getSeconds()) * 1000);


// ***************************************************************************************

// Place callback for success in the 'listen' call for HTTPS

sage2ServerS.on('listening', function(e) {
	// Success
	console.log(sageutils.header("SAGE2") + "Serving secure clients at https://" + config.host + ":" + config.port);
	console.log(sageutils.header("SAGE2") + "Web console at https://" + config.host + ":" + config.port + "/admin/console.html");
});

// Place callback for errors in the 'listen' call for HTTP
sage2Server.on('error', function(e) {
	if (e.code === 'EACCES') {
		console.log(sageutils.header("HTTP_Server") + "You are not allowed to use the port: ", config.index_port);
		console.log(sageutils.header("HTTP_Server") + "  use a different port or get authorization (sudo, setcap, ...)");
		console.log(" ");
		process.exit(1);
	} else if (e.code === 'EADDRINUSE') {
		console.log(sageutils.header("HTTP_Server") + "The port is already in use by another process:", config.index_port);
		console.log(sageutils.header("HTTP_Server") + "  use a different port or stop the offending process");
		console.log(" ");
		process.exit(1);
	} else {
		console.log(sageutils.header("HTTP_Server") + "Error in the listen call: ", e.code);
		console.log(" ");
		process.exit(1);
	}
});

// Place callback for success in the 'listen' call for HTTP
sage2Server.on('listening', function(e) {
	// Success
	var ui_url = "http://" + config.host + ":" + config.index_port;
	var dp_url = "http://" + config.host + ":" + config.index_port + "/display.html?clientID=0";
	var am_url = "http://" + config.host + ":" + config.index_port + "/audioManager.html";
	if (global.__SESSION_ID) {
		ui_url = "http://" + config.host + ":" + config.index_port + "/session.html?hash=" + global.__SESSION_ID;
		dp_url = "http://" + config.host + ":" + config.index_port + "/session.html?page=display.html?clientID=0&hash="
			+ global.__SESSION_ID;
		am_url = "http://" + config.host + ":" + config.index_port + "/session.html?page=audioManager.html&hash="
			+ global.__SESSION_ID;
	}
	console.log(sageutils.header("SAGE2") + "Serving web UI at " + ui_url);
	console.log(sageutils.header("SAGE2") + "Display 0 at "      + dp_url);
	console.log(sageutils.header("SAGE2") + "Audio manager at "  + am_url);
});

// KILL intercept
process.on('SIGTERM', quitSAGE2);
// CTRL-C intercept
process.on('SIGINT',  quitSAGE2);


// Start the HTTP server (listen for IPv4 addresses 0.0.0.0)
sage2Server.listen(config.index_port, "0.0.0.0");
// Start the HTTPS server (listen for IPv4 addresses 0.0.0.0)
sage2ServerS.listen(config.port, "0.0.0.0");


// ***************************************************************************************

// Load session file if specified on the command line (-s)
if (program.session) {
	setTimeout(function() {
		// if -s specified without argument
		if (program.session === true) {
			loadSession();
		} else {
			// if argument specified
			loadSession(program.session);
		}
	}, 1000);
}

function processInputCommand(line) {
	var command = line.trim().split(' ');
	switch (command[0]) {
		case '': {
			// ignore
			break;
		}
		case 'help': {
			console.log('help\t\tlist commands');
			console.log('kill\t\tclose application: arg0: id - kill app_0');
			console.log('apps\t\tlist running applications');
			console.log('clients\t\tlist connected clients');
			console.log('streams\t\tlist media streams');
			console.log('clear\t\tclose all running applications');
			console.log('tile\t\tlayout all running applications');
			console.log('save\t\tsave state of running applications into a session');
			console.log('load\t\tload a session and restore applications');
			console.log('assets\t\tlist the assets in the file library');
			console.log('regenerate\tregenerates the assets');
			console.log('hideui\t\thide/show/delay the user interface');
			console.log('sessions\tlist the available sessions');
			console.log('update\t\trun a git update');
			console.log('version\t\tprint SAGE2 version');
			console.log('exit\t\tstop SAGE2');
			break;
		}
		case 'version': {
			console.log(sageutils.header("Version") + 'base:', SAGE2_version.base, ' branch:', SAGE2_version.branch,
					' commit:', SAGE2_version.commit, SAGE2_version.date);
			break;
		}
		case 'update': {
			if (SAGE2_version.branch.length > 0) {
				sageutils.updateWithGIT(SAGE2_version.branch, function(error, success) {
					if (error) {
						console.log(sageutils.header('GIT') + 'Update: error', error);
					} else {
						console.log(sageutils.header('GIT') + 'Update: success', success);
					}
				});
			} else {
				console.log(sageutils.header("Update") + "failed: not linked to any repository");
			}
			break;
		}
		case 'save': {
			if (command[1] !== undefined) {
				saveSession(command[1]);
			} else {
				saveSession();
			}
			break;
		}
		case 'load': {
			if (command[1] !== undefined) {
				loadSession(command[1]);
			} else {
				loadSession();
			}
			break;
		}
		case 'sessions': {
			printListSessions();
			break;
		}
		case 'hideui': {
			// if argument provided, used as auto_hide delay in second
			//   otherwise, it flips a switch
			if (command[1] !== undefined) {
				broadcast('hideui', {delay: parseInt(command[1], 10)}, 'requiresFullApps');
			} else {
				broadcast('hideui', null, 'requiresFullApps');
			}
			break;
		}
		case 'close':
		case 'delete':
		case 'kill': {
			if (command.length > 1 && typeof command[1] === "string") {
				deleteApplication(command[1]);
			}
			break;
		}
		case 'clear': {
			clearDisplay();
			break;
		}
		case 'assets': {
			assets.listAssets();
			break;
		}
		case 'regenerate': {
			assets.regenerateAssets();
			break;
		}
		case 'tile': {
			tileApplications();
			break;
		}
		case 'clients': {
			listClients();
			break;
		}
		case 'apps': {
			listApplications();
			break;
		}
		case 'streams': {
			listMediaStreams();
			break;
		}
		case 'blockStreams': {
			listMediaBlockStreams();
			break;
		}
		case 'exit':
		case 'quit':
		case 'bye': {
			quitSAGE2();
			break;
		}
		default: {
			console.log('Say what? I might have heard `' + line.trim() + '`');
			break;
		}
	}
}

// Command loop: reading input commands - SHOULD MOVE LATER: INSIDE CALLBACK AFTER SERVER IS LISTENING
if (program.interactive) {
	// Create line reader for stdin and stdout
	var shell = readline.createInterface({
		input:  process.stdin, output: process.stdout
	});

	// Set the prompt
	shell.setPrompt("> ");

	// Callback for each line
	shell.on('line', function(line) {
		processInputCommand(line);
		shell.prompt();
	}).on('close', function() {
		// Saving stuff
		quitSAGE2();
	});
}


// ***************************************************************************************

function formatDateToYYYYMMDD_HHMMSS(date) {
	var year   = date.getFullYear();
	var month  = date.getMonth() + 1;
	var day    = date.getDate();
	var hour   = date.getHours();
	var minute = date.getMinutes();
	var second = date.getSeconds();

	year   = year.toString();
	month  = month >= 10 ? month.toString() : "0" + month.toString();
	day    = day >= 10 ? day.toString() : "0" + day.toString();
	hour   = hour >= 10 ? hour.toString() : "0" + hour.toString();
	minute = minute >= 10 ? minute.toString() : "0" + minute.toString();
	second = second >= 10 ? second.toString() : "0" + second.toString();

	return year + "-" + month + "-" + day + "_" + hour + "-" + minute + "-" + second;
}

function quitSAGE2() {
	if (config.register_site) {
		// de-register with EVL's server
		sageutils.deregisterSAGE2(config, function() {
			saveUserLog();
			saveSession();
			assets.saveAssets();
			if (omicronRunning) {
				omicronManager.disconnect();
			}
			process.exit(0);
		});
	} else {
		saveUserLog();
		saveSession();
		assets.saveAssets();
		if (omicronRunning) {
			omicronManager.disconnect();
		}
		process.exit(0);
	}
}

function findRemoteSiteByConnection(wsio) {
	var remoteIdx = -1;
	for (var i = 0; i < config.remote_sites.length; i++) {
		if (wsio.remoteAddress.address === config.remote_sites[i].host &&
			wsio.remoteAddress.port === config.remote_sites[i].port) {
			remoteIdx = i;
		}
	}
	if (remoteIdx >= 0) {
		return remoteSites[remoteIdx];
	} else {
		return null;
	}
}

function hideControl(ctrl) {
	if (ctrl.show === true) {
		ctrl.show = false;
<<<<<<< HEAD
		broadcast('hideControl', {id:ctrl.id, appId:ctrl.appId});
		interactMgr.editVisibility(ctrl.id, "widgets", false);
		/*interactMgr.editVisibility(ctrl.id+"_radial", "widgets", false);
		if(ctrl.hasSideBar === true) {
			interactMgr.editVisibility(ctrl.id+"_sidebar", "widgets", false);
		}*/
=======
		broadcast('hideControl', {id: ctrl.id, appId: ctrl.appId});
		interactMgr.editVisibility(ctrl.id + "_radial", "widgets", false);
		if (ctrl.hasSideBar === true) {
			interactMgr.editVisibility(ctrl.id + "_sidebar", "widgets", false);
		}
>>>>>>> 54a9123b
	}
}

function removeControlsForUser(uniqueID) {
	var widgets = SAGE2Items.widgets.list;
<<<<<<< HEAD
	for (var w in widgets){
		if (widgets.hasOwnProperty(w) && widgets[w].id.indexOf(uniqueID) > -1){
			interactMgr.removeGeometry(widgets[w].id, "widgets");
			/*interactMgr.removeGeometry(widgets[w].id + "_radial", "widgets");
			if (widgets[w].hasSideBar === true){
=======
	for (var w in widgets) {
		if (widgets.hasOwnProperty(w) && widgets[w].id.indexOf(uniqueID) > -1) {
			interactMgr.removeGeometry(widgets[w].id + "_radial", "widgets");
			if (widgets[w].hasSideBar === true) {
>>>>>>> 54a9123b
				interactMgr.removeGeometry(widgets[w].id + "_sidebar", "widgets");
			}*/
			SAGE2Items.widgets.removeItem(widgets[w].id);
		}
	}
	broadcast('removeControlsForUser', {user_id: uniqueID});
}

function showControl(ctrl, uniqueID, pointerX, pointerY) {
	if (ctrl.show === false) {
		ctrl.show = true;
<<<<<<< HEAD
		interactMgr.editVisibility(ctrl.id, "widgets", true);
		/*interactMgr.editVisibility(ctrl.id+"_radial", "widgets", true);
		if(ctrl.hasSideBar === true) {
			interactMgr.editVisibility(ctrl.id+"_sidebar", "widgets", true);
		}*/
=======
		interactMgr.editVisibility(ctrl.id + "_radial", "widgets", true);
		if (ctrl.hasSideBar === true) {
			interactMgr.editVisibility(ctrl.id + "_sidebar", "widgets", true);
		}
>>>>>>> 54a9123b
		moveControlToPointer(ctrl, uniqueID, pointerX, pointerY);
		broadcast('showControl', {id: ctrl.id, appId: ctrl.appId,
			user_color: sagePointers[uniqueID] ? sagePointers[uniqueID].color: null});
	}
}

function moveControlToPointer(ctrl, uniqueID, pointerX, pointerY) {
	var dt = new Date();
	var rightMargin = config.totalWidth - ctrl.width;
	var bottomMargin = config.totalHeight - ctrl.height;
<<<<<<< HEAD
	ctrl.left = (pointerX > rightMargin)? rightMargin: pointerX-ctrl.height/2;
	ctrl.top = (pointerY > bottomMargin)? bottomMargin: pointerY-ctrl.height/2;
	var radialGeometry = {x: ctrl.left+(ctrl.height/2), y: ctrl.top+(ctrl.height/2), r: ctrl.height/2};
	if (ctrl.hasSideBar === true) {
		var shapeData = {
			radial:{
				type:"circle",
				visible:true,
				geometry:radialGeometry
			},
			sidebar:{
				type:"rectangle",
				visible:true,
				geometry: {x: ctrl.left+ctrl.height, y: ctrl.top+(ctrl.height/2)-(ctrl.barHeight/2), w: ctrl.width-ctrl.height, h: ctrl.barHeight}
			}
		};
		interactMgr.editComplexGeometry(ctrl.id, "widgets", shapeData);
	}
	else{
		interactMgr.editGeometry(ctrl.id, "widgets", "circle", radialGeometry);
	}

	/*interactMgr.editGeometry(ctrl.id+"_radial", "widgets", "circle", {x: ctrl.left+(ctrl.height/2), y: ctrl.top+(ctrl.height/2), r: ctrl.height/2});
	if(ctrl.hasSideBar === true) {
		interactMgr.editGeometry(ctrl.id+"_sidebar", "widgets", "rectangle", {x: ctrl.left+ctrl.height, y: ctrl.top+(ctrl.height/2)-(ctrl.barHeight/2), w: ctrl.width-ctrl.height, h: ctrl.barHeight});
	}*/
=======
	ctrl.left = (pointerX > rightMargin)? rightMargin: pointerX - ctrl.height / 2;
	ctrl.top = (pointerY > bottomMargin)? bottomMargin: pointerY - ctrl.height / 2;
	interactMgr.editGeometry(ctrl.id + "_radial", "widgets", "circle",
			{x: ctrl.left + (ctrl.height / 2), y: ctrl.top + (ctrl.height / 2), r: ctrl.height / 2});
	if (ctrl.hasSideBar === true) {
		interactMgr.editGeometry(ctrl.id + "_sidebar", "widgets", "rectangle", {
			x: ctrl.left + ctrl.height,
			y: ctrl.top + (ctrl.height / 2) - (ctrl.barHeight / 2),
			w: ctrl.width - ctrl.height, h: ctrl.barHeight});
	}
>>>>>>> 54a9123b

	var app = SAGE2Items.applications.list[ctrl.appId];
	var appPos = (app === null)? null : getAppPositionSize(app);
	broadcast('setControlPosition', {date: dt, elemId: ctrl.id, elemLeft: ctrl.left, elemTop: ctrl.top,
		elemHeight: ctrl.height, appData: appPos});
}

function initializeArray(size, val) {
	var arr = new Array(size);
	for (var i = 0; i < size; i++) {
		arr[i] = val;
	}
	return arr;
}

function allNonBlank(arr) {
	for (var i = 0; i < arr.length; i++) {
		if (arr[i] === "") {
			return false;
		}
	}
	return true;
}

function allTrueDict(dict, property) {
	var key;
	for (key in dict) {
		if (property === undefined && dict[key] !== true) {
			return false;
		} else {
			if (property !== undefined && dict[key][property] !== true) {
				return false;
			}
		}
	}
	return true;
}

function removeElement(list, elem) {
	if (list.indexOf(elem) >= 0) {
		moveElementToEnd(list, elem);
		list.pop();
	}
}

function moveElementToEnd(list, elem) {
	var i;
	var pos = list.indexOf(elem);
	if (pos < 0) {
		return;
	}
	for (i = pos; i < list.length - 1; i++) {
		list[i] = list[i + 1];
	}
	list[list.length - 1] = elem;
}

function intToByteBuffer(aInt, bytes) {
	var buf = new Buffer(bytes);
	var byteVal;
	var num = aInt;
	for (var i = 0; i < bytes; i++) {
		byteVal = num & 0xff;
		buf[i] = byteVal;
		num = (num - byteVal) / 256;
	}

	return buf;
}

function byteBufferToString(buf) {
	var str = "";
	var i = 0;

	while (buf[i] !== 0 && i < buf.length) {
		str += String.fromCharCode(buf[i]);
		i++;
	}

	return str;
}

function mergeObjects(a, b, ignore) {
	var ig = ignore || [];
	var modified = false;
	// test in case of old sessions
	if (a === undefined || b === undefined) {
		return modified;
	}
	for (var key in b) {
		if (a[key] !== undefined && ig.indexOf(key) < 0) {
			var aRecurse = (a[key] === null || a[key] instanceof Array || typeof a[key] !== "object") ? false : true;
			var bRecurse = (b[key] === null || b[key] instanceof Array || typeof b[key] !== "object") ? false : true;
			if (aRecurse && bRecurse) {
				modified = mergeObjects(a[key], b[key]) || modified;
			} else if (!aRecurse && !bRecurse && a[key] !== b[key]) {
				b[key] = a[key];
				modified = true;
			}
		}
	}
	return modified;
}

function addEventToUserLog(id, data) {
	var key;
	for (key in users) {
		if (users[key].ip && users[key].ip === id) {
			users[key].actions.push(data);
		}
	}
}

function getAppPositionSize(appInstance) {
	return {
		id:          appInstance.id,
		application: appInstance.application,
		left:        appInstance.left,
		top:         appInstance.top,
		width:       appInstance.width,
		height:      appInstance.height,
		icon:        appInstance.icon || null,
		title:       appInstance.title,
		color:       appInstance.color || null
	};
}

// **************  Pointer Functions *****************

function createSagePointer(uniqueID, portal) {
	// From addClient type == sageUI
	sagePointers[uniqueID] = new Sagepointer(uniqueID + "_pointer");
	sagePointers[uniqueID].portal = portal;
	remoteInteraction[uniqueID] = new Interaction(config);
	remoteInteraction[uniqueID].local = portal ? false : true;

	broadcast('createSagePointer', sagePointers[uniqueID]);
}

function showPointer(uniqueID, data) {
	if (sagePointers[uniqueID] === undefined) {
		return;
	}

	// From startSagePointer
	console.log(sageutils.header("Pointer") + "starting: " + uniqueID);

	if (data.sourceType === undefined) {
		data.sourceType = "Pointer";
	}

	sagePointers[uniqueID].start(data.label, data.color, data.sourceType);
	broadcast('showSagePointer', sagePointers[uniqueID]);
}

function hidePointer(uniqueID) {
	if (sagePointers[uniqueID] === undefined) {
		return;
	}

	// From stopSagePointer
	console.log(sageutils.header("Pointer") + "stopping: " + uniqueID);

	sagePointers[uniqueID].stop();
	var prevInteractionItem = remoteInteraction[uniqueID].getPreviousInteractionItem();
	if (prevInteractionItem !== null) {
		showOrHideWidgetLinks({uniqueID: uniqueID, show: false, item: prevInteractionItem});
		remoteInteraction[uniqueID].setPreviousInteractionItem(null);
	}
	broadcast('hideSagePointer', sagePointers[uniqueID]);
}


function globalToLocal(globalX, globalY, type, geometry) {
	var local = {};
	if (type === "circle") {
		local.x = globalX - (geometry.x - geometry.r);
		local.y = globalY - (geometry.y - geometry.r);
	} else {
		local.x = globalX - geometry.x;
		local.y = globalY - geometry.y;
	}

	return local;
}

function pointerPress(uniqueID, pointerX, pointerY, data) {
	if (sagePointers[uniqueID] === undefined) {
		return;
	}

	var obj = interactMgr.searchGeometry({x: pointerX, y: pointerY});

	if (obj === null) {
		pointerPressOnOpenSpace(uniqueID, pointerX, pointerY, data);
		return;
	}
	var prevInteractionItem = remoteInteraction[uniqueID].getPreviousInteractionItem();
	var color = sagePointers[uniqueID]? sagePointers[uniqueID].color : null;
	var localPt = globalToLocal(pointerX, pointerY, obj.type, obj.geometry);

	switch (obj.layerId) {
		case "staticUI": {
			pointerPressOnStaticUI(uniqueID, pointerX, pointerY, data, obj, localPt);
			break;
		}
		case "radialMenus": {
			pointerPressOnRadialMenu(uniqueID, pointerX, pointerY, data, obj, localPt, color);
			break;
		}
		case "widgets": {
			if (prevInteractionItem === null) {
				remoteInteraction[uniqueID].pressOnItem(obj);
				showOrHideWidgetLinks({uniqueID: uniqueID, item: obj, user_color: color, show: true});
			}
			pointerPressOrReleaseOnWidget(uniqueID, pointerX, pointerY, data, obj, localPt, "press");
			break;
		}
		case "applications": {
			if (prevInteractionItem === null) {
				remoteInteraction[uniqueID].pressOnItem(obj);
				showOrHideWidgetLinks({uniqueID: uniqueID, item: obj, user_color: color, show: true});
			}
			pointerPressOnApplication(uniqueID, pointerX, pointerY, data, obj, localPt, null);
			break;
		}
		case "portals": {
			pointerPressOnDataSharingPortal(uniqueID, pointerX, pointerY, data, obj, localPt);
			break;
		}
	}
}

function pointerPressOnOpenSpace(uniqueID, pointerX, pointerY, data) {
	if (data.button === "right") {
		createRadialMenu(uniqueID, pointerX, pointerY);
	}
}

function pointerPressOnStaticUI(uniqueID, pointerX, pointerY, data, obj, localPt) {
	switch (obj.id) {
		case "dataSharingRequestDialog": {
			break;
		}
		case "dataSharingWaitDialog": {
			break;
		}
		case "acceptDataSharingRequest": {
			console.log("Accepting Data-Sharing Request");
			broadcast('closeRequestDataSharingDialog', null);
			var sharingMin = Math.min(remoteSharingRequestDialog.config.totalWidth,
					remoteSharingRequestDialog.config.totalHeight - remoteSharingRequestDialog.config.ui.titleBarHeight);
			var myMin = Math.min(config.totalWidth, config.totalHeight - config.ui.titleBarHeight);
			var sharingSize = parseInt(0.45 * (sharingMin + myMin), 10);
			var sharingScale = (0.9 * myMin) / sharingSize;
			var sharingTitleBarHeight = (remoteSharingRequestDialog.config.ui.titleBarHeight + config.ui.titleBarHeight) / 2;
			remoteSharingRequestDialog.wsio.emit('acceptDataSharingSession',
				{width: sharingSize, height: sharingSize, titleBarHeight: sharingTitleBarHeight, date: Date.now()});
			createNewDataSharingSession(remoteSharingRequestDialog.config.name,
				remoteSharingRequestDialog.config.host, remoteSharingRequestDialog.config.port,
				remoteSharingRequestDialog.wsio, null, sharingSize, sharingSize, sharingScale,
				sharingTitleBarHeight, false);
			remoteSharingRequestDialog = null;
			showRequestDialog(false);
			break;
		}
		case "rejectDataSharingRequest": {
			console.log("Rejecting Data-Sharing Request");
			broadcast('closeRequestDataSharingDialog', null);
			remoteSharingRequestDialog.wsio.emit('rejectDataSharingSession', null);
			remoteSharingRequestDialog = null;
			showRequestDialog(false);
			break;
		}
		case "cancelDataSharingRequest": {
			console.log("Canceling Data-Sharing Request");
			broadcast('closeDataSharingWaitDialog', null);
			remoteSharingWaitDialog.wsio.emit('cancelDataSharingSession', null);
			remoteSharingWaitDialog = null;
			showWaitDialog(false);
			break;
		}
		default: {
			// remote site icon
			requestNewDataSharingSession(obj.data);
		}
	}
}

function createNewDataSharingSession(remoteName, remoteHost, remotePort, remoteWSIO, remoteTime,
	sharingWidth, sharingHeight, sharingScale, sharingTitleBarHeight, caller) {
	var zIndex = SAGE2Items.applications.numItems + SAGE2Items.portals.numItems;
	var dataSession = {
		id: getUniqueDataSharingId(remoteHost, remotePort, caller),
		name: remoteName,
		host: remoteHost,
		port: remotePort,
		left: config.ui.titleBarHeight,
		top: 1.5 * config.ui.titleBarHeight,
		width: sharingWidth * sharingScale,
		height: sharingHeight * sharingScale,
		previous_left: config.ui.titleBarHeight,
		previous_top: 1.5 * config.ui.titleBarHeight,
		previous_width: sharingWidth * sharingScale,
		previous_height: sharingHeight * sharingScale,
		natural_width: sharingWidth,
		natural_height: sharingHeight,
		aspect: sharingWidth / sharingHeight,
		scale: sharingScale,
		titleBarHeight: sharingTitleBarHeight,
		zIndex: zIndex
	};

	console.log("New Data Sharing Session: " + dataSession.id);

	var geometry = {
		x: dataSession.left,
		y: dataSession.top,
		w: dataSession.width,
		h: dataSession.height + config.ui.titleBarHeight
	};

	var cornerSize = 0.2 * Math.min(geometry.w, geometry.h);
	var buttonsWidth = (config.ui.titleBarHeight - 4) * (324.0 / 111.0);
	var buttonsPad   = (config.ui.titleBarHeight - 4) * (10.0 / 111.0);
	var oneButton    = buttonsWidth / 2; // two buttons
	var startButtons = geometry.w - buttonsWidth;

	interactMgr.addGeometry(dataSession.id, "portals", "rectangle", geometry, true, zIndex, dataSession);

	SAGE2Items.portals.addItem(dataSession);
	SAGE2Items.portals.addButtonToItem(dataSession.id, "titleBar", "rectangle",
		{x: 0, y: 0, w: geometry.w, h: config.ui.titleBarHeight}, 0);
	SAGE2Items.portals.addButtonToItem(dataSession.id, "fullscreenButton", "rectangle",
		{x: startButtons + buttonsPad, y: 0, w: oneButton, h: config.ui.titleBarHeight}, 1);
	SAGE2Items.portals.addButtonToItem(dataSession.id, "closeButton", "rectangle",
		{x: startButtons + buttonsPad + oneButton, y: 0, w: oneButton, h: config.ui.titleBarHeight}, 1);
	SAGE2Items.portals.addButtonToItem(dataSession.id, "dragCorner", "rectangle",
		{x: geometry.w - cornerSize, y: geometry.h + config.ui.titleBarHeight - cornerSize, w: cornerSize, h: cornerSize}, 2);

	SAGE2Items.portals.interactMgr[dataSession.id] = new InteractableManager();
	SAGE2Items.portals.interactMgr[dataSession.id].addLayer("radialMenus",  2);
	SAGE2Items.portals.interactMgr[dataSession.id].addLayer("widgets",      1);
	SAGE2Items.portals.interactMgr[dataSession.id].addLayer("applications", 0);

	broadcast('initializeDataSharingSession', dataSession);
	var key;
	for (key in sagePointers) {
		remoteWSIO.emit('createRemoteSagePointer', {id: key, portal: {host: config.host, port: config.port}});
	}
	var to = caller ? remoteTime.getTime() - Date.now() : 0;
	remoteSharingSessions[dataSession.id] = {portal: dataSession, wsio: remoteWSIO, appCount: 0, timeOffset: to};

}

function requestNewDataSharingSession(remote) {
	if (remote.connected) {
		console.log("Requesting data-sharing session with " + remote.name);

		remoteSharingWaitDialog = remote;
		broadcast('dataSharingConnectionWait', {name: remote.name, host: remote.wsio.remoteAddress.address,
			port: remote.wsio.remoteAddress.port});
		remote.wsio.emit('requestDataSharingSession', {config: config, secure: false});

		showWaitDialog(true);
	} else {
		console.log("Remote site " + remote.name + " is not currently connected");
	}
}

function showWaitDialog(flag) {
	interactMgr.editVisibility("dataSharingWaitDialog", "staticUI", flag);
	interactMgr.editVisibility("cancelDataSharingRequest", "staticUI", flag);
}

function showRequestDialog(flag) {
	interactMgr.editVisibility("dataSharingRequestDialog", "staticUI", flag);
	interactMgr.editVisibility("acceptDataSharingRequest", "staticUI", flag);
	interactMgr.editVisibility("rejectDataSharingRequest", "staticUI", flag);
}

function pointerPressOnRadialMenu(uniqueID, pointerX, pointerY, data, obj, localPt, color) {
	var existingRadialMenu = obj.data;
	// console.log("pointer press on radial menu");
	if (obj.id.indexOf("menu_radial_button") !== -1) {
		// Pressing on radial menu button
		// console.log("Pressed radial button: " + obj.id);
		var menuStateChange = existingRadialMenu.onButtonEvent(obj.id, uniqueID, "pointerPress", color);
		if (menuStateChange !== undefined) {
			radialMenuEvent({type: "stateChange", menuID: existingRadialMenu.id, menuState: menuStateChange });
		}
	} else if (obj.id.indexOf("menu_thumbnail") !== -1) {
		// Pressing on thumbnail window
		// console.log("Pointer press on thumbnail window");
		data = { button: data.button, color: sagePointers[uniqueID].color };
		radialMenuEvent({type: "pointerPress", id: uniqueID, x: pointerX, y: pointerY, data: data});
	} else {
		// Not on a button
		// Drag Content Browser only from radial menu
		if (data.button === "left" && obj.type !== 'rectangle') {
			obj.data.onStartDrag(uniqueID, {x: pointerX, y: pointerY});
		}
	}
}

function pointerPressOrReleaseOnWidget(uniqueID, pointerX, pointerY, data, obj, localPt, pressRelease) {
	var id = obj.data.id;
	if (data.button === "left") {
		var sidebarPoint = {x: obj.geometry.x - obj.data.left + localPt.x, y: obj.geometry.y - obj.data.top + localPt.y};
		var btn = SAGE2Items.widgets.findButtonByPoint(id, localPt) || SAGE2Items.widgets.findButtonByPoint(id, sidebarPoint);
		var ctrlData = {ctrlId: btn?btn.id:null, appId: obj.data.appId, instanceID: id};
		var regTI = /textInput/;
		var regSl = /slider/;
		var regButton = /button/;
		var lockedControl = null;
		var eUser = {id: sagePointers[uniqueID].id, label: sagePointers[uniqueID].label, color: sagePointers[uniqueID].color};

		if (pressRelease === "press") {
			// var textInputOrSlider = SAGE2Items.widgets.findButtonByPoint(id, sidebarPoint);
			if (btn === null) {// && textInputOrSlider===null) {
				remoteInteraction[uniqueID].selectMoveControl(obj.data, pointerX, pointerY);
			} else {
				remoteInteraction[uniqueID].releaseControl();
				lockedControl = remoteInteraction[uniqueID].lockedControl();
				if (lockedControl) {
					// If a text input widget was locked, drop it
					broadcast('deactivateTextInputControl', lockedControl);
					remoteInteraction[uniqueID].dropControl();
				}

				remoteInteraction[uniqueID].lockControl(ctrlData);
				if (regSl.test(btn.id)) {
					broadcast('sliderKnobLockAction', {ctrl: ctrlData, x: pointerX, user: eUser, date: Date.now()});
				} else if (regTI.test(btn.id)) {
					broadcast('activateTextInputControl', {prevTextInput: lockedControl, curTextInput: ctrlData, date: Date.now()});
				}
			}
		} else {
			lockedControl = remoteInteraction[uniqueID].lockedControl();
			if (lockedControl !== null && btn !== null && regButton.test(btn.id) && lockedControl.ctrlId === btn.id) {
				remoteInteraction[uniqueID].dropControl();
				broadcast('executeControlFunction', {ctrl: ctrlData, user: eUser, date: Date.now()}, 'receivesWidgetEvents');

				var app = SAGE2Items.applications.list[ctrlData.appId];
				if (app) {
					if (btn.id.indexOf("buttonCloseApp") >= 0) {
						addEventToUserLog(data.addr, {type: "delete", data: {application:
							{id: app.id, type: app.application}}, time: Date.now()});
					} else if (btn.id.indexOf("buttonCloseWidget") >= 0) {
						addEventToUserLog(data.addr, {type: "widgetMenu", data: {action: "close", application:
							{id: app.id, type: app.application}}, time: Date.now()});
					} else {
						addEventToUserLog(data.addr, {type: "widgetAction", data: {application:
							data.appId, widget: data.ctrlId}, time: Date.now()});
					}
				}
			}
			remoteInteraction[uniqueID].releaseControl();
		}
	} else {
		if (obj.data.show === true && pressRelease === "press") {
			hideControl(obj.data);
			var app2 = SAGE2Items.applications.list[obj.data.appId];
			if (app2 !== null) {
				addEventToUserLog(uniqueID, {type: "widgetMenu", data: {action: "close", application:
					{id: app2.id, type: app2.application}}, time: Date.now()});
			}
		}
	}
}

function releaseSlider(uniqueID) {
	var ctrlData = remoteInteraction[uniqueID].lockedControl();
	if (/slider/.test(ctrlData.ctrlId) === true) {
		remoteInteraction[uniqueID].dropControl();
		var eUser = {id: sagePointers[uniqueID].id, label: sagePointers[uniqueID].label, color: sagePointers[uniqueID].color};
		broadcast('executeControlFunction', {ctrl: ctrlData, user: eUser}, 'receivesWidgetEvents');
	}
}


function pointerPressOnApplication(uniqueID, pointerX, pointerY, data, obj, localPt, portalId) {
	var im = findInteractableManager(obj.data.id);
	im.moveObjectToFront(obj.id, "applications", ["portals"]);
	var stickyList = stickyAppHandler.getStickingItems(obj.id);
	for (var idx in stickyList) {
		im.moveObjectToFront(stickyList[idx].id, obj.layerId);
	}
	var newOrder = im.getObjectZIndexList("applications", ["portals"]);
	broadcast('updateItemOrder', newOrder);

	if (portalId !== undefined && portalId !== null) {
		var ts = Date.now() + remoteSharingSessions[portalId].timeOffset;
		remoteSharingSessions[portalId].wsio.emit('updateApplicationOrder', {order: newOrder, date: ts});
	}

	var btn = SAGE2Items.applications.findButtonByPoint(obj.id, localPt);

	// pointer press on app window
	if (btn === null) {
		if (remoteInteraction[uniqueID].windowManagementMode()) {
			if (data.button === "left") {
				selectApplicationForMove(uniqueID, obj.data, pointerX, pointerY, portalId);
			} else {
				var elemCtrl = SAGE2Items.widgets.list[obj.id + uniqueID + "_controls"];
				if (!elemCtrl) {
					broadcast('requestNewControl', {elemId: obj.id, user_id: uniqueID,
						user_label: sagePointers[uniqueID]? sagePointers[uniqueID].label : "", x: pointerX, y: pointerY, date: Date.now() });
				} else if (elemCtrl.show === false) {
					showControl(elemCtrl, uniqueID, pointerX, pointerY);
					addEventToUserLog(uniqueID, {type: "widgetMenu", data: {action: "open", application:
						{id: obj.id, type: obj.data.application}}, time: Date.now()});
				} else {
					moveControlToPointer(elemCtrl, uniqueID, pointerX, pointerY);
				}
			}
		} else if (remoteInteraction[uniqueID].appInteractionMode()) {
			sendPointerPressToApplication(uniqueID, obj.data, pointerX, pointerY, data);
		}
		return;
	}

	switch (btn.id) {
		case "titleBar": {
			selectApplicationForMove(uniqueID, obj.data, pointerX, pointerY, portalId);
			break;
		}
		case "dragCorner": {
			if (remoteInteraction[uniqueID].windowManagementMode()) {
				selectApplicationForResize(uniqueID, obj.data, pointerX, pointerY, portalId);
			} else if (remoteInteraction[uniqueID].appInteractionMode()) {
				sendPointerPressToApplication(uniqueID, obj.data, pointerX, pointerY, data);
			}
			break;
		}
		case "fullscreenButton": {
			toggleApplicationFullscreen(uniqueID, obj.data, portalId);
			break;
		}
		case "closeButton": {
			deleteApplication(obj.data.id, portalId);
			break;
		}
	}
}

function pointerPressOnDataSharingPortal(uniqueID, pointerX, pointerY, data, obj, localPt) {
	interactMgr.moveObjectToFront(obj.id, "portals", ["applications"]);
	var newOrder = interactMgr.getObjectZIndexList("portals", ["applications"]);
	broadcast('updateItemOrder', newOrder);

	var btn = SAGE2Items.portals.findButtonByPoint(obj.id, localPt);

	// pointer press inside portal window
	if (btn === null) {
		var scaledPt = {x: localPt.x / obj.data.scale, y: (localPt.y - config.ui.titleBarHeight) / obj.data.scale};
		pointerPressInDataSharingArea(uniqueID, obj.data.id, scaledPt, data);
		return;
	}

	switch (btn.id) {
		case "titleBar": {
			selectPortalForMove(uniqueID, obj.data, pointerX, pointerY);
			break;
		}
		case "dragCorner": {
			if (remoteInteraction[uniqueID].windowManagementMode()) {
				selectPortalForResize(uniqueID, obj.data, pointerX, pointerY);
			}
			break;
		}
		case "fullscreenButton": {
			// toggleApplicationFullscreen(uniqueID, obj.data);
			break;
		}
		case "closeButton": {
			// deleteApplication(obj.data.id);
			break;
		}
	}
}

function pointerPressInDataSharingArea(uniqueID, portalId, scaledPt, data) {
	var pObj = SAGE2Items.portals.interactMgr[portalId].searchGeometry(scaledPt);
	if (pObj === null) {
		// pointerPressOnOpenSpace(uniqueID, pointerX, pointerY, data);
		return;
	}

	var pLocalPt = globalToLocal(scaledPt.x, scaledPt.y, pObj.type, pObj.geometry);
	switch (pObj.layerId) {
		case "radialMenus": {
			// pointerPressOnRadialMenu(uniqueID, pointerX, pointerY, data, pObj, pLocalPt);
			break;
		}
		case "widgets": {
			// pointerPressOnWidget(uniqueID, pointerX, pointerY, data, pObj, pLocalPt);
			break;
		}
		case "applications": {
			pointerPressOnApplication(uniqueID, scaledPt.x, scaledPt.y, data, pObj, pLocalPt, portalId);
			break;
		}
	}
	return;
}

function selectApplicationForMove(uniqueID, app, pointerX, pointerY, portalId) {
	remoteInteraction[uniqueID].selectMoveItem(app, pointerX, pointerY);
	broadcast('startMove', {id: app.id, date: Date.now()});

	if (portalId !== undefined && portalId !== null) {
		var ts = Date.now() + remoteSharingSessions[portalId].timeOffset;
		remoteSharingSessions[portalId].wsio.emit('startApplicationMove', {id: uniqueID, appId: app.id, date: ts});
	}

	var eLogData = {
		type: "move",
		action: "start",
		application: {
			id: app.id,
			type: app.application
		},
		location: {
			x: parseInt(app.left, 10),
			y: parseInt(app.top, 10),
			width: parseInt(app.width, 10),
			height: parseInt(app.height, 10)
		}
	};
	addEventToUserLog(uniqueID, {type: "windowManagement", data: eLogData, time: Date.now()});
}

function selectApplicationForResize(uniqueID, app, pointerX, pointerY, portalId) {
	remoteInteraction[uniqueID].selectResizeItem(app, pointerX, pointerY);
	broadcast('startResize', {id: app.id, date: Date.now()});

	if (portalId !== undefined && portalId !== null) {
		var ts = Date.now() + remoteSharingSessions[portalId].timeOffset;
		remoteSharingSessions[portalId].wsio.emit('startApplicationResize', {id: uniqueID, appId: app.id, date: ts});
	}

	var eLogData = {
		type: "resize",
		action: "start",
		application: {
			id: app.id,
			type: app.application
		},
		location: {
			x: parseInt(app.left, 10),
			y: parseInt(app.top, 10),
			width: parseInt(app.width, 10),
			height: parseInt(app.height, 10)
		}
	};
	addEventToUserLog(uniqueID, {type: "windowManagement", data: eLogData, time: Date.now()});
}

function sendPointerPressToApplication(uniqueID, app, pointerX, pointerY, data) {
	var ePosition = {x: pointerX - app.left, y: pointerY - (app.top + config.ui.titleBarHeight)};
	var eUser = {id: sagePointers[uniqueID].id, label: sagePointers[uniqueID].label, color: sagePointers[uniqueID].color};

	var event = {
		id: app.id,
		type: "pointerPress",
		position: ePosition,
		user: eUser,
		data: data,
		date: Date.now()
	};

	broadcast('eventInItem', event);

	var eLogData = {
		type: "pointerPress",
		application: {
			id: app.id,
			type: app.application
		},
		position: {
			x: parseInt(ePosition.x, 10),
			y: parseInt(ePosition.y, 10)
		}
	};
	addEventToUserLog(uniqueID, {type: "applicationInteraction", data: eLogData, time: Date.now()});
}

function selectPortalForMove(uniqueID, portal, pointerX, pointerY) {
	remoteInteraction[uniqueID].selectMoveItem(portal, pointerX, pointerY);

	var eLogData = {
		type: "move",
		action: "start",
		portal: {
			id: portal.id,
			name: portal.name,
			host: portal.host,
			port: portal.port
		},
		location: {
			x: parseInt(portal.left, 10),
			y: parseInt(portal.top, 10),
			width: parseInt(portal.width, 10),
			height: parseInt(portal.height, 10)
		}
	};
	addEventToUserLog(uniqueID, {type: "windowManagement", data: eLogData, time: Date.now()});
}

function selectPortalForResize(uniqueID, portal, pointerX, pointerY) {
	remoteInteraction[uniqueID].selectResizeItem(portal, pointerX, pointerY);

	var eLogData = {
		type: "resize",
		action: "start",
		portal: {
			id: portal.id,
			name: portal.name,
			host: portal.host,
			port: portal.port
		},
		location: {
			x: parseInt(portal.left, 10),
			y: parseInt(portal.top, 10),
			width: parseInt(portal.width, 10),
			height: parseInt(portal.height, 10)
		}
	};
	addEventToUserLog(uniqueID, {type: "windowManagement", data: eLogData, time: Date.now()});
}

function pointerMove(uniqueID, pointerX, pointerY, data) {
	if (sagePointers[uniqueID] === undefined) {
		return;
	}

	sagePointers[uniqueID].updatePointerPosition(data, config.totalWidth, config.totalHeight);
	pointerX = sagePointers[uniqueID].left;
	pointerY = sagePointers[uniqueID].top;

	updatePointerPosition(uniqueID, pointerX, pointerY, data);
}

function pointerPosition(uniqueID, data) {
	if (sagePointers[uniqueID] === undefined) {
		return;
	}

	sagePointers[uniqueID].updatePointerPosition(data, config.totalWidth, config.totalHeight);
	var pointerX = sagePointers[uniqueID].left;
	var pointerY = sagePointers[uniqueID].top;

	updatePointerPosition(uniqueID, pointerX, pointerY, data);
}

function updatePointerPosition(uniqueID, pointerX, pointerY, data) {
	broadcast('updateSagePointerPosition', sagePointers[uniqueID]);

	var localPt;
	var scaledPt;
	var moveAppPortal = findApplicationPortal(remoteInteraction[uniqueID].selectedMoveItem);
	var resizeAppPortal = findApplicationPortal(remoteInteraction[uniqueID].selectedResizeItem);
	var updatedMoveItem;
	var updatedResizeItem;
	var updatedControl;

	if (moveAppPortal !== null) {
		localPt = globalToLocal(pointerX, pointerY, moveAppPortal.type, moveAppPortal.geometry);
		scaledPt = {x: localPt.x / moveAppPortal.data.scale, y: (localPt.y - config.ui.titleBarHeight) / moveAppPortal.data.scale};
		remoteSharingSessions[moveAppPortal.id].wsio.emit('remoteSagePointerPosition',
			{id: uniqueID, left: scaledPt.x, top: scaledPt.y});
		updatedMoveItem = remoteInteraction[uniqueID].moveSelectedItem(scaledPt.x, scaledPt.y);
		moveApplicationWindow(uniqueID, updatedMoveItem, moveAppPortal.id);
		return;
	} else if (resizeAppPortal !== null) {
		localPt = globalToLocal(pointerX, pointerY, resizeAppPortal.type, resizeAppPortal.geometry);
		scaledPt = {x: localPt.x / resizeAppPortal.data.scale, y: (localPt.y - config.ui.titleBarHeight) / resizeAppPortal.data.scale};
		remoteSharingSessions[resizeAppPortal.id].wsio.emit('remoteSagePointerPosition',
			{id: uniqueID, left: scaledPt.x, top: scaledPt.y});
		updatedResizeItem = remoteInteraction[uniqueID].resizeSelectedItem(scaledPt.x, scaledPt.y);
		moveAndResizeApplicationWindow(updatedResizeItem, resizeAppPortal.id);
		return;
	}

	// update radial menu position if dragged outside radial menu
	updateRadialMenuPointerPosition(uniqueID, pointerX, pointerY);

	// update app position and size if currently modifying a window
	updatedMoveItem = remoteInteraction[uniqueID].moveSelectedItem(pointerX, pointerY);
	updatedResizeItem = remoteInteraction[uniqueID].resizeSelectedItem(pointerX, pointerY);
	updatedControl = remoteInteraction[uniqueID].moveSelectedControl(pointerX, pointerY);
	if (updatedMoveItem !== null) {
		if (SAGE2Items.portals.list.hasOwnProperty(updatedMoveItem.elemId)) {
			moveDataSharingPortalWindow(updatedMoveItem);
		} else {
			moveApplicationWindow(uniqueID, updatedMoveItem, null);
		}
		return;
	} else if (updatedResizeItem !== null) {
		if (SAGE2Items.portals.list.hasOwnProperty(updatedResizeItem.elemId)) {
			moveAndResizeDataSharingPortalWindow(updatedResizeItem);
		} else {
			moveAndResizeApplicationWindow(updatedResizeItem, null);
		}
		return;
	} else if (updatedControl !== null) {
		moveWidgetControls(uniqueID, updatedControl);
		return;
	}

	var prevInteractionItem = remoteInteraction[uniqueID].getPreviousInteractionItem();

	var obj = interactMgr.searchGeometry({x: pointerX, y: pointerY});
	if (obj === null) {
		removeExistingHoverCorner(uniqueID);
		if (remoteInteraction[uniqueID].portal !== null) {
			remoteSharingSessions[remoteInteraction[uniqueID].portal.id].wsio.emit('stopRemoteSagePointer', {id: uniqueID});
			remoteInteraction[uniqueID].portal = null;
		}
		if (prevInteractionItem !== null) {
			showOrHideWidgetLinks({uniqueID: uniqueID, item: prevInteractionItem, show: false});
		}
	}	else {
		var color = sagePointers[uniqueID]? sagePointers[uniqueID].color : null;
		if (prevInteractionItem !== obj) {
			if (prevInteractionItem !== null) {
				showOrHideWidgetLinks({uniqueID: uniqueID, item: prevInteractionItem, show: false});
			}
			showOrHideWidgetLinks({uniqueID: uniqueID, item: obj, user_color: color, show: true});
		} else {
			var appId = obj.id;
			if (obj.data !== undefined && obj.data !== null && obj.data.appId !== undefined) {
				appId = obj.data.appId;
			}
			if (appUserColors[appId] !== color) {
				showOrHideWidgetLinks({uniqueID: uniqueID, item: prevInteractionItem, show: false});
				showOrHideWidgetLinks({uniqueID: uniqueID, item: obj, user_color: color, show: true});
			}
		}
		localPt = globalToLocal(pointerX, pointerY, obj.type, obj.geometry);
		switch (obj.layerId) {
			case "staticUI": {
				removeExistingHoverCorner(uniqueID);
				if (remoteInteraction[uniqueID].portal !== null) {
					remoteSharingSessions[remoteInteraction[uniqueID].portal.id].wsio.emit('stopRemoteSagePointer', {id: uniqueID});
					remoteInteraction[uniqueID].portal = null;
				}
				break;
			}
			case "radialMenus": {
				pointerMoveOnRadialMenu(uniqueID, pointerX, pointerY, data, obj, localPt, color);
				removeExistingHoverCorner(uniqueID);
				if (remoteInteraction[uniqueID].portal !== null) {
					remoteSharingSessions[remoteInteraction[uniqueID].portal.id].wsio.emit('stopRemoteSagePointer', {id: uniqueID});
					remoteInteraction[uniqueID].portal = null;
				}
				break;
			}
			case "widgets": {
				pointerMoveOnWidgets(uniqueID, pointerX, pointerY, data, obj, localPt);
				removeExistingHoverCorner(uniqueID);
				if (remoteInteraction[uniqueID].portal !== null) {
					remoteSharingSessions[remoteInteraction[uniqueID].portal.id].wsio.emit('stopRemoteSagePointer', {id: uniqueID});
					remoteInteraction[uniqueID].portal = null;
				}
				break;
			}
			case "applications": {
				pointerMoveOnApplication(uniqueID, pointerX, pointerY, data, obj, localPt, null);
				if (remoteInteraction[uniqueID].portal !== null) {
					remoteSharingSessions[remoteInteraction[uniqueID].portal.id].wsio.emit('stopRemoteSagePointer', {id: uniqueID});
					remoteInteraction[uniqueID].portal = null;
				}
				break;
			}
			case "portals": {
				pointerMoveOnDataSharingPortal(uniqueID, pointerX, pointerY, data, obj, localPt);
				break;
			}
		}
	}

	remoteInteraction[uniqueID].setPreviousInteractionItem(obj);
}

function pointerMoveOnRadialMenu(uniqueID, pointerX, pointerY, data, obj, localPt, color) {
	var existingRadialMenu = obj.data;

	if (obj.id.indexOf("menu_radial_button") !== -1) {
		// Pressing on radial menu button
		// console.log("over radial button: " + obj.id);
		// data = { buttonID: obj.id, button: data.button, color: sagePointers[uniqueID].color };
		// radialMenuEvent({type: "pointerMove", id: uniqueID, x: pointerX, y: pointerY, data: data});
		var menuStateChange = existingRadialMenu.onButtonEvent(obj.id, uniqueID, "pointerMove", color);
		if (menuStateChange !== undefined) {
			radialMenuEvent({type: "stateChange", menuID: existingRadialMenu.id, menuState: menuStateChange });
		}
	} else if (obj.id.indexOf("menu_thumbnail") !== -1) {
		// PointerMove on thumbnail window
		// console.log("Pointer move on thumbnail window");
		data = { button: data.button, color: sagePointers[uniqueID].color };
		radialMenuEvent({type: "pointerMove", id: uniqueID, x: pointerX, y: pointerY, data: data});
	} else {
		// Not on a button
		var menuButtonState = existingRadialMenu.onMenuEvent(uniqueID);
		if (menuButtonState !== undefined) {
			radialMenuEvent({type: "stateChange", menuID: existingRadialMenu.id, menuState: menuButtonState });
		}
		// Drag Content Browser only from radial menu
		if (existingRadialMenu.dragState === true && obj.type !== 'rectangle') {
			var offset = existingRadialMenu.getDragOffset(uniqueID, {x: pointerX, y: pointerY});
			moveRadialMenu(existingRadialMenu.id, offset.x, offset.y);
			radialMenuEvent({type: "pointerMove", id: uniqueID, x: pointerX, y: pointerY, data: data});
		}
	}
}

function pointerMoveOnWidgets(uniqueID, pointerX, pointerY, data, obj, localPt) {
	// widgets
	var lockedControl = remoteInteraction[uniqueID].lockedControl();
	var eUser = {id: sagePointers[uniqueID].id, label: sagePointers[uniqueID].label, color: sagePointers[uniqueID].color};

	if (lockedControl && /slider/.test(lockedControl.ctrlId)) {
		broadcast('moveSliderKnob', {ctrl: lockedControl, x: pointerX, user: eUser, date: Date.now()});
		return;
	}
	// showOrHideWidgetConnectors(uniqueID, obj.data, "move");
	// Widget connector show logic ends

}

function pointerMoveOnApplication(uniqueID, pointerX, pointerY, data, obj, localPt, portalId) {
	var btn = SAGE2Items.applications.findButtonByPoint(obj.id, localPt);

	// pointer move on app window
	if (btn === null) {
		removeExistingHoverCorner(uniqueID, portalId);
		if (remoteInteraction[uniqueID].appInteractionMode()) {
			sendPointerMoveToApplication(uniqueID, obj.data, pointerX, pointerY, data);
		}
		return;
	}

	var ts;
	switch (btn.id) {
		case "titleBar": {
			removeExistingHoverCorner(uniqueID, portalId);
			break;
		}
		case "dragCorner": {
			if (remoteInteraction[uniqueID].windowManagementMode()) {
				if (remoteInteraction[uniqueID].hoverCornerItem === null) {
					remoteInteraction[uniqueID].setHoverCornerItem(obj.data);
					broadcast('hoverOverItemCorner', {elemId: obj.data.id, flag: true});
					if (portalId !== undefined && portalId !== null) {
						ts = Date.now() + remoteSharingSessions[portalId].timeOffset;
						remoteSharingSessions[portalId].wsio.emit('remoteSagePointerHoverCorner',
							{appHoverCorner: {elemId: obj.data.id, flag: true}, date: ts});
					}
				} else if (remoteInteraction[uniqueID].hoverCornerItem.id !== obj.data.id) {
					broadcast('hoverOverItemCorner', {elemId: remoteInteraction[uniqueID].hoverCornerItem.id, flag: false});
					if (portalId !== undefined && portalId !== null) {
						ts = Date.now() + remoteSharingSessions[portalId].timeOffset;
						remoteSharingSessions[portalId].wsio.emit('remoteSagePointerHoverCorner',
							{appHoverCorner: {elemId: remoteInteraction[uniqueID].hoverCornerItem.id, flag: false}, date: ts});
					}
					remoteInteraction[uniqueID].setHoverCornerItem(obj.data);
					broadcast('hoverOverItemCorner', {elemId: obj.data.id, flag: true});
					if (portalId !== undefined && portalId !== null) {
						ts = Date.now() + remoteSharingSessions[portalId].timeOffset;
						remoteSharingSessions[portalId].wsio.emit('remoteSagePointerHoverCorner',
							{appHoverCorner: {elemId: obj.data.id, flag: true}, date: ts});
					}
				}
			} else if (remoteInteraction[uniqueID].appInteractionMode()) {
				sendPointerMoveToApplication(uniqueID, obj.data, pointerX, pointerY, data);
			}
			break;
		}
		case "fullscreenButton": {
			removeExistingHoverCorner(uniqueID, portalId);
			break;
		}
		case "closeButton": {
			removeExistingHoverCorner(uniqueID, portalId);
			break;
		}
	}
}

function pointerMoveOnDataSharingPortal(uniqueID, pointerX, pointerY, data, obj, localPt) {
	var scaledPt = {x: localPt.x / obj.data.scale, y: (localPt.y - config.ui.titleBarHeight) / obj.data.scale};

	if (remoteInteraction[uniqueID].portal === null || remoteInteraction[uniqueID].portal.id !== obj.data.id) {
		remoteInteraction[uniqueID].portal = obj.data;
		var rPointer = {
			id: uniqueID,
			left: scaledPt.x,
			top: scaledPt.y,
			label: sagePointers[uniqueID].label,
			color: sagePointers[uniqueID].color
		};
		remoteSharingSessions[remoteInteraction[uniqueID].portal.id].wsio.emit('startRemoteSagePointer', rPointer);
	}
	remoteSharingSessions[obj.data.id].wsio.emit('remoteSagePointerPosition', {id: uniqueID, left: scaledPt.x, top: scaledPt.y});

	var btn = SAGE2Items.portals.findButtonByPoint(obj.id, localPt);

	// pointer move on portal window
	if (btn === null) {
		var pObj = SAGE2Items.portals.interactMgr[obj.data.id].searchGeometry(scaledPt);
		if (pObj === null) {
			removeExistingHoverCorner(uniqueID, obj.data.id);
			return;
		}

		var pLocalPt = globalToLocal(scaledPt.x, scaledPt.y, pObj.type, pObj.geometry);
		switch (pObj.layerId) {
			case "radialMenus": {
				removeExistingHoverCorner(uniqueID, obj.data.id);
				break;
			}
			case "widgets": {
				removeExistingHoverCorner(uniqueID, obj.data.id);
				break;
			}
			case "applications": {
				pointerMoveOnApplication(uniqueID, scaledPt.x, scaledPt.y, data, pObj, pLocalPt, obj.data.id);
				break;
			}
		}
		return;
	}

	switch (btn.id) {
		case "titleBar": {
			removeExistingHoverCorner(uniqueID, obj.data.id);
			break;
		}
		case "dragCorner": {
			if (remoteInteraction[uniqueID].windowManagementMode()) {
				if (remoteInteraction[uniqueID].hoverCornerItem === null) {
					remoteInteraction[uniqueID].setHoverCornerItem(obj.data);
					broadcast('hoverOverItemCorner', {elemId: obj.data.id, flag: true});
				} else if (remoteInteraction[uniqueID].hoverCornerItem.id !== obj.data.id) {
					broadcast('hoverOverItemCorner', {elemId: remoteInteraction[uniqueID].hoverCornerItem.id, flag: false});
					var ts = Date.now() + remoteSharingSessions[obj.data.id].timeOffset;
					remoteSharingSessions[obj.data.id].wsio.emit('remoteSagePointerHoverCorner',
						{appHoverCorner: {elemId: remoteInteraction[uniqueID].hoverCornerItem.id, flag: false}, date: ts});
					remoteInteraction[uniqueID].setHoverCornerItem(obj.data);
					broadcast('hoverOverItemCorner', {elemId: obj.data.id, flag: true});
				}
			} else if (remoteInteraction[uniqueID].appInteractionMode()) {
				// sendPointerMoveToApplication(uniqueID, obj.data, pointerX, pointerY, data);
			}
			break;
		}
		case "fullscreenButton": {
			removeExistingHoverCorner(uniqueID, obj.data.id);
			break;
		}
		case "closeButton": {
			removeExistingHoverCorner(uniqueID, obj.data.id);
			break;
		}
	}
}

function removeExistingHoverCorner(uniqueID, portalId) {
	// remove hover corner if exists
	if (remoteInteraction[uniqueID].hoverCornerItem !== null) {
		broadcast('hoverOverItemCorner', {elemId: remoteInteraction[uniqueID].hoverCornerItem.id, flag: false});
		if (portalId !== undefined && portalId !== null) {
			var ts = Date.now() + remoteSharingSessions[portalId].timeOffset;
			remoteSharingSessions[portalId].wsio.emit('remoteSagePointerHoverCorner',
				{appHoverCorner: {elemId: remoteInteraction[uniqueID].hoverCornerItem.id, flag: false}, date: ts});
		}
		remoteInteraction[uniqueID].setHoverCornerItem(null);
	}
}

function moveApplicationWindow(uniqueID, moveApp, portalId) {
	var app = SAGE2Items.applications.list[moveApp.elemId];

	var titleBarHeight = config.ui.titleBarHeight;
	if (portalId !== undefined && portalId !== null) {
		titleBarHeight = remoteSharingSessions[portalId].portal.titleBarHeight;
	}
	var im = findInteractableManager(moveApp.elemId);
	var backgroundObj = im.searchGeometry({x: moveApp.elemLeft - 1, y: moveApp.elemTop - 1});
	if (backgroundObj !== null) {
		if (SAGE2Items.applications.list.hasOwnProperty(backgroundObj.data.id)) {
			attachAppIfSticky(backgroundObj.data, moveApp.elemId);
		}
	}
	im.editGeometry(moveApp.elemId, "applications", "rectangle",
		{x: moveApp.elemLeft, y: moveApp.elemTop, w: moveApp.elemWidth, h: moveApp.elemHeight + titleBarHeight});
	broadcast('setItemPosition', moveApp);
	if (SAGE2Items.renderSync.hasOwnProperty(moveApp.elemId)) {
		calculateValidBlocks(app, mediaBlockSize, SAGE2Items.renderSync[app.id]);
		if (app.id in SAGE2Items.renderSync && SAGE2Items.renderSync[app.id].newFrameGenerated === false) {
			handleNewVideoFrame(app.id);
		}
	}

	if (portalId !== undefined && portalId !== null) {
		var ts = Date.now() + remoteSharingSessions[portalId].timeOffset;
		remoteSharingSessions[portalId].wsio.emit('updateApplicationPosition',
			{appPositionAndSize: moveApp, portalId: portalId, date: ts});
	}

	var updatedStickyItems = stickyAppHandler.moveItemsStickingToUpdatedItem(moveApp);

	for (var idx = 0; idx < updatedStickyItems.length; idx++) {
		var stickyItem = updatedStickyItems[idx];
		im.editGeometry(stickyItem.elemId, "applications", "rectangle",
			{x: stickyItem.elemLeft, y: stickyItem.elemTop, w: stickyItem.elemWidth, h: stickyItem.elemHeight + config.ui.titleBarHeight});
		broadcast('setItemPosition', updatedStickyItems[idx]);
	}
}

function moveAndResizeApplicationWindow(resizeApp, portalId) {
	var app = SAGE2Items.applications.list[resizeApp.elemId];

	var titleBarHeight = config.ui.titleBarHeight;
	if (portalId !== undefined && portalId !== null) {
		titleBarHeight = remoteSharingSessions[portalId].portal.titleBarHeight;
	}
	var im = findInteractableManager(resizeApp.elemId);
	im.editGeometry(resizeApp.elemId, "applications", "rectangle",
		{x: resizeApp.elemLeft, y: resizeApp.elemTop, w: resizeApp.elemWidth, h: resizeApp.elemHeight + titleBarHeight});
	handleApplicationResize(resizeApp.elemId);
	broadcast('setItemPositionAndSize', resizeApp);
	if (SAGE2Items.renderSync.hasOwnProperty(resizeApp.elemId)) {
		calculateValidBlocks(app, mediaBlockSize, SAGE2Items.renderSync[app.id]);
		if (app.id in SAGE2Items.renderSync && SAGE2Items.renderSync[app.id].newFrameGenerated === false) {
			handleNewVideoFrame(app.id);
		}
	}

	if (portalId !== undefined && portalId !== null) {
		var ts = Date.now() + remoteSharingSessions[portalId].timeOffset;
		remoteSharingSessions[portalId].wsio.emit('updateApplicationPositionAndSize',
			{appPositionAndSize: resizeApp, portalId: portalId, date: ts});
	}
}

function moveDataSharingPortalWindow(movePortal) {
	interactMgr.editGeometry(movePortal.elemId, "portals", "rectangle",
		{x: movePortal.elemLeft, y: movePortal.elemTop,
		w: movePortal.elemWidth, h: movePortal.elemHeight + config.ui.titleBarHeight});
	broadcast('setItemPosition', movePortal);
}

function moveAndResizeDataSharingPortalWindow(resizePortal) {
	interactMgr.editGeometry(resizePortal.elemId, "portals", "rectangle",
		{x: resizePortal.elemLeft, y: resizePortal.elemTop,
			w: resizePortal.elemWidth, h: resizePortal.elemHeight + config.ui.titleBarHeight});
	handleDataSharingPortalResize(resizePortal.elemId);
	broadcast('setItemPositionAndSize', resizePortal);
}

function moveWidgetControls(uniqueID, moveControl) {
	var app = SAGE2Items.applications.list[moveControl.appId];
	if (app) {
		moveControl.appData = getAppPositionSize(app);
		broadcast('setControlPosition', moveControl);
<<<<<<< HEAD
		var radialGeometry =  {x: moveControl.elemLeft+(moveControl.elemHeight/2), y: moveControl.elemTop+(moveControl.elemHeight/2), r: moveControl.elemHeight/2};
		var barGeometry = {x: moveControl.elemLeft+moveControl.elemHeight, y: moveControl.elemTop+(moveControl.elemHeight/2)-(moveControl.elemBarHeight/2), w: moveControl.elemWidth-moveControl.elemHeight, h: moveControl.elemBarHeight};

		if (moveControl.hasSideBar === true) {
			var shapeData = {
				radial:{
					type:"circle",
					visible:true,
					geometry:radialGeometry
				},
				sidebar:{
					type:"rectangle",
					visible:true,
					geometry: barGeometry
				}
			};
			interactMgr.editComplexGeometry(moveControl.elemId, "widgets", shapeData);
		}
		else{
			interactMgr.editGeometry(moveControl.elemId, "widgets", "circle", radialGeometry);
		}
		/*interactMgr.editGeometry(moveControl.elemId+"_radial", "widgets", "circle", circle);
		if(moveControl.hasSideBar === true) {
			interactMgr.editGeometry(moveControl.elemId+"_sidebar", "widgets", "rectangle", bar );
		}*/
=======
		var circle =  {x: moveControl.elemLeft + (moveControl.elemHeight / 2),
			y: moveControl.elemTop + (moveControl.elemHeight / 2),
			r: moveControl.elemHeight / 2};
		var bar = {x: moveControl.elemLeft + moveControl.elemHeight,
			y: moveControl.elemTop + (moveControl.elemHeight / 2) - (moveControl.elemBarHeight / 2),
			w: moveControl.elemWidth - moveControl.elemHeight,
			h: moveControl.elemBarHeight};
		interactMgr.editGeometry(moveControl.elemId + "_radial", "widgets", "circle", circle);
		if (moveControl.hasSideBar === true) {
			interactMgr.editGeometry(moveControl.elemId + "_sidebar", "widgets", "rectangle", bar);
		}
>>>>>>> 54a9123b
	}
}

function sendPointerMoveToApplication(uniqueID, app, pointerX, pointerY, data) {
	var ePosition = {x: pointerX - app.left, y: pointerY - (app.top + config.ui.titleBarHeight)};
	var eUser = {id: sagePointers[uniqueID].id, label: sagePointers[uniqueID].label, color: sagePointers[uniqueID].color};

	var event = {
		id: app.id,
		type: "pointerMove",
		position: ePosition,
		user: eUser,
		data: data,
		date: Date.now()
	};

	broadcast('eventInItem', event);
}

function pointerRelease(uniqueID, pointerX, pointerY, data) {
	if (sagePointers[uniqueID] === undefined) {
		return;
	}

	// If obj is undefined (as in this case, will search for radial menu using uniqueID
	pointerReleaseOnRadialMenu(uniqueID, pointerX, pointerY, data);

	if (remoteInteraction[uniqueID].lockedControl() !== null) {
		releaseSlider(uniqueID);
	}

	var prevInteractionItem = remoteInteraction[uniqueID].releaseOnItem();
	if (prevInteractionItem) {
		showOrHideWidgetLinks({uniqueID: uniqueID, item: prevInteractionItem, show: false});
	}
	var obj;
	var selectedApp = remoteInteraction[uniqueID].selectedMoveItem || remoteInteraction[uniqueID].selectedResizeItem;
	var portal = {id: null};

	if (selectedApp !== undefined && selectedApp !== null) {
		obj = interactMgr.searchGeometry({x: pointerX, y: pointerY}, null, [selectedApp.id]);
		portal = findApplicationPortal(selectedApp) || {id: null};
	}	else {
		obj = interactMgr.searchGeometry({x: pointerX, y: pointerY});
	}
	if (obj === null) {
		dropSelectedItem(uniqueID, true, portal.id);
		return;
	}

	var localPt = globalToLocal(pointerX, pointerY, obj.type, obj.geometry);
	switch (obj.layerId) {
		case "staticUI": {
			if (portal.id !== null) {
				dropSelectedItem(uniqueID, true, portal.id);
			}
			pointerReleaseOnStaticUI(uniqueID, pointerX, pointerY, obj, portal.id);
			break;
		}
		case "radialMenus": {
			pointerReleaseOnRadialMenu(uniqueID, pointerX, pointerY, data, obj);
			dropSelectedItem(uniqueID, true, portal.id);
			break;
		}
		case "applications": {
			if (dropSelectedItem(uniqueID, true, portal.id) === null) {
				if (remoteInteraction[uniqueID].appInteractionMode()) {
					sendPointerReleaseToApplication(uniqueID, obj.data, pointerX, pointerY, data);
				}
			}
			break;
		}
		case "portals": {
			pointerReleaseOnPortal(uniqueID, obj.data.id, localPt, data);
			break;
		}
		case "widgets": {
			pointerPressOrReleaseOnWidget(uniqueID, pointerX, pointerY, data, obj, localPt, "release");
			dropSelectedItem(uniqueID, true, portal.id);
			break;
		}
		default: {
			dropSelectedItem(uniqueID, true, portal.id);
		}
	}
}

function pointerReleaseOnStaticUI(uniqueID, pointerX, pointerY, obj) {
	// don't allow data-pushing
	// dropSelectedItem(uniqueID, true);

	var remote = obj.data;
	var app = dropSelectedItem(uniqueID, false, null);
	if (app !== null && SAGE2Items.applications.list.hasOwnProperty(app.application.id) && remote.connected) {
		remote.wsio.emit('addNewElementFromRemoteServer', app.application);

		var eLogData = {
			host: remote.wsio.remoteAddress.address,
			port: remote.wsio.remoteAddress.port,
			application: {
				id: app.application.id,
				type: app.application.application
			}
		};
		addEventToUserLog(uniqueID, {type: "shareApplication", data: eLogData, time: Date.now()});
	}
}

function pointerReleaseOnPortal(uniqueID, portalId, localPt, data) {
	var obj = interactMgr.getObject(portalId, "portals");

	var selectedApp = remoteInteraction[uniqueID].selectedMoveItem || remoteInteraction[uniqueID].selectedResizeItem;
	if (selectedApp) {
		var portal = findApplicationPortal(selectedApp);
		if (portal !== undefined && portal !== null && portal.id === portalId) {
			dropSelectedItem(uniqueID, true, portalId);
			return;
		} else {
			var app = dropSelectedItem(uniqueID, false, null);
			localPt = globalToLocal(app.previousPosition.left, app.previousPosition.top, obj.type, obj.geometry);
			var remote = remoteSharingSessions[obj.id];
			createAppFromDescription(app.application, function(appInstance, videohandle) {
				if (appInstance.application === "media_stream" || appInstance.application === "media_block_stream") {
					appInstance.id = app.application.id + "_" + obj.data.id;
				} else {
					appInstance.id = getUniqueSharedAppId(obj.data.id);
				}

				appInstance.left = localPt.x / obj.data.scale;
				appInstance.top = (localPt.y - config.ui.titleBarHeight) / obj.data.scale;
				appInstance.width = app.previousPosition.width / obj.data.scale;
				appInstance.height = app.previousPosition.height / obj.data.scale;

				remoteSharingSessions[obj.data.id].appCount++;

				// if (SAGE2Items.renderSync.hasOwnProperty(app.id) {
				var i;
				SAGE2Items.renderSync[appInstance.id] = {clients: {}, date: Date.now()};
				for (i = 0; i < clients.length; i++) {
					if (clients[i].clientType === "display") {
						SAGE2Items.renderSync[appInstance.id].clients[clients[i].id] = {wsio: clients[i], readyForNextFrame: false, blocklist: []};
					}
				}
				handleNewApplicationInDataSharingPortal(appInstance, videohandle, obj.data.id);

				remote.wsio.emit('addNewRemoteElementInDataSharingPortal', appInstance);

				var eLogData = {
					host: remote.portal.host,
					port: remote.portal.port,
					application: {
						id: appInstance.id,
						type: appInstance.application
					}
				};
				addEventToUserLog(uniqueID, {type: "shareApplication", data: eLogData, time: Date.now()});
			});
		}
	} else {
		// console.log("pointer release on portal (no app selected):",
		// 	remoteInteraction[uniqueID].windowManagementMode(),
		// 	remoteInteraction[uniqueID].appInteractionMode());
		if (remoteInteraction[uniqueID].appInteractionMode()) {
			var scaledPt = {x: localPt.x / obj.data.scale, y: (localPt.y - config.ui.titleBarHeight) / obj.data.scale};
			var pObj = SAGE2Items.portals.interactMgr[portalId].searchGeometry(scaledPt);
			if (pObj === null) {
				return;
			}

			// var pLocalPt = globalToLocal(scaledPt.x, scaledPt.y, pObj.type, pObj.geometry);
			switch (pObj.layerId) {
				case "radialMenus": {
					break;
				}
				case "widgets": {
					break;
				}
				case "applications": {
					sendPointerReleaseToApplication(uniqueID, pObj.data, scaledPt.x, scaledPt.y, data);
					break;
				}
			}
		}
	}
}

function pointerReleaseOnRadialMenu(uniqueID, pointerX, pointerY, data, obj) {
	if (obj === undefined) {
		for (var key in SAGE2Items.radialMenus.list) {
			radialMenu = SAGE2Items.radialMenus.list[key];
			// console.log(data.id+"_menu: " + radialMenu);
			if (radialMenu !== undefined) {
				radialMenu.onRelease(uniqueID);
			}
		}
		// If pointer release is outside window, use the pointerRelease type to end the
		// scroll event, but don't trigger any clicks because of a 'null' button (clicks expects a left/right)
		data = { button: "null", color: sagePointers[uniqueID].color };
		radialMenuEvent({type: "pointerRelease", id: uniqueID, x: pointerX, y: pointerY, data: data});
	} else {
		var radialMenu = obj.data;
		if (obj.id.indexOf("menu_radial_button") !== -1) {
			// Pressing on radial menu button
			// console.log("pointer release on radial button: " + obj.id);
			radialMenu.onRelease(uniqueID);
			var menuState = radialMenu.onButtonEvent(obj.id, uniqueID, "pointerRelease");
			if (menuState !== undefined) {
				radialMenuEvent({type: "stateChange", menuID: radialMenu.id, menuState: menuState });
			}
		}  else if (obj.id.indexOf("menu_thumbnail") !== -1) {
			// PointerRelease on thumbnail window
			// console.log("Pointer release on thumbnail window");
			data = { button: data.button, color: sagePointers[uniqueID].color };
			radialMenuEvent({type: "pointerRelease", id: uniqueID, x: pointerX, y: pointerY, data: data});
		} else {
			// Not on a button
			radialMenu = obj.data.onRelease(uniqueID);
		}
	}
}

function dropSelectedItem(uniqueID, valid, portalId) {
	var item;
	var list;
	var position;
	if (remoteInteraction[uniqueID].selectedMoveItem !== null) {
		list = (SAGE2Items.portals.list.hasOwnProperty(remoteInteraction[uniqueID].selectedMoveItem.id)) ? "portals" : "applications";
		item = SAGE2Items[list].list[remoteInteraction[uniqueID].selectedMoveItem.id];
		position = {left: item.left, top: item.top, width: item.width, height: item.height};
		dropMoveItem(uniqueID, item, valid, portalId);
		return {application: item, previousPosition: position};
	} else if (remoteInteraction[uniqueID].selectedResizeItem !== null) {
		list = (SAGE2Items.portals.list.hasOwnProperty(remoteInteraction[uniqueID].selectedResizeItem.id)) ? "portals" : "applications";
		item = SAGE2Items[list].list[remoteInteraction[uniqueID].selectedResizeItem.id];
		position = {left: item.left, top: item.top, width: item.width, height: item.height};
		dropResizeItem(uniqueID, item, portalId);
		return {application: item, previousPosition: position};
	}
	return null;
}

function dropMoveItem(uniqueID, app, valid, portalId) {
	if (valid !== false) {
		valid = true;
	}
	var updatedItem = remoteInteraction[uniqueID].releaseItem(valid);
	if (updatedItem !== null) {
		moveApplicationWindow(uniqueID, updatedItem, portalId);
	}

	broadcast('finishedMove', {id: app.id, date: Date.now()});

	if (portalId !== undefined && portalId !== null) {
		var ts = Date.now() + remoteSharingSessions[portalId].timeOffset;
		remoteSharingSessions[portalId].wsio.emit('finishApplicationMove', {id: uniqueID, appId: app.id, date: ts});
	}

	var eLogData = {
		type: "move",
		action: "end",
		application: {
			id: app.id,
			type: app.application
		},
		location: {
			x: parseInt(app.left, 10),
			y: parseInt(app.top, 10),
			width: parseInt(app.width, 10),
			height: parseInt(app.height, 10)
		}
	};
	addEventToUserLog(uniqueID, {type: "windowManagement", data: eLogData, time: Date.now()});
}

function dropResizeItem(uniqueID, app, portalId) {
	remoteInteraction[uniqueID].releaseItem(true);

	broadcast('finishedResize', {id: app.id, date: Date.now()});

	if (portalId !== undefined && portalId !== null) {
		var ts = Date.now() + remoteSharingSessions[portalId].timeOffset;
		remoteSharingSessions[portalId].wsio.emit('finishApplicationResize', {id: uniqueID, appId: app.id, date: ts});
	}

	var eLogData = {
		type: "resize",
		action: "end",
		application: {
			id: app.id,
			type: app.application
		},
		location: {
			x: parseInt(app.left, 10),
			y: parseInt(app.top, 10),
			width: parseInt(app.width, 10),
			height: parseInt(app.height, 10)
		}
	};
	addEventToUserLog(uniqueID, {type: "windowManagement", data: eLogData, time: Date.now()});
}

function sendPointerReleaseToApplication(uniqueID, app, pointerX, pointerY, data) {
	var ePosition = {x: pointerX - app.left, y: pointerY - (app.top + config.ui.titleBarHeight)};
	var eUser = {id: sagePointers[uniqueID].id, label: sagePointers[uniqueID].label, color: sagePointers[uniqueID].color};

	var event = {
		id: app.id,
		type: "pointerRelease",
		position: ePosition,
		user: eUser,
		data: data,
		date: Date.now()
	};

	broadcast('eventInItem', event);
}

function pointerDblClick(uniqueID, pointerX, pointerY) {
	if (sagePointers[uniqueID] === undefined) {
		return;
	}

	var obj = interactMgr.searchGeometry({x: pointerX, y: pointerY});
	if (obj === null) {
		return;
	}

	var localPt = globalToLocal(pointerX, pointerY, obj.type, obj.geometry);
	switch (obj.layerId) {
		case "applications": {
			pointerDblClickOnApplication(uniqueID, pointerX, pointerY, obj, localPt);
			break;
		}
		case "portals": {
			break;
		}
	}
}

function pointerDblClickOnApplication(uniqueID, pointerX, pointerY, obj, localPt) {
	var btn = SAGE2Items.applications.findButtonByPoint(obj.id, localPt);

	// pointer press on app window
	if (btn === null) {
		if (remoteInteraction[uniqueID].windowManagementMode()) {
			toggleApplicationFullscreen(uniqueID, obj.data);
		}
		return;
	}

	switch (btn.id) {
		case "titleBar": {
			toggleApplicationFullscreen(uniqueID, obj.data);
			break;
		}
		case "dragCorner": {
			break;
		}
		case "fullscreenButton": {
			break;
		}
		case "closeButton": {
			break;
		}
	}
}

function pointerScrollStart(uniqueID, pointerX, pointerY) {
	if (sagePointers[uniqueID] === undefined) {
		return;
	}

	var obj = interactMgr.searchGeometry({x: pointerX, y: pointerY});

	if (obj === null) {
		return;
	}

	var localPt = globalToLocal(pointerX, pointerY, obj.type, obj.geometry);
	switch (obj.layerId) {
		case "staticUI": {
			break;
		}
		case "radialMenus": {
			break;
		}
		case "widgets": {
			break;
		}
		case "applications": {
			pointerScrollStartOnApplication(uniqueID, pointerX, pointerY, obj, localPt);
			break;
		}
		case "portals": {
			break;
		}
	}
}

function pointerScrollStartOnApplication(uniqueID, pointerX, pointerY, obj, localPt) {
	var btn = SAGE2Items.applications.findButtonByPoint(obj.id, localPt);

	interactMgr.moveObjectToFront(obj.id, obj.layerId);
	var newOrder = interactMgr.getObjectZIndexList("applications", ["portals"]);
	broadcast('updateItemOrder', newOrder);

	// pointer scroll on app window
	if (btn === null) {
		if (remoteInteraction[uniqueID].windowManagementMode()) {
			selectApplicationForScrollResize(uniqueID, obj.data, pointerX, pointerY);
		} else if (remoteInteraction[uniqueID].appInteractionMode()) {
			remoteInteraction[uniqueID].selectWheelItem = obj.data;
			remoteInteraction[uniqueID].selectWheelDelta = 0;
		}
		return;
	}

	switch (btn.id) {
		case "titleBar": {
			selectApplicationForScrollResize(uniqueID, obj.data, pointerX, pointerY);
			break;
		}
		case "dragCorner": {
			if (remoteInteraction[uniqueID].windowManagementMode()) {
				selectApplicationForScrollResize(uniqueID, obj.data, pointerX, pointerY);
			} else if (remoteInteraction[uniqueID].appInteractionMode()) {
				remoteInteraction[uniqueID].selectWheelItem = obj.data;
				remoteInteraction[uniqueID].selectWheelDelta = 0;
			}
			break;
		}
		case "fullscreenButton": {
			selectApplicationForScrollResize(uniqueID, obj.data, pointerX, pointerY);
			break;
		}
		case "closeButton": {
			selectApplicationForScrollResize(uniqueID, obj.data, pointerX, pointerY);
			break;
		}
	}
}

function selectApplicationForScrollResize(uniqueID, app, pointerX, pointerY) {
	remoteInteraction[uniqueID].selectScrollItem(app);

	broadcast('startMove', {id: app.id, date: Date.now()});
	broadcast('startResize', {id: app.id, date: Date.now()});

	var a = {
		id: app.id,
		type: app.application
	};
	var l = {
		x: parseInt(app.left, 10),
		y: parseInt(app.top, 10),
		width: parseInt(app.width, 10),
		height: parseInt(app.height, 10)
	};

	addEventToUserLog(uniqueID, {type: "windowManagement", data:
		{type: "move", action: "start", application: a, location: l}, time: Date.now()});
	addEventToUserLog(uniqueID, {type: "windowManagement", data:
		{type: "resize", action: "start", application: a, location: l}, time: Date.now()});
}

function pointerScroll(uniqueID, data) {
	if (sagePointers[uniqueID] === undefined) {
		return;
	}

	var pointerX = sagePointers[uniqueID].left;
	var pointerY = sagePointers[uniqueID].top;

	var scale = 1.0 + Math.abs(data.wheelDelta) / 512;
	if (data.wheelDelta > 0) {
		scale = 1.0 / scale;
	}

	var updatedResizeItem = remoteInteraction[uniqueID].scrollSelectedItem(scale);
	if (updatedResizeItem !== null) {
		moveAndResizeApplicationWindow(updatedResizeItem);
	} else {
		if (remoteInteraction[uniqueID].appInteractionMode()) {
			var obj = interactMgr.searchGeometry({x: pointerX, y: pointerY});

			if (obj === null) {
				return;
			}

			// var localPt = globalToLocal(pointerX, pointerY, obj.type, obj.geometry);
			switch (obj.layerId) {
				case "staticUI": {
					break;
				}
				case "radialMenus": {
					break;
				}
				case "widgets": {
					break;
				}
				case "applications": {
					sendPointerScrollToApplication(uniqueID, obj.data, pointerX, pointerY, data);
					break;
				}
			}
		}
	}
}

function sendPointerScrollToApplication(uniqueID, app, pointerX, pointerY, data) {
	var ePosition = {x: pointerX - app.left, y: pointerY - (app.top + config.ui.titleBarHeight)};
	var eUser = {id: sagePointers[uniqueID].id, label: sagePointers[uniqueID].label, color: sagePointers[uniqueID].color};

	var event = {id: app.id, type: "pointerScroll", position: ePosition, user: eUser, data: data, date: Date.now()};

	broadcast('eventInItem', event);

	remoteInteraction[uniqueID].selectWheelDelta += data.wheelDelta;
}

function pointerScrollEnd(uniqueID) {
	if (sagePointers[uniqueID] === undefined) {
		return;
	}

	var updatedResizeItem = remoteInteraction[uniqueID].selectedScrollItem;
	if (updatedResizeItem !== null) {
		broadcast('finishedMove', {id: updatedResizeItem.id, date: Date()});
		broadcast('finishedResize', {id: updatedResizeItem.id, date: Date.now()});

		var a = {
			id: updatedResizeItem.id,
			type: updatedResizeItem.application
		};
		var l = {
			x: parseInt(updatedResizeItem.left, 10),
			y: parseInt(updatedResizeItem.top, 10),
			width: parseInt(updatedResizeItem.width, 10),
			height: parseInt(updatedResizeItem.height, 10)
		};

		addEventToUserLog(uniqueID, {type: "windowManagement",
			data: {type: "move", action: "end", application: a, location: l}, time: Date.now()});
		addEventToUserLog(uniqueID, {type: "windowManagement",
			data: {type: "resize", action: "end", application: a, location: l}, time: Date.now()});

		remoteInteraction[uniqueID].selectedScrollItem = null;
	} else {
		if (remoteInteraction[uniqueID].appInteractionMode()) {
			var app = remoteInteraction[uniqueID].selectWheelItem;
			if (app !== undefined && app !== null) {
				var eLogData = {
					type: "pointerScroll",
					application: {
						id: app.id,
						type: app.application
					},
					wheelDelta: remoteInteraction[uniqueID].selectWheelDelta
				};
				addEventToUserLog(uniqueID, {type: "applicationInteraction", data: eLogData, time: Date.now()});
			}
		}
	}
}

function checkForSpecialKeys(uniqueID, code, flag) {
	switch (code) {
		case 16: {
			remoteInteraction[uniqueID].SHIFT = flag;
			break;
		}
		case 17: {
			remoteInteraction[uniqueID].CTRL = flag;
			break;
		}
		case 18: {
			remoteInteraction[uniqueID].ALT = flag;
			break;
		}
		case 20: {
			remoteInteraction[uniqueID].CAPS = flag;
			break;
		}
		case 91:
		case 92:
		case 93: {
			remoteInteraction[uniqueID].CMD = flag;
			break;
		}
	}
}

function keyDown(uniqueID, pointerX, pointerY, data) {
	if (sagePointers[uniqueID] === undefined) {
		return;
	}

	checkForSpecialKeys(uniqueID, data.code, true);

	if (remoteInteraction[uniqueID].appInteractionMode()) {
		var obj = interactMgr.searchGeometry({x: pointerX, y: pointerY});

		if (obj === null) {
			return;
		}

		var localPt = globalToLocal(pointerX, pointerY, obj.type, obj.geometry);
		switch (obj.layerId) {
			case "staticUI": {
				break;
			}
			case "radialMenus": {
				break;
			}
			case "widgets": {
				break;
			}
			case "applications": {
				sendKeyDownToApplication(uniqueID, obj.data, localPt, data);
				break;
			}
			case "portals": {
				keyDownOnPortal(uniqueID, obj.data.id, localPt, data);
				break;
			}
		}
	}
}

function sendKeyDownToApplication(uniqueID, app, localPt, data) {
	var portal = findApplicationPortal(app);
	var titleBarHeight = config.ui.titleBarHeight;
	if (portal !== undefined && portal !== null) {
		titleBarHeight = portal.data.titleBarHeight;
	}

	var ePosition = {x: localPt.x, y: localPt.y - titleBarHeight};
	var eUser = {id: sagePointers[uniqueID].id, label: sagePointers[uniqueID].label, color: sagePointers[uniqueID].color};
	var eData =  {code: data.code, state: "down"};

	var event = {id: app.id, type: "specialKey", position: ePosition, user: eUser, data: eData, date: Date.now()};
	broadcast('eventInItem', event);

	var eLogData = {
		type: "specialKey",
		application: {
			id: app.id,
			type: app.application
		},
		code: eData.code,
		state: eData.state
	};
	addEventToUserLog(uniqueID, {type: "applicationInteraction", data: eLogData, time: Date.now()});
}

function keyDownOnPortal(uniqueID, portalId, localPt, data) {
	checkForSpecialKeys(uniqueID, data.code, true);

	var portal = SAGE2Items.portals.list[portalId];
	var scaledPt = {x: localPt.x / portal.scale, y: (localPt.y - config.ui.titleBarHeight) / portal.scale};
	if (remoteInteraction[uniqueID].local && remoteInteraction[uniqueID].portal !== null) {
		var rData = {
			id: uniqueID,
			left: scaledPt.x,
			top: scaledPt.y,
			code: data.code
		};
		remoteSharingSessions[portalId].wsio.emit('remoteSageKeyDown', rData);
	}

	var pObj = SAGE2Items.portals.interactMgr[portalId].searchGeometry(scaledPt);

	if (pObj === null) {
		return;
	}

	// var pLocalPt = globalToLocal(scaledPt.x, scaledPt.y, pObj.type, pObj.geometry);
	switch (pObj.layerId) {
		case "radialMenus": {
			break;
		}
		case "widgets": {
			break;
		}
		case "applications": {
			sendKeyDownToApplication(uniqueID, pObj.data, scaledPt, data);
			break;
		}
	}
}

function keyUp(uniqueID, pointerX, pointerY, data) {
	if (sagePointers[uniqueID] === undefined) {
		return;
	}

	checkForSpecialKeys(uniqueID, data.code, false);

	if (remoteInteraction[uniqueID].modeChange !== undefined && (data.code === 9 || data.code === 16)) {
		return;
	}

	var lockedControl = remoteInteraction[uniqueID].lockedControl();

	if (lockedControl !== null) {
		var eUser = {id: sagePointers[uniqueID].id, label: sagePointers[uniqueID].label,
			color: sagePointers[uniqueID].color};
		var event = {code: data.code, printable: false, state: "up", ctrlId: lockedControl.ctrlId,
			appId: lockedControl.appId, instanceID: lockedControl.instanceID, user: eUser};
		broadcast('keyInTextInputWidget', event);
		if (data.code === 13) {
			// Enter key
			remoteInteraction[uniqueID].dropControl();
		}
		return;
	}

	var obj = interactMgr.searchGeometry({x: pointerX, y: pointerY});

	if (obj === null) {
		return;
	}

	var localPt = globalToLocal(pointerX, pointerY, obj.type, obj.geometry);
	switch (obj.layerId) {
		case "staticUI": {
			break;
		}
		case "radialMenus": {
			break;
		}
		case "widgets": {
			break;
		}
		case "applications": {
			if (remoteInteraction[uniqueID].windowManagementMode()) {
				if (data.code === 8 || data.code === 46) { // backspace or delete
					deleteApplication(obj.data.id);

					var eLogData = {
						application: {
							id: obj.data.id,
							type: obj.data.application
						}
					};
					addEventToUserLog(uniqueID, {type: "delete", data: eLogData, time: Date.now()});
				}
			} else if (remoteInteraction[uniqueID].appInteractionMode()) {
				sendKeyUpToApplication(uniqueID, obj.data, localPt, data);
			}
			break;
		}
		case "portals": {
			keyUpOnPortal(uniqueID, obj.data.id, localPt, data);
			break;
		}
	}
}

function sendKeyUpToApplication(uniqueID, app, localPt, data) {
	var portal = findApplicationPortal(app);
	var titleBarHeight = config.ui.titleBarHeight;
	if (portal !== undefined && portal !== null) {
		titleBarHeight = portal.data.titleBarHeight;
	}

	var ePosition = {x: localPt.x, y: localPt.y - titleBarHeight};
	var eUser = {id: sagePointers[uniqueID].id, label: sagePointers[uniqueID].label, color: sagePointers[uniqueID].color};
	var eData =  {code: data.code, state: "up"};

	var event = {id: app.id, type: "specialKey", position: ePosition, user: eUser, data: eData, date: Date.now()};
	broadcast('eventInItem', event);

	var eLogData = {
		type: "specialKey",
		application: {
			id: app.id,
			type: app.application
		},
		code: eData.code,
		state: eData.state
	};
	addEventToUserLog(uniqueID, {type: "applicationInteraction", data: eLogData, time: Date.now()});
}

function keyUpOnPortal(uniqueID, portalId, localPt, data) {
	checkForSpecialKeys(uniqueID, data.code, false);

	var portal = SAGE2Items.portals.list[portalId];
	var scaledPt = {x: localPt.x / portal.scale, y: (localPt.y - config.ui.titleBarHeight) / portal.scale};
	if (remoteInteraction[uniqueID].local && remoteInteraction[uniqueID].portal !== null) {
		var rData = {
			id: uniqueID,
			left: scaledPt.x,
			top: scaledPt.y,
			code: data.code
		};
		remoteSharingSessions[portalId].wsio.emit('remoteSageKeyUp', rData);
	}

	var pObj = SAGE2Items.portals.interactMgr[portalId].searchGeometry(scaledPt);

	if (pObj === null) {
		return;
	}

	// var pLocalPt = globalToLocal(scaledPt.x, scaledPt.y, pObj.type, pObj.geometry);
	switch (pObj.layerId) {
		case "radialMenus": {
			break;
		}
		case "widgets": {
			break;
		}
		case "applications": {
			sendKeyUpToApplication(uniqueID, pObj.data, scaledPt, data);
			break;
		}
	}
}

function keyPress(uniqueID, pointerX, pointerY, data) {
	if (sagePointers[uniqueID] === undefined) {
		return;
	}

	var modeSwitch = false;
	if (data.code === 9 && remoteInteraction[uniqueID].SHIFT && sagePointers[uniqueID].visible) {
		// shift + tab
		remoteInteraction[uniqueID].toggleModes();
		broadcast('changeSagePointerMode', {id: sagePointers[uniqueID].id, mode: remoteInteraction[uniqueID].interactionMode});

		// if (remoteInteraction[uniqueID].interactionMode === 0)
		// addEventToUserLog(uniqueID, {type: "SAGE2PointerMode", data: {mode: "windowManagement"}, time: Date.now()});
		// else
		// addEventToUserLog(uniqueID, {type: "SAGE2PointerMode", data: {mode: "applicationInteraction"}, time: Date.now()});

		if (remoteInteraction[uniqueID].modeChange !== undefined) {
			clearTimeout(remoteInteraction[uniqueID].modeChange);
		}
		remoteInteraction[uniqueID].modeChange = setTimeout(function() {
			delete remoteInteraction[uniqueID].modeChange;
		}, 500);

		modeSwitch = true;
	}
	var lockedControl = remoteInteraction[uniqueID].lockedControl();

	if (lockedControl !== null) {
		var eUser = {id: sagePointers[uniqueID].id, label: sagePointers[uniqueID].label,
					color: sagePointers[uniqueID].color};
		var event = {code: data.code, printable: true, state: "press", ctrlId: lockedControl.ctrlId,
					appId: lockedControl.appId, instanceID: lockedControl.instanceID, user: eUser};
		broadcast('keyInTextInputWidget', event);
		if (data.code === 13) {
			// Enter key
			remoteInteraction[uniqueID].dropControl();
		}
		return;
	}

	var obj = interactMgr.searchGeometry({x: pointerX, y: pointerY});

	if (obj === null) {
		return;
	}

	var localPt = globalToLocal(pointerX, pointerY, obj.type, obj.geometry);
	switch (obj.layerId) {
		case "staticUI": {
			break;
		}
		case "radialMenus": {
			break;
		}
		case "widgets": {
			break;
		}
		case "applications": {
			if (modeSwitch === false && remoteInteraction[uniqueID].appInteractionMode()) {
				sendKeyPressToApplication(uniqueID, obj.data, localPt, data);
			}
			break;
		}
		case "portals": {
			if (modeSwitch === true) {
				remoteSharingSessions[obj.data.id].wsio.emit('remoteSagePointerToggleModes',
					{id: uniqueID, mode: remoteInteraction[uniqueID].interactionMode});
			} else if (remoteInteraction[uniqueID].appInteractionMode()) {
				keyPressOnPortal(uniqueID, obj.data.id, localPt, data);
			}
			break;
		}
	}
}

function sendKeyPressToApplication(uniqueID, app, localPt, data) {
	var portal = findApplicationPortal(app);
	var titleBarHeight = config.ui.titleBarHeight;
	if (portal !== undefined && portal !== null) {
		titleBarHeight = portal.data.titleBarHeight;
	}

	var ePosition = {x: localPt.x, y: localPt.y - titleBarHeight};
	var eUser = {id: sagePointers[uniqueID].id, label: sagePointers[uniqueID].label, color: sagePointers[uniqueID].color};

	var event = {id: app.id, type: "keyboard", position: ePosition, user: eUser, data: data, date: Date.now()};
	broadcast('eventInItem', event);

	var eLogData = {
		type: "keyboard",
		application: {
			id: app.id,
			type: app.application
		},
		code: data.code,
		character: data.character
	};
	addEventToUserLog(uniqueID, {type: "applicationInteraction", data: eLogData, time: Date.now()});
}

function keyPressOnPortal(uniqueID, portalId, localPt, data) {
	var portal = SAGE2Items.portals.list[portalId];
	var scaledPt = {x: localPt.x / portal.scale, y: (localPt.y - config.ui.titleBarHeight) / portal.scale};
	if (remoteInteraction[uniqueID].local && remoteInteraction[uniqueID].portal !== null) {
		var rData = {
			id: uniqueID,
			left: scaledPt.x,
			top: scaledPt.y,
			code: data.code,
			character: data.character
		};
		remoteSharingSessions[portalId].wsio.emit('remoteSageKeyPress', rData);
	}

	var pObj = SAGE2Items.portals.interactMgr[portalId].searchGeometry(scaledPt);

	if (pObj === null) {
		return;
	}

	// var pLocalPt = globalToLocal(scaledPt.x, scaledPt.y, pObj.type, pObj.geometry);
	switch (pObj.layerId) {
		case "radialMenus": {
			break;
		}
		case "widgets": {
			break;
		}
		case "applications": {
			sendKeyPressToApplication(uniqueID, pObj.data, scaledPt, data);
			break;
		}
	}
}


function toggleApplicationFullscreen(uniqueID, app) {
	var resizeApp;
	if (app.maximized !== true) { // maximize
		resizeApp = remoteInteraction[uniqueID].maximizeSelectedItem(app);
	} else { // restore to previous
		resizeApp = remoteInteraction[uniqueID].restoreSelectedItem(app);
	}
	if (resizeApp !== null) {
		broadcast('startMove', {id: resizeApp.elemId, date: Date.now()});
		broadcast('startResize', {id: resizeApp.elemId, date: Date.now()});

		var a = {
			id: app.id,
			type: app.application
		};
		var l = {
			x: parseInt(app.left, 10),
			y: parseInt(app.top, 10),
			width: parseInt(app.width, 10),
			height: parseInt(app.height, 10)
		};

		addEventToUserLog(uniqueID, {type: "windowManagement",
			data: {type: "move", action: "start", application: a, location: l}, time: Date.now()});
		addEventToUserLog(uniqueID, {type: "windowManagement",
			data: {type: "resize", action: "start", application: a, location: l}, time: Date.now()});

		moveAndResizeApplicationWindow(resizeApp);

		broadcast('finishedMove', {id: resizeApp.elemId, date: Date.now()});
		broadcast('finishedResize', {id: resizeApp.elemId, date: Date.now()});

		addEventToUserLog(uniqueID, {type: "windowManagement",
			data: {type: "move", action: "end", application: a, location: l}, time: Date.now()});
		addEventToUserLog(uniqueID, {type: "windowManagement",
			data: {type: "resize", action: "end", application: a, location: l}, time: Date.now()});
	}
}

function deleteApplication(appId, portalId) {
	if (!SAGE2Items.applications.list.hasOwnProperty(appId)) {
		return;
	}
	var app = SAGE2Items.applications.list[appId];
	var application = app.application;
	if (application === "media_stream" || application === "media_block_stream") {
		var i;
		var mediaStreamData = appId.split("|");
		var sender = {wsio: null, clientId: mediaStreamData[0], streamId: parseInt(mediaStreamData[1], 10)};
		for (i = 0; i < clients.length; i++) {
			if (clients[i].id === sender.clientId) {
				sender.wsio = clients[i];
			}
		}
		if (sender.wsio !== null) {
			sender.wsio.emit('stopMediaCapture', {streamId: sender.streamId});
		}
	}

	SAGE2Items.applications.removeItem(appId);
	var im = findInteractableManager(appId);
	im.removeGeometry(appId, "applications");
	var widgets = SAGE2Items.widgets.list;
<<<<<<< HEAD
	for (var w in widgets){
		if (widgets.hasOwnProperty(w) && widgets[w].appId === appId){
			im.removeGeometry(widgets[w].id, "widgets");
			/*im.removeGeometry(widgets[w].id + "_radial", "widgets");
			if (widgets[w].hasSideBar === true){
=======
	for (var w in widgets) {
		if (widgets.hasOwnProperty(w) && widgets[w].appId === appId) {
			im.removeGeometry(widgets[w].id + "_radial", "widgets");
			if (widgets[w].hasSideBar === true) {
>>>>>>> 54a9123b
				im.removeGeometry(widgets[w].id + "_sidebar", "widgets");
			}*/
			SAGE2Items.widgets.removeItem(widgets[w].id);
		}
	}

	stickyAppHandler.removeElement(app);
	broadcast('deleteElement', {elemId: appId});

	if (portalId !== undefined && portalId !== null) {
		var ts = Date.now() + remoteSharingSessions[portalId].timeOffset;
		remoteSharingSessions[portalId].wsio.emit('deleteApplication', {appId: appId, date: ts});
	}
}


function pointerDraw(uniqueID, data) {
	var ePos  = {x: 0, y: 0};
	var eUser = {id: null, label: 'drawing', color: [220, 10, 10]};
	var now   = Date.now();

	var key;
	var app;
	var event;
	for (key in SAGE2Items.applications.list) {
		app = SAGE2Items.applications.list[key];
		// Send the drawing events only to whiteboard apps
		if (app.application === 'whiteboard') {
			event = {id: app.id, type: "pointerDraw", position: ePos, user: eUser, data: data, date: now};
			broadcast('eventInItem', event);
		}
	}
}


function pointerCloseGesture(uniqueID, pointerX, pointerY, time, gesture) {
	if (sagePointers[uniqueID] === undefined) {
		return;
	}

	var elem = null;
	if (elem !== null) {
		if (elem.closeGestureID === undefined && gesture === 0) { // gesture: 0 = down, 1 = hold/move, 2 = up
			elem.closeGestureID = uniqueID;
			elem.closeGestureTime = time + closeGestureDelay; // Delay in ms
		} else if (elem.closeGestureTime <= time && gesture === 1) { // Held long enough, remove
			deleteApplication(elem);
		} else if (gesture === 2) { // Released, reset timer
			elem.closeGestureID = undefined;
		}
	}
}

function handleNewApplication(appInstance, videohandle) {
	broadcast('createAppWindow', appInstance);
	broadcast('createAppWindowPositionSizeOnly', getAppPositionSize(appInstance));

	var zIndex = SAGE2Items.applications.numItems + SAGE2Items.portals.numItems;
	interactMgr.addGeometry(appInstance.id, "applications", "rectangle", {
		x: appInstance.left, y: appInstance.top,
		w: appInstance.width, h: appInstance.height + config.ui.titleBarHeight},
		true, zIndex, appInstance);

	var cornerSize = 0.2 * Math.min(appInstance.width, appInstance.height);
	var buttonsWidth = config.ui.titleBarHeight * (324.0 / 111.0);
	var buttonsPad   = config.ui.titleBarHeight * (10.0 / 111.0);
	var oneButton    = buttonsWidth / 2; // two buttons
	var startButtons = appInstance.width - buttonsWidth;

	SAGE2Items.applications.addItem(appInstance);
	SAGE2Items.applications.addButtonToItem(appInstance.id, "titleBar", "rectangle",
			{x: 0, y: 0, w: appInstance.width, h: config.ui.titleBarHeight}, 0);
	SAGE2Items.applications.addButtonToItem(appInstance.id, "fullscreenButton", "rectangle",
			{x: startButtons + buttonsPad, y: 0, w: oneButton, h: config.ui.titleBarHeight}, 1);
	SAGE2Items.applications.addButtonToItem(appInstance.id, "closeButton", "rectangle",
			{x: startButtons + buttonsPad + oneButton, y: 0, w: oneButton, h: config.ui.titleBarHeight}, 1);
	SAGE2Items.applications.addButtonToItem(appInstance.id, "dragCorner", "rectangle",
			{x: appInstance.width - cornerSize, y: appInstance.height + config.ui.titleBarHeight - cornerSize,
			w: cornerSize, h: cornerSize}, 2);

	initializeLoadedVideo(appInstance, videohandle);
}

function handleNewApplicationInDataSharingPortal(appInstance, videohandle, portalId) {
	broadcast('createAppWindowInDataSharingPortal', {portal: portalId, application: appInstance});

	var zIndex = remoteSharingSessions[portalId].appCount;
	var titleBarHeight = SAGE2Items.portals.list[portalId].titleBarHeight;
	SAGE2Items.portals.interactMgr[portalId].addGeometry(appInstance.id, "applications", "rectangle",
		{x: appInstance.left, y: appInstance.top,
		w: appInstance.width, h: appInstance.height + titleBarHeight},
		true, zIndex, appInstance);

	var cornerSize = 0.2 * Math.min(appInstance.width, appInstance.height);
	var buttonsWidth = titleBarHeight * (324.0 / 111.0);
	var buttonsPad   = titleBarHeight * (10.0 / 111.0);
	var oneButton    = buttonsWidth / 2; // two buttons
	var startButtons = appInstance.width - buttonsWidth;

	SAGE2Items.applications.addItem(appInstance);
	SAGE2Items.applications.addButtonToItem(appInstance.id, "titleBar", "rectangle",
		{x: 0, y: 0, w: appInstance.width, h: titleBarHeight}, 0);
	SAGE2Items.applications.addButtonToItem(appInstance.id, "fullscreenButton", "rectangle",
		{x: startButtons + buttonsPad, y: 0, w: oneButton, h: titleBarHeight}, 1);
	SAGE2Items.applications.addButtonToItem(appInstance.id, "closeButton", "rectangle",
		{x: startButtons + buttonsPad + oneButton, y: 0, w: oneButton, h: titleBarHeight}, 1);
	SAGE2Items.applications.addButtonToItem(appInstance.id, "dragCorner", "rectangle",
		{x: appInstance.width - cornerSize, y: appInstance.height + titleBarHeight - cornerSize,
		w: cornerSize, h: cornerSize}, 2);

	initializeLoadedVideo(appInstance, videohandle);
}

function handleApplicationResize(appId) {
	if (SAGE2Items.applications.list[appId] === undefined) {
		return;
	}

	var app = SAGE2Items.applications.list[appId];
	var portal = findApplicationPortal(app);
	var titleBarHeight = config.ui.titleBarHeight;
	if (portal !== undefined && portal !== null) {
		titleBarHeight = portal.data.titleBarHeight;
	}

	var cornerSize = 0.2 * Math.min(app.width, app.height);
	var buttonsWidth = titleBarHeight * (324.0 / 111.0);
	var buttonsPad   = titleBarHeight * (10.0 / 111.0);
	var oneButton    = buttonsWidth / 2; // two buttons
	var startButtons = app.width - buttonsWidth;

	SAGE2Items.applications.editButtonOnItem(appId, "titleBar", "rectangle",
		{x: 0, y: 0, w: app.width, h: titleBarHeight});
	SAGE2Items.applications.editButtonOnItem(appId, "fullscreenButton", "rectangle",
		{x: startButtons + buttonsPad, y: 0, w: oneButton, h: titleBarHeight});
	SAGE2Items.applications.editButtonOnItem(appId, "closeButton", "rectangle",
		{x: startButtons + buttonsPad + oneButton, y: 0, w: oneButton, h: titleBarHeight});
	SAGE2Items.applications.editButtonOnItem(appId, "dragCorner", "rectangle",
		{x: app.width - cornerSize, y: app.height + titleBarHeight - cornerSize, w: cornerSize, h: cornerSize});
}

function handleDataSharingPortalResize(portalId) {
	if (SAGE2Items.portals.list[portalId] === undefined) {
		return;
	}

	SAGE2Items.portals.list[portalId].scale = SAGE2Items.portals.list[portalId].width /
											SAGE2Items.portals.list[portalId].natural_width;
	var portalWidth = SAGE2Items.portals.list[portalId].width;
	var portalHeight = SAGE2Items.portals.list[portalId].height;

	var cornerSize = 0.2 * Math.min(portalWidth, portalHeight);
	var buttonsWidth = (config.ui.titleBarHeight - 4) * (324.0 / 111.0);
	var buttonsPad   = (config.ui.titleBarHeight - 4) * (10.0 / 111.0);
	var oneButton    = buttonsWidth / 2; // two buttons
	var startButtons = portalWidth - buttonsWidth;

	SAGE2Items.portals.editButtonOnItem(portalId, "titleBar", "rectangle",
			{x: 0, y: 0, w: portalWidth, h: config.ui.titleBarHeight});
	SAGE2Items.portals.editButtonOnItem(portalId, "fullscreenButton", "rectangle",
			{x: startButtons + buttonsPad, y: 0, w: oneButton, h: config.ui.titleBarHeight});
	SAGE2Items.portals.editButtonOnItem(portalId, "closeButton", "rectangle",
			{x: startButtons + buttonsPad + oneButton, y: 0, w: oneButton, h: config.ui.titleBarHeight});
	SAGE2Items.portals.editButtonOnItem(portalId, "dragCorner", "rectangle",
			{x: portalWidth - cornerSize, y: portalHeight + config.ui.titleBarHeight - cornerSize, w: cornerSize, h: cornerSize});
}

function findInteractableManager(appId) {
	if (interactMgr.hasObjectWithId(appId) === true) {
		return interactMgr;
	}

	var key;
	for (key in SAGE2Items.portals.interactMgr) {
		if (SAGE2Items.portals.interactMgr[key].hasObjectWithId(appId) === true) {
			return SAGE2Items.portals.interactMgr[key];
		}
	}

	return null;
}

function findApplicationPortal(app) {
	if (app === undefined || app === null) {
		return null;
	}

	var portalIdx = app.id.indexOf("_portal");
	if (portalIdx < 0) {
		return null;
	}

	var portalId = app.id.substring(portalIdx + 1, app.id.length);
	return interactMgr.getObject(portalId, "portals");
}


// **************  Omicron section *****************
var omicronRunning = false;
if (config.experimental && config.experimental.omicron && config.experimental.omicron.enable === true) {
	var omicronManager = new Omicron(config);

	var closeGestureDelay = 1500;

	if (config.experimental.omicron.closeGestureDelay !== undefined) {
		closeGestureDelay = config.experimental.omicron.closeGestureDelay;
	}

	omicronManager.setCallbacks(
		sagePointers,
		createSagePointer,
		showPointer,
		pointerPress,
		pointerMove,
		pointerPosition,
		hidePointer,
		pointerRelease,
		pointerScrollStart,
		pointerScroll,
		pointerDblClick,
		pointerCloseGesture,
		keyDown,
		keyUp,
		keyPress,
		createRadialMenu
	);
	omicronManager.runTracker();
	omicronRunning = true;
}

/* ****** Radial Menu section ************************************************************** */
// createMediabrowser();

function createRadialMenu(uniqueID, pointerX, pointerY) {
	var validLocation = true;
	var newMenuPos = {x: pointerX, y: pointerY};
	var existingRadialMenu = null;
	// Make sure there's enough distance from other menus
	for (var key in SAGE2Items.radialMenus.list) {
		existingRadialMenu = SAGE2Items.radialMenus.list[key];
		var prevMenuPos = {x: existingRadialMenu.left, y: existingRadialMenu.top };
		var distance = Math.sqrt(Math.pow(Math.abs(newMenuPos.x - prevMenuPos.x), 2) +
						Math.pow(Math.abs(newMenuPos.y - prevMenuPos.y), 2));
		if (existingRadialMenu.visible && distance < existingRadialMenu.radialMenuSize.x) {
			// validLocation = false;
			// console.log("Menu is too close to existing menu");
		}
	}

	if (validLocation && SAGE2Items.radialMenus.list[uniqueID + "_menu"] === undefined) {
		var newRadialMenu = new Radialmenu(uniqueID, uniqueID, config.ui);
		newRadialMenu.generateGeometry(interactMgr, SAGE2Items.radialMenus);
		newRadialMenu.setPosition(newMenuPos);

		SAGE2Items.radialMenus.list[uniqueID + "_menu"] = newRadialMenu;

		// Open a 'media' radial menu
		broadcast('createRadialMenu', newRadialMenu.getInfo());
	} else if (validLocation && SAGE2Items.radialMenus.list[uniqueID + "_menu"] !== undefined) {
		setRadialMenuPosition(uniqueID, pointerX, pointerY);
		broadcast('updateRadialMenu', existingRadialMenu.getInfo());
	}
	updateRadialMenu(uniqueID);
}

/**
* Translates position of a radial menu by an offset
*
* @method moveRadialMenu
* @param uniqueID {Integer} radial menu ID
* @param pointerX {Float} offset x position
* @param pointerY {Float} offset y position
*/
function moveRadialMenu(uniqueID, pointerX, pointerY) {
	var existingRadialMenu = SAGE2Items.radialMenus.list[uniqueID + "_menu"];

	if (existingRadialMenu) {

		existingRadialMenu.setPosition({x: existingRadialMenu.left + pointerX, y: existingRadialMenu.top + pointerY});
		existingRadialMenu.visible = true;

		broadcast('updateRadialMenu', existingRadialMenu.getInfo());
	}
}

/**
* Sets the absolute position of a radial menu
*
* @method setRadialMenuPosition
* @param uniqueID {Integer} radial menu ID
* @param pointerX {Float} x position
* @param pointerY {Float} y position
*/
function setRadialMenuPosition(uniqueID, pointerX, pointerY) {
	var existingRadialMenu = SAGE2Items.radialMenus.list[uniqueID + "_menu"];

	// Sets the position and visibility
	existingRadialMenu.setPosition({x: pointerX, y: pointerY});

	// Update the interactable geometry
	interactMgr.editGeometry(uniqueID + "_menu_radial", "radialMenus", "circle",
			{x: existingRadialMenu.left, y: existingRadialMenu.top, r: existingRadialMenu.radialMenuSize.y / 2});
	showRadialMenu(uniqueID);
	// Send the updated radial menu state to the display clients (and set menu visible)
	broadcast('updateRadialMenu', existingRadialMenu.getInfo());
}

/**
* Shows radial menu and enables interactivity
*
* @method showRadialMenu
* @param uniqueID {Integer} radial menu ID
*/
function showRadialMenu(uniqueID) {
	var radialMenu = SAGE2Items.radialMenus.list[uniqueID + "_menu"];

	if (radialMenu !== undefined) {
		radialMenu.visible = true;
		interactMgr.editVisibility(uniqueID + "_menu_radial", "radialMenus", true);
		interactMgr.editVisibility(uniqueID + "_menu_thumbnail", "radialMenus", false);
	}
}

/**
* Hides radial menu and enables interactivity
*
* @method hideRadialMenu
* @param uniqueID {Integer} radial menu ID
*/
function hideRadialMenu(uniqueID) {
	var radialMenu = SAGE2Items.radialMenus.list[uniqueID + "_menu"];
	if (radialMenu !== undefined) {
		radialMenu.hide();
	}
}

function updateRadialMenu(uniqueID) {
	// Build lists of assets
	var uploadedImages = assets.listImages();
	var uploadedVideos = assets.listVideos();
	var uploadedPdfs   = assets.listPDFs();
	var uploadedApps   = getApplications();
	var savedSessions  = listSessions();

	// Sort independently of case
	uploadedImages.sort(sageutils.compareFilename);
	uploadedVideos.sort(sageutils.compareFilename);
	uploadedPdfs.sort(sageutils.compareFilename);
	savedSessions.sort(sageutils.compareFilename);

	var list = {images: uploadedImages, videos: uploadedVideos, pdfs: uploadedPdfs,
				sessions: savedSessions, apps: uploadedApps};

	broadcast('updateRadialMenuDocs', {id: uniqueID, fileList: list});
}

// Sends button state update messages to display
function radialMenuEvent(data) {
	if (data.type === "stateChange") {
		broadcast('radialMenuEvent', data);

		if (data.menuState.action !== undefined && data.menuState.action.type === "saveSession") {
			var ad    = new Date();
			var sname = sprint("session_%4d_%02d_%02d_%02d_%02d_%02s",
							ad.getFullYear(), ad.getMonth() + 1, ad.getDate(),
							ad.getHours(), ad.getMinutes(), ad.getSeconds());
			saveSession(sname);
		}
	} else {
		broadcast('radialMenuEvent', data);
	}
}

// Check for pointer move events that are dragging a radial menu (but outside the menu)
function updateRadialMenuPointerPosition(uniqueID, pointerX, pointerY) {
	for (var key in SAGE2Items.radialMenus.list) {
		var radialMenu = SAGE2Items.radialMenus.list[key];
		// console.log(data.id+"_menu: " + radialMenu);
		if (radialMenu !== undefined && radialMenu.dragState === true) {
			var offset = radialMenu.getDragOffset(uniqueID, {x: pointerX, y: pointerY});
			moveRadialMenu(radialMenu.id, offset.x, offset.y);
		}
	}
}

function wsRemoveRadialMenu(wsio, data) {
	hideRadialMenu(data.id);
}

function wsRadialMenuThumbnailWindow(wsio, data) {
	var radialMenu = SAGE2Items.radialMenus.list[data.id + "_menu"];

	if (radialMenu !== undefined) {
		radialMenu.openThumbnailWindow(data);

		var thumbnailWindowPos = radialMenu.getThumbnailWindowPosition();
		interactMgr.editGeometry(data.id + "_menu_thumbnail", "radialMenus", "rectangle",
				{x: thumbnailWindowPos.x, y: thumbnailWindowPos.y,
				w: radialMenu.thumbnailWindowSize.x,
				h: radialMenu.thumbnailWindowSize.y});
		interactMgr.editVisibility(data.id + "_menu_thumbnail", "radialMenus", data.thumbnailWindowOpen);
	}
}

function wsRadialMenuMoved(wsio, data) {
	var radialMenu = SAGE2Items.radialMenus.list[data.uniqueID + "_menu"];
	if (radialMenu !== undefined) {
		radialMenu.setPosition(data);
	}
}


function attachAppIfSticky(backgroundItem, appId) {
	var app = SAGE2Items.applications.list[appId];
	if (app === null || app.sticky !== true) {
		return;
	}
	stickyAppHandler.detachStickyItem(app);
	if (backgroundItem !== null) {
		stickyAppHandler.attachStickyItem(backgroundItem, app);
	}
}


function showOrHideWidgetLinks(data) {
	var obj = data.item;
	var appId = obj.id;
	if (obj.data !== undefined && obj.data !== null && obj.data.appId !== undefined) {
		appId = obj.data.appId;
	}
	var app = SAGE2Items.applications.list[appId];
	if (app !== null && app !== undefined) {
		app = getAppPositionSize(app);
		app.user_id = data.uniqueID;
		if (data.show === true) {
			app.user_color = data.user_color;
			if (app.user_color !== null) {
				appUserColors[appId] = app.user_color;
			}
			broadcast('showWidgetToAppConnector', app);
		} else {
			broadcast('hideWidgetToAppConnector', app);
		}
	}
}<|MERGE_RESOLUTION|>--- conflicted
+++ resolved
@@ -670,7 +670,6 @@
 			data = controlList[i];
 			wsio.emit('createControl', data);
 			zIndex = SAGE2Items.widgets.numItems;
-<<<<<<< HEAD
 			var radialGeometry = {x: data.left+(data.height/2), y: data.top+(data.height/2), r: data.height/2};
 			if (data.hasSideBar === true) {
 				var shapeData = {
@@ -686,20 +685,6 @@
 					}
 				};
 				interactMgr.addComplexGeometry(data.id, "widgets", shapeData, zIndex, data);
-=======
-			interactMgr.addGeometry(data.id + "_radial", "widgets", "circle", {
-				x: data.left + (data.height / 2),
-				y: data.top + (data.height / 2),
-				r: data.height / 2},
-				true, zIndex, data);
-			if (data.hasSideBar === true) {
-				interactMgr.addGeometry(data.id + "_sidebar", "widgets", "rectangle", {
-					x: data.left + data.height,
-					y: data.top + (data.height / 2) - (data.barHeight / 2),
-					w: data.width - data.height,
-					h: data.barHeight},
-					true, zIndex, data);
->>>>>>> 54a9123b
 			}
 			else{
 				interactMgr.addGeometry(data.id, "widgets", "circle", radialGeometry, true, zIndex, data);
@@ -2783,7 +2768,6 @@
 	broadcast('createControl', data);
 
 	var zIndex = SAGE2Items.widgets.numItems;
-<<<<<<< HEAD
 	var radialGeometry = {x: data.left+(data.height/2), y: data.top+(data.height/2), r: data.height/2};
 
 	if (data.hasSideBar === true) {
@@ -2800,16 +2784,6 @@
 			}
 		};
 		interactMgr.addComplexGeometry(data.id, "widgets", shapeData, zIndex, data);
-=======
-	interactMgr.addGeometry(data.id + "_radial", "widgets", "circle",
-		{x: data.left + (data.height / 2), y: data.top + (data.height / 2), r: data.height / 2}, true, zIndex, data);
-	if (data.hasSideBar === true) {
-		interactMgr.addGeometry(data.id + "_sidebar", "widgets", "rectangle", {
-			x: data.left + data.height,
-			y: data.top + (data.height / 2) - (data.barHeight / 2),
-			w: data.width - data.height,
-			h: data.barHeight}, true, zIndex, data);
->>>>>>> 54a9123b
 	}
 	else{
 		interactMgr.addGeometry(data.id, "widgets", "circle", radialGeometry, true, zIndex, data);
@@ -3724,39 +3698,16 @@
 function hideControl(ctrl) {
 	if (ctrl.show === true) {
 		ctrl.show = false;
-<<<<<<< HEAD
 		broadcast('hideControl', {id:ctrl.id, appId:ctrl.appId});
 		interactMgr.editVisibility(ctrl.id, "widgets", false);
-		/*interactMgr.editVisibility(ctrl.id+"_radial", "widgets", false);
-		if(ctrl.hasSideBar === true) {
-			interactMgr.editVisibility(ctrl.id+"_sidebar", "widgets", false);
-		}*/
-=======
-		broadcast('hideControl', {id: ctrl.id, appId: ctrl.appId});
-		interactMgr.editVisibility(ctrl.id + "_radial", "widgets", false);
-		if (ctrl.hasSideBar === true) {
-			interactMgr.editVisibility(ctrl.id + "_sidebar", "widgets", false);
-		}
->>>>>>> 54a9123b
 	}
 }
 
 function removeControlsForUser(uniqueID) {
 	var widgets = SAGE2Items.widgets.list;
-<<<<<<< HEAD
 	for (var w in widgets){
 		if (widgets.hasOwnProperty(w) && widgets[w].id.indexOf(uniqueID) > -1){
 			interactMgr.removeGeometry(widgets[w].id, "widgets");
-			/*interactMgr.removeGeometry(widgets[w].id + "_radial", "widgets");
-			if (widgets[w].hasSideBar === true){
-=======
-	for (var w in widgets) {
-		if (widgets.hasOwnProperty(w) && widgets[w].id.indexOf(uniqueID) > -1) {
-			interactMgr.removeGeometry(widgets[w].id + "_radial", "widgets");
-			if (widgets[w].hasSideBar === true) {
->>>>>>> 54a9123b
-				interactMgr.removeGeometry(widgets[w].id + "_sidebar", "widgets");
-			}*/
 			SAGE2Items.widgets.removeItem(widgets[w].id);
 		}
 	}
@@ -3766,18 +3717,7 @@
 function showControl(ctrl, uniqueID, pointerX, pointerY) {
 	if (ctrl.show === false) {
 		ctrl.show = true;
-<<<<<<< HEAD
 		interactMgr.editVisibility(ctrl.id, "widgets", true);
-		/*interactMgr.editVisibility(ctrl.id+"_radial", "widgets", true);
-		if(ctrl.hasSideBar === true) {
-			interactMgr.editVisibility(ctrl.id+"_sidebar", "widgets", true);
-		}*/
-=======
-		interactMgr.editVisibility(ctrl.id + "_radial", "widgets", true);
-		if (ctrl.hasSideBar === true) {
-			interactMgr.editVisibility(ctrl.id + "_sidebar", "widgets", true);
-		}
->>>>>>> 54a9123b
 		moveControlToPointer(ctrl, uniqueID, pointerX, pointerY);
 		broadcast('showControl', {id: ctrl.id, appId: ctrl.appId,
 			user_color: sagePointers[uniqueID] ? sagePointers[uniqueID].color: null});
@@ -3788,7 +3728,6 @@
 	var dt = new Date();
 	var rightMargin = config.totalWidth - ctrl.width;
 	var bottomMargin = config.totalHeight - ctrl.height;
-<<<<<<< HEAD
 	ctrl.left = (pointerX > rightMargin)? rightMargin: pointerX-ctrl.height/2;
 	ctrl.top = (pointerY > bottomMargin)? bottomMargin: pointerY-ctrl.height/2;
 	var radialGeometry = {x: ctrl.left+(ctrl.height/2), y: ctrl.top+(ctrl.height/2), r: ctrl.height/2};
@@ -3815,19 +3754,6 @@
 	if(ctrl.hasSideBar === true) {
 		interactMgr.editGeometry(ctrl.id+"_sidebar", "widgets", "rectangle", {x: ctrl.left+ctrl.height, y: ctrl.top+(ctrl.height/2)-(ctrl.barHeight/2), w: ctrl.width-ctrl.height, h: ctrl.barHeight});
 	}*/
-=======
-	ctrl.left = (pointerX > rightMargin)? rightMargin: pointerX - ctrl.height / 2;
-	ctrl.top = (pointerY > bottomMargin)? bottomMargin: pointerY - ctrl.height / 2;
-	interactMgr.editGeometry(ctrl.id + "_radial", "widgets", "circle",
-			{x: ctrl.left + (ctrl.height / 2), y: ctrl.top + (ctrl.height / 2), r: ctrl.height / 2});
-	if (ctrl.hasSideBar === true) {
-		interactMgr.editGeometry(ctrl.id + "_sidebar", "widgets", "rectangle", {
-			x: ctrl.left + ctrl.height,
-			y: ctrl.top + (ctrl.height / 2) - (ctrl.barHeight / 2),
-			w: ctrl.width - ctrl.height, h: ctrl.barHeight});
-	}
->>>>>>> 54a9123b
-
 	var app = SAGE2Items.applications.list[ctrl.appId];
 	var appPos = (app === null)? null : getAppPositionSize(app);
 	broadcast('setControlPosition', {date: dt, elemId: ctrl.id, elemLeft: ctrl.left, elemTop: ctrl.top,
@@ -4995,7 +4921,6 @@
 	if (app) {
 		moveControl.appData = getAppPositionSize(app);
 		broadcast('setControlPosition', moveControl);
-<<<<<<< HEAD
 		var radialGeometry =  {x: moveControl.elemLeft+(moveControl.elemHeight/2), y: moveControl.elemTop+(moveControl.elemHeight/2), r: moveControl.elemHeight/2};
 		var barGeometry = {x: moveControl.elemLeft+moveControl.elemHeight, y: moveControl.elemTop+(moveControl.elemHeight/2)-(moveControl.elemBarHeight/2), w: moveControl.elemWidth-moveControl.elemHeight, h: moveControl.elemBarHeight};
 
@@ -5021,19 +4946,6 @@
 		if(moveControl.hasSideBar === true) {
 			interactMgr.editGeometry(moveControl.elemId+"_sidebar", "widgets", "rectangle", bar );
 		}*/
-=======
-		var circle =  {x: moveControl.elemLeft + (moveControl.elemHeight / 2),
-			y: moveControl.elemTop + (moveControl.elemHeight / 2),
-			r: moveControl.elemHeight / 2};
-		var bar = {x: moveControl.elemLeft + moveControl.elemHeight,
-			y: moveControl.elemTop + (moveControl.elemHeight / 2) - (moveControl.elemBarHeight / 2),
-			w: moveControl.elemWidth - moveControl.elemHeight,
-			h: moveControl.elemBarHeight};
-		interactMgr.editGeometry(moveControl.elemId + "_radial", "widgets", "circle", circle);
-		if (moveControl.hasSideBar === true) {
-			interactMgr.editGeometry(moveControl.elemId + "_sidebar", "widgets", "rectangle", bar);
-		}
->>>>>>> 54a9123b
 	}
 }
 
@@ -6054,20 +5966,9 @@
 	var im = findInteractableManager(appId);
 	im.removeGeometry(appId, "applications");
 	var widgets = SAGE2Items.widgets.list;
-<<<<<<< HEAD
 	for (var w in widgets){
 		if (widgets.hasOwnProperty(w) && widgets[w].appId === appId){
 			im.removeGeometry(widgets[w].id, "widgets");
-			/*im.removeGeometry(widgets[w].id + "_radial", "widgets");
-			if (widgets[w].hasSideBar === true){
-=======
-	for (var w in widgets) {
-		if (widgets.hasOwnProperty(w) && widgets[w].appId === appId) {
-			im.removeGeometry(widgets[w].id + "_radial", "widgets");
-			if (widgets[w].hasSideBar === true) {
->>>>>>> 54a9123b
-				im.removeGeometry(widgets[w].id + "_sidebar", "widgets");
-			}*/
 			SAGE2Items.widgets.removeItem(widgets[w].id);
 		}
 	}
