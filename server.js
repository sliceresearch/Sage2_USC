// SAGE2 is available for use under the SAGE2 Software License
//
// University of Illinois at Chicago's Electronic Visualization Laboratory (EVL)
// and University of Hawai'i at Manoa's Laboratory for Advanced Visualization and
// Applications (LAVA)
//
// See full text, terms and conditions in the LICENSE.txt included file
//
// Copyright (c) 2014-2015

/**
 * @module server
 */


// node mode
/* jshint node: true */

// how to deal with spaces and tabs
/* jshint smarttabs: false */

// Don't make functions within a loop
/* jshint -W083 */


// require variables to be declared
"use strict";

// node: built-in
var fs            = require('fs');                  // filesystem access
var http          = require('http');                // http server
var https         = require('https');               // https server
var os            = require('os');                  // operating system access
var path          = require('path');                // file path extraction and creation
var readline      = require('readline');            // to build an evaluation loop
var url           = require('url');                 // parses urls
var util          = require('util');                // node util

// npm: defined in package.json
var formidable    = require('formidable');       // upload processor
var gm            = require('gm');               // graphicsmagick
var imageMagick;                                 // derived from graphicsmagick
var json5         = require('json5');            // JSON format that allows comments
var qrimage       = require('qr-image');         // qr-code generation
var sprint        = require('sprint');           // pretty formating (sprintf)

var Twit          = require('twit');             // twitter api

// custom node modules
var assets              = require('./src/node-assets');           // manages the list of files
var commandline         = require('./src/node-sage2commandline'); // handles command line parameters for SAGE2
var exiftool            = require('./src/node-exiftool');         // gets exif tags for images
var pixelblock          = require('./src/node-pixelblock');       // chops pixels buffers into square chunks
var sageutils           = require('./src/node-utils');            // provides the current version number

var HttpServer          = require('./src/node-httpserver');       // creates web server
var InteractableManager = require('./src/node-interactable');     // handles geometry and determining which object a point is over
var Interaction         = require('./src/node-interaction');      // handles sage interaction (move, resize, etc.)
var Loader              = require('./src/node-itemloader');       // handles sage item creation
var Omicron             = require('./src/node-omicron');          // handles Omicron input events
var Radialmenu          = require('./src/node-radialmenu');       // radial menu
var Sage2ItemList       = require('./src/node-sage2itemlist');    // list of SAGE2 items
var Sagepointer         = require('./src/node-sagepointer');      // handles sage pointers (creation, location, etc.)
var StickyItems         = require('./src/node-stickyitems');
var WebsocketIO         = require('./src/node-websocket.io');     // creates WebSocket server and clients


// Globals
global.__SESSION_ID    = null;

var sage2Server        = null;
var sage2ServerS       = null;
var wsioServer         = null;
var wsioServerS        = null;
var SAGE2_version      = sageutils.getShortVersion();
var platform           = os.platform() === "win32" ? "Windows" : os.platform() === "darwin" ? "Mac OS X" : "Linux";
var program            = commandline.initializeCommandLineParameters(SAGE2_version, emitLog);
var apis               = {};
var config             = loadConfiguration();
var imageMagickOptions = {imageMagick: true};
var ffmpegOptions      = {};
var publicDirectory    = "public";
var hostOrigin         = "";
var uploadsDirectory   = path.join(publicDirectory, "uploads");
var SAGE2Items         = {};
var users              = null;
var sessionDirectory   = path.join(__dirname, "sessions");
var appLoader          = null;
var interactMgr        = new InteractableManager();
var mediaBlockSize     = 128;
var startTime          = Date.now();


console.log(sageutils.header("SAGE2") + "Node Version: " + sageutils.getNodeVersion());
console.log(sageutils.header("SAGE2") + "Detected Server OS as:\t" + platform);
console.log(sageutils.header("SAGE2") + "SAGE2 Short Version:\t" + SAGE2_version);

// Initialize Server
initializeSage2Server();



function initializeSage2Server() {
	// Remove API keys from being investigated further
	//if (config.apis) delete config.apis;

	// Register with evl's server
	if (config.register_site) sageutils.registerSAGE2(config);

	// Check for missing packages
	sageutils.checkPackages(); // pass parameter `true` for devel packages also

	// Setup binaries path
	if(config.dependencies !== undefined) {
		if(config.dependencies.ImageMagick !== undefined) imageMagickOptions.appPath = config.dependencies.ImageMagick;
		if(config.dependencies.FFMpeg !== undefined) ffmpegOptions.appPath = config.dependencies.FFMpeg;
	}
	imageMagick = gm.subClass(imageMagickOptions);
	assets.setupBinaries(imageMagickOptions, ffmpegOptions);

	// Set default host origin for this server
	if(config.rproxy_port === undefined) {
		hostOrigin = "http://" + config.host + (config.index_port === 80 ? "" : ":" + config.index_port) + "/";
	}

	// Initialize sage2 item lists
	SAGE2Items.applications = new Sage2ItemList();
	SAGE2Items.pointers     = new Sage2ItemList();
	SAGE2Items.radialMenus  = new Sage2ItemList();
	SAGE2Items.widgets      = new Sage2ItemList();
	SAGE2Items.renderSync   = {};

	// Initialize user interaction tracking
	if (program.trackUsers) {
		if (typeof program.trackUsers === "string" && sageutils.fileExists(program.trackUsers))
			users = json5.parse(fs.readFileSync(program.trackUsers));
		else
			users = {};
		users.session = {};
		users.session.start = Date.now();

		if (!sageutils.fileExists("logs")) fs.mkdirSync("logs");
	}

	// Get full version of SAGE2 - git branch, commit, date
	sageutils.getFullVersion(function(version) {
		// fields: base commit branch date
		SAGE2_version = version;
		console.log(sageutils.header("SAGE2") + "Full Version:" + json5.stringify(SAGE2_version));
		broadcast('setupSAGE2Version', SAGE2_version);

		if (users !== null) users.session.verison = SAGE2_version;
	});

	// Generate a qr image that points to sage2 server
	var qr_png = qrimage.image(hostOrigin, { ec_level:'M', size: 15, margin:3, type: 'png' });
	var qr_out = path.join(uploadsDirectory, "images", "QR.png");
	qr_png.on('end', function() {
		console.log(sageutils.header("QR") + "image generated", qr_out);
	});
	qr_png.pipe(fs.createWriteStream(qr_out));

	// Setup tmp directory for SAGE2 server
	process.env.TMPDIR = path.join(__dirname, "tmp");
	console.log(sageutils.header("SAGE2") + "Temp folder: " + process.env.TMPDIR);
	if (!sageutils.fileExists(process.env.TMPDIR)) {
		fs.mkdirSync(process.env.TMPDIR);
	}
	// Setup tmp directory in uploads
	var uploadTemp = path.join(__dirname, "public", "uploads", "tmp");
	console.log(sageutils.header("SAGE2") + "Upload temp folder: " + uploadTemp);
	if (!sageutils.fileExists(uploadTemp)) {
		fs.mkdirSync(uploadTemp);
	}

	// Make sure sessions directory exists
	if (!sageutils.fileExists(sessionDirectory)) {
		fs.mkdirSync(sessionDirectory);
	}

	// Initialize assets
	assets.initialize(uploadsDirectory, 'uploads');

	// Initialize app loader
	appLoader = new Loader(publicDirectory, hostOrigin, config, imageMagickOptions, ffmpegOptions);

	// Initialize interactable manager and layers
	interactMgr.addLayer("staticUI",     3);
	interactMgr.addLayer("radialMenus",  2);
	interactMgr.addLayer("widgets",      1);
	interactMgr.addLayer("applications", 0);

	// Initialize the background for the display clients (image or color)
	setupDisplayBackground();

	// Set up http and https servers
	var httpServerApp = new HttpServer(publicDirectory);
	httpServerApp.httpPOST('/upload', uploadForm); // receive newly uploaded files from SAGE Pointer / SAGE UI
	httpServerApp.httpGET('/config',  sendConfig); // send config object to client using http request
	var options  = setupHttpsOptions();            // create HTTPS options - sets up security keys
	sage2Server  = http.createServer(httpServerApp.onrequest);
	sage2ServerS = https.createServer(options, httpServerApp.onrequest);

	// Set up websocket servers - 2 way communication between server and all browser clients
	wsioServer  = new WebsocketIO.Server({server: sage2Server});
	wsioServerS = new WebsocketIO.Server({server: sage2ServerS});
	wsioServer.onconnection(openWebSocketClient);
	wsioServerS.onconnection(openWebSocketClient);
}

function broadcast(name, data) {
	wsioServer.broadcast(name, data);
	wsioServerS.broadcast(name, data);
}

function emitLog(data) {
	if (wsioServer === null || wsioServerS === null) return;
	broadcast('console', data);
}


// global variables to manage clients
var clients = [];
var masterDisplay = null;
var webBrowserClient = null;
var sagePointers = {};
var remoteInteraction = {};
//var mediaStreams = {};
var mediaBlockStreams = {};
//var applications = []; // app windows

//var controls = [];     // app widget bars
//var radialMenus = {};  // radial menus


// Sticky items and window position for new clones
var stickyAppHandler   = new StickyItems();
var newWindowPosition  = null;
var seedWindowPosition = null;


function openWebSocketClient(wsio) {
	wsio.onclose(closeWebSocketClient);
	wsio.on('addClient', wsAddClient);
}

function closeWebSocketClient(wsio) {
	var i;
    var key;
    if (wsio.clientType === "display") {
		console.log(sageutils.header("Disconnect") + wsio.id + " (" + wsio.clientType + " " + wsio.clientID+ ")");
    }
    else {
		console.log(sageutils.header("Disconnect") + wsio.id + " (" + wsio.clientType + ")");
	}

	addEventToUserLog(wsio.id, {type: "disconnect", data: null, time: Date.now()});

	// if client is a remote site, send disconnect message
	var remote = findRemoteSiteByConnection(wsio);
	if (remote !== null) {
		console.log("Remote site \"" + remote.name + "\" now offline");
		remote.connected = false;
		var site = {name: remote.name, connected: remote.connected};
		broadcast('connectedToRemoteSite', site);
	}

	if (wsio.clientType === "sageUI") {
		hidePointer(wsio.id);
		removeControlsForUser(wsio.id);
		delete sagePointers[wsio.id];
		delete remoteInteraction[wsio.id];
	}
	else if (wsio.clientType === "display") {
		for (key in SAGE2Items.renderSync) {
			if (SAGE2Items.renderSync.hasOwnProperty(key)) {
				delete SAGE2Items.renderSync[key].clients[wsio.id];
			}
		}
		/*
		for (key in mediaBlockStreams) {
			if (mediaBlockStreams.hasOwnProperty(key)) {
				delete mediaBlockStreams[key].clients[wsio.id];
			}
		}
		for (key in mediaStreams) {
			if (mediaStreams.hasOwnProperty(key)) {
				delete mediaStreams[key].clients[wsio.id];
			}
		}
		for (key in videoHandles) {
			if (videoHandles.hasOwnProperty(key)) {
				delete videoHandles[key].clients[wsio.id];
			}
		}
        for (key in appAnimations) {
			if (appAnimations.hasOwnProperty(key)) {
				delete appAnimations[key].clients[wsio.id];
			}
		}
		*/
	}

	if (wsio.clientType === "webBrowser") webBrowserClient = null;

	if (wsio === masterDisplay) {
		masterDisplay = null;
		for (i=0; i<clients.length; i++){
			if (clients[i].clientType === "display" && clients[i] !== wsio) {
				masterDisplay = clients[i];
				clients[i].emit('setAsMasterDisplay');
				break;
			}
		}
	}

	removeElement(clients, wsio);
}

function wsAddClient(wsio, data) {
	wsio.updateRemoteAddress(data.host, data.port); // overwrite host and port if defined
	wsio.clientType = data.clientType;

	if (wsio.clientType === "display") {
		wsio.clientID = data.clientID;
		if (masterDisplay === null) {
			masterDisplay = wsio;
		}
		console.log(sageutils.header("Connect") + wsio.id + " (" + wsio.clientType + " " + wsio.clientID+ ")");
	}
	else {
		wsio.clientID = -1;
		console.log(sageutils.header("Connect") + wsio.id + " (" + wsio.clientType + ")");
	}

	clients.push(wsio);
	initializeWSClient(wsio, data.requests.config, data.requests.version, data.requests.time, data.requests.console);
}

function initializeWSClient(wsio, reqConfig, reqVersion, reqTime, reqConsole) {
	setupListeners(wsio);

	wsio.emit('initialize', {UID: wsio.id, time: Date.now(), start: startTime});
	if (wsio === masterDisplay) {
		wsio.emit('setAsMasterDisplay');
	}

	if (reqConfig)  wsio.emit('setupDisplayConfiguration', config);
	if (reqVersion) wsio.emit('setupSAGE2Version',         SAGE2_version);
	if (reqTime)    wsio.emit('setSystemTime',             {date: Date.now()});
	if (reqConsole) wsio.emit('console',                   json5.stringify(config, null, 4));

	if(wsio.clientType === "display") {
		initializeExistingSagePointers(wsio);
		initializeExistingApps(wsio);
		initializeRemoteServerInfo(wsio);
		//initializeMediaStreams(wsio.id);
		setTimeout(initializeExistingControls, 6000, wsio); // why can't this be done immediately with the rest?
	}
	else if (wsio.clientType === "sageUI") {
		createSagePointer(wsio.id);
		initializeExistingAppsPositionSizeTypeOnly(wsio);
	}

	var remote = findRemoteSiteByConnection(wsio);
	if(remote !== null){
		remote.wsio = wsio;
		remote.connected = true;
		var site = {name: remote.name, connected: remote.connected};
		broadcast('connectedToRemoteSite', site);
	}

	if (wsio.clientType === "webBrowser") webBrowserClient = wsio;
}

function setupListeners(wsio) {
	wsio.on('registerInteractionClient',            wsRegisterInteractionClient);

	wsio.on('startSagePointer',                     wsStartSagePointer);
	wsio.on('stopSagePointer',                      wsStopSagePointer);

	wsio.on('pointerPress',                         wsPointerPress);
	wsio.on('pointerRelease',                       wsPointerRelease);
	wsio.on('pointerDblClick',                      wsPointerDblClick);
	wsio.on('pointerPosition',                      wsPointerPosition);
	wsio.on('pointerMove',                          wsPointerMove);
	wsio.on('pointerScrollStart',                   wsPointerScrollStart);
	wsio.on('pointerScroll',                        wsPointerScroll);
	wsio.on('pointerScrollEnd',                     wsPointerScrollEnd);
	wsio.on('pointerDraw',                          wsPointerDraw);
	wsio.on('keyDown',                              wsKeyDown);
	wsio.on('keyUp',                                wsKeyUp);
	wsio.on('keyPress',                             wsKeyPress);

	wsio.on('uploadedFile',                         wsUploadedFile);

	wsio.on('startNewMediaStream',                  wsStartNewMediaStream);
	wsio.on('updateMediaStreamFrame',               wsUpdateMediaStreamFrame);
	wsio.on('updateMediaStreamChunk',               wsUpdateMediaStreamChunk);
	wsio.on('stopMediaStream',                      wsStopMediaStream);
	wsio.on('startNewMediaBlockStream',             wsStartNewMediaBlockStream);
	wsio.on('updateMediaBlockStreamFrame',          wsUpdateMediaBlockStreamFrame);
	wsio.on('stopMediaBlockStream',                 wsStopMediaBlockStream);

	wsio.on('requestVideoFrame',                    wsRequestVideoFrame);
	wsio.on('receivedMediaStreamFrame',             wsReceivedMediaStreamFrame);
	wsio.on('receivedRemoteMediaStreamFrame',       wsReceivedRemoteMediaStreamFrame);
	wsio.on('receivedMediaBlockStreamFrame',        wsReceivedMediaBlockStreamFrame);
	wsio.on('receivedRemoteMediaBlockStreamFrame',  wsReceivedRemoteMediaBlockStreamFrame);

	wsio.on('finishedRenderingAppFrame',            wsFinishedRenderingAppFrame);
	wsio.on('updateAppState',                       wsUpdateAppState);
	wsio.on('appResize',                            wsAppResize);
	wsio.on('broadcast',                            wsBroadcast);
	wsio.on('searchTweets',                         wsSearchTweets);

	wsio.on('requestAvailableApplications',         wsRequestAvailableApplications);
	wsio.on('requestStoredFiles',                   wsRequestStoredFiles);
	//wsio.on('addNewElementFromStoredFiles',         wsAddNewElementFromStoredFiles);
	wsio.on('loadApplication',                      wsLoadApplication);
	wsio.on('loadFileFromServer',                   wsLoadFileFromServer);
	wsio.on('deleteElementFromStoredFiles',         wsDeleteElementFromStoredFiles);
	wsio.on('saveSesion',                           wsSaveSesion);
	wsio.on('clearDisplay',                         wsClearDisplay);
	wsio.on('tileApplications',                     wsTileApplications);

	// Radial menu should have its own message section? Just appended here for now.
	wsio.on('radialMenuClick',                      wsRadialMenuClick);
	wsio.on('radialMenuMoved',                      wsRadialMenuMoved);
	wsio.on('removeRadialMenu',                     wsRemoveRadialMenu);
	wsio.on('radialMenuWindowToggle',               wsRadialMenuThumbnailWindow);

	wsio.on('addNewWebElement',                     wsAddNewWebElement);

	wsio.on('openNewWebpage',                       wsOpenNewWebpage);

	wsio.on('playVideo',                            wsPlayVideo);
	wsio.on('pauseVideo',                           wsPauseVideo);
	wsio.on('stopVideo',                            wsStopVideo);
	wsio.on('updateVideoTime',                      wsUpdateVideoTime);
	wsio.on('muteVideo',                            wsMuteVideo);
	wsio.on('unmuteVideo',                          wsUnmuteVideo);
	wsio.on('loopVideo',                            wsLoopVideo);

	wsio.on('addNewElementFromRemoteServer',        wsAddNewElementFromRemoteServer);
	wsio.on('requestNextRemoteFrame',               wsRequestNextRemoteFrame);
	wsio.on('updateRemoteMediaStreamFrame',         wsUpdateRemoteMediaStreamFrame);
	wsio.on('stopMediaStream',                      wsStopMediaStream);
    wsio.on('updateRemoteMediaBlockStreamFrame',    wsUpdateRemoteMediaBlockStreamFrame);
	wsio.on('stopMediaBlockStream',                 wsStopMediaBlockStream);

	wsio.on('addNewControl',                        wsAddNewControl);
	//wsio.on('selectedControlId',                    wsSelectedControlId);
	//wsio.on('releasedControlId',                    wsReleasedControlId);
	wsio.on('closeAppFromControl',                  wsCloseAppFromControl);
	wsio.on('hideWidgetFromControl',                wsHideWidgetFromControl);
	wsio.on('openRadialMenuFromControl',            wsOpenRadialMenuFromControl);
	wsio.on('recordInnerGeometryForWidget',			wsRecordInnerGeometryForWidget);

	wsio.on('createAppClone',                       wsCreateAppClone);

	wsio.on('sage2Log',                             wsPrintDebugInfo);
	wsio.on('command',                              wsCommand);
}

function initializeExistingControls(wsio){
	var i;
	var uniqueID;
	var app;
	var zIndex;
	var data;
	var controlList = SAGE2Items.widgets.list;
	for (i in controlList) {
		if (controlList.hasOwnProperty(i) && SAGE2Items.applications.list.hasOwnProperty(controlList[i].appId)) {
			data = controlList[i];
			wsio.emit('createControl', data);
			zIndex = SAGE2Items.widgets.numItems;
			interactMgr.addGeometry(data.id+"_radial", "widgets", "circle", {x: data.left+(data.height/2), y: data.top+(data.height/2), r: data.height/2}, true, zIndex, data);
			if (data.hasSideBar === true) {
				interactMgr.addGeometry(data.id+"_sidebar", "widgets", "rectangle", {x: data.left+data.height, y: data.top+(data.height/2)-(data.barHeight/2), w: data.width-data.height, h: data.barHeight}, true, zIndex, data);
			}
			SAGE2Items.widgets.addItem(data);
			uniqueID = data.id.substring(data.appId.length, data.id.lastIndexOf("_"));
			app = SAGE2Items.applications.list[data.appId];
			addEventToUserLog(uniqueID, {type: "widgetMenu", data: {action: "open", application: {id: app.id, type: app.application}}, time: Date.now()});
		}
	}
}

function initializeExistingSagePointers(wsio) {
	for(var key in sagePointers){
		if (sagePointers.hasOwnProperty(key)) {
			wsio.emit('createSagePointer', sagePointers[key]);
		}
	}
}

function initializeExistingApps(wsio) {
	var key;

	for (key in SAGE2Items.renderSync) {
		if (SAGE2Items.renderSync.hasOwnProperty(key)) {
			SAGE2Items.renderSync[key].clients[wsio.id] = {wsio: wsio, readyForNextFrame: false, blocklist: []};
			calculateValidBlocks(SAGE2Items.applications.list[key], mediaBlockSize, SAGE2Items.renderSync[key]);
		}
	}

	for (key in SAGE2Items.applications.list) {
		wsio.emit('createAppWindow', SAGE2Items.applications.list[key]);
	}

	var newOrder = interactMgr.getObjectZIndexList("applications");
	wsio.emit('updateItemOrder', newOrder);

	/*
	var i;
	for(i=0; i<applications.length; i++){
		wsio.emit('createAppWindow', applications[i]);
	}
	for(key in appAnimations){
		if (appAnimations.hasOwnProperty(key)) {
			appAnimations[key].clients[wsio.id] = false;
		}
	}
	*/
}

function initializeExistingAppsPositionSizeTypeOnly(wsio) {
	var key;
	for (key in SAGE2Items.applications.list) {
		wsio.emit('createAppWindowPositionSizeOnly', getAppPositionSize(SAGE2Items.applications.list[key]));
	}

	var newOrder = interactMgr.getObjectZIndexList("applications");
	wsio.emit('updateItemOrder', newOrder);

	/*
	var i;
	for(i=0; i<applications.length; i++){
		wsio.emit('createAppWindowPositionSizeOnly', getAppPositionSize(applications[i]));
	}
	*/
}

function initializeRemoteServerInfo(wsio) {
	for(var i=0; i<remoteSites.length; i++){
		var site = {name: remoteSites[i].name, connected: remoteSites[i].connected, geometry: remoteSites[i].geometry};
		wsio.emit('addRemoteSite', site);
	}
}

/*
function initializeMediaStreams(uniqueID) {
	var key;

	for(key in mediaStreams){
		if (mediaStreams.hasOwnProperty(key)) {
			mediaStreams[key].clients[uniqueID] = false;
		}
	}
}

function initializeMediaBlockStreams(clientID) {
	for(var key in mediaBlockStreams) {
        for(var i=0; i<clients.length; i++) {
            if(clients[i].clientType === "display" && mediaBlockStreams[key].clients[clients[i].id] === undefined){
                    mediaBlockStreams[key].clients[clients[i].id] = {wsio: clients[i], readyForNextFrame: true, blockList: []};
            }
        }
	}
}
*/

// **************  Sage Pointer Functions *****************

function wsRegisterInteractionClient(wsio, data) {
	var key;
	if(program.trackUsers === true) {
		var newUser = true;
		for(key in users) {
			if(users[key].name === data.name && users[key].color.toLowerCase() === data.color.toLowerCase()) {
				users[key].ip = wsio.id;
				if(users[key].actions === undefined) users[key].actions = [];
				users[key].actions.push({type: "connect", data: null, time: Date.now()});
				newUser = false;
			}
		}
		if(newUser === true) {
			var id = getNewUserId();
			users[id] = {};
			users[id].name = data.name;
			users[id].color = data.color;
			users[id].ip = wsio.id;
			if(users[id].actions === undefined) users[id].actions = [];
			users[id].actions.push({type: "connect", data: null, time: Date.now()});
		}
	}
	else {
		for(key in users) {
			if(users[key].name === data.name && users[key].color.toLowerCase() === data.color.toLowerCase()) {
				users[key].ip = wsio.id;
				if(users[key].actions === undefined) users[key].actions = [];
				users[key].actions.push({type: "connect", data: null, time: Date.now()});
			}
		}
	}
}

function wsStartSagePointer(wsio, data) {
	showPointer(wsio.id, data);

	addEventToUserLog(wsio.id, {type: "SAGE2PointerStart", data: null, time: Date.now()});
}

function wsStopSagePointer(wsio, data) {
	hidePointer(wsio.id);

	//return to window interaction mode after stopping pointer
	if(remoteInteraction[wsio.id].appInteractionMode()){
		remoteInteraction[wsio.id].toggleModes();
		broadcast('changeSagePointerMode', {id: sagePointers[wsio.id].id, mode: remoteInteraction[wsio.id].interactionMode });
	}

	addEventToUserLog(wsio.id, {type: "SAGE2PointerEnd", data: null, time: Date.now()});
	//addEventToUserLog(uniqueID, {type: "SAGE2PointerMode", data: {mode: "windowManagement"}, time: Date.now()});
}

function wsPointerPress(wsio, data) {
	var pointerX = sagePointers[wsio.id].left;
	var pointerY = sagePointers[wsio.id].top;

	pointerPress(wsio.id, pointerX, pointerY, data);
}

function wsPointerRelease(wsio, data) {
	var pointerX = sagePointers[wsio.id].left;
	var pointerY = sagePointers[wsio.id].top;

	/*
	if (data.button === 'left')
		pointerRelease(wsio.id, pointerX, pointerY);
	else
		pointerReleaseRight(wsio.id, pointerX, pointerY);
	*/
	pointerRelease(wsio.id, pointerX, pointerY, data);
}

function wsPointerDblClick(wsio, data) {
	var pointerX = sagePointers[wsio.id].left;
	var pointerY = sagePointers[wsio.id].top;

	pointerDblClick(wsio.id, pointerX, pointerY);
}

function wsPointerPosition(wsio, data) {
	pointerPosition(wsio.id, data);
}

function wsPointerMove(wsio, data) {
	var pointerX = sagePointers[wsio.id].left;
	var pointerY = sagePointers[wsio.id].top;

	pointerMove(wsio.id, pointerX, pointerY, data);
}

function wsPointerScrollStart(wsio, data) {
	var pointerX = sagePointers[wsio.id].left;
	var pointerY = sagePointers[wsio.id].top;

	pointerScrollStart(wsio.id, pointerX, pointerY);
}

function wsPointerScroll(wsio, data) {
	// Casting the parameters to correct type
	data.wheelDelta = parseInt(data.wheelDelta, 10);

	pointerScroll(wsio.id, data);
}

function wsPointerScrollEnd(wsio, data) {
	pointerScrollEnd(wsio.id);
}

function wsPointerDraw(wsio, data) {
	pointerDraw(wsio.id, data);
}

function wsKeyDown(wsio, data) {
	var pointerX = sagePointers[wsio.id].left;
	var pointerY = sagePointers[wsio.id].top;

	keyDown(wsio.id, pointerX, pointerY, data);

	/*
	if (data.code === 16) { // shift
		remoteInteraction[wsio.id].SHIFT = true;
	}
	else if (data.code === 17) { // ctrl
		remoteInteraction[wsio.id].CTRL = true;
	}
	else if (data.code === 18) { // alt
		remoteInteraction[wsio.id].ALT = true;
	}
	else if (data.code === 20) { // caps lock
		remoteInteraction[wsio.id].CAPS = true;
	}
	else if (data.code === 91 || data.code === 92 || data.code === 93){
		// command
		remoteInteraction[wsio.id].CMD = true;
	}

	//SEND SPECIAL KEY EVENT only will come here
	var pointerX = sagePointers[wsio.id].left;
	var pointerY = sagePointers[wsio.id].top;

	var control = findControlsUnderPointer(pointerX, pointerY);
	if (control!==null){
		return;
	}


	if(remoteInteraction[wsio.id].appInteractionMode()){
		keyDown(wsio.id, pointerX, pointerY, data);
	}
	*/
}

function wsKeyUp(wsio, data) {
	var pointerX = sagePointers[wsio.id].left;
	var pointerY = sagePointers[wsio.id].top;

	keyUp(wsio.id, pointerX, pointerY, data);

	/*
	if (data.code === 16) { // shift
		remoteInteraction[wsio.id].SHIFT = false;
	}
	else if (data.code === 17) { // ctrl
		remoteInteraction[wsio.id].CTRL = false;
	}
	else if (data.code === 18) { // alt
		remoteInteraction[wsio.id].ALT = false;
	}
	else if (data.code === 20) { // caps lock
		remoteInteraction[wsio.id].CAPS = false;
	}
	else if (data.code === 91 || data.code === 92 || data.code === 93) { // command
		remoteInteraction[wsio.id].CMD = false;
	}

	if (remoteInteraction[wsio.id].modeChange !== undefined && (data.code === 9 || data.code === 16)) return;

	var pointerX = sagePointers[wsio.id].left;
	var pointerY = sagePointers[wsio.id].top;

	var control = findControlsUnderPointer(pointerX, pointerY);

	var lockedControl = remoteInteraction[wsio.id].lockedControl();

	if (lockedControl !== null) {
		var event = {code: data.code, printable:false, state: "up", ctrlId:lockedControl.ctrlId, appId:lockedControl.appId, instanceID:lockedControl.instanceID};
		broadcast('keyInTextInputWidget', event);
		if (data.code === 13) { //Enter key
			remoteInteraction[wsio.id].dropControl();
		}
		return;
	}
	else if (control!==null){
		return;
	}



	var elem = findAppUnderPointer(pointerX, pointerY);

	if(elem !== null){
		if(remoteInteraction[wsio.id].windowManagementMode()){
			if(data.code === 8 || data.code === 46){ // backspace or delete
				deleteApplication(elem);

				addEventToUserLog(wsio.id, {type: "delete", data: {application: {id: elem.id, type: elem.application}}, time: Date.now()});
			}
		}
		else if(remoteInteraction[wsio.id].appInteractionMode()) {	//only send special keys
			keyUp(wsio.id, pointerX, pointerY, data);
		}
	}
	*/
}

function wsKeyPress(wsio, data) {
	var pointerX = sagePointers[wsio.id].left;
	var pointerY = sagePointers[wsio.id].top;

	keyPress(wsio.id, pointerX, pointerY, data);
	/*
	var lockedControl = remoteInteraction[wsio.id].lockedControl();
	var pointerX = sagePointers[wsio.id].left;
	var pointerY = sagePointers[wsio.id].top;
	var control = findControlsUnderPointer(pointerX, pointerY);

	if (data.code === 9 && remoteInteraction[wsio.id].SHIFT && sagePointers[wsio.id].visible) {
		// shift + tab
		remoteInteraction[wsio.id].toggleModes();
		broadcast('changeSagePointerMode', {id: sagePointers[wsio.id].id, mode: remoteInteraction[wsio.id].interactionMode});

		//if(remoteInteraction[wsio.id].interactionMode === 0)
		//	addEventToUserLog(wsio.id, {type: "SAGE2PointerMode", data: {mode: "windowManagement"}, time: Date.now()});
		//else
		//	addEventToUserLog(wsio.id, {type: "SAGE2PointerMode", data: {mode: "applicationInteraction"}, time: Date.now()});

		if (remoteInteraction[wsio.id].modeChange !== undefined) {
			clearTimeout(remoteInteraction[wsio.id].modeChange);
		}
		remoteInteraction[wsio.id].modeChange = setTimeout(function() {
			delete remoteInteraction[wsio.id].modeChange;
		}, 500);
	}
	else if (lockedControl !== null){
		var event = {code: data.code, printable:true, state: "down", ctrlId:lockedControl.ctrlId, appId:lockedControl.appId, instanceID:lockedControl.instanceID};
		broadcast('keyInTextInputWidget', event);
		if (data.code === 13){ //Enter key
			addEventToUserLog(wsio.id, {type: "widgetAction", data: {application: lockedControl.appId, widget: lockedControl.ctrlId}, time: Date.now()});

			remoteInteraction[wsio.id].dropControl();
		}
	}
	else if(control!==null){
		return;
	}
	else if ( remoteInteraction[wsio.id].appInteractionMode() ) {
		keyPress(wsio.id, pointerX, pointerY, data);
	}
`	*/
}

// **************  File Upload Functions *****************
function wsUploadedFile(wsio, data) {
	addEventToUserLog(wsio.id, {type: "fileUpload", data: data, time: Date.now()});
}

function wsRadialMenuClick(wsio, data) {
	if(data.button === "closeButton") {
		addEventToUserLog(data.user, {type: "radialMenu", data: {action: "close"}, time: Date.now()});
	}
	else if(data.button === "settingsButton" || data.button.indexOf("Window") >= 0) {
		var action = data.data.state === "opened" ? "open" : "close";
		addEventToUserLog(data.user, {type: "radialMenuAction", data: {button: data.button, action: action}, time: Date.now()});
	}
	else {
		addEventToUserLog(data.user, {type: "radialMenuAction", data: {button: data.button}, time: Date.now()});
	}
}

// **************  Media Stream Functions *****************

function wsStartNewMediaStream(wsio, data) {
	console.log("received new stream: ", data.id);

	var i;
	SAGE2Items.renderSync[data.id] = {clients: {}, chunks: []};
	for (i=0; i<clients.length; i++) {
		if(clients[i].clientType === "display") {
			SAGE2Items.renderSync[data.id].clients[clients[i].id] = {wsio: clients[i], readyForNextFrame: false, blocklist: []};
		}
	}

	// forcing 'int' type for width and height
	data.width  = parseInt(data.width,  10);
	data.height = parseInt(data.height, 10);

	appLoader.createMediaStream(data.src, data.type, data.encoding, data.title, data.color, data.width, data.height, function(appInstance) {
		appInstance.id = data.id;
		handleNewApplication(appInstance, null);

		var eLogData = {
			application: {
				id: appInstance.id,
				type: appInstance.application
			}
		};
		addEventToUserLog(wsio.id, {type: "mediaStreamStart", data: eLogData, time: Date.now()});
	});

	/*
	mediaStreams[data.id] = {chunks: [], clients: {}, ready: true, timeout: null};
	for(var i=0; i<clients.length; i++){
		if(clients[i].clientType === "display") {
			mediaStreams[data.id].clients[clients[i].id] = false;
		}
	}

	// Forcing 'int' type for width and height
	//     for some reasons, messages from websocket lib from Linux send strings for ints
	data.width  = parseInt(data.width,  10);
	data.height = parseInt(data.height, 10);

	appLoader.createMediaStream(data.src, data.type, data.encoding, data.title, data.color, data.width, data.height, function(appInstance) {
		appInstance.id = data.id;
		handleNewApplication(appInstance, null);

		addEventToUserLog(wsio.id, {type: "mediaStreamStart", data: {application: {id: appInstance.id, type: appInstance.application}}, time: Date.now()});
	});

	// Debug media stream freezing
	mediaStreams[data.id].timeout = setTimeout(function() {
		console.log("Start: 5 sec with no updates from: " + data.id);
		console.log(mediaStreams[data.id].clients);
		console.log("ready: " + mediaStreams[data.id].ready);
	}, 5000);
	*/
}

function wsUpdateMediaStreamFrame(wsio, data) {
	var key;
	for (key in SAGE2Items.renderSync[data.id].clients) {
		SAGE2Items.renderSync[data.id].clients[key].readyForNextFrame = false;
	}

	var stream = SAGE2Items.applications.list[data.id];
	if (stream !== undefined && stream !== null) {
		stream.data = data.state;
	}

	broadcast('updateMediaStreamFrame', data);

	/*
	mediaStreams[data.id].ready = true;
	for(var key in mediaStreams[data.id].clients){
		mediaStreams[data.id].clients[key] = false;
	}

	var stream = findAppById(data.id);
	if(stream !== null) stream.data = data.state;

	broadcast('updateMediaStreamFrame', data);

	// Debug media stream freezing
	clearTimeout(mediaStreams[data.id].timeout);
	mediaStreams[data.id].timeout = setTimeout(function() {
		console.log("Update: 5 sec with no updates from: " + data.id);
		console.log(mediaStreams[data.id].clients);
		console.log("ready: " + mediaStreams[data.id].ready);
		if(mediaStreams[data.id].chunks.length === 0)
			console.log("chunks received: " + allNonBlank(mediaStreams[data.id].chunks));
	}, 5000);
	*/
}

function wsUpdateMediaStreamChunk(wsio, data) {
	if (SAGE2Items.renderSync[data.id].chunks.length === 0) SAGE2Items.renderSync[data.id].chunks = initializeArray(data.total, "");
	SAGE2Items.renderSync[data.id].chunks[data.piece] = data.state.src;
	if (allNonBlank(SAGE2Items.renderSync[data.id].chunks)) {
		wsUpdateMediaStreamFrame(wsio, {id: data.id, state: {src: SAGE2Items.renderSync[data.id].chunks.join(""), type: data.state.type, encoding: data.state.encoding}});
		SAGE2Items.renderSync[data.id].chunks = [];
	}

	/*
	if(mediaStreams[data.id].chunks.length === 0) mediaStreams[data.id].chunks = initializeArray(data.total, "");
	mediaStreams[data.id].chunks[data.piece] = data.state.src;
	if(allNonBlank(mediaStreams[data.id].chunks)){
		wsUpdateMediaStreamFrame(wsio, {id: data.id, state: {src: mediaStreams[data.id].chunks.join(""), type: data.state.type, encoding: data.state.encoding}});
		mediaStreams[data.id].chunks = [];
	}
	*/
}

function wsStopMediaStream(wsio, data) {
	var stream = SAGE2Items.applications.list[data.id];
	if (stream !== undefined && stream !== null) {
		deleteApplication(stream.id);

		var eLogData = {
			application: {
				id: stream.id,
				type: stream.application
			}
		};
		addEventToUserLog(wsio.id, {type: "delete", data: eLogData, time: Date.now()});
	}

	/*
	var elem = findAppById(data.id);
	if(elem !== null) {
		deleteApplication( elem );

		addEventToUserLog(wsio.id, {type: "delete", data: {application: {id: elem.id, type: elem.application}}, time: Date.now()});
	}

	addEventToUserLog(wsio.id, {type: "mediaStreamEnd", data: {application: {id: data.id, type: "media_stream"}}, time: Date.now()});
	*/
}

function wsReceivedMediaStreamFrame(wsio, data) {
	SAGE2Items.renderSync[data.id].clients[wsio.id].readyForNextFrame = true;
	if (allTrueDict(SAGE2Items.renderSync[data.id].clients, "readyForNextFrame")) {
		var i;
		var sender = {wsio: null, serverId: null, clientId: null, streamId: null};
		var mediaStreamData = data.id.split("|");
		if (mediaStreamData.length === 2) { // local stream --> client | stream_id
			sender.clientId = mediaStreamData[0];
			sender.streamId = parseInt(mediaStreamData[1]);
			for (i=0; i<clients.length; i++) {
				if (clients[i].id === sender.clientId) {
					sender.wsio = clients[i];
					break;
				}
			}
			if (sender.wsio !== null) sender.wsio.emit('requestNextFrame', {streamId: sender.streamId});
		}
		else if (mediaStreamData.length === 3) { // remote stream --> remote_server | client | stream_id
			sender.serverId = mediaStreamData[0];
			sender.clientId = mediaStreamData[1];
			sender.streamId = mediaStreamData[2];
			for (i=0; i<clients.length; i++) {
				if (clients[i].id === sender.serverId) {
					sender.wsio = clients[i];
					break;
				}
			}
			if (sender.wsio !== null) sender.wsio.emit('requestNextRemoteFrame', {id: sender.clientId + "|" + sender.streamId});
		}
	}

	/*
	var i;
	var broadcastAddress, broadcastID;
	var serverAddress, clientAddress;

	mediaStreams[data.id].clients[wsio.id] = true;
	if (allTrueDict(mediaStreams[data.id].clients) && mediaStreams[data.id].ready){
		mediaStreams[data.id].ready = false;
		var broadcastWS = null;
		var mediaStreamData = data.id.split("|");
		if (mediaStreamData.length === 2) { // local stream --> client | stream_id
			broadcastAddress = mediaStreamData[0];
			broadcastID = parseInt(mediaStreamData[1]);
			for (i=0; i<clients.length; i++) {
				clientAddress = clients[i].remoteAddress.address + ":" + clients[i].remoteAddress.port;
				if (clientAddress === broadcastAddress) broadcastWS = clients[i];
			}
			if (broadcastWS !== null) broadcastWS.emit('requestNextFrame', {streamId: broadcastID});
		}
		else if (mediaStreamData.length === 3) { // remote stream --> remote_server | client | stream_id
			serverAddress    = mediaStreamData[0];
			broadcastAddress = mediaStreamData[1];
			broadcastID      = mediaStreamData[2];

			for (i=0; i<clients.length; i++) {
				clientAddress = clients[i].remoteAddress.address + ":" + clients[i].remoteAddress.port;
				if (clientAddress === serverAddress) { broadcastWS = clients[i]; break; }
			}

			if (broadcastWS !== null) broadcastWS.emit('requestNextRemoteFrame', {id: broadcastAddress + "|" + broadcastID});
		}
	}
	*/
}

// **************  Media Block Stream Functions *****************
function wsStartNewMediaBlockStream(wsio, data) {
    console.log("Starting media stream: ", data);
    // Forcing 'int' type for width and height
	//     for some reasons, messages from websocket lib from Linux send strings for ints
	data.width  = parseInt(data.width,  10);
	data.height = parseInt(data.height, 10);


	SAGE2Items.renderSync[data.id] = {chunks: [], clients: {}, width: data.width, height: data.height};
	for (var i=0; i<clients.length; i++) {
		if(clients[i].clientType === "display") {
			SAGE2Items.renderSync[data.id].clients[clients[i].id] = {wsio: clients[i], readyForNextFrame: true, blocklist: []};
		}
	}

    appLoader.createMediaBlockStream(data.src, data.type, data.encoding, data.title, data.color, data.width, data.height, function(appInstance) {
		appInstance.id     = data.id;
        appInstance.width  = data.width;
        appInstance.height = data.height;
        appInstance.data   = data;
        handleNewApplication(appInstance, null);
        calculateValidBlocks(appInstance, mediaBlockSize, SAGE2Items.renderSync[appInstance.id]);
    });
}

function wsUpdateMediaBlockStreamFrame(wsio, buffer) {
	var i;
	var key;
    var id = byteBufferToString(buffer);

	for (key in SAGE2Items.renderSync[id].clients) {
		SAGE2Items.renderSync[id].clients[key].readyForNextFrame = false;
	}

	var yuvBuffer = buffer.slice(id.length+1);

    var blockBuffers = pixelblock.yuv420ToPixelBlocks(yuvBuffer, SAGE2Items.renderSync[id].width, SAGE2Items.renderSync[id].height, mediaBlockSize);

    var pixelbuffer = [];
    var idBuffer = Buffer.concat([new Buffer(id), new Buffer([0])]);
    var dateBuffer = intToByteBuffer(Date.now(), 8);
    var blockIdxBuffer;
    for (i=0; i<blockBuffers.length; i++) {
        blockIdxBuffer = intToByteBuffer(i, 2);
        pixelbuffer[i] = Buffer.concat([idBuffer, blockIdxBuffer, dateBuffer, blockBuffers[i]]);
    }

    for (key in SAGE2Items.renderSync[id].clients) {
		for (i=0; i<pixelbuffer.length; i++){
			if (SAGE2Items.renderSync[id].clients[key].blocklist.indexOf(i) >= 0) {
				SAGE2Items.renderSync[id].clients[key].wsio.emit('updateMediaBlockStreamFrame', pixelbuffer[i]);
			} else {
                // this client has no blocks, so it is ready for next frame!
                SAGE2Items.renderSync[id].clients[key].readyForNextFrame = true;
            }
		}
	}
}

function wsStopMediaBlockStream(wsio, data) {
	deleteApplication(data.id);
}

function wsReceivedMediaBlockStreamFrame(wsio, data) {
	SAGE2Items.renderSync[data.id].clients[wsio.id].readyForNextFrame = true;

	if (allTrueDict(SAGE2Items.renderSync[data.id].clients, "readyForNextFrame")) {
		var i;
		var sender = {wsio: null, serverId: null, clientId: null, streamId: null};
		var mediaBlockStreamData = data.id.split("|");
		if (mediaBlockStreamData.length === 2) { // local stream --> client | stream_id
			sender.clientId = mediaBlockStreamData[0];
			sender.streamId = parseInt(mediaBlockStreamData[1]);
			for (i=0; i<clients.length; i++) {
				if (clients[i].id === sender.clientId) {
					sender.wsio = clients[i];
					break;
				}
			}
			if (sender.wsio !== null) sender.wsio.emit('requestNextFrame', {streamId: sender.streamId});
		}
		else if (mediaBlockStreamData.length === 3) { // remote stream --> remote_server | client | stream_id
			sender.serverId = mediaBlockStreamData[0];
			sender.clientId = mediaBlockStreamData[1];
			sender.streamId = mediaBlockStreamData[2];
			for (i=0; i<clients.length; i++) {
				if (clients[i].id === sender.serverId) {
					sender.wsio = clients[i];
					break;
				}
			}
			if (sender.wsio !== null) sender.wsio.emit('requestNextRemoteFrame', {id: sender.clientId + "|" + sender.streamId});
		}
	}

	/*
	var i;
	var broadcastAddress, broadcastID;
	var serverAddress;

    var clientsReady = true;

    if(data.newClient !== null && data.newClient !== undefined) {
        if(data.newClient) {
            initializeMediaBlockStreams(wsio.id);
            var app = findAppById(data.id);
            calculateValidBlocks(app, 128, mediaBlockStreams);
        }
    }

	mediaBlockStreams[data.id].clients[wsio.id].readyForNextFrame = true;

    for (var key in mediaBlockStreams[data.id].clients) {
        if(!mediaBlockStreams[data.id].clients[key].readyForNextFrame) clientsReady = false;
    }

	if (clientsReady && mediaBlockStreams[data.id].ready) {
		mediaBlockStreams[data.id].ready = false;
		var broadcastWS = null;
		var mediaBlockStreamData = data.id.split("|");
		if (mediaBlockStreamData.length === 2) { // local stream --> client | stream_id
			broadcastAddress = mediaBlockStreamData[0];
			broadcastID = parseInt(mediaBlockStreamData[1]);
			for (i=0; i<clients.length; i++) {
				if (clients[i].id === broadcastAddress) broadcastWS = clients[i];
			}
			if (broadcastWS !== null) broadcastWS.emit('requestNextFrame', {streamId: broadcastID});
		}
		else if (mediaBlockStreamData.length === 3) { // remote stream --> remote_server | client | stream_id
			serverAddress    = mediaBlockStreamData[0];
			broadcastAddress = mediaBlockStreamData[1];
			broadcastID      = mediaBlockStreamData[2];

			for (i=0; i<clients.length; i++) {
				if (clients[i].id === serverAddress) { broadcastWS = clients[i]; break; }
			}

			if(broadcastWS !== null) broadcastWS.emit('requestNextRemoteFrame', {id: broadcastAddress + "|" + broadcastID});
		}
	}
	*/
}

// Print message from remote applications
function wsPrintDebugInfo(wsio, data) {
	// sprint for padding and pretty colors
	//console.log( sprint("Node %2d> ", data.node) + sprint("[%s] ", data.app), data.message);
	console.log(sageutils.header("Client") + "Node " + data.node + " [" + data.app + "] " + data.message);
}

function wsRequestVideoFrame(wsio, data) {
	SAGE2Items.renderSync[data.id].clients[wsio.id].readyForNextFrame = true;
	handleNewClientReady(data.id);
}

// **************  File Manipulation Functions for Apps ************
/*
function wsWriteToFile (wsio, data){
	var fullPath = path.join(uploadsDirectory, "textfiles", data.fileName);
	fs.writeFile(fullPath, data.buffer, function(err){
		if (err) {
			console.log("Error: Could not write to file - " + fullpath);
		}
	});
}

function wsReadFromFile (wsio, data){
	var fullPath = path.join(uploadsDirectory, "textfiles", data.fileName);
	fs.readFile(fullPath, {encoding:'utf8'}, function(err, fileContent){
		if (err) {
			console.log("Error: Could not read from file - " + fullpath);
		}
		else{
			var fileData = {id: data.id, fileName: data.fileName, buffer:fileContent};
			broadcast('receiveFileData', fileData)
		}

	});
}

*/
// **************  Application Animation Functions *****************

function wsFinishedRenderingAppFrame(wsio, data) {
	if (wsio === masterDisplay) {
		SAGE2Items.renderSync[data.id].fps = data.fps;
	}

	SAGE2Items.renderSync[data.id].clients[wsio.id].readyForNextFrame = true;
	if (allTrueDict(SAGE2Items.renderSync[data.id].clients, "readyForNextFrame")) {
		var key;
		for (key in SAGE2Items.renderSync[data.id].clients) {
			SAGE2Items.renderSync[data.id].clients[key].readyForNextFrame = false;
		}
		var now = Date.now();
		var elapsed = now - SAGE2Items.renderSync[data.id].date;
		var fps = SAGE2Items.renderSync[data.id].fps || 30;
		var ticks = 1000 / fps;
		if (elapsed > ticks) {
			SAGE2Items.renderSync[data.id].date = now;
			broadcast('animateCanvas', {id: data.id, date: now});
		}
		else {
			setTimeout(function() {
				now = Date.now();
				SAGE2Items.renderSync[data.id].date = now;
				broadcast('animateCanvas', {id: data.id, date: now});
			}, ticks - elapsed);
		}
	}

	/*
	if (wsio === masterDisplay) appAnimations[data.id].fps = data.fps;
	appAnimations[data.id].clients[wsio.id] = true;
	if(allTrueDict(appAnimations[data.id].clients)){
		var key;
		for(key in appAnimations[data.id].clients){
			appAnimations[data.id].clients[key] = false;
		}
		// animate max 60 fps
		var now = new Date();
		var elapsed = now.getTime() - appAnimations[data.id].date.getTime();
		var fps = appAnimations[data.id].fps || 30;
		var ticks = 1000/fps;
		if(elapsed > ticks){
			appAnimations[data.id].date = new Date();
			broadcast('animateCanvas', {id: data.id, date: new Date()});
		}
		else{
			setTimeout(function() {
				appAnimations[data.id].date = new Date();
				broadcast('animateCanvas', {id: data.id, date: new Date()});
			}, ticks-elapsed);
		}
	}
	*/
}

function wsUpdateAppState(wsio, data) {
	// Using updates only from master
	if (wsio === masterDisplay && SAGE2Items.applications.list.hasOwnProperty(data.id)) {
		var app = SAGE2Items.applications.list[data.id];
		app.data = data.state;
	}
}

//
// Got a resize call for an application itself
//
function wsAppResize(wsio, data) {
	if (SAGE2Items.applications.list.hasOwnProperty(data.id)) {
		var app = SAGE2Items.applications.list[data.id];
		// Update the width height and aspect ratio
		app.width  = data.width;
		app.height = data.height;
		app.aspect = app.width/app.height;
		app.native_width  = data.width;
		app.native_height = data.height;
		// build the object to be sent
		var updateItem = {
			elemId: app.id,
			elemLeft: app.left,
			elemTop: app.top,
			elemWidth: app.width,
			elemHeight: app.height,
			force: true,
			date: Date.now()
		};
		moveAndResizeApplicationWindow(updateItem);
	}
}

//
// Broadcast data to all clients who need apps
//
function wsBroadcast(wsio, data) {
	broadcast('broadcast', data);
}

//
// Search tweets using Twitter API
//
function wsSearchTweets(wsio, data) {
	if(apis.twitter === null) {
		if(data.broadcast === true)
			broadcast('broadcast', {app: data.app, func: data.func, data: {query: data.query, result: null, err: {message: "Twitter API not enabled in SAGE2 configuration"}}});
		else
			wsio.emit('broadcast', {app: data.app, func: data.func, data: {query: data.query, result: null, err: {message: "Twitter API not enabled in SAGE2 configuration"}}});
		return;
	}

	apis.twitter.get('search/tweets', data.query, function(err, info, response) {
		if(data.broadcast === true)
			broadcast('broadcast', {app: data.app, func: data.func, data: {query: data.query, result: info, err: err}});
		else
			wsio.emit('broadcast', {app: data.app, func: data.func, data: {query: data.query, result: info, err: err}});
	});
}


// **************  Session Functions *****************

function wsSaveSesion(wsio, data) {
	var sname = "";
	if (data) {
		// If a name is passed, use it
		sname = data;
	} else {
		// Otherwise use the date in the name
		var ad    = new Date();
		sname = sprint("session_%4d_%02d_%02d_%02d_%02d_%02s",
							ad.getFullYear(), ad.getMonth()+1, ad.getDate(),
							ad.getHours(), ad.getMinutes(), ad.getSeconds() );
	}
	saveSession(sname);
}

function printListSessions() {
	var thelist = listSessions();
	console.log("Sessions\n---------");
	for (var i = 0; i < thelist.length; i++) {
		console.log(sprint("%2d: Name: %s\tSize: %.0fKB\tDate: %s",
			i, thelist[i].exif.FileName, thelist[i].exif.FileSize/1024.0, thelist[i].exif.FileDate
		));
	}
}

function listSessions() {
	var thelist = [];
	// Walk through the session files: sync I/Os to build the array
	var files = fs.readdirSync(sessionDirectory);
	for (var i = 0; i < files.length; i++) {
		var file = files[i];
		var filename = path.join(sessionDirectory, file);
		var stat = fs.statSync(filename);
		// is it a file
		if (stat.isFile()) {
			// doest it ends in .json
			if (filename.indexOf(".json", filename.length - 5) >= 0) {
				// use its change time (creation, update, ...)
				var ad = new Date(stat.ctime);
				var strdate = sprint("%4d/%02d/%02d %02d:%02d:%02s",
										ad.getFullYear(), ad.getMonth()+1, ad.getDate(),
										ad.getHours(), ad.getMinutes(), ad.getSeconds() );
				// Make it look like an exif data structure
				thelist.push( { exif: { FileName: file.slice(0, -5),  FileSize:stat.size, FileDate: strdate} } );
			}
		}
	}
	return thelist;
}

function deleteSession (filename) {
	if (filename) {
		var fullpath = path.join(sessionDirectory, filename);
		// if it doesn't end in .json, add it
		if (fullpath.indexOf(".json", fullpath.length - 5) === -1) {
			fullpath += '.json';
		}
		fs.unlink(fullpath, function (err) {
			if (err) {
				console.log("Sessions> Could not delete session ", filename, err);
				return;
			}
			console.log("Sessions> Successfully deleted session", filename);
		});
	}
}

function saveSession (filename) {
	filename = filename || 'default.json';

	var key;
	var fullpath = path.join(sessionDirectory, filename);
	// if it doesn't end in .json, add it
	if (fullpath.indexOf(".json", fullpath.length - 5) === -1) {
		fullpath += '.json';
	}

	var states     = {};
	states.apps    = [];
	states.numapps = 0;
	states.date    = Date.now();
	for (key in SAGE2Items.applications.list) {
		var a = SAGE2Items.applications.list[key];
		// Ignore media streaming applications for now (desktop sharing)
		if (a.application !== 'media_stream' && a.application !== 'media_block_stream') {
			states.apps.push(a);
			states.numapps++;
		}
	}

	try {
		fs.writeFileSync(fullpath, JSON.stringify(states, null, 4));
		console.log(sageutils.header("Session") + "saved session file to " + fullpath);
	}
	catch (err) {
		console.log(sageutils.header("Session") + "error saving", err);
	}
}

function loadSession (filename) {
	filename = filename || 'default.json';

	var fullpath = path.join(sessionDirectory, filename);
	// if it doesn't end in .json, add it
	if (fullpath.indexOf(".json", fullpath.length - 5) === -1) {
		fullpath += '.json';
	}
	fs.readFile(fullpath, function(err, data) {
		if (err) {
			console.log(sageutils.header("SAGE2") + "error reading session", err);
		} else {
			console.log(sageutils.header("SAGE2") + "reading sessions from " + fullpath);

			var session = JSON.parse(data);
			console.log(sageutils.header("Session") + "number of applications", session.numapps);

			session.apps.forEach(function(element, index, array) {
				var a = element;//session.apps[i];
				console.log(sageutils.header("Session") + "App", a.id);

				if (a.application === "movie_player") {
					var vid;
					var vidURL = url.parse(a.url);

					var loadVideo = function(appInstance, videohandle) {
						appInstance.id              = getUniqueAppId();
						appInstance.left            = a.left;
						appInstance.top             = a.top;
						appInstance.width           = a.width;
						appInstance.height          = a.height;
						appInstance.previous_left   = a.previous_left;
						appInstance.previous_top    = a.previous_top;
						appInstance.previous_width  = a.previous_width;
						appInstance.previous_height = a.previous_height;
						appInstance.maximized       = a.maximized;
						mergeObjects(a.data, appInstance.data, ['video_url', 'video_type', 'audio_url', 'audio_type']);

						handleNewApplication(appInstance, videohandle);
					};

					if(vidURL.hostname === config.host) {
						vid = {application: a.application, filename: a.title};
						appLoader.loadFileFromLocalStorage(vid, loadVideo);
					}
					else {
						vid = {url: a.url, type: a.type};
						appLoader.loadFileFromWebURL(vid, loadVideo);
					}
				}
				else {
					// Get the application a new ID
					a.id = getUniqueAppId();
					// Reset the time
					a.date = new Date();
					if (a.animation) {
						var j;
						SAGE2Items.renderSync[a.id] = {clients: {}, date: Date.now()};
						for (j=0; j<clients.length; j++) {
							if (clients[j].clientType === "display") {
								SAGE2Items.renderSync[a.id].clients[clients[j].id] = {wsio: clients[j], readyForNextFrame: false, blocklist: []};
							}
						}
						/*
						appAnimations[a.id] = {clients: {}, date: new Date()};
						for(j=0; j<clients.length; j++){
							if(clients[j].clientType === "display") {
								appAnimations[a.id].clients[clients[j].id] = false;
							}
						}
						*/
					}

					handleNewApplication(a, null);
				}
			});
		}
	});
}

// **************  Information Functions *****************

function listClients() {
	var i;
	console.log("Clients (%d)\n------------", clients.length);
	for(i=0; i<clients.length; i++){
		if (clients[i].clientType === "display") {
			console.log(sprint("%2d: %s (%s %s)", i, clients[i].id, clients[i].clientType, clients[i].clientID));
		}
		else {
			console.log(sprint("%2d: %s (%s)", i, clients[i].id, clients[i].clientType));
		}
	}
}

function listMediaStreams() {
	var i, c, key;
	console.log("Streams (%d)\n------------", Object.keys(mediaBlockStreams).length);
	i = 0;
	for (key in mediaBlockStreams) {
		var numclients = Object.keys(mediaBlockStreams[key].clients).length;
		console.log(sprint("%2d: %s ready:%s clients:%d", i, key, mediaBlockStreams[key].ready, numclients));
		var cstr = " ";
		for (c in mediaBlockStreams[key].clients) {
			cstr += c + "(" + mediaBlockStreams[key].clients[c] + ") ";
		}
		console.log("\t", cstr);
		i++;
	}
}

function listMediaBlockStreams() {
    listMediaStreams();
}

function listApplications() {
	var i = 0;
	var key;
	console.log("Applications\n------------");
	for(key in SAGE2Items.applications.list) {
		var app = SAGE2Items.applications.list[key];
		console.log(sprint("%2d: %s %s [%dx%d +%d+%d] %s (v%s) by %s",
			i, app.id, app.application,
			app.width, app.height,
			app.left,  app.top,
			app.title, app.metadata.version,
			app.metadata.author));
		i++;
	}
}


// **************  Tiling Functions *****************

//
//
// From Ratko's DIM in SAGE
//   adapted to use all the tiles
//   and center of gravity

function averageWindowAspectRatio() {
	var num = SAGE2Items.applications.numItems;

	if (num === 0) return 1.0;

	var totAr = 0.0;
	var key;
	for (key in SAGE2Items.applications.list) {
		totAr += (SAGE2Items.applications.list[key].width / SAGE2Items.applications.list[key].height);
	}
	return (totAr / num);
}

function fitWithin(app, x, y, width, height, margin) {
	var titleBar = config.ui.titleBarHeight;
	if (config.ui.auto_hide_ui===true) titleBar = 0;

	// take buffer into account
	x += margin;
	y += margin;
	width  = width  - 2*margin;
	height = height - 2*margin;

	var widthRatio  = (width-titleBar)  / app.width;
	var heightRatio = (height-titleBar) / app.height;
	var maximizeRatio;
	if (widthRatio > heightRatio)
		maximizeRatio = heightRatio;
	else
		maximizeRatio = widthRatio;

    // figure out the maximized app size (w/o the widgets)
    var newAppWidth  = Math.round( maximizeRatio*app.width );
    var newAppHeight = Math.round( maximizeRatio*app.height );

    // figure out the maximized app position (with the widgets)
    var postMaxX = Math.round( width/2.0 - newAppWidth/2.0 );
    var postMaxY = Math.round( height/2.0 - newAppHeight/2.0 );

    // the new position of the app considering the maximized state and
    // all the widgets around it
    var newAppX = x + postMaxX;
    var newAppY = y + postMaxY;

	return [newAppX, newAppY, newAppWidth, newAppHeight];
}

// Calculate the euclidian distance between two objects with .x and .y fields
// function distance2D(p1, p2) {
// 	var dx = p2.x-p1.x;
// 	var dy = p2.y-p1.y;
// 	return Math.sqrt(dx*dx + dy*dy);
// }

// Calculate the square of euclidian distance between two objects with .x and .y fields
function distanceSquared2D(p1, p2) {
	var dx = p2.x-p1.x;
	var dy = p2.y-p1.y;
	return (dx*dx + dy*dy);
}

function findMinimum(arr) {
	var val = Number.MAX_VALUE;
	var idx = 0;
	for (var i=0; i<arr.length; i++) {
		if (arr[i] < val) {
			val = arr[i];
			idx = i;
		}
	}
	return idx;
}

function tileApplications() {
	var app;
	var i, c, r, key;
	var numCols, numRows, numCells;

	var displayAr  = config.totalWidth / config.totalHeight;
	var arDiff     = displayAr / averageWindowAspectRatio();
	var numWindows = SAGE2Items.applications.numItems;

	// 3 scenarios... windows are on average the same aspect ratio as the display
	if (arDiff >= 0.7 && arDiff <= 1.3) {
		numCols = Math.ceil(Math.sqrt( numWindows ));
		numRows = Math.ceil(numWindows / numCols);
	}
	// windows are much wider than display
    else if (arDiff < 0.7) {
		c = Math.round(1 / (arDiff/2.0));
		if (numWindows <= c) {
			numRows = numWindows;
			numCols = 1;
		}
		else {
			numCols = Math.max(2, Math.round(numWindows / c));
			numRows = Math.round(Math.ceil(numWindows / numCols));
		}
	}
	// windows are much taller than display
	else {
		c = Math.round(arDiff*2);
		if (numWindows <= c) {
			numCols = numWindows;
			numRows = 1;
		}
		else {
			numRows = Math.max(2, Math.round(numWindows / c));
			numCols = Math.round(Math.ceil(numWindows / numRows));
		}
	}
	numCells = numRows * numCols;

    // determine the bounds of the tiling area
	var titleBar = config.ui.titleBarHeight;
	if (config.ui.auto_hide_ui===true) titleBar = 0;
	var areaX = 0;
	var areaY = Math.round(1.5 * titleBar); // keep 0.5 height as margin
	if (config.ui.auto_hide_ui === true) areaY = -config.ui.titleBarHeight;

	var areaW = config.totalWidth;
	var areaH = config.totalHeight-(1.0*titleBar);

	var tileW = Math.floor(areaW / numCols);
	var tileH = Math.floor(areaH / numRows);

	var padding = 4;
	// if only one application, no padding, i.e maximize
	if (numWindows === 1) padding = 0;

    var centroidsApps  = {};
    var centroidsTiles = [];

    // Caculate apps centers
    for (key in SAGE2Items.applications.list) {
		app = SAGE2Items.applications.list[key];
		centroidsApps[key] = {x: app.left+app.width/2.0, y: app.top+app.height/2.0};
    }
    // Caculate tiles centers
	for (i=0; i<numCells; i++) {
		c = i % numCols;
		r = Math.floor(i / numCols);
		centroidsTiles.push({x: (c*tileW+areaX)+tileW/2.0, y: (r*tileH+areaY)+tileH/2.0});
	}

	// Calculate distances
	var distances = {};
	for (key in centroidsApps) {
		distances[key] = [];
		for (i=0; i<numCells; i++) {
			var d = distanceSquared2D(centroidsApps[key], centroidsTiles[i]);
			distances[key].push(d);
		}
	}

	for (key in SAGE2Items.applications.list) {
		// get the application
		app = SAGE2Items.applications.list[key];
		// pick a cell
		var cellid = findMinimum(distances[key]);
		// put infinite value to disable the chosen cell
		for (i in SAGE2Items.applications.list) {
			distances[i][cellid] = Number.MAX_VALUE;
		}

		// calculate new dimensions
		c = cellid % numCols;
		r = Math.floor(cellid / numCols);
        var newdims = fitWithin(app, c*tileW+areaX, r*tileH+areaY, tileW, tileH, padding);

        // update the data structure
        app.left = newdims[0];
        app.top = newdims[1] - titleBar;
        app.width = newdims[2];
        app.height = newdims[3];
        var updateItem = {
			elemId: app.id,
			elemLeft: app.left,
			elemTop: app.top,
			elemWidth: app.width,
			elemHeight: app.height,
			force: true,
			date: Date.now()
		};

		broadcast('startMove', {id: updateItem.elemId, date: updateItem.date});
		broadcast('startResize', {id: updateItem.elemId, date: updateItem.date});

		moveAndResizeApplicationWindow(updateItem);

		broadcast('finishedMove', {id: updateItem.elemId, date: updateItem.date});
		broadcast('finishedResize', {id: updateItem.elemId, date: updateItem.date});
	}
}

// Remove all applications
function clearDisplay() {
	var i;
	var all = Object.keys(SAGE2Items.applications.list);
	for (i=0; i<all.length; i++) {
		deleteApplication(all[i]);
	}
}


// handlers for messages from UI
function wsClearDisplay(wsio, data) {
	clearDisplay();

	addEventToUserLog(wsio.id, {type: "clearDisplay", data: null, time: Date.now()});
}

function wsTileApplications(wsio, data) {
	tileApplications();

	addEventToUserLog(wsio.id, {type: "tileApplications", data: null, time: Date.now()});
}


// **************  Server File Functions *****************

function wsRequestAvailableApplications(wsio, data) {
	var apps = getApplications();
	wsio.emit('availableApplications', apps);
}

function wsRequestStoredFiles(wsio, data) {
	var savedFiles = getSavedFilesList();
	wsio.emit('storedFileList', savedFiles);
}

function wsLoadApplication(wsio, data) {
	var appData = {application: "custom_app", filename: data.application};
	appLoader.loadFileFromLocalStorage(appData, function(appInstance) {
		appInstance.id = getUniqueAppId();

		if (appInstance.animation) {
			var i;
			SAGE2Items.renderSync[appInstance.id] = {clients: {}, date: Date.now()};
			for (i=0; i<clients.length; i++) {
				if (clients[i].clientType === "display") {
					SAGE2Items.renderSync[appInstance.id].clients[clients[i].id] = {wsio: clients[i], readyForNextFrame: false, blocklist: []};
				}
			}

			/*
			appAnimations[appInstance.id] = {clients: {}, date: new Date()};
			for(i=0; i<clients.length; i++){
				if(clients[i].clientType === "display") {
					appAnimations[appInstance.id].clients[clients[i].id] = false;
				}
			}
			*/
		}

		handleNewApplication(appInstance, null);

		addEventToUserLog(data.user, {type: "openApplication", data: {application: {id: appInstance.id, type: appInstance.application}}, time: Date.now()});
	});
}

function wsLoadFileFromServer(wsio, data) {
	if (data.application === "load_session") {
		// if it's a session, then load it
		loadSession(data.filename);

		addEventToUserLog(wsio.id, {type: "openFile", data: {name: data.filename, application: {id: null, type: "session"}}, time: Date.now()});
	}
	else {
		appLoader.loadFileFromLocalStorage(data, function(appInstance, videohandle) {
			appInstance.id = getUniqueAppId();
			handleNewApplication(appInstance, videohandle);

			addEventToUserLog(data.user, {type: "openFile", data: {name: data.filename, application: {id: appInstance.id, type: appInstance.application}}, time: Date.now()});
		});
	}
}

function initializeLoadedVideo(appInstance, videohandle) {
	if(appInstance.application !== "movie_player" || videohandle === null) return;

	var i;
	var horizontalBlocks = Math.ceil(appInstance.native_width / mediaBlockSize);
	var verticalBlocks = Math.ceil(appInstance.native_height / mediaBlockSize);
	var videoBuffer = new Array(horizontalBlocks*verticalBlocks);

	videohandle.on('error', function(err) {
		console.log("VIDEO ERROR: " + err);
	});
	videohandle.on('start', function() {
		broadcast('videoPlaying', {id: appInstance.id});
	});
	videohandle.on('end', function() {
		broadcast('videoEnded', {id: appInstance.id});
		if(SAGE2Items.renderSync[appInstance.id].loop === true) {
			SAGE2Items.renderSync[appInstance.id].decoder.seek(0.0, function() {
				SAGE2Items.renderSync[appInstance.id].decoder.play();
			});
			broadcast('updateVideoItemTime', {id: appInstance.id, timestamp: 0.0, play: false});
		}
	});
	videohandle.on('frame', function(frameIdx, buffer) {
		SAGE2Items.renderSync[appInstance.id].frameIdx = frameIdx;
		var blockBuffers = pixelblock.yuv420ToPixelBlocks(buffer, appInstance.data.width, appInstance.data.height, mediaBlockSize);

		var idBuffer = Buffer.concat([new Buffer(appInstance.id), new Buffer([0])]);
		var frameIdxBuffer = intToByteBuffer(frameIdx,   4);
		var dateBuffer = intToByteBuffer(Date.now(), 8);
		for(i=0; i<blockBuffers.length; i++){
			var blockIdxBuffer = intToByteBuffer(i, 2);
			SAGE2Items.renderSync[appInstance.id].pixelbuffer[i] = Buffer.concat([idBuffer, blockIdxBuffer, frameIdxBuffer, dateBuffer, blockBuffers[i]]);
		}

		handleNewVideoFrame(appInstance.id);
	});

	SAGE2Items.renderSync[appInstance.id] = {decoder: videohandle, frameIdx: null, loop: false, pixelbuffer: videoBuffer, newFrameGenerated: false, clients: {}};
	for(i=0; i<clients.length; i++){
		if(clients[i].clientType === "display") {
			SAGE2Items.renderSync[appInstance.id].clients[clients[i].id] = {wsio: clients[i], readyForNextFrame: false, blocklist: []};
		}
	}

	calculateValidBlocks(appInstance, mediaBlockSize, SAGE2Items.renderSync[appInstance.id]);

	// initialize based on state
	SAGE2Items.renderSync[appInstance.id].loop = appInstance.data.looped;
	if(appInstance.data.frame !== 0) {
		var ts = appInstance.data.frame / appInstance.data.framerate;
		SAGE2Items.renderSync[appInstance.id].decoder.seek(ts, function() {
			if(appInstance.data.paused === false) {
				SAGE2Items.renderSync[appInstance.id].decoder.play();
			}
		});
		broadcast('updateVideoItemTime', {id: appInstance.id, timestamp: ts, play: false});
	}
	else {
		if(appInstance.data.paused === false) {
			SAGE2Items.renderSync[appInstance.id].decoder.play();
		}
	}
	if(appInstance.data.muted === true) {
		broadcast('videoMuted', {id: appInstance.id});
	}
	/*
	var i;
	var blocksize = 128;
	var horizontalBlocks = Math.ceil(appInstance.native_width /blocksize);
	var verticalBlocks   = Math.ceil(appInstance.native_height/blocksize);
	var videoBuffer = new Array(horizontalBlocks*verticalBlocks);

	videohandle.on('error', function(err) {
		console.log("VIDEO ERROR: " + err);
	});
	videohandle.on('start', function() {
		broadcast('videoPlaying', {id: appInstance.id});
	});
	videohandle.on('end', function() {
		broadcast('videoEnded', {id: appInstance.id});
		if(videoHandles[appInstance.id].loop === true) {
			videoHandles[appInstance.id].decoder.seek(0.0, function() {
				videoHandles[appInstance.id].decoder.play();
			});
			broadcast('updateVideoItemTime', {id: appInstance.id, timestamp: 0.0, play: false});
		}
	});
	videohandle.on('frame', function(frameIdx, buffer) {
		videoHandles[appInstance.id].frameIdx = frameIdx;
		var blockBuffers = pixelblock.yuv420ToPixelBlocks(buffer, appInstance.data.width, appInstance.data.height, blocksize);

		var idBuffer = Buffer.concat([new Buffer(appInstance.id), new Buffer([0])]);
		var frameIdxBuffer = intToByteBuffer(frameIdx,   4);
		var dateBuffer = intToByteBuffer(Date.now(), 8);
		for(i=0; i<blockBuffers.length; i++){
			var blockIdxBuffer = intToByteBuffer(i, 2);
			videoHandles[appInstance.id].pixelbuffer[i] = Buffer.concat([idBuffer, blockIdxBuffer, frameIdxBuffer, dateBuffer, blockBuffers[i]]);
		}

		handleNewVideoFrame(appInstance.id);
	});

	videoHandles[appInstance.id] = {decoder: videohandle, frameIdx: null, loop: false, pixelbuffer: videoBuffer, newFrameGenerated: false, clients: {}};

	for(i=0; i<clients.length; i++){
		if(clients[i].clientType === "display") {
			videoHandles[appInstance.id].clients[clients[i].id] = {wsio: clients[i], readyForNextFrame: false, blockList: []};
		}
	}
	calculateValidBlocks(appInstance, blocksize, videoHandles);

	setTimeout(function() {
		videoHandles[appInstance.id].loop = appInstance.data.looped;
		if(appInstance.data.frame !== 0) {
			var ts = appInstance.data.frame / appInstance.data.framerate;
			videoHandles[appInstance.id].decoder.seek(ts, function() {
				if(appInstance.data.paused === false) {
					videoHandles[appInstance.id].decoder.play();
				}
			});
			broadcast('updateVideoItemTime', {id: appInstance.id, timestamp: ts, play: false});
		}
		else {
			if(appInstance.data.paused === false) {
				videoHandles[appInstance.id].decoder.play();
			}
		}
		if(appInstance.data.muted === true) {
			broadcast('videoMuted', {id: appInstance.id});
		}
    }, 250);
	*/
}

// move this function elsewhere
function handleNewVideoFrame(id) {
	var videohandle = SAGE2Items.renderSync[id];

	videohandle.newFrameGenerated = true;
	if (!allTrueDict(videohandle.clients, "readyForNextFrame")) {
		return false;
	}

	updateVideoFrame(id);
	return true;
}

// move this function elsewhere
function handleNewClientReady(id) {
	var videohandle = SAGE2Items.renderSync[id];

	// if no new frame is generate or not all display clients have finished rendering previous frame - return
	if (videohandle.newFrameGenerated !== true || !allTrueDict(videohandle.clients, "readyForNextFrame")) {
		return false;
	}

	updateVideoFrame(id);
	return true;
}

function updateVideoFrame(id) {
	var i;
	var key;
	var videohandle = SAGE2Items.renderSync[id];

	videohandle.newFrameGenerated = false;
	for (key in videohandle.clients) {
		videohandle.clients[key].wsio.emit('updateFrameIndex', {id: id, frameIdx: videohandle.frameIdx});
		var hasBlock = false;
		for (i=0; i<videohandle.pixelbuffer.length; i++) {
			if (videohandle.clients[key].blocklist.indexOf(i) >= 0) {
				hasBlock = true;
				videohandle.clients[key].wsio.emit('updateVideoFrame', videohandle.pixelbuffer[i]);
			}
		}
		if(hasBlock === true) {
			videohandle.clients[key].readyForNextFrame = false;
		}
	}
}

// move this function elsewhere
function calculateValidBlocks(app, blockSize, renderhandle) {
	if(app.application !== "movie_player" && app.application !== "media_block_stream") return;

	var i;
	var j;
	var key;

	var horizontalBlocks = Math.ceil(app.data.width /blockSize);
	var verticalBlocks   = Math.ceil(app.data.height/blockSize);

	var renderBlockWidth  = blockSize * app.width / app.data.width;
	var renderBlockHeight = blockSize * app.height / app.data.height;

	for (key in renderhandle.clients){
		renderhandle.clients[key].blocklist = [];
		for (i=0; i<verticalBlocks; i++) {
			for (j=0; j<horizontalBlocks; j++) {
				var blockIdx = i*horizontalBlocks+j;

				if (renderhandle.clients[key].wsio.clientID < 0) {
					renderhandle.clients[key].blocklist.push(blockIdx);
				}
				else {
					var display = config.displays[renderhandle.clients[key].wsio.clientID];
					var left = j*renderBlockWidth  + app.left;
					var top  = i*renderBlockHeight + app.top + config.ui.titleBarHeight;
					var offsetX = config.resolution.width  * display.column;
					var offsetY = config.resolution.height * display.row;

					if ((left+renderBlockWidth) >= offsetX && left <= (offsetX+config.resolution.width) &&
						(top +renderBlockHeight) >= offsetY && top  <= (offsetY+config.resolution.height)) {
						renderhandle.clients[key].blocklist.push(blockIdx);
					}
				}
			}
		}
		renderhandle.clients[key].wsio.emit('updateValidStreamBlocks', {id: app.id, blockList: renderhandle.clients[key].blocklist});
	}
}

function wsDeleteElementFromStoredFiles(wsio, data) {
	if (data.application === "load_session") {
		// if it's a session
		deleteSession(data.filename);
	} else if (data.application === 'custom_app') {
		// an app
		// NYI
		return;
	} else if (data.application === 'image_viewer') {
		// an image
		assets.deleteImage(data.filename);
	} else if (data.application === 'movie_player') {
		// a movie
		assets.deleteVideo(data.filename);
	} else if (data.application === 'pdf_viewer') {
		// an pdf
		assets.deletePDF(data.filename);
	}
	else {
		// I dont know
		return;
	}
}



// **************  Adding Web Content (URL) *****************

function wsAddNewWebElement(wsio, data) {
	appLoader.loadFileFromWebURL(data, function(appInstance, videohandle) {

		// Get the drop position and convert it to wall coordinates
		var position = data.position || [0, 0];
		position[0] = parseInt(position[0] * config.totalWidth,  10);
		position[1] = parseInt(position[1] * config.totalHeight, 10);

		// Use the position from the drop location
		if (position[0] !== 0 || position[1] !== 0) {
			appInstance.left = position[0] - appInstance.width/2;
			if (appInstance.left < 0 ) appInstance.left = 0;
			appInstance.top  = position[1] - appInstance.height/2;
			if (appInstance.top < 0) appInstance.top = 0;
		}

		appInstance.id = getUniqueAppId();
		handleNewApplication(appInstance, videohandle);

		if(appInstance.animation){
			var i;
			SAGE2Items.renderSync[appInstance.id] = {clients: {}, date: Date.now()};
			for (i=0; i<clients.length; i++) {
				if (clients[i].clientType === "display") {
					SAGE2Items.renderSync[appInstance.id].clients[clients[i].id] = {wsio: clients[i], readyForNextFrame: false, blocklist: []};
				}
			}
			/*
			appAnimations[appInstance.id] = {clients: {}, date: new Date()};
			for(i=0; i<clients.length; i++){
				if(clients[i].clientType === "display") {
					appAnimations[appInstance.id].clients[clients[i].id] = false;
				}
			}
			*/
		}
	});
}

// **************  Command line          *****************

function wsCommand(wsio, data) {
	// send the command to the REPL interpreter
	processInputCommand(data);
}

// **************  Launching Web Browser *****************

function wsOpenNewWebpage(wsio, data) {
	// Check if the web-browser is connected
	if (webBrowserClient !== null) {
		// then emit the command
		console.log("Browser> new page", data.url);
		webBrowserClient.emit('openWebBrowser', {url: data.url});
	}
}


// **************  Video / Audio Synchonization *****************

function wsPlayVideo(wsio, data) {
	if(SAGE2Items.renderSync[data.id] === undefined || SAGE2Items.renderSync[data.id] === null) return;

	SAGE2Items.renderSync[data.id].decoder.play();
}

function wsPauseVideo(wsio, data) {
	if(SAGE2Items.renderSync[data.id] === undefined || SAGE2Items.renderSync[data.id] === null) return;

	SAGE2Items.renderSync[data.id].decoder.pause(function() {
		broadcast('videoPaused', {id: data.id});
	});
}

function wsStopVideo(wsio, data) {
	if(SAGE2Items.renderSync[data.id] === undefined || SAGE2Items.renderSync[data.id] === null) return;

	SAGE2Items.renderSync[data.id].decoder.stop(function() {
		broadcast('videoPaused', {id: data.id});
		broadcast('updateVideoItemTime', {id: data.id, timestamp: 0.0, play: false});
		broadcast('updateFrameIndex', {id: data.id, frameIdx: 0});
	});
}

function wsUpdateVideoTime(wsio, data) {
	if(SAGE2Items.renderSync[data.id] === undefined || SAGE2Items.renderSync[data.id] === null) return;

	SAGE2Items.renderSync[data.id].decoder.seek(data.timestamp, function() {
		if(data.play === true) SAGE2Items.renderSync[data.id].decoder.play();
	});
	broadcast('updateVideoItemTime', data);
}

function wsMuteVideo(wsio, data) {
	if(SAGE2Items.renderSync[data.id] === undefined || SAGE2Items.renderSync[data.id] === null) return;

	broadcast('videoMuted', {id: data.id});
}

function wsUnmuteVideo(wsio, data) {
	if(SAGE2Items.renderSync[data.id] === undefined || SAGE2Items.renderSync[data.id] === null) return;

	broadcast('videoUnmuted', {id: data.id});
}

function wsLoopVideo(wsio, data) {
	if(SAGE2Items.renderSync[data.id] === undefined || SAGE2Items.renderSync[data.id] === null) return;

	SAGE2Items.renderSync[data.id].loop = data.loop;
}

// **************  Remote Server Content *****************

function wsAddNewElementFromRemoteServer(wsio, data) {
	console.log("add element from remote server");
	var i;

	appLoader.loadApplicationFromRemoteServer(data, function(appInstance, videohandle) {
		console.log("Remote App: " + appInstance.title + " (" + appInstance.application + ")");
		if(appInstance.application === "media_stream" || appInstance.application === "media_block_stream"){
			appInstance.id = wsio.remoteAddress.address + ":" + wsio.remoteAddress.port + "|" + appInstance.id;
			SAGE2Items.renderSync[appInstance.id] = {chunks: [], clients: {}};
			for(i=0; i<clients.length; i++){
				if(clients[i].clientType === "dislpay") {
					SAGE2Items.renderSync[appInstance.id].clients[clients[i].id] = {wsio: clients[i], readyForNextFrame: false, blocklist: []};
				}
			}
		}
		else {
			appInstance.id = getUniqueAppId();
		}

		mergeObjects(data.data, appInstance.data, ['video_url', 'video_type', 'audio_url', 'audio_type']);

		handleNewApplication(appInstance, videohandle);

		if(appInstance.animation){
			SAGE2Items.renderSync[appInstance.id] = {clients: {}, date: Date.now()};
			for (i=0; i<clients.length; i++) {
				if (clients[i].clientType === "display") {
					SAGE2Items.renderSync[appInstance.id].clients[clients[i].id] = {wsio: clients[i], readyForNextFrame: false, blocklist: []};
				}
			}
		}
	});
}

function wsRequestNextRemoteFrame(wsio, data) {
	var remote_id = config.host + ":" + config.port + "|" + data.id;
	if(SAGE2Items.applications.list.hasOwnProperty(data.id)) {
		var stream = SAGE2Items.applications.list[data.id];
		wsio.emit('updateRemoteMediaStreamFrame', {id: remote_id, state: stream.data});
	}
	else {
		wsio.emit('stopMediaStream', {id: remote_id});
	}
}

function wsUpdateRemoteMediaStreamFrame(wsio, data) {
	if (!SAGE2Items.applications.list.hasOwnProperty(data.id)) return;

	var key;
	for (key in SAGE2Items.renderSync[data.id].clients) {
		SAGE2Items.renderSync[data.id].clients[key].readyForNextFrame = false;
	}
	var stream = SAGE2Items.applications.list[data.id];
	stream.data = data.data;

	broadcast('updateMediaStreamFrame', data);
}

function wsReceivedRemoteMediaStreamFrame(wsio, data) {
	SAGE2Items.renderSync[data.id].clients[wsio.id].readyForNextFrame = true;
	if(allTrueDict(SAGE2Items.renderSync[data.id].clients, "readyForNextFrame")) {
		var i;
		var mediaStreamData = data.id.substring(6).split("|");
		var sender = {wsio: null, serverId: mediaStreamData[0], clientId: mediaStreamData[1], streamId: null};
		for (i=0; i<clients.length; i++) {
			if (clients[i].id === sender.serverId) {
				sender.wsio = clients[i];
				break;
			}
		}
		if (sender.wsio !== null) sender.wsio.emit('requestNextRemoteFrame', {id: sender.clientId});
	}
}

// XXX - Remote block streaming not tested
function wsRequestNextRemoteBlockFrame(wsio, data) {
	var remote_id = config.host + ":" + config.port + "|" + data.id;
	if(SAGE2Items.applications.list.hasOwnProperty(data.id)) {
		var stream = SAGE2Items.applications.list[data.id];
		wsio.emit('updateRemoteMediaBlockStreamFrame', {id: remote_id, state: stream.data});
	}
	else {
		wsio.emit('stopMediaBlockStream', {id: remote_id});
	}
}

function wsUpdateRemoteMediaBlockStreamFrame(wsio, data) {
	if (!SAGE2Items.applications.list.hasOwnProperty(data.id)) return;

	var key;
	for (key in SAGE2Items.renderSync[data.id].clients) {
		SAGE2Items.renderSync[data.id].clients[key].readyForNextFrame = false;
	}
	var stream = SAGE2Items.applications.list[data.id];
	stream.data = data.data;

	broadcast('updateMediaBlockStreamFrame', data);
}

function wsReceivedRemoteMediaBlockStreamFrame(wsio, data) {
	SAGE2Items.renderSync[data.id].clients[wsio.id].readyForNextFrame = true;
	if(allTrueDict(SAGE2Items.renderSync[data.id].clients, "readyForNextFrame")) {
		var i;
		var mediaBlockStreamData = data.id.substring(6).split("|");
		var sender = {wsio: null, serverId: mediaBlockStreamData[0], clientId: mediaBlockStreamData[1], streamId: null};
		for (i=0; i<clients.length; i++) {
			if (clients[i].id === sender.serverId) {
				sender.wsio = clients[i];
				break;
			}
		}
		if (sender.wsio !== null) sender.wsio.emit('requestNextRemoteFrame', {id: sender.clientId});
	}
}

// **************  Widget Control Messages *****************

function wsAddNewControl(wsio, data){
	if (!SAGE2Items.applications.list.hasOwnProperty(data.appId)) return;
	if (SAGE2Items.widgets.list.hasOwnProperty(data.id)) return;

	broadcast('createControl', data);

	var zIndex = SAGE2Items.widgets.numItems;
	interactMgr.addGeometry(data.id+"_radial", "widgets", "circle", {x: data.left+(data.height/2), y: data.top+(data.height/2), r: data.height/2}, true, zIndex, data);
	if (data.hasSideBar === true) {
		interactMgr.addGeometry(data.id+"_sidebar", "widgets", "rectangle", {x: data.left+data.height, y: data.top+(data.height/2)-(data.barHeight/2), w: data.width-data.height, h: data.barHeight}, true, zIndex, data);
	}

	SAGE2Items.widgets.addItem(data);
	var uniqueID = data.id.substring(data.appId.length, data.id.lastIndexOf("_"));
	var app = SAGE2Items.applications.list[data.appId];
	addEventToUserLog(uniqueID, {type: "widgetMenu", data: {action: "open", application: {id: app.id, type: app.application}}, time: Date.now()});
}

function wsRecordInnerGeometryForWidget(wsio, data){
	//var center = data.innerGeometry.center;
	var buttons = data.innerGeometry.buttons;
	var textInput = data.innerGeometry.textInput;
	var slider = data.innerGeometry.slider;
	//SAGE2Items.widgets.addButtonToItem(data.instanceID, "center", "circle", {x:center.x, y: center.y, r:center.r}, 0);
	for (var i=0; i<buttons.length; i++){
		SAGE2Items.widgets.addButtonToItem(data.instanceID, buttons[i].id, "circle", {x:buttons[i].x, y: buttons[i].y, r:buttons[i].r}, 0);
	}
	if (textInput!==null) {
		SAGE2Items.widgets.addButtonToItem(data.instanceID, textInput.id, "rectangle", {x:textInput.x, y: textInput.y, w:textInput.w, h:textInput.h}, 0);
	}
	if (slider!==null) {
		SAGE2Items.widgets.addButtonToItem(data.instanceID, slider.id, "rectangle", {x:slider.x, y: slider.y, w:slider.w, h:slider.h}, 0);
	}
}

/*function wsSelectedControlId(wsio, data){ // Get the id of a ctrl widgetbar or ctrl element(button and so on)
	var regTI = /textInput/;
	var regSl = /slider/;
	var regButton = /button/;
	if (data.ctrlId !== null) { // If a button or a slider is pressed, release the widget itself so that it is not picked up for moving
		remoteInteraction[data.addr].releaseControl();
	}
	//console.log("lock:", remoteInteraction[data.addr].lockedControl() );
	var lockedControl = remoteInteraction[data.addr].lockedControl();
	if (lockedControl){
		//If a text input widget was locked, drop it
		var appdata = {ctrlId:lockedControl.ctrlId, appId:lockedControl.appId};
		broadcast('dropTextInputControl', appdata);
		remoteInteraction[data.addr].dropControl();
	}
	if (regButton.test(data.ctrlId) || regTI.test(data.ctrlId) || regSl.test(data.ctrlId)) {
		var appData = {ctrlId:data.ctrlId, appId:data.appId, instanceID:data.instanceID};
		remoteInteraction[data.addr].lockControl(appData);
		if (regSl.test(appData.ctrlId) && /knob/.test(appData.ctrlId))
			broadcast('sliderKnobLockAction', appData);
	}
}

function wsReleasedControlId(wsio, data){
	var regSl = /slider/;
	var regButton = /button/;
	if (data.ctrlId !==null && remoteInteraction[data.addr].lockedControl() !== null &&(regSl.test(data.ctrlId) || regButton.test(data.ctrlId))) {
		remoteInteraction[data.addr].dropControl();
		broadcast('executeControlFunction', {ctrlId: data.ctrlId, appId: data.appId, instanceID: data.instanceID}, 'receivesWidgetEvents');

		var app = SAGE2Items.applications.list[data.appId];
		if (app){
			if(data.ctrlId.indexOf("buttonCloseApp") >= 0) {
				addEventToUserLog(data.addr, {type: "delete", data: {application: {id: app.id, type: app.application}}, time: Date.now()});
			}
			else if(data.ctrlId.indexOf("buttonCloseWidget") >= 0) {
				addEventToUserLog(data.addr, {type: "widgetMenu", data: {action: "close", application: {id: app.id, type: app.application}}, time: Date.now()});
			}
			else {
				addEventToUserLog(data.addr, {type: "widgetAction", data: {application: data.appId, widget: data.ctrlId}, time: Date.now()});
			}
		}
	}
}
*/

function wsCloseAppFromControl(wsio, data){
	deleteApplication(data.appId);
}

function wsHideWidgetFromControl(wsio, data){
	var ctrl = SAGE2Items.widgets.list[data.instanceID];
	hideControl(ctrl);
}

function wsOpenRadialMenuFromControl(wsio, data){
	console.log("radial menu");
	var ctrl = SAGE2Items.widgets.list[data.id];
	createRadialMenu(wsio.id, ctrl.left, ctrl.top);
}

/* ****************** Clone Request Methods ************************** */

function wsCreateAppClone(wsio, data){
	var app = SAGE2Items.applications.list[data.id];
	var appData = {application: "custom_app", filename: app.application};
	appLoader.loadFileFromLocalStorage(appData, function(clone, videohandle) {
		clone.id = getUniqueAppId();
		var pos = getNewWindowPosition({x: app.left, y: app.top});
		clone.left = pos.x;
		clone.top = pos.y;
		clone.width = app.width;
		clone.height = app.height;
		if(clone.animation){
			var i;
			SAGE2Items.renderSync[clone.id] = {clients: {}, date: Date.now()};
			for (i=0; i<clients.length; i++) {
				if (clients[i].clientType === "display") {
					SAGE2Items.renderSync[clone.id].clients[clients[i].id] = {wsio: clients[i], readyForNextFrame: false, blocklist: []};
				}
			}
			/*
			appAnimations[clone.id] = {clients: {}, date: new Date()};
			for(i=0; i<clients.length; i++){
				if(clients[i].clientType === "display") {
					appAnimations[clone.id].clients[clients[i].id] = false;
				}
			}
			*/
		}
		if (clone.data)
			clone.data.loadData = data.cloneData;
		else
			clone.data = {loadData: data.cloneData};

		handleNewApplication(clone, videohandle);
	});
}


function getNewWindowPosition(seedPosition){

	if (!newWindowPosition){
		newWindowPosition  = {x:seedPosition.x+20, y:seedPosition.y+20};
		seedWindowPosition = {x:seedPosition.x,    y:seedPosition.y};
	}
	else if (seedWindowPosition.x === seedPosition.x && seedWindowPosition.y === seedPosition.y){
		newWindowPosition.x += 20;
		newWindowPosition.y += 20;
	}
	else{
		newWindowPosition  = {x:seedPosition.x+20, y:seedPosition.y+20};
		seedWindowPosition = {x:seedPosition.x,    y:seedPosition.y};
	}


	if ((newWindowPosition.x > config.totalWidth - 200) || (newWindowPosition.y > config.totalHeight - 200)){
		newWindowPosition.x = 20;
		newWindowPosition.y = 20;
	}
	return newWindowPosition;
}

/* ****************** Clone Request Methods ************************** */


function loadConfiguration() {
	var configFile = null;

	if (program.configuration) {
		configFile = program.configuration;
	}
	else {
		// Read config.txt - if exists and specifies a user defined config, then use it
		if(sageutils.fileExists("config.txt")){
			var lines = fs.readFileSync("config.txt", 'utf8').split("\n");
			for(var i =0; i<lines.length; i++){
				var text = "";
				var comment = lines[i].indexOf("//");
				if(comment >= 0) text = lines[i].substring(0, comment).trim();
				else text = lines[i].trim();

				if(text !== ""){
					configFile = text;
					console.log(sageutils.header("SAGE2") + "Found configuration file: " + configFile);
					break;
				}
			}
		}
	}

	// If config.txt does not exist or does not specify any files, look for a config with the hostname
	if(configFile === null){
		var hn = os.hostname();
		var dot = hn.indexOf(".");
		if(dot >= 0) hn = hn.substring(0, dot);
		configFile = path.join("config", hn + "-cfg.json");
		if(sageutils.fileExists(configFile)){
			console.log(sageutils.header("SAGE2") + "Found configuration file: " + configFile);
		}
		else{
			if(platform === "Windows")
				configFile = path.join("config", "defaultWin-cfg.json");
			else
				configFile = path.join("config", "default-cfg.json");
			console.log(sageutils.header("SAGE2") + "Using default configuration file: " + configFile);
		}
	}

	if (!sageutils.fileExists(configFile)) {
		console.log("\n----------");
		console.log(sageutils.header("SAGE2") + "Cannot find configuration file: " + configFile);
		console.log("----------\n\n");
		process.exit(1);
	}

	var json_str = fs.readFileSync(configFile, 'utf8');
	var userConfig = json5.parse(json_str);
	// compute extra dependent parameters
	userConfig.totalWidth     = userConfig.resolution.width  * userConfig.layout.columns;
	userConfig.totalHeight    = userConfig.resolution.height * userConfig.layout.rows;

	var minDim = Math.min(userConfig.totalWidth, userConfig.totalHeight);
	var maxDim = Math.max(userConfig.totalWidth, userConfig.totalHeight);

	if (userConfig.ui.titleBarHeight) userConfig.ui.titleBarHeight = parseInt(userConfig.ui.titleBarHeight, 10);
	else userConfig.ui.titleBarHeight = Math.round(0.025 * minDim);

	if (userConfig.ui.widgetControlSize) userConfig.ui.widgetControlSize = parseInt(userConfig.ui.widgetControlSize, 10);
	else userConfig.ui.widgetControlSize = Math.round(0.020 * minDim);

	if (userConfig.ui.titleTextSize) userConfig.ui.titleTextSize = parseInt(userConfig.ui.titleTextSize, 10);
	else userConfig.ui.titleTextSize  = Math.round(0.015 * minDim);

	if (userConfig.ui.pointerSize) userConfig.ui.pointerSize = parseInt(userConfig.ui.pointerSize, 10);
	else userConfig.ui.pointerSize = Math.round(0.08 * minDim);

	if (userConfig.ui.minWindowWidth) userConfig.ui.minWindowWidth = parseInt(userConfig.ui.minWindowWidth, 10);
	else userConfig.ui.minWindowWidth  = Math.round(0.08 * minDim);  // 8%
	if (userConfig.ui.minWindowHeight) userConfig.ui.minWindowHeight = parseInt(userConfig.ui.minWindowHeight, 10);
	else userConfig.ui.minWindowHeight = Math.round(0.08 * minDim); // 8%

	if (userConfig.ui.maxWindowWidth) userConfig.ui.maxWindowWidth = parseInt(userConfig.ui.maxWindowWidth, 10);
	else userConfig.ui.maxWindowWidth  = Math.round( 1.2 * maxDim);  // 120%
	if (userConfig.ui.maxWindowHeight) userConfig.ui.maxWindowHeight = parseInt(userConfig.ui.maxWindowHeight, 10);
	else userConfig.ui.maxWindowHeight = Math.round( 1.2 * maxDim); // 120%

	// Set default values if missing
	if (userConfig.port === undefined)
		userConfig.port = 443;
	else
		userConfig.port = parseInt(userConfig.port, 10); // to make sure it's a number
	if (userConfig.index_port === undefined)
		userConfig.index_port = 80;
	else
		userConfig.index_port = parseInt(userConfig.index_port, 10);

	// Set the display clip value if missing (true by default)
	if (userConfig.background.clip !== undefined)
		userConfig.background.clip = sageutils.isTrue(userConfig.background.clip);
	else
		userConfig.background.clip = true;


	// Registration to EVL's server (sage.evl.uic.edu), true by default
	if (userConfig.register_site === undefined)
		userConfig.register_site = true;
	else {
		// test for a true value: true, on, yes, 1, ...
		if (sageutils.isTrue(userConfig.register_site))
			userConfig.register_site = true;
		else
			userConfig.register_site = false;
	}


	if(userConfig.apis !== undefined && userConfig.apis.twitter !== undefined){
		apis.twitter = new Twit({
			consumer_key:         userConfig.apis.twitter.consumerKey,
			consumer_secret:      userConfig.apis.twitter.consumerSecret,
			access_token:         userConfig.apis.twitter.accessToken,
			access_token_secret:  userConfig.apis.twitter.accessSecret
		});
	}

	return userConfig;
}


var getUniqueAppId = (function() {
	var count = 0;
	return function() {
		var id = "app_" + count.toString();
		count++;
		return id;
	};
})();

var getNewUserId = (function() {
	var count = 0;
	return function() {
		var id = "usr_" + count.toString();
		count++;
		return id;
	};
})();

function getApplications() {
	var uploadedApps = assets.listApps();

	// Remove 'viewer' apps
	var i = uploadedApps.length;
	while (i--) {
		if (uploadedApps[i].exif.metadata.fileTypes &&
			uploadedApps[i].exif.metadata.fileTypes.length > 0) {
			uploadedApps.splice(i, 1);
		}
	}
	// Sort the list of apps
	uploadedApps.sort(sageutils.compareTitle);

	return uploadedApps;
}

function getSavedFilesList() {
	// Build lists of assets
	var uploadedImages = assets.listImages();
	var uploadedVideos = assets.listVideos();
	var uploadedPdfs   = assets.listPDFs();
	var savedSessions  = listSessions();

	// Sort independently of case
	uploadedImages.sort( sageutils.compareFilename );
	uploadedVideos.sort( sageutils.compareFilename );
	uploadedPdfs.sort(   sageutils.compareFilename );
	savedSessions.sort(  sageutils.compareFilename );

	var list = {images: uploadedImages, videos: uploadedVideos, pdfs: uploadedPdfs, sessions: savedSessions};

	return list;
}

function setupDisplayBackground() {
	var tmpImg, imgExt;

	// background image
	if (config.background.image !== undefined && config.background.image.url !== undefined) {
		var bg_file = path.join(publicDirectory, config.background.image.url);

		if (config.background.image.style === "tile") {
			// do nothing
			return;
		}
		else if (config.background.image.style === "fit") {
			exiftool.file(bg_file, function(err1, data) {
				if (err1) {
					console.log("Error processing background image:", bg_file, err1);
					console.log(" ");
					process.exit(1);
				}
				var bg_info = data;

				if (bg_info.ImageWidth === config.totalWidth && bg_info.ImageHeight === config.totalHeight) {
					sliceBackgroundImage(bg_file, bg_file);
				}
				else {
					tmpImg = path.join(publicDirectory, "images", "background", "tmp_background.png");
					var out_res  = config.totalWidth.toString() + "x" + config.totalHeight.toString();

					imageMagick(bg_file).noProfile().command("convert").in("-gravity", "center").in("-background", "rgba(0,0,0,0)").in("-extent", out_res).write(tmpImg, function(err2) {
						if (err2) throw err2;
						sliceBackgroundImage(tmpImg, bg_file);
					});
				}
			} );
		}
		else {
			config.background.image.style = "stretch";
			imgExt = path.extname(bg_file);
			tmpImg = path.join(publicDirectory, "images", "background", "tmp_background" + imgExt);

			imageMagick(bg_file).resize(config.totalWidth, config.totalHeight, "!").write(tmpImg, function(err) {
				if(err) throw err;

				sliceBackgroundImage(tmpImg, bg_file);
			});
		}
	}
}

function sliceBackgroundImage(fileName, outputBaseName) {
	for(var i=0; i<config.displays.length; i++){
		var x = config.displays[i].column * config.resolution.width;
		var y = config.displays[i].row * config.resolution.height;
		var output_dir  = path.dirname(outputBaseName);
		var input_ext   = path.extname(outputBaseName);
		var output_ext  = path.extname(fileName);
		var output_base = path.basename(outputBaseName, input_ext);
		var output = path.join(output_dir, output_base + "_"+i.toString() + output_ext);
		imageMagick(fileName).crop(config.resolution.width, config.resolution.height, x, y).write(output, function(err) {
			if (err) console.log("error slicing image", err); //throw err;
		});
	}
}

function setupHttpsOptions() {
	// build a list of certs to support multi-homed computers
	var certs = {};

	// file caching for the main key of the server
	var server_key = null;
	var server_crt = null;
	var server_ca  = [];

	// add the default cert from the hostname specified in the config file
	try {
		// first try the filename based on the hostname-server.key
		if (sageutils.fileExists(path.join("keys", config.host + "-server.key"))) {
			// Load the certificate files
			console.log(sageutils.header("Certificate") + "Loading certificate " + config.host + "-server.key");
			server_key = fs.readFileSync(path.join("keys", config.host + "-server.key"));
			server_crt = fs.readFileSync(path.join("keys", config.host + "-server.crt"));
			server_ca  = sageutils.loadCABundle(path.join("keys", config.host + "-ca.crt"));
			// Build the crypto
			certs[config.host] = sageutils.secureContext(server_key, server_crt, server_ca);
		} else {
			// remove the hostname from the FQDN and search for wildcard certificate
			//    syntax: _.rest.com.key or _.rest.bigger.com.key
			var domain = '_.' + config.host.split('.').slice(1).join('.');
			console.log(sageutils.header("Certificate") + "Loading domain certificate " + domain + ".key");
			server_key = fs.readFileSync( path.join("keys", domain + ".key") );
			server_crt = fs.readFileSync( path.join("keys", domain + ".crt") );
			server_ca  = sageutils.loadCABundle(path.join("keys", domain + "-ca.crt"));
			certs[config.host] = sageutils.secureContext(server_key, server_crt, server_ca);
		}
	}
	catch (e) {
		console.log("\n----------");
		console.log("Cannot open certificate for default host:");
		console.log(" \"" + config.host + "\" needs file: " + e.path);
		console.log(" --> Please generate the appropriate certificate in the 'keys' folder");
		console.log("----------\n\n");
		process.exit(1);
	}

	for(var h in config.alternate_hosts){
		try {
			var alth = config.alternate_hosts[h];
			certs[ alth ] = sageutils.secureContext(
				fs.readFileSync(path.join("keys", alth + "-server.key")),
				fs.readFileSync(path.join("keys", alth + "-server.crt")),
				sageutils.loadCABundle(path.join("keys", alth + "-ca.crt"))
			);
		}
		catch (e) {
			console.log("\n----------");
			console.log("Cannot open certificate for the alternate host: ", config.alternate_hosts[h]);
			console.log(" needs file: \"" + e.path + "\"");
			console.log(" --> Please generate the appropriate certificates in the 'keys' folder");
			console.log(" Ignoring alternate host: ", config.alternate_hosts[h]);
			console.log("----------\n");
		}
	}

	var httpsOptions;

	if (sageutils.nodeVersion === 10) {
		httpsOptions = {
			// server default keys
			key:  server_key,
			cert: server_crt,
			ca:   server_ca,
			requestCert: false, // If true the server will request a certificate from clients that connect and attempt to verify that certificate
			rejectUnauthorized: false,
			// callback to handle multi-homed machines
			SNICallback: function(servername){
				if(certs.hasOwnProperty(servername)){
					return certs[servername];
				}
				else{
					console.log(sageutils.header("SNI") + "Unknown host, cannot find a certificate for ", servername);
					return null;
				}
			}
		};
	} else {
		httpsOptions = {
			// server default keys
			key:  server_key,
			cert: server_crt,
			ca:   server_ca,
			requestCert: false, // If true the server will request a certificate from clients that connect and attempt to verify that certificate
			rejectUnauthorized: false,
			// callback to handle multi-homed machines
			SNICallback: function(servername, cb) {
				if(certs.hasOwnProperty(servername)){
					cb(null, certs[servername]);
				}
				else{
					console.log(sageutils.header("SNI") + "Unknown host, cannot find a certificate for ", servername);
					cb("SNI Unknown host", null);
				}
			}
		};
	}

	return httpsOptions;
}

function sendConfig(req, res) {
	res.writeHead(200, {"Content-Type": "text/plain"});
	// Adding the calculated version into the data structure
	config.version = SAGE2_version;
	res.write(JSON.stringify(config));
	res.end();
}

function uploadForm(req, res) {
	var form     = new formidable.IncomingForm();
	var position = [ 0, 0 ];
	// Limits the amount of memory all fields together (except files) can allocate in bytes.
	//    set to 4MB.
	form.maxFieldsSize = 4 * 1024 * 1024;
	form.type          = 'multipart';
	form.multiples     = true;

	// var lastper = -1;
	// form.on('progress', function(bytesReceived, bytesExpected) {
	// 	var per = parseInt(100.0 * bytesReceived/ bytesExpected);
	// 	if ((per % 10)===0 && lastper!==per) {
	// 		console.log('Form> %d%', per);
	// 		lastper = per;
	// 	}
	// });

	form.on('fileBegin', function(name, file) {
		console.log('Form> ', name, file.name, file.type);
	});

	form.on('field', function (field, value) {
		// convert value [0 to 1] to wall coordinate from drop location
		if (field === 'dropX') position[0] = parseInt(parseFloat(value) * config.totalWidth,  10);
		if (field === 'dropY') position[1] = parseInt(parseFloat(value) * config.totalHeight, 10);
	});

	form.parse(req, function(err, fields, files) {
		if(err){
			res.writeHead(500, {"Content-Type": "text/plain"});
			res.write(err + "\n\n");
			res.end();
		}
		res.writeHead(200, {'content-type': 'text/plain'});
		res.write('received upload:\n\n');
		res.end(util.inspect({fields: fields, files: files}));
	});

	form.on('end', function() {
		// saves files in appropriate directory and broadcasts the items to the displays
		manageUploadedFiles(this.openedFiles, position);
	});
}

function manageUploadedFiles(files, position) {
	var fileKeys = Object.keys(files);
	fileKeys.forEach(function(key) {
		var file = files[key];
		appLoader.manageAndLoadUploadedFile(file, function(appInstance, videohandle) {

			if(appInstance === null){
				console.log("Form> unrecognized file type: ", file.name, file.type);
				return;
			}

			// Use the position from the drop location
			if (position[0] !== 0 || position[1] !== 0) {
				appInstance.left = position[0] - appInstance.width/2;
				if (appInstance.left < 0 ) appInstance.left = 0;
				appInstance.top  = position[1] - appInstance.height/2;
				if (appInstance.top < 0) appInstance.top = 0;
			}

			appInstance.id = getUniqueAppId();
			if(appInstance.animation){
				var i;
				SAGE2Items.renderSync[appInstance.id] = {clients: {}, date: Date.now()};
				for (i=0; i<clients.length; i++) {
					if (clients[i].clientType === "display") {
						SAGE2Items.renderSync[appInstance.id].clients[clients[i].id] = {wsio: clients[i], readyForNextFrame: false, blocklist: []};
					}
				}
				/*
				appAnimations[appInstance.id] = {clients: {}, date: new Date()};
				for(i=0; i<clients.length; i++){
					if(clients[i].clientType === "display") {
						appAnimations[appInstance.id].clients[clients[i].id] = false;
					}
				}
				*/
			}
			handleNewApplication(appInstance, videohandle);
		});
	});
}


// **************  Remote Site Collaboration *****************

var remoteSites = [];
if (config.remote_sites) {
	remoteSites = new Array(config.remote_sites.length);
	config.remote_sites.forEach(function(element, index, array) {
		var protocol = (element.secure === true) ? "wss" : "ws";
		var wsURL = protocol + "://" + element.host + ":" + element.port.toString();

		var remote = createRemoteConnection(wsURL, element, index);

		var rGeom = {};
		rGeom.w = Math.min((0.5*config.totalWidth)/remoteSites.length, config.ui.titleBarHeight*6) - (0.16*config.ui.titleBarHeight);
		rGeom.h = 0.84*config.ui.titleBarHeight;
		rGeom.x = (0.5*config.totalWidth) + ((rGeom.w+(0.16*config.ui.titleBarHeight))*(index-(remoteSites.length/2))) + (0.08*config.ui.titleBarHeight);
		rGeom.y = 0.08*config.ui.titleBarHeight;

		remoteSites[index] = {name: element.name, wsio: remote, connected: false, geometry: rGeom};
		interactMgr.addGeometry("remote_"+index, "staticUI", "rectangle", rGeom,  true, index, remoteSites[index]);

		// attempt to connect every 15 seconds, if connection failed
		setInterval(function() {
			if (!remoteSites[index].connected) {
				var rem = createRemoteConnection(wsURL, element, index);
				remoteSites[index].wsio = rem;
			}
		}, 15000);
	});
}

function createRemoteConnection(wsURL, element, index) {
	var remote = new WebsocketIO(wsURL, false, function() {
		console.log(sageutils.header("Remote") + "Connected to " + element.name);
		remote.remoteAddress.address = element.host;
		remote.remoteAddress.port = element.port;
		var clientDescription = {
			clientType: "remoteServer",
			host: config.host,
			port: config.port,
			requests: {
				config: false,
				version: false,
				time: false,
				console: false
			}
		};
		remote.clientType = "remoteServer";

		remote.onclose(function() {
			console.log("Remote site \"" + config.remote_sites[index].name + "\" now offline");
			remoteSites[index].connected = false;
			var delete_site = {name: remoteSites[index].name, connected: remoteSites[index].connected};
			broadcast('connectedToRemoteSite', delete_site);
			removeElement(clients, remote);
		});

		remote.on('addClient', wsAddClient);
		remote.on('addNewElementFromRemoteServer', wsAddNewElementFromRemoteServer);
		remote.on('requestNextRemoteFrame', wsRequestNextRemoteFrame);
		remote.on('updateRemoteMediaStreamFrame', wsUpdateRemoteMediaStreamFrame);
		remote.on('stopMediaStream', wsStopMediaStream);
		remote.on('requestNextRemoteBlockFrame', wsRequestNextRemoteBlockFrame);
		remote.on('updateRemoteMediaBlockStreamFrame', wsUpdateRemoteMediaBlockStreamFrame);
		remote.on('stopMediaBlockStream', wsStopMediaBlockStream);

		remote.emit('addClient', clientDescription);
		remoteSites[index].connected = true;
		var new_site = {name: remoteSites[index].name, connected: remoteSites[index].connected};
		broadcast('connectedToRemoteSite', new_site);
		clients.push(remote);
	});

	return remote;
}

// **************  System Time - Updated Every Minute *****************
var cDate = new Date();
setTimeout(function() {
	setInterval(function() {
		broadcast('setSystemTime', {date: Date.now()});
	}, 60000);

	broadcast('setSystemTime', {date: Date.now()});
}, (61-cDate.getSeconds())*1000);


// ***************************************************************************************

// Place callback for success in the 'listen' call for HTTPS

sage2ServerS.on('listening', function (e) {
	// Success
	console.log(sageutils.header("SAGE2") + "Serving secure clients at https://" + config.host + ":" + config.port);
	console.log(sageutils.header("SAGE2") + "Web console at https://" + config.host + ":" + config.port + "/admin/console.html");
});

// Place callback for errors in the 'listen' call for HTTP
sage2Server.on('error', function (e) {
	if (e.code === 'EACCES') {
		console.log(sageutils.header("HTTP_Server") + "You are not allowed to use the port: ", config.index_port);
		console.log(sageutils.header("HTTP_Server") + "  use a different port or get authorization (sudo, setcap, ...)");
		console.log(" ");
		process.exit(1);
	}
	else if (e.code === 'EADDRINUSE') {
		console.log(sageutils.header("HTTP_Server") + "The port is already in use by another process:", config.index_port);
		console.log(sageutils.header("HTTP_Server") + "  use a different port or stop the offending process");
		console.log(" ");
		process.exit(1);
	}
	else {
		console.log(sageutils.header("HTTP_Server") + "Error in the listen call: ", e.code);
		console.log(" ");
		process.exit(1);
	}
});

// Place callback for success in the 'listen' call for HTTP
sage2Server.on('listening', function (e) {
	// Success
	console.log(sageutils.header("SAGE2") + "Serving web UI at http://" + config.host + ":" + config.index_port);
	console.log(sageutils.header("SAGE2") + "Display 0 at http://" + config.host + ":" + config.index_port + "/display.html?clientID=0");
	console.log(sageutils.header("SAGE2") + "Audio manager at http://" + config.host + ":" + config.index_port + "/audioManager.html");
});


// Odly the HTTPS modules doesnt throw the same exceptions than HTTP
//  catching errors at the process level
/*process.on('uncaughtException', function (e) {
	if (e.code == 'EACCES') {
		console.log("HTTPS_server> You are not allowed to use the port: ", config.port);
		console.log("HTTPS_server>   use a different port or get authorization (sudo, setcap, ...)");
		console.log(" ")
		process.exit(1);
	}
	else if (e.code == 'EADDRINUSE') {
		console.log('HTTPS_server> The port is already in use by another process:', config.port);
		console.log("HTTPS_server>   use a different port or stop the offending process");
		console.log(" ")
		process.exit(1);
	}
	else {
		console.log("Process> uncaught exception: ", e);
		console.log(" ")
		console.trace();
		process.exit(1);
	}
});*/

// KILL intercept
process.on('SIGTERM', quitSAGE2);
// CTRL-C intercept
process.on('SIGINT',  quitSAGE2);


// Start the HTTP server (listen for IPv4 addresses 0.0.0.0)
sage2Server.listen(config.index_port, "0.0.0.0");
// Start the HTTPS server (listen for IPv4 addresses 0.0.0.0)
sage2ServerS.listen(config.port, "0.0.0.0");


// ***************************************************************************************

// Load session file if specified on the command line (-s)
if (program.session) {
	setTimeout(function() {
		// if -s specified without argument
		if (program.session === true) loadSession();
		// if argument specified
		else loadSession(program.session);
	}, 1000);
}

function processInputCommand(line) {
	var command = line.trim().split(' ');
	switch(command[0]) {
		case '': // ignore
			break;
		case 'help':
			console.log('help\t\tlist commands');
			console.log('kill\t\tclose application: arg0: id - kill app_0');
			console.log('apps\t\tlist running applications');
			console.log('clients\t\tlist connected clients');
			console.log('streams\t\tlist media streams');
			console.log('clear\t\tclose all running applications');
			console.log('tile\t\tlayout all running applications');
			console.log('save\t\tsave state of running applications into a session');
			console.log('load\t\tload a session and restore applications');
			console.log('assets\t\tlist the assets in the file library');
			console.log('regenerate\tregenerates the assets');
			console.log('hideui\t\thide/show/delay the user interface');
			console.log('sessions\tlist the available sessions');
			console.log('update\t\trun a git update');
			console.log('version\t\tprint SAGE2 version');
			console.log('exit\t\tstop SAGE2');
			break;

		case 'version':
			console.log(sageutils.header("Version") + 'base:', SAGE2_version.base, ' branch:', SAGE2_version.branch, ' commit:', SAGE2_version.commit, SAGE2_version.date);
			break;

		case 'update':
			if (SAGE2_version.branch.length>0) {
				sageutils.updateWithGIT(SAGE2_version.branch, function(error, success) {
					if (error)
						console.log(sageutils.header('GIT') + 'Update: error', error);
					else
						console.log(sageutils.header('GIT') + 'Update: success', success);
				});
			} else {
				console.log(sageutils.header("Update") + "failed: not linked to any repository");
			}
			break;

		case 'save':
			if (command[1] !== undefined)
				saveSession(command[1]);
			else
				saveSession();
			break;
		case 'load':
			if (command[1] !== undefined)
				loadSession(command[1]);
			else
				loadSession();
			break;
		case 'sessions':
			printListSessions();
			break;
		case 'hideui':
			// if argument provided, used as auto_hide delay in second
			//   otherwise, it flips a switch
			if (command[1] !== undefined)
				broadcast('hideui', {delay:parseInt(command[1], 10)}, 'requiresFullApps');
			else
				broadcast('hideui', null, 'requiresFullApps');
			break;

		case 'close':
		case 'delete':
		case 'kill':
			if (command.length > 1 && typeof command[1] === "string") {
				deleteApplication(command[1]);
				/*
				var kid = parseInt(command[1], 10); // convert arg1 to base 10
				if (!isNaN(kid) && (kid >= 0) && (kid < applications.length) ) {
					console.log('deleting application', kid);
					deleteApplication( applications[kid] );
				}
				*/
			}
			break;

		case 'clear':
			clearDisplay();
			break;

		case 'assets':
			assets.listAssets();
			break;

		case 'regenerate':
			assets.regenerateAssets();
			break;

		case 'tile':
			tileApplications();
			break;

		case 'clients':
			listClients();
			break;
		case 'apps':
			listApplications();
			break;
		case 'streams':
			listMediaStreams();
			break;
        case 'blockStreams':
			listMediaBlockStreams();
			break;

		case 'exit':
		case 'quit':
		case 'bye':
			quitSAGE2();
			break;
		default:
			console.log('Say what? I might have heard `' + line.trim() + '`');
			break;
	}
}

// Command loop: reading input commands - SHOULD MOVE LATER: INSIDE CALLBACK AFTER SERVER IS LISTENING
if (program.interactive) {
	// Create line reader for stdin and stdout
	var shell = readline.createInterface({
		input:  process.stdin, output: process.stdout
	});

	// Set the prompt
	shell.setPrompt("> ");

	// Callback for each line
	shell.on('line', function(line) {
		processInputCommand(line);
		shell.prompt();
	}).on('close', function() {
		// Saving stuff
		quitSAGE2();
	});
}


// ***************************************************************************************

function formatDateToYYYYMMDD_HHMMSS(date) {
	var year   = date.getFullYear();
	var month  = date.getMonth() + 1;
	var day    = date.getDate();
	var hour   = date.getHours();
	var minute = date.getMinutes();
	var second = date.getSeconds();

	year   = year.toString();
	month  = month >= 10 ? month.toString() : "0"+month.toString();
	day    = day >= 10 ? day.toString() : "0"+day.toString();
	hour   = hour >= 10 ? hour.toString() : "0"+hour.toString();
	minute = minute >= 10 ? minute.toString() : "0"+minute.toString();
	second = second >= 10 ? second.toString() : "0"+second.toString();

	return year + "-" + month + "-" + day + "_" + hour + "-" + minute + "-" + second;
}

function quitSAGE2() {
	if(users !== null) {
		var key;
		for(key in users) {
			if(users[key].ip !== undefined) delete users[key].ip;
		}
		users.session.end = Date.now();
		var userLogName = path.join("logs", "user-log_"+formatDateToYYYYMMDD_HHMMSS(new Date())+".json");
		fs.writeFileSync(userLogName, json5.stringify(users, null, 4));
		console.log(sageutils.header("LOG") + "saved log file to " + userLogName);
	}

	if (config.register_site) {
		// de-register with EVL's server
		sageutils.deregisterSAGE2(config, function() {
			saveSession();
			assets.saveAssets();
			if( omicronRunning )
				omicronManager.disconnect();
			process.exit(0);
		});
	}
	else {
		saveSession();
		assets.saveAssets();
		if( omicronRunning )
			omicronManager.disconnect();
		process.exit(0);
	}
}

/*
// broadcast version with stringify and checks for every client
function broadcast(func, data, type) {
	for(var i=0; i<clients.length; i++){
		if(clients[i].messages[type]) clients[i].emit(func, data);
	}
}

// optimized version: one stringify and no checks (ohhh)
function broadcast_opt(func, data, type) {
	// Marshall the message only once
	var message = JSON.stringify({f: func, d: data});
	try {
		for(var i=0; i<clients.length; i++) {
			if (clients[i].messages[type]) clients[i].emitString(message);
		}
	} catch (e) {
		// Not using console.log since it's overloaded to send messages
		process.stdout.write("Websocket>	Warning: wsio trouble emitting string to clients\n");
	}
}
*/

function findRemoteSiteByConnection(wsio) {
	var remoteIdx = -1;
	for (var i=0; i<config.remote_sites.length; i++) {
		if (wsio.remoteAddress.address === config.remote_sites[i].host &&
			wsio.remoteAddress.port === config.remote_sites[i].port)
			remoteIdx = i;
	}
	if (remoteIdx >= 0) return remoteSites[remoteIdx];
	else                return null;
}

/*
function findAppUnderPointer(pointerX, pointerY) {
	var i;
	for(i=applications.length-1; i>=0; i--) {
		if(pointerX >= applications[i].left && pointerX <= (applications[i].left+applications[i].width) && pointerY >= applications[i].top && pointerY <= (applications[i].top+applications[i].height+config.ui.titleBarHeight)){
			return applications[i];
		}
	}
	return null;
}

function findAppById(id) {
	var i;
	for(i=0; i<applications.length; i++){
		if(applications[i].id === id) return applications[i];
	}
	return null;
}
*/


// function findControlsUnderPointer(pointerX, pointerY) {
// 	var last = controls.length-1;
// 	for(var i=last; i>=0; i--){
// 		if (controls[i]!== null && controls[i].show === true && pointerX >= controls[i].left && pointerX <= (controls[i].left+controls[i].width) && pointerY >= controls[i].top && pointerY <= (controls[i].top+controls[i].height)){
// 			var centerX = controls[i].left + controls[i].height/2.0;
// 			var centerY = controls[i].top + controls[i].height/2.0;
// 			var dist = Math.sqrt((pointerX - centerX)*(pointerX - centerX) + (pointerY - centerY)*(pointerY - centerY));
// 			var barMinX = controls[i].left + controls[i].height;
// 			var barMinY = controls[i].top + controls[i].height/2 - controls[i].barHeight/2;
// 			var barMaxX = controls[i].left + controls[i].width;
// 			var barMaxY = controls[i].top + controls[i].height/2 + controls[i].barHeight/2;
// 			if (dist<=controls[i].height/2.0 || (controls[i].hasSideBar && (pointerX >= barMinX && pointerX <= barMaxX) && (pointerY >= barMinY && pointerY <= barMaxY))) {
// 				if (i!==last){
// 					var temp = controls[i];
// 					controls[i] = controls[last];
// 					controls[last] = temp;
// 				}
// 				return controls[last];
// 			}
// 			else
// 				return null;
// 		}
// 	}
// 	return null;
// }

// function findControlById(id) {
// 	for (var i=controls.length-1; i>=0; i--) {
// 		if (controls[i].id === id) {
// 			return controls[i];
// 		}
// 	}
// 	return null;
// }

// Never called
// function findControlsByUserId(uid) {
// 	var idxList = [];
// 	for (var i=controls.length-1; i>=0; i--) {
// 		if (controls[i].id.indexOf(uid) > -1) {
// 			idxList.push(i);
// 		}
// 	}
// 	return idxList;
// }

function hideControl(ctrl){
	if (ctrl.show === true) {
		ctrl.show = false;
		broadcast('hideControl', {id:ctrl.id, appId:ctrl.appId});
		interactMgr.editVisibility(ctrl.id+"_radial", "widgets", false);
		if(ctrl.hasSideBar === true) {
			interactMgr.editVisibility(ctrl.id+"_sidebar", "widgets", false);
		}
	}
}

function removeControlsForUser(uniqueID){
	var widgets = SAGE2Items.widgets.list;
	for (var w in widgets){
		if (widgets.hasOwnProperty(w) && widgets[w].id.indexOf(uniqueID) > -1){
			interactMgr.removeGeometry(widgets[w].id + "_radial", "widgets");
			if (widgets[w].hasSideBar === true){
				interactMgr.removeGeometry(widgets[w].id + "_sidebar", "widgets");
			}
			SAGE2Items.widgets.removeItem(widgets[w].id);
		}
	}
	broadcast('removeControlsForUser', {user_id:uniqueID});
}

function showControl(ctrl, uniqueID, pointerX, pointerY){
	if (ctrl.show === false) {
		ctrl.show = true;
		interactMgr.editVisibility(ctrl.id+"_radial", "widgets", true);
		if(ctrl.hasSideBar === true) {
			interactMgr.editVisibility(ctrl.id+"_sidebar", "widgets", true);
		}
		moveControlToPointer(ctrl, uniqueID, pointerX, pointerY);
		broadcast('showControl', {id: ctrl.id, appId: ctrl.appId, user_color: sagePointers[uniqueID]? sagePointers[uniqueID].color: null});
	}
}

function moveControlToPointer(ctrl, uniqueID, pointerX, pointerY){
	var dt = new Date();
	var rightMargin = config.totalWidth - ctrl.width;
	var bottomMargin = config.totalHeight - ctrl.height;
	ctrl.left = (pointerX > rightMargin)? rightMargin: pointerX-ctrl.height/2;
	ctrl.top = (pointerY > bottomMargin)? bottomMargin: pointerY-ctrl.height/2;
	interactMgr.editGeometry(ctrl.id+"_radial", "widgets", "circle", {x: ctrl.left+(ctrl.height/2), y: ctrl.top+(ctrl.height/2), r: ctrl.height/2});
	if(ctrl.hasSideBar === true) {
		interactMgr.editGeometry(ctrl.id+"_sidebar", "widgets", "rectangle", {x: ctrl.left+ctrl.height, y: ctrl.top+(ctrl.height/2)-(ctrl.barHeight/2), w: ctrl.width-ctrl.height, h: ctrl.barHeight});
	}

	var app = SAGE2Items.applications.list[ctrl.appId];
	var appPos = (app===null)? null : getAppPositionSize(app);
	broadcast('setControlPosition', {date: dt, elemId: ctrl.id, elemLeft:ctrl.left, elemTop: ctrl.top, elemHeight: ctrl.height, user_color: sagePointers[uniqueID] ? sagePointers[uniqueID].color : null, appData: appPos});
}

// function moveAppToFront(id) {
// 	var selectedIndex;
// 	var selectedApp;
// 	var appIds = [];
// 	var i;

// 	for(i=0; i<applications.length; i++){
// 		if(applications[i].id === id){
// 			selectedIndex = i;
// 			selectedApp = applications[selectedIndex];
// 			break;
// 		}
// 		appIds.push(applications[i].id);
// 	}
// 	for(i=selectedIndex; i<applications.length-1; i++){
// 		applications[i] = applications[i+1];
// 		//interactMgr.editZIndex(applications[i].id, appIds.length);
// 		appIds.push(applications[i].id);
// 	}
// 	applications[applications.length-1] = selectedApp;
// 	//interactMgr.editZIndex(id, appIds.length);
// 	appIds.push(id);
// 	return appIds;
// }

function initializeArray(size, val) {
	var arr = new Array(size);
	for(var i=0; i<size; i++){
		arr[i] = val;
	}
	return arr;
}

function allNonBlank(arr) {
	for(var i=0; i<arr.length; i++){
		if(arr[i] === "") return false;
	}
	return true;
}

function allTrueDict(dict, property) {
	var key;
	for (key in dict) {
		if (property === undefined && dict[key] !== true) return false;
		else if (property !== undefined && dict[key][property] !== true) return false;
	}
	return true;
}

function removeElement(list, elem) {
	if(list.indexOf(elem) >= 0){
		moveElementToEnd(list, elem);
		list.pop();
	}
}

function moveElementToEnd(list, elem) {
	var i;
	var pos = list.indexOf(elem);
	if(pos < 0) return;
	for(i=pos; i<list.length-1; i++){
		list[i] = list[i+1];
	}
	list[list.length-1] = elem;
}

function intToByteBuffer(aInt, bytes) {
	var buf = new Buffer(bytes);
	var byteVal;
	var num = aInt;
	for(var i=0; i<bytes; i++){
		byteVal = num & 0xff;
		buf[i] = byteVal;
		num = (num - byteVal) / 256;
	}

	return buf;
}

// Never used
// function byteBufferToInt(buf) {
// 	var value = 0;
// 	for(var i=buf.length-1; i>=0; i--){
// 		value = (value * 256) + buf[i];
// 	}
// 	return value;
// }

function byteBufferToString(buf) {
	var str = "";
	var i = 0;

	while(buf[i] !== 0 && i < buf.length) {
		str += String.fromCharCode(buf[i]);
		i++;
	}

	return str;
}

function mergeObjects(a, b, ignore) {
	var ig = ignore || [];
	for(var key in b) {
		if(a[key] !== undefined && ig.indexOf(key) < 0) {
			if(typeof b[key] === "object" && typeof a[key] === "object")
				mergeObjects(a[key], b[key]);
			else if(typeof b[key] !== "object" && typeof a[key] !== "object")
				b[key] = a[key];
		}
	}
}

function addEventToUserLog(id, data) {
	var key;
	for(key in users) {
		if(users[key].ip && users[key].ip === id) {
			users[key].actions.push(data);
		}
	}
}

// Never called
// function getItemPositionSizeType(item) {
// 	return {type: item.type, id: item.id, left: item.left, top: item.top,
// 			width: item.width, height: item.height, aspect: item.aspect};
// }

function getAppPositionSize(appInstance) {
	return {
		id:          appInstance.id,
		application: appInstance.application,
		left:        appInstance.left,
		top:         appInstance.top,
		width:       appInstance.width,
		height:      appInstance.height,
		icon:        appInstance.icon || null,
		title:       appInstance.title,
		color:       appInstance.color || null
	};
}

// **************  Pointer Functions *****************

function createSagePointer (uniqueID) {
	// From addClient type == sageUI
	sagePointers[uniqueID]      = new Sagepointer(uniqueID+"_pointer");
	remoteInteraction[uniqueID] = new Interaction(config);

	broadcast('createSagePointer', sagePointers[uniqueID]);
}

function showPointer(uniqueID, data) {
	if(sagePointers[uniqueID] === undefined) return;

	// From startSagePointer
	console.log(sageutils.header("Pointer") + "starting: " + uniqueID);

	if( data.sourceType === undefined )
		data.sourceType = "Pointer";

	sagePointers[uniqueID].start(data.label, data.color, data.sourceType);
	broadcast('showSagePointer', sagePointers[uniqueID]);
}

function hidePointer(uniqueID) {
	if(sagePointers[uniqueID] === undefined) return;

	// From stopSagePointer
	console.log(sageutils.header("Pointer") + "stopping: " + uniqueID);

	sagePointers[uniqueID].stop();
	if (remoteInteraction[uniqueID].hoverOverControl() !== null){
		broadcast('hideWidgetToAppConnector', remoteInteraction[uniqueID].hoverOverControl());
		remoteInteraction[uniqueID].leaveControlArea();
	}
	broadcast('hideSagePointer', sagePointers[uniqueID]);
}

// Copied from pointerPress. Eventually a touch gesture will use this to toggle modes
/*
function togglePointerMode(uniqueID) {
	if (sagePointers[uniqueID] === undefined) return;

	remoteInteraction[uniqueID].toggleModes();
	broadcast('changeSagePointerMode', {id: sagePointers[uniqueID].id, mode: remoteInteraction[uniqueID].interactionMode});

	/*
	if(remoteInteraction[uniqueID].interactionMode === 0)
		addEventToUserLog(uniqueID, {type: "SAGE2PointerMode", data: {mode: "windowManagement"}, time: Date.now()});
	else
		addEventToUserLog(uniqueID, {type: "SAGE2PointerMode", data: {mode: "applicationInteraction"}, time: Date.now()});

}
*/

function globalToLocal(globalX, globalY, type, geometry) {
	var local = {};
	if(type === "circle") {
		local.x = globalX - (geometry.x - geometry.r);
		local.y = globalY - (geometry.y - geometry.r);
	}
	else {
		local.x = globalX - geometry.x;
		local.y = globalY - geometry.y;
	}

	return local;
}

function pointerPress(uniqueID, pointerX, pointerY, data) {
	if (sagePointers[uniqueID] === undefined) return;

	var obj = interactMgr.searchGeometry({x: pointerX, y: pointerY});

	if (obj === null) {
		pointerPressOnOpenSpace(uniqueID, pointerX, pointerY, data);
		return;
	}

	var localPt = globalToLocal(pointerX, pointerY, obj.type, obj.geometry);
	switch (obj.layerId) {
		case "staticUI":
			pointerPressOnStaticUI(uniqueID, pointerX, pointerY, data, obj, localPt);
			break;
		case "radialMenus":
			pointerPressOnRadialMenu(uniqueID, pointerX, pointerY, data, obj, localPt);
			break;
		case "widgets":
			pointerPressOrReleaseOnWidget(uniqueID, pointerX, pointerY, data, obj, localPt, "press");
			break;
		case "applications":
			pointerPressOnApplication(uniqueID, pointerX, pointerY, data, obj, localPt);
			break;
	}
}

function pointerPressOnOpenSpace(uniqueID, pointerX, pointerY, data) {
	//console.log("pointer press on open space");

	if (data.button === "right") {
		createRadialMenu(uniqueID, pointerX, pointerY);
	}
}

function pointerPressOnStaticUI(uniqueID, pointerX, pointerY, data, obj, localPt) {

}

function pointerPressOnRadialMenu(uniqueID, pointerX, pointerY, data, obj, localPt) {
	//console.log("pointer press on radial menu");

	// Drag Content Browser only from radial menu
	if (data.button === "left" && obj.type !== 'rectangle' ) {
		obj.data.onStartDrag(uniqueID, {x: pointerX, y: pointerY} );
	}

	radialMenuEvent({type: "pointerPress", id: uniqueID, x: pointerX, y: pointerY, data: data});
}

function pointerPressOrReleaseOnWidget(uniqueID, pointerX, pointerY, data, obj, localPt, pressRelease) {
	var id = obj.id.substr(0, obj.id.lastIndexOf("_"));
	if (data.button === "left") {
		var sidebarPoint ={x: obj.geometry.x - obj.data.left + localPt.x, y:obj.geometry.y - obj.data.top + localPt.y};
		var btn = SAGE2Items.widgets.findButtonByPoint(id, localPt) || SAGE2Items.widgets.findButtonByPoint(id, sidebarPoint);
		var ctrlData = {ctrlId:btn?btn.id:null, appId:obj.data.appId, instanceID:id};
		var regTI = /textInput/;
		var regSl = /slider/;
		var regButton = /button/;
		var lockedControl = null;
		var eUser = {id: sagePointers[uniqueID].id, label: sagePointers[uniqueID].label, color: sagePointers[uniqueID].color};

		if (pressRelease === "press"){
			//var textInputOrSlider = SAGE2Items.widgets.findButtonByPoint(id, sidebarPoint);
			if (btn===null) {// && textInputOrSlider===null){
				remoteInteraction[uniqueID].selectMoveControl(obj.data, pointerX, pointerY);
			}
			else {
				remoteInteraction[uniqueID].releaseControl();
				lockedControl = remoteInteraction[uniqueID].lockedControl();
				if (lockedControl) {
					//If a text input widget was locked, drop it
					broadcast('deactivateTextInputControl', lockedControl);
					remoteInteraction[uniqueID].dropControl();
				}

				remoteInteraction[uniqueID].lockControl(ctrlData);
				if (regSl.test(btn.id)){
					broadcast('sliderKnobLockAction', {ctrl:ctrlData, x:pointerX, user: eUser});
				}
				else if (regTI.test(btn.id)) {
					broadcast('activateTextInputControl', {prevTextInput:lockedControl, curTextInput:ctrlData});
				}
			}
		}
		else {
			lockedControl = remoteInteraction[uniqueID].lockedControl();
			if (lockedControl !== null && btn!==null && regButton.test(btn.id) && lockedControl.ctrlId === btn.id) {
				remoteInteraction[uniqueID].dropControl();
				broadcast('executeControlFunction', {ctrl:ctrlData, user:eUser}, 'receivesWidgetEvents');

				var app = SAGE2Items.applications.list[ctrlData.appId];
				if (app) {
					if (btn.id.indexOf("buttonCloseApp") >= 0) {
						addEventToUserLog(data.addr, {type: "delete", data: {application: {id: app.id, type: app.application}}, time: Date.now()});
					}
					else if (btn.id.indexOf("buttonCloseWidget") >= 0) {
						addEventToUserLog(data.addr, {type: "widgetMenu", data: {action: "close", application: {id: app.id, type: app.application}}, time: Date.now()});
					}
					else {
						addEventToUserLog(data.addr, {type: "widgetAction", data: {application: data.appId, widget: data.ctrlId}, time: Date.now()});
					}
				}
			}
			remoteInteraction[uniqueID].releaseControl();
		}
	}
	else {
		if (obj.data.show === true && pressRelease === "press") {
			hideControl(obj.data);
			var app2 = SAGE2Items.applications.list[obj.data.appId];
			if (app2 !== null) {
				addEventToUserLog(uniqueID, {type: "widgetMenu", data: {action: "close", application: {id: app2.id, type: app2.application}}, time: Date.now()});
			}
		}
	}
}

function releaseSlider(uniqueID){
	var ctrlData = remoteInteraction[uniqueID].lockedControl();
	if (/slider/.test(ctrlData.ctrlId) === true){
		remoteInteraction[uniqueID].dropControl();
		var eUser = {id: sagePointers[uniqueID].id, label: sagePointers[uniqueID].label, color: sagePointers[uniqueID].color};
		broadcast('executeControlFunction', {ctrl:ctrlData, user:eUser}, 'receivesWidgetEvents');
	}
}


function pointerPressOnApplication(uniqueID, pointerX, pointerY, data, obj, localPt) {
	var btn = SAGE2Items.applications.findButtonByPoint(obj.id, localPt);

	interactMgr.moveObjectToFront(obj.id, obj.layerId);
	var stickyList = stickyAppHandler.getStickingItems(obj.id);
	for (var idx in stickyList){
		interactMgr.moveObjectToFront(stickyList[idx].id, obj.layerId);
	}
	var newOrder = interactMgr.getObjectZIndexList(obj.layerId);
	broadcast('updateItemOrder', newOrder);

	// pointer press on app window
	if (btn === null) {
		if (remoteInteraction[uniqueID].windowManagementMode()) {
			if (data.button === "left") {
				selectApplicationForMove(uniqueID, obj.data, pointerX, pointerY);
			}
			else{
				var elemCtrl = SAGE2Items.widgets.list[obj.id+uniqueID+"_controls"];
				if (!elemCtrl) {
					broadcast('requestNewControl', {elemId: obj.id, user_id: uniqueID, user_label: sagePointers[uniqueID]? sagePointers[uniqueID].label : "", x: pointerX, y: pointerY, date: Date.now() });
				}
				else if (elemCtrl.show === false) {
					showControl(elemCtrl, uniqueID, pointerX, pointerY);
					addEventToUserLog(uniqueID, {type: "widgetMenu", data: {action: "open", application: {id: obj.id, type: obj.data.application}}, time: Date.now()});
				}
				else {
					moveControlToPointer(elemCtrl, uniqueID, pointerX, pointerY);
				}
			}
		}
		else if (remoteInteraction[uniqueID].appInteractionMode()) {
			sendPointerPressToApplication(uniqueID, obj.data, pointerX, pointerY, data);
		}
		return;
	}

	switch (btn.id) {
		case "titleBar":
			selectApplicationForMove(uniqueID, obj.data, pointerX, pointerY);
			break;
		case "dragCorner":
			if (remoteInteraction[uniqueID].windowManagementMode()) {
				selectApplicationForResize(uniqueID, obj.data, pointerX, pointerY);
			}
			else if (remoteInteraction[uniqueID].appInteractionMode()) {
				sendPointerPressToApplication(uniqueID, obj.data, pointerX, pointerY, data);
			}
			break;
		case "fullscreenButton":
			toggleApplicationFullscreen(uniqueID, obj.data);
			break;
		case "closeButton":
			deleteApplication(obj.data.id);
			break;
	}
}

function selectApplicationForMove(uniqueID, app, pointerX, pointerY) {
	remoteInteraction[uniqueID].selectMoveItem(app, pointerX, pointerY);
	broadcast('startMove', {id: app.id, date: Date.now()});

	var eLogData = {
		type: "move",
		action: "start",
		application: {
			id: app.id,
			type: app.application
		},
		location: {
			x: parseInt(app.left, 10),
			y: parseInt(app.top, 10),
			width: parseInt(app.width, 10),
			height: parseInt(app.height, 10)
		}
	};
	addEventToUserLog(uniqueID, {type: "windowManagement", data: eLogData, time: Date.now()});
}

function selectApplicationForResize(uniqueID, app, pointerX, pointerY) {
	remoteInteraction[uniqueID].selectResizeItem(app, pointerX, pointerY);
	broadcast('startResize', {id: app.id, date: Date.now()});

	var eLogData = {
		type: "resize",
		action: "start",
		application: {
			id: app.id,
			type: app.application
		},
		location: {
			x: parseInt(app.left, 10),
			y: parseInt(app.top, 10),
			width: parseInt(app.width, 10),
			height: parseInt(app.height, 10)
		}
	};
	addEventToUserLog(uniqueID, {type: "windowManagement", data: eLogData, time: Date.now()});
}

function sendPointerPressToApplication(uniqueID, app, pointerX, pointerY, data) {
	var ePosition = {x: pointerX - app.left, y: pointerY - (app.top + config.ui.titleBarHeight)};
	var eUser = {id: sagePointers[uniqueID].id, label: sagePointers[uniqueID].label, color: sagePointers[uniqueID].color};

	var event = {
		id: app.id,
		type: "pointerPress",
		position: ePosition,
		user: eUser,
		data: data,
		date: Date.now()
	};

	broadcast('eventInItem', event);

	var eLogData = {
		type: "pointerPress",
		application: {
			id: app.id,
			type: app.application
		},
		position: {
			x: parseInt(ePosition.x, 10),
			y: parseInt(ePosition.y, 10)
		}
	};
	addEventToUserLog(uniqueID, {type: "applicationInteraction", data: eLogData, time: Date.now()});
}

function pointerMove(uniqueID, pointerX, pointerY, data) {
	if (sagePointers[uniqueID] === undefined) return;

	sagePointers[uniqueID].updatePointerPosition(data, config.totalWidth, config.totalHeight);
	pointerX = sagePointers[uniqueID].left;
	pointerY = sagePointers[uniqueID].top;

	updatePointerPosition(uniqueID, pointerX, pointerY, data);
}

function pointerPosition(uniqueID, data) {
	if (sagePointers[uniqueID] === undefined) return;

	sagePointers[uniqueID].updatePointerPosition(data, config.totalWidth, config.totalHeight);
	var pointerX = sagePointers[uniqueID].left;
	var pointerY = sagePointers[uniqueID].top;

	updatePointerPosition(uniqueID, pointerX, pointerY, data);
}

function updatePointerPosition(uniqueID, pointerX, pointerY, data) {
	broadcast('updateSagePointerPosition', sagePointers[uniqueID]);

	// update radial menu position if dragged outside radial menu
	updateRadialMenuPointerPosition(uniqueID, pointerX, pointerY);

	// update app position and size if currently modifying a window
	var updatedMoveItem = remoteInteraction[uniqueID].moveSelectedItem(pointerX, pointerY);
	var updatedResizeItem = remoteInteraction[uniqueID].resizeSelectedItem(pointerX, pointerY);
	var updatedControl = remoteInteraction[uniqueID].moveSelectedControl(pointerX, pointerY);

	if (updatedMoveItem !== null) {
		moveApplicationWindow(uniqueID, updatedMoveItem);
	}
	else if (updatedResizeItem !== null) {
		moveAndResizeApplicationWindow(updatedResizeItem);
    }
    else if (updatedControl !== null) {
		moveWidgetControls(uniqueID, updatedControl);
	}
	else {
		var obj = interactMgr.searchGeometry({x: pointerX, y: pointerY});
		if (obj === null) {
			removeExistingHoverCorner(uniqueID);
		}
		else {
			var localPt = globalToLocal(pointerX, pointerY, obj.type, obj.geometry);
			switch (obj.layerId) {
				case "staticUI":
					removeExistingHoverCorner(uniqueID);
					break;
				case "radialMenus":
					removeExistingHoverCorner(uniqueID);
					pointerMoveOnRadialMenu(uniqueID, pointerX, pointerY, data, obj, localPt);
					break;
				case "widgets":
					pointerMoveOnWidgets(uniqueID, pointerX, pointerY, data, obj, localPt);
					removeExistingHoverCorner(uniqueID);
					break;
				case "applications":
					pointerMoveOnApplication(uniqueID, pointerX, pointerY, data, obj, localPt);
					break;
			}
		}
		remoteInteraction[uniqueID].setPreviousInteractionItem(obj);
	}
}



function pointerMoveOnRadialMenu(uniqueID, pointerX, pointerY, data, obj, localPt) {
	// Check if on button
	radialMenuEvent( { type: "pointerMove", id: uniqueID, x: pointerX, y: pointerY, data: data } );

	var existingRadialMenu = obj.data;

	// Content Browser is only draggable on radial menu
	if (existingRadialMenu.dragState === true && obj.type !== 'rectangle' ) {
		var offset = existingRadialMenu.getDragOffset(uniqueID, {x: pointerX, y: pointerY});
		moveRadialMenu( existingRadialMenu.id, offset.x, offset.y );
	}
}

function pointerMoveOnWidgets(uniqueID, pointerX, pointerY, data, obj, localPt){
	// widgets
	var lockedControl = remoteInteraction[uniqueID].lockedControl();
	var eUser = {id: sagePointers[uniqueID].id, label: sagePointers[uniqueID].label, color: sagePointers[uniqueID].color};

	if (lockedControl && /slider/.test(lockedControl.ctrlId)){
		broadcast('moveSliderKnob', {ctrl:lockedControl, x:pointerX, user: eUser});
		return;
	}
	//showOrHideWidgetConnectors(uniqueID, obj.data, "move");
	// Widget connector show logic ends

}

function pointerMoveOnApplication(uniqueID, pointerX, pointerY, data, obj, localPt) {
	var btn = SAGE2Items.applications.findButtonByPoint(obj.id, localPt);

	// pointer move on app window
	if (btn === null) {
		removeExistingHoverCorner(uniqueID);
		if (remoteInteraction[uniqueID].appInteractionMode()) {
			sendPointerMoveToApplication(uniqueID, obj.data, pointerX, pointerY, data);
		}
		return;
	}

	switch (btn.id) {
		case "titleBar":
			removeExistingHoverCorner(uniqueID);
			break;
		case "dragCorner":
			if (remoteInteraction[uniqueID].windowManagementMode()) {
				if(remoteInteraction[uniqueID].hoverCornerItem === null) {
					remoteInteraction[uniqueID].setHoverCornerItem(obj.data);
					broadcast('hoverOverItemCorner', {elemId: obj.data.id, flag: true});
				}
				else if (remoteInteraction[uniqueID].hoverCornerItem.id !== obj.data.id) {
					broadcast('hoverOverItemCorner', {elemId: remoteInteraction[uniqueID].hoverCornerItem.id, flag: false});
					remoteInteraction[uniqueID].setHoverCornerItem(obj.data);
					broadcast('hoverOverItemCorner', {elemId: obj.data.id, flag: true});
				}
			}
			else if (remoteInteraction[uniqueID].appInteractionMode()) {
				sendPointerMoveToApplication(uniqueID, obj.data, pointerX, pointerY, data);
			}
			break;
		case "fullscreenButton":
			removeExistingHoverCorner(uniqueID);
			break;
		case "closeButton":
			removeExistingHoverCorner(uniqueID);
			break;
	}
}

function removeExistingHoverCorner(uniqueID) {
	// remove hover corner if exists
	if(remoteInteraction[uniqueID].hoverCornerItem !== null){
		broadcast('hoverOverItemCorner', {elemId: remoteInteraction[uniqueID].hoverCornerItem.id, flag: false});
		remoteInteraction[uniqueID].setHoverCornerItem(null);
	}
}

function moveApplicationWindow(uniqueID, moveApp) {
	var backgroundObj = interactMgr.searchGeometry({x: moveApp.elemLeft-1, y: moveApp.elemTop-1});
	if (backgroundObj!==null){
		if (backgroundObj.layerId === "applications"){
			attachAppIfSticky(backgroundObj.data, moveApp.elemId);
		}
	}

	interactMgr.editGeometry(moveApp.elemId, "applications", "rectangle", {x: moveApp.elemLeft, y: moveApp.elemTop, w: moveApp.elemWidth, h: moveApp.elemHeight+config.ui.titleBarHeight});
	moveApp.user_color = sagePointers[uniqueID]? sagePointers[uniqueID].color : null;
	broadcast('setItemPosition', moveApp);
	if (SAGE2Items.renderSync.hasOwnProperty(moveApp.elemId)) {
		var app = SAGE2Items.applications.list[moveApp.elemId];
		calculateValidBlocks(app, mediaBlockSize, SAGE2Items.renderSync[app.id]);
		if(app.id in SAGE2Items.renderSync && SAGE2Items.renderSync[app.id].newFrameGenerated === false) {
			handleNewVideoFrame(app.id);
		}
	}

	var updatedStickyItems = stickyAppHandler.moveItemsStickingToUpdatedItem(moveApp);

	for (var idx=0; idx<updatedStickyItems.length; idx++) {
		var stickyItem = updatedStickyItems[idx];
		interactMgr.editGeometry(stickyItem.elemId, "applications", "rectangle", {x: stickyItem.elemLeft, y: stickyItem.elemTop, w: stickyItem.elemWidth, h: stickyItem.elemHeight+config.ui.titleBarHeight});
		updatedStickyItems[idx].user_color = sagePointers[uniqueID]? sagePointers[uniqueID].color : null;
		broadcast('setItemPosition', updatedStickyItems[idx]);
	}
}

function moveAndResizeApplicationWindow(resizeApp) {
	interactMgr.editGeometry(resizeApp.elemId, "applications", "rectangle", {x: resizeApp.elemLeft, y: resizeApp.elemTop, w: resizeApp.elemWidth, h: resizeApp.elemHeight+config.ui.titleBarHeight});
	handleApplicationResize(resizeApp.elemId);
	broadcast('setItemPositionAndSize', resizeApp);
	if (SAGE2Items.renderSync.hasOwnProperty(resizeApp.elemId)) {
		var app = SAGE2Items.applications.list[resizeApp.elemId];
		calculateValidBlocks(app, mediaBlockSize, SAGE2Items.renderSync[app.id]);
		if(app.id in SAGE2Items.renderSync && SAGE2Items.renderSync[app.id].newFrameGenerated === false) {
			handleNewVideoFrame(app.id);
		}
	}
}

function moveWidgetControls (uniqueID, moveControl){
	var app = SAGE2Items.applications.list[moveControl.appId];
	if (app){
		moveControl.appData = getAppPositionSize(app);
		moveControl.user_color = sagePointers[uniqueID]? sagePointers[uniqueID].color : null;
		broadcast('setControlPosition', moveControl);
		var circle =  {x: moveControl.elemLeft+(moveControl.elemHeight/2), y: moveControl.elemTop+(moveControl.elemHeight/2), r: moveControl.elemHeight/2};
		var bar = {x: moveControl.elemLeft+moveControl.elemHeight, y: moveControl.elemTop+(moveControl.elemHeight/2)-(moveControl.elemBarHeight/2), w: moveControl.elemWidth-moveControl.elemHeight, h: moveControl.elemBarHeight};
		interactMgr.editGeometry(moveControl.elemId+"_radial", "widgets", "circle", circle);
		if(moveControl.hasSideBar === true) {
			interactMgr.editGeometry(moveControl.elemId+"_sidebar", "widgets", "rectangle", bar );
		}
	}
}

function sendPointerMoveToApplication(uniqueID, app, pointerX, pointerY, data) {
	var ePosition = {x: pointerX - app.left, y: pointerY - (app.top + config.ui.titleBarHeight)};
	var eUser = {id: sagePointers[uniqueID].id, label: sagePointers[uniqueID].label, color: sagePointers[uniqueID].color};

	var event = {
		id: app.id,
		type: "pointerMove",
		position: ePosition,
		user: eUser,
		data: data,
		date: Date.now()
	};

	broadcast('eventInItem', event);
}

function pointerRelease(uniqueID, pointerX, pointerY, data) {
	if (sagePointers[uniqueID] === undefined) return;

	// If obj is undefined (as in this case, will search for radial menu using uniqueID
	pointerReleaseOnRadialMenu(uniqueID, pointerX, pointerY, data, obj);

	if (remoteInteraction[uniqueID].lockedControl()!==null) {
		releaseSlider(uniqueID);
	}
    var obj = interactMgr.searchGeometry({x: pointerX, y: pointerY});
    if (obj === null) {
		dropSelectedApp(uniqueID, true);
		return;
    }

	switch (obj.layerId) {
		case "staticUI":
			pointerReleaseOnStaticUI(uniqueID, pointerX, pointerY, obj);
			break;
		case "radialMenus":
			pointerReleaseOnRadialMenu(uniqueID, pointerX, pointerY, data, obj);
			break;
		case "applications":
			if (dropSelectedApp(uniqueID, true) === null) {
				if (remoteInteraction[uniqueID].appInteractionMode()) {
					sendPointerReleaseToApplication(uniqueID, obj.data, pointerX, pointerY, data);
				}
			}
			break;
		case "widgets":
			var localPt = globalToLocal(pointerX, pointerY, obj.type, obj.geometry);
			pointerPressOrReleaseOnWidget(uniqueID, pointerX, pointerY, data, obj, localPt, "release");
			break;
		default:
			dropSelectedApp(uniqueID, true);
	}
}

function pointerReleaseOnStaticUI(uniqueID, pointerX, pointerY, obj) {
	var remote = obj.data;
	var app = dropSelectedApp(uniqueID, false);
	if (app !== null) {
		remote.wsio.emit('addNewElementFromRemoteServer', app);

		var eLogData = {
			host: remote.wsio.remoteAddress.address,
			port: remote.wsio.remoteAddress.port,
			application: {
				id: app.id,
				type: app.application
			}
		};
		addEventToUserLog(uniqueID, {type: "shareApplication", data: eLogData, time: Date.now()});
	}
}

function pointerReleaseOnRadialMenu(uniqueID, pointerX, pointerY, data, obj) {
	var radialMenu;
	if( obj === undefined )
	{
		for (var key in SAGE2Items.radialMenus.list)
		{
			radialMenu = SAGE2Items.radialMenus.list[key];
			//console.log(data.id+"_menu: " + radialMenu);
			if( radialMenu !== undefined )
			{
				radialMenu.onRelease(uniqueID);
			}
		}
	}
	else
	{
		radialMenu = obj.data.onRelease( uniqueID );
		radialMenuEvent( { type: "pointerRelease", id: uniqueID, x: pointerX, y: pointerY, data: data } );
	}
}

function dropSelectedApp(uniqueID, valid) {
	var app;
	if (remoteInteraction[uniqueID].selectedMoveItem !== null) {
		app = SAGE2Items.applications.list[remoteInteraction[uniqueID].selectedMoveItem.id];
		dropMoveApp(uniqueID, app, valid);
		return app;
	}
	else if(remoteInteraction[uniqueID].selectedResizeItem !== null) {
		app = SAGE2Items.applications.list[remoteInteraction[uniqueID].selectedResizeItem.id];
		dropResizeApp(uniqueID, app);
		return app;
    }
    return null;
}

function dropMoveApp(uniqueID, app, valid) {
	if (valid !== false) valid = true;
	var updatedItem = remoteInteraction[uniqueID].releaseItem(valid);
	if (updatedItem !== null) moveApplicationWindow(uniqueID, updatedItem);

	broadcast('finishedMove', {id: app.id, date: Date.now()});

	var eLogData = {
		type: "move",
		action: "end",
		application: {
			id: app.id,
			type: app.application
		},
		location: {
			x: parseInt(app.left, 10),
			y: parseInt(app.top, 10),
			width: parseInt(app.width, 10),
			height: parseInt(app.height, 10)
		}
	};
	addEventToUserLog(uniqueID, {type: "windowManagement", data: eLogData, time: Date.now()});
}

function dropResizeApp(uniqueID, app) {
	broadcast('finishedResize', {id: app.id, date: Date.now()});

	var eLogData = {
		type: "resize",
		action: "end",
		application: {
			id: app.id,
			type: app.application
		},
		location: {
			x: parseInt(app.left, 10),
			y: parseInt(app.top, 10),
			width: parseInt(app.width, 10),
			height: parseInt(app.height, 10)
		}
	};
	addEventToUserLog(uniqueID, {type: "windowManagement", data: eLogData, time: Date.now()});

	remoteInteraction[uniqueID].releaseItem(true);
}

function sendPointerReleaseToApplication(uniqueID, app, pointerX, pointerY, data) {
	var ePosition = {x: pointerX - app.left, y: pointerY - (app.top + config.ui.titleBarHeight)};
	var eUser = {id: sagePointers[uniqueID].id, label: sagePointers[uniqueID].label, color: sagePointers[uniqueID].color};

	var event = {
		id: app.id,
		type: "pointerRelease",
		position: ePosition,
		user: eUser,
		data: data,
		date: Date.now()
	};

	broadcast('eventInItem', event);
}

function pointerDblClick(uniqueID, pointerX, pointerY) {
	if (sagePointers[uniqueID] === undefined) return;

	var obj = interactMgr.searchGeometry({x: pointerX, y: pointerY});
    if (obj === null) return;

    var localPt = globalToLocal(pointerX, pointerY, obj.type, obj.geometry);
	switch (obj.layerId) {
		case "applications":
			pointerDblClickOnApplication(uniqueID, pointerX, pointerY, obj, localPt);
		break;
	}
}

function pointerDblClickOnApplication(uniqueID, pointerX, pointerY, obj, localPt) {
	var btn = SAGE2Items.applications.findButtonByPoint(obj.id, localPt);

	// pointer press on app window
	if (btn === null) {
		if (remoteInteraction[uniqueID].windowManagementMode()) {
			toggleApplicationFullscreen(uniqueID, obj.data);
		}
		return;
	}

	switch (btn.id) {
		case "titleBar":
			toggleApplicationFullscreen(uniqueID, obj.data);
			break;
		case "dragCorner":
			break;
		case "fullscreenButton":
			break;
		case "closeButton":
			break;
	}
}

function pointerScrollStart(uniqueID, pointerX, pointerY) {
	if(sagePointers[uniqueID] === undefined) return;

	var obj = interactMgr.searchGeometry({x: pointerX, y: pointerY});

	if (obj === null) {
		return;
	}

	var localPt = globalToLocal(pointerX, pointerY, obj.type, obj.geometry);
	switch (obj.layerId) {
		case "staticUI":
			break;
		case "radialMenus":
			break;
		case "widgets":
			break;
		case "applications":
			pointerScrollStartOnApplication(uniqueID, pointerX, pointerY, obj, localPt);
			break;
	}
}

function pointerScrollStartOnApplication(uniqueID, pointerX, pointerY, obj, localPt) {
	var btn = SAGE2Items.applications.findButtonByPoint(obj.id, localPt);

	interactMgr.moveObjectToFront(obj.id, obj.layerId);
	var newOrder = interactMgr.getObjectZIndexList(obj.layerId);
	broadcast('updateItemOrder', newOrder);

	// pointer scroll on app window
	if (btn === null) {
		if (remoteInteraction[uniqueID].windowManagementMode()) {
			selectApplicationForScrollResize(uniqueID, obj.data, pointerX, pointerY);
		}
		else if (remoteInteraction[uniqueID].appInteractionMode()) {
			remoteInteraction[uniqueID].selectWheelItem = obj.data;
			remoteInteraction[uniqueID].selectWheelDelta = 0;
		}
		return;
	}

	switch (btn.id) {
		case "titleBar":
			selectApplicationForScrollResize(uniqueID, obj.data, pointerX, pointerY);
			break;
		case "dragCorner":
			if (remoteInteraction[uniqueID].windowManagementMode()) {
				selectApplicationForScrollResize(uniqueID, obj.data, pointerX, pointerY);
			}
			else if (remoteInteraction[uniqueID].appInteractionMode()) {
				remoteInteraction[uniqueID].selectWheelItem = obj.data;
				remoteInteraction[uniqueID].selectWheelDelta = 0;
			}
			break;
		case "fullscreenButton":
			selectApplicationForScrollResize(uniqueID, obj.data, pointerX, pointerY);
			break;
		case "closeButton":
			selectApplicationForScrollResize(uniqueID, obj.data, pointerX, pointerY);
			break;
	}
}

function selectApplicationForScrollResize(uniqueID, app, pointerX, pointerY) {
	remoteInteraction[uniqueID].selectScrollItem(app);

	broadcast('startMove', {id: app.id, date: Date.now()});
	broadcast('startResize', {id: app.id, date: Date.now()});

	var a = {
		id: app.id,
		type: app.application
	};
	var l = {
		x: parseInt(app.left, 10),
		y: parseInt(app.top, 10),
		width: parseInt(app.width, 10),
		height: parseInt(app.height, 10)
	};

	addEventToUserLog(uniqueID, {type: "windowManagement", data: {type: "move", action: "start", application: a, location: l}, time: Date.now()});
	addEventToUserLog(uniqueID, {type: "windowManagement", data: {type: "resize", action: "start", application: a, location: l}, time: Date.now()});
}

function pointerScroll(uniqueID, data) {
	if (sagePointers[uniqueID] === undefined) return;

	var pointerX = sagePointers[uniqueID].left;
	var pointerY = sagePointers[uniqueID].top;

	var scale = 1.0 + Math.abs(data.wheelDelta)/512;
	if (data.wheelDelta > 0) {
		scale = 1.0 / scale;
	}

	var updatedResizeItem = remoteInteraction[uniqueID].scrollSelectedItem(scale);
	if (updatedResizeItem !== null) {
		moveAndResizeApplicationWindow(updatedResizeItem);
	}
	else {
		if (remoteInteraction[uniqueID].appInteractionMode()) {
			var obj = interactMgr.searchGeometry({x: pointerX, y: pointerY});

			if (obj === null) {
				return;
			}

			//var localPt = globalToLocal(pointerX, pointerY, obj.type, obj.geometry);
			switch (obj.layerId) {
				case "staticUI":
					break;
				case "radialMenus":
					break;
				case "widgets":
					break;
				case "applications":
					sendPointerScrollToApplication(uniqueID, obj.data, pointerX, pointerY, data);
					break;
			}
		}
	}
}

function sendPointerScrollToApplication(uniqueID, app, pointerX, pointerY, data) {
	var ePosition = {x: pointerX - app.left, y: pointerY - (app.top + config.ui.titleBarHeight)};
	var eUser = {id: sagePointers[uniqueID].id, label: sagePointers[uniqueID].label, color: sagePointers[uniqueID].color};

	var event = {id: app.id, type: "pointerScroll", position: ePosition, user: eUser, data: data, date: Date.now()};

	broadcast('eventInItem', event);

	remoteInteraction[uniqueID].selectWheelDelta += data.wheelDelta;
}

function pointerScrollEnd(uniqueID) {
	if (sagePointers[uniqueID] === undefined) return;

	var updatedResizeItem = remoteInteraction[uniqueID].selectedScrollItem;
	if (updatedResizeItem !== null) {
		broadcast('finishedMove', {id: updatedResizeItem.id, date: Date()});
		broadcast('finishedResize', {id: updatedResizeItem.id, date: Date.now()});

		var a = {
			id: updatedResizeItem.id,
			type: updatedResizeItem.application
		};
		var l = {
			x: parseInt(updatedResizeItem.left, 10),
			y: parseInt(updatedResizeItem.top, 10),
			width: parseInt(updatedResizeItem.width, 10),
			height: parseInt(updatedResizeItem.height, 10)
		};

		addEventToUserLog(uniqueID, {type: "windowManagement", data: {type: "move", action: "end", application: a, location: l}, time: Date.now()});
		addEventToUserLog(uniqueID, {type: "windowManagement", data: {type: "resize", action: "end", application: a, location: l}, time: Date.now()});

		remoteInteraction[uniqueID].selectedScrollItem = null;
	}
	else {
		if (remoteInteraction[uniqueID].appInteractionMode()) {
			var app = remoteInteraction[uniqueID].selectWheelItem;
			if( app !== undefined ) {
				var eLogData = {
					type: "pointerScroll",
					application: {
						id: app.id,
						type: app.application
					},
					wheelDelta: remoteInteraction[uniqueID].selectWheelDelta
				};
				addEventToUserLog(uniqueID, {type: "applicationInteraction", data: eLogData, time: Date.now()});
			}
		}
	}
}

function keyDown( uniqueID, pointerX, pointerY, data) {
	if (sagePointers[uniqueID] === undefined) return;

	switch (data.code) {
		case 16:
			remoteInteraction[uniqueID].SHIFT = true;
			break;
		case 17:
			remoteInteraction[uniqueID].CTRL = true;
			break;
		case 18:
			remoteInteraction[uniqueID].ALT = true;
			break;
		case 20:
			remoteInteraction[uniqueID].CAPS = true;
			break;
		case 91:
		case 92:
		case 93:
			remoteInteraction[uniqueID].CMD = true;
			break;
	}

	if (remoteInteraction[uniqueID].appInteractionMode()) {
		var obj = interactMgr.searchGeometry({x: pointerX, y: pointerY});

		if (obj === null) {
			return;
		}

		switch (obj.layerId) {
			case "staticUI":
				break;
			case "radialMenus":
				break;
			case "widgets":
				break;
			case "applications":
				sendKeyDownToApplication(uniqueID, obj.data, pointerX, pointerY, data);
				break;
		}
	}
}

function sendKeyDownToApplication(uniqueID, app, pointerX, pointerY, data) {
	var ePosition = {x: pointerX - app.left, y: pointerY - (app.top + config.ui.titleBarHeight)};
	var eUser = {id: sagePointers[uniqueID].id, label: sagePointers[uniqueID].label, color: sagePointers[uniqueID].color};
	var eData =  {code: data.code, state: "down"};

	var event = {id: app.id, type: "specialKey", position: ePosition, user: eUser, data: eData, date: Date.now()};
	broadcast('eventInItem', event);

	var eLogData = {
		type: "specialKey",
		application: {
			id: app.id,
			type: app.application
		},
		code: eData.code,
		state: eData.state
	};
	addEventToUserLog(uniqueID, {type: "applicationInteraction", data: eLogData, time: Date.now()});
}

function keyUp( uniqueID, pointerX, pointerY, data) {
	if (sagePointers[uniqueID] === undefined) return;

	switch (data.code) {
		case 16:
			remoteInteraction[uniqueID].SHIFT = false;
			break;
		case 17:
			remoteInteraction[uniqueID].CTRL = false;
			break;
		case 18:
			remoteInteraction[uniqueID].ALT = false;
			break;
		case 20:
			remoteInteraction[uniqueID].CAPS = false;
			break;
		case 91:
		case 92:
		case 93:
			remoteInteraction[uniqueID].CMD = false;
			break;
	}

	if (remoteInteraction[uniqueID].modeChange !== undefined && (data.code === 9 || data.code === 16)) return;

	var lockedControl = remoteInteraction[uniqueID].lockedControl();

	if (lockedControl !== null) {
		var eUser = {id: sagePointers[uniqueID].id, label: sagePointers[uniqueID].label, color: sagePointers[uniqueID].color};
		var event = {code: data.code, printable:false, state: "up", ctrlId:lockedControl.ctrlId, appId:lockedControl.appId, instanceID:lockedControl.instanceID, user: eUser};
		broadcast('keyInTextInputWidget', event);
		if (data.code === 13) { //Enter key
			remoteInteraction[uniqueID].dropControl();
		}
		return;
	}

	var obj = interactMgr.searchGeometry({x: pointerX, y: pointerY});

	if (obj === null) {
		return;
	}

	switch (obj.layerId) {
		case "staticUI":
			break;
		case "radialMenus":
			break;
		case "widgets":
			break;
		case "applications":
			if (remoteInteraction[uniqueID].windowManagementMode()) {
				if (data.code === 8 || data.code === 46) { // backspace or delete
					deleteApplication(obj.data.id);

					var eLogData = {
						application: {
							id: obj.data.id,
							type: obj.data.application
						}
					};
					addEventToUserLog(uniqueID, {type: "delete", data: eLogData, time: Date.now()});
				}
			}
			else if (remoteInteraction[uniqueID].appInteractionMode()) {
				sendKeyUpToApplication(uniqueID, obj.data, pointerX, pointerY, data);
			}
			break;
	}
}

function sendKeyUpToApplication(uniqueID, app, pointerX, pointerY, data) {
	var ePosition = {x: pointerX - app.left, y: pointerY - (app.top + config.ui.titleBarHeight)};
	var eUser = {id: sagePointers[uniqueID].id, label: sagePointers[uniqueID].label, color: sagePointers[uniqueID].color};
	var eData =  {code: data.code, state: "up"};

	var event = {id: app.id, type: "specialKey", position: ePosition, user: eUser, data: eData, date: Date.now()};
	broadcast('eventInItem', event);

	var eLogData = {
		type: "specialKey",
		application: {
			id: app.id,
			type: app.application
		},
		code: eData.code,
		state: eData.state
	};
	addEventToUserLog(uniqueID, {type: "applicationInteraction", data: eLogData, time: Date.now()});
}

function keyPress(uniqueID, pointerX, pointerY, data) {
	if (sagePointers[uniqueID] === undefined) return;


	if (data.code === 9 && remoteInteraction[uniqueID].SHIFT && sagePointers[uniqueID].visible) {
		// shift + tab
		remoteInteraction[uniqueID].toggleModes();
		broadcast('changeSagePointerMode', {id: sagePointers[uniqueID].id, mode: remoteInteraction[uniqueID].interactionMode});

		//if (remoteInteraction[uniqueID].interactionMode === 0)
		//	addEventToUserLog(uniqueID, {type: "SAGE2PointerMode", data: {mode: "windowManagement"}, time: Date.now()});
		//else
		//	addEventToUserLog(uniqueID, {type: "SAGE2PointerMode", data: {mode: "applicationInteraction"}, time: Date.now()});

		if (remoteInteraction[uniqueID].modeChange !== undefined) {
			clearTimeout(remoteInteraction[uniqueID].modeChange);
		}
		remoteInteraction[uniqueID].modeChange = setTimeout(function() {
			delete remoteInteraction[uniqueID].modeChange;
		}, 500);

		return;
	}
	var lockedControl = remoteInteraction[uniqueID].lockedControl();

	if (lockedControl !== null) {
		var eUser = {id: sagePointers[uniqueID].id, label: sagePointers[uniqueID].label, color: sagePointers[uniqueID].color};
		var event = {code: data.code, printable:true, state: "press", ctrlId:lockedControl.ctrlId, appId:lockedControl.appId, instanceID:lockedControl.instanceID, user: eUser};
		broadcast('keyInTextInputWidget', event);
		if (data.code === 13) { //Enter key
			remoteInteraction[uniqueID].dropControl();
		}
		return;
	}

	if (remoteInteraction[uniqueID].appInteractionMode()) {
		var obj = interactMgr.searchGeometry({x: pointerX, y: pointerY});

		if (obj === null) {
			return;
		}

		switch (obj.layerId) {
			case "staticUI":
				break;
			case "radialMenus":
				break;
			case "widgets":
				break;
			case "applications":
				sendKeyPressToApplication(uniqueID, obj.data, pointerX, pointerY, data);
				break;
		}
	}
}

function sendKeyPressToApplication(uniqueID, app, pointerX, pointerY, data) {
	var ePosition = {x: pointerX - app.left, y: pointerY - (app.top + config.ui.titleBarHeight)};
	var eUser = {id: sagePointers[uniqueID].id, label: sagePointers[uniqueID].label, color: sagePointers[uniqueID].color};

	var event = {id: app.id, type: "keyboard", position: ePosition, user: eUser, data: data, date: Date.now()};
	broadcast('eventInItem', event);

	var eLogData = {
		type: "keyboard",
		application: {
			id: app.id,
			type: app.application
		},
		code: data.code,
		character: data.character
	};
	addEventToUserLog(uniqueID, {type: "applicationInteraction", data: eLogData, time: Date.now()});
}


function toggleApplicationFullscreen(uniqueID, app) {
	var resizeApp;
	if (app.maximized !== true) { // maximize
		resizeApp = remoteInteraction[uniqueID].maximizeSelectedItem(app);
	}
	else { // restore to previous
		resizeApp = remoteInteraction[uniqueID].restoreSelectedItem(app);
	}
	if (resizeApp !== null) {
		broadcast('startMove', {id: resizeApp.elemId, date: Date.now()});
		broadcast('startResize', {id: resizeApp.elemId, date: Date.now()});

		var a = {
			id: app.id,
			type: app.application
		};
		var l = {
			x: parseInt(app.left, 10),
			y: parseInt(app.top, 10),
			width: parseInt(app.width, 10),
			height: parseInt(app.height, 10)
		};

		addEventToUserLog(uniqueID, {type: "windowManagement", data: {type: "move", action: "start", application: a, location: l}, time: Date.now()});
		addEventToUserLog(uniqueID, {type: "windowManagement", data: {type: "resize", action: "start", application: a, location: l}, time: Date.now()});

		moveAndResizeApplicationWindow(resizeApp);
		/*
		interactMgr.editGeometry(resizeApp.elemId, "applications", "rectangle", {x: resizeApp.elemLeft, y: resizeApp.elemTop, w: resizeApp.elemWidth, h: resizeApp.elemHeight+config.ui.titleBarHeight});
		handleApplicationResize(resizeApp.elemId);
		broadcast('setItemPositionAndSize', resizeApp);
		if (resizeApp.elemId in SAGE2Items.renderSync) {
			var app = SAGE2Items.applications.list[resizeApp.elemId];
			calculateValidBlocks(app, mediaBlockSize, SAGE2Items.renderSync[app.id]);
			if(app.id in SAGE2Items.renderSync && SAGE2Items.renderSync[app.id].newFrameGenerated === false) {
				handleNewVideoFrame(app.id);
			}
		}
		*/

		broadcast('finishedMove', {id: resizeApp.elemId, date: Date.now()});
		broadcast('finishedResize', {id: resizeApp.elemId, date: Date.now()});

		addEventToUserLog(uniqueID, {type: "windowManagement", data: {type: "move", action: "end", application: a, location: l}, time: Date.now()});
		addEventToUserLog(uniqueID, {type: "windowManagement", data: {type: "resize", action: "end", application: a, location: l}, time: Date.now()});
	}
}

function deleteApplication(appId) {
	if (!SAGE2Items.applications.list.hasOwnProperty(appId)) return;
	var app = SAGE2Items.applications.list[appId];
	var application = app.application;
	if (application === "media_stream" || application === "media_block_stream") {
		var i;
		var mediaStreamData = appId.split("|");
		var sender = {wsio: null, clientId: mediaStreamData[0], streamId: parseInt(mediaStreamData[1], 10)};
		for (i=0; i<clients.length; i++) {
			if (clients[i].id === sender.clientId) sender.wsio = clients[i];
		}
		if (sender.wsio !== null) sender.wsio.emit('stopMediaCapture', {streamId: sender.streamId});
	}

	SAGE2Items.applications.removeItem(appId);
	interactMgr.removeGeometry(appId, "applications");
	var widgets = SAGE2Items.widgets.list;
	for (var w in widgets){
		if (widgets.hasOwnProperty(w) && widgets[w].appId === appId){
			interactMgr.removeGeometry(widgets[w].id + "_radial", "widgets");
			if (widgets[w].hasSideBar === true){
				interactMgr.removeGeometry(widgets[w].id + "_sidebar", "widgets");
			}
			SAGE2Items.widgets.removeItem(widgets[w].id);
		}
	}

	stickyAppHandler.removeElement(app);
	broadcast('deleteElement', {elemId: appId});
}

/*



	var app;
	var elem = findAppUnderPointer(pointerX, pointerY);

	// widgets
	var ct = findControlsUnderPointer(pointerX, pointerY);
	//var itemUnderPointer = ct || elem;

	//Draw widget connectors
	//showOrHideWidgetConnectors(uniqueID, itemUnderPointer, "press");
	if (ct !== null) {
		if (data.button === "left") {
			remoteInteraction[uniqueID].selectMoveControl(ct, pointerX, pointerY);
			broadcast('requestControlId', {addr:uniqueID, ptrId:sagePointers[uniqueID].id, x:pointerX, y:pointerY});
		}
		else if(data.button === "right"){
			if(ct.show === true) {
				hideControl(ct);
				app = findAppById(ct.appId);

				if(app !== null) {

					addEventToUserLog(uniqueID, {type: "widgetMenu", data: {action: "close", application: {id: app.id, type: app.application}}, time: Date.now()});
				}
			}
		}
		return;
	} else {
		var lockedControl = remoteInteraction[uniqueID].lockedControl(); //If a text input widget was locked, drop it
		if (lockedControl !== null) {
			var msgdata = {ctrlId:lockedControl.ctrlId, appId:lockedControl.appId};
			broadcast('dropTextInputControl', msgdata);
			remoteInteraction[uniqueID].dropControl();
		}
	}

	// Middle click switches interaction mode too
	if (data.button === "middle") {
		togglePointerMode(uniqueID);
		return;
	}

	// Radial Menu
	if( radialMenuEvent( { type: "pointerPress", id: uniqueID, x: pointerX, y: pointerY, data: data }  ) === true ) {
		return; // Radial menu is using the event
	}

	if(data.button === "right") {
		createRadialMenu( uniqueID, pointerX, pointerY );

		addEventToUserLog(uniqueID, {type: "radialMenu", data: {action: "open"}, time: Date.now()});
	}

	// apps
	var elemCtrl;

	if(elem !== null){
		if( remoteInteraction[uniqueID].windowManagementMode() ){
			if (data.button === "left") {
				var localX = pointerX - elem.left;
				var localY = pointerY - (elem.top+config.ui.titleBarHeight);
				var cornerSize = Math.min(elem.width, elem.height) / 5;

				// if localY in negative, inside titlebar
				if (localY < 0) {
					// titlebar image: 807x138  (10 pixels front paddding)
					var buttonsWidth = config.ui.titleBarHeight * (324.0/111.0);
					var buttonsPad   = config.ui.titleBarHeight * ( 10.0/111.0);
					var oneButton    = buttonsWidth / 2; // two buttons
					var startButtons = elem.width - buttonsWidth;
					if (localX > (startButtons+buttonsPad+oneButton)) {
						addEventToUserLog(uniqueID, {type: "delete", data: {application: {id: elem.id, type: elem.application}}, time: Date.now()});

						// last button: close app
						deleteApplication(elem);

						// need to quit the function and stop processing
						return;
					} else if (localX > (startButtons+buttonsPad)) {
						if (elem.resizeMode !== undefined && elem.resizeMode === "free")
							// full wall resize
							pointerFullZone(uniqueID, pointerX, pointerY);
						else
							// proportional resize
							pointerDblClick(uniqueID, pointerX, pointerY);
					}
				}

				// bottom right corner - select for drag resize
				if(localX >= elem.width-cornerSize && localY >= elem.height-cornerSize){
					remoteInteraction[uniqueID].selectResizeItem(elem, pointerX, pointerY);
					broadcast('startResize', {id: elem.id, date: new Date()});

					addEventToUserLog(uniqueID, {type: "windowManagement", data: {type: "resize", action: "start", application: {id: elem.id, type: elem.application}, location: {x: parseInt(elem.left, 10), y: parseInt(elem.top, 10), width: parseInt(elem.width, 10), height: parseInt(elem.height, 10)}}, time: Date.now()});
				}
				// otherwise - select for move
				else{
					remoteInteraction[uniqueID].selectMoveItem(elem, pointerX, pointerY); //will only go through if window management mode
					broadcast('startMove', {id: elem.id, date: new Date()});

					addEventToUserLog(uniqueID, {type: "windowManagement", data: {type: "move", action: "start", application: {id: elem.id, type: elem.application}, location: {x: parseInt(elem.left, 10), y: parseInt(elem.top, 10), width: parseInt(elem.width, 10), height: parseInt(elem.height, 10)}}, time: Date.now()});
				}
			}
			else if(data.button === "right"){
				elemCtrl = findControlById(elem.id+uniqueID+"_controls");
				if (elemCtrl === null) {
					broadcast('requestNewControl', {elemId: elem.id, user_id: uniqueID, user_label: sagePointers[uniqueID]? sagePointers[uniqueID].label : "", x: pointerX, y: pointerY, date: now });
				}
				else if (elemCtrl.show === false) {

					showControl(elemCtrl, uniqueID, pointerX, pointerY);

					app = findAppById(elemCtrl.appId);

					if(app !== null) {
						addEventToUserLog(uniqueID, {type: "widgetMenu", data: {action: "open", application: {id: app.id, type: app.application}}, time: Date.now()});
					}

				}
				else {
					moveControlToPointer(elemCtrl, uniqueID, pointerX, pointerY);
				}
			}
		}
		if ( remoteInteraction[uniqueID].appInteractionMode() || elem.application === 'thumbnailBrowser' ) {
			console.log("Should not get past this!!");
			if (pointerY >=elem.top && pointerY <= elem.top+config.ui.titleBarHeight){
				console.log("comming here!!!!");
				if(data.button === "right"){
					elemCtrl = findControlById(elem.id+uniqueID+"_controls");
					if (elemCtrl === null) {
						broadcast('requestNewControl', {elemId: elem.id, user_id: uniqueID, user_label: sagePointers[uniqueID]? sagePointers[uniqueID].label : "", x: pointerX, y: pointerY, date: now });
					}
					else if (elemCtrl.show === false) {
						showControl(elemCtrl, uniqueID, pointerX, pointerY);

						app = findAppById(elemCtrl.appId);

						if(app !== null) {
							addEventToUserLog(uniqueID, {type: "widgetMenu", data: {action: "open", application: {id: app.id, type: app.application}}, time: Date.now()});
						}
					}
					else {
						moveControlToPointer(elemCtrl, uniqueID, pointerX, pointerY);
					}
				}
			}
			else{
				var elemX = pointerX - elem.left;
				var elemY = pointerY - elem.top - config.ui.titleBarHeight;

				var ePosition = {x: elemX, y: elemY};
				var eUser = {id: sagePointers[uniqueID].id, label: sagePointers[uniqueID].label, color: sagePointers[uniqueID].color};
				var now = new Date();

				var event = {id: elem.id, type: "pointerPress", position: ePosition, user: eUser, data: data, date: now};

				broadcast('eventInItem', event);

				addEventToUserLog(uniqueID, {type: "applicationInteraction", data: {type: "pointerPress", application: {id: elem.id, type: elem.application}, position: {x: parseInt(ePosition.x, 10), y: parseInt(ePosition.y, 10)}}, time: Date.now()});
			}
		}
		var stickyList = stickyAppHandler.getStickingItems(elem.id);
		var newOrder = moveAppToFront(elem.id);
		for (var idx in stickyList){
			newOrder = moveAppToFront(stickyList[idx].id);
		}
		broadcast('updateItemOrder', {idList: newOrder});
	}

}
*/

/*
function pointerPressRight( address, pointerX, pointerY ) {
	if ( sagePointers[address] === undefined ) return;

	var elem = findAppUnderPointer(pointerX, pointerY);
	var ctrl = findControlsUnderPointer(pointerX, pointerY);
	var now  = new Date();
	if (ctrl !== null && ctrl.show === true) {
		hideControl(ctrl);
	}
	else if (elem !== null) {
		var elemCtrl = findControlById(elem.id);
		if ( remoteInteraction[address].windowManagementMode() ) {
			if (elemCtrl === null) {
				broadcast('requestNewControl', {elemId: elem.id, user_id: sagePointers[address].id, user_label: sagePointers[address].label, x: pointerX, y: pointerY, date: now });
			}
			else if (elemCtrl.show === false) {
				showControl(elemCtrl, pointerX, pointerY) ;
			}
			else {
				moveControlToPointer(elemCtrl, pointerX, pointerY) ;
			}
		}
		else if ( remoteInteraction[address].appInteractionMode() ) {

			if (pointerY >=elem.top && pointerY <= elem.top+config.ui.titleBarHeight){
				if (elemCtrl === null) {
					broadcast('requestNewControl', {elemId: elem.id, user_id: sagePointers[address].id, user_label: sagePointers[address].label, x: pointerX, y: pointerY, date: now });
				}
				else if (elemCtrl.show === false) {
					showControl(elemCtrl, pointerX, pointerY) ;
				}
				else {
					moveControlToPointer(elemCtrl, pointerX, pointerY) ;
				}
			}
			else{
				var itemRelX = pointerX - elem.left;
				var itemRelY = pointerY - elem.top - config.ui.titleBarHeight;
				broadcast( 'eventInItem', { eventType: "pointerPress", elemId: elem.id, user_id: sagePointers[address].id, user_label: sagePointers[address].label, itemRelativeX: itemRelX, itemRelativeY: itemRelY, data: {button: "right", user_color: sagePointers[address].color}, date: now });
			}
		}

		var newOrder = moveAppToFront(elem.id);
		broadcast('updateItemOrder', {idList: newOrder});
	}
	else{
		broadcast('requestNewControl', {elemId: null, user_id: sagePointers[address].id, user_label: sagePointers[address].label, x: pointerX, y: pointerY, date: now });
	}

}
*/
/*
function pointerReleaseRight( address, pointerX, pointerY ) {
	if( sagePointers[address] === undefined ) return;

	var now = new Date();
	var elem = findAppUnderPointer(pointerX, pointerY);

	if (elem !== null) {
		if( remoteInteraction[address].windowManagementMode() ){
			broadcast('pointerReleaseRight', {elemId: elem.id, user_id: sagePointers[address].id, user_label: sagePointers[address].label, x: pointerX, y: pointerY, date: now });
		}
		else if ( remoteInteraction[address].appInteractionMode() ) {
			if (pointerY >=elem.top && pointerY <= elem.top+config.ui.titleBarHeight){
				broadcast('pointerReleaseRight', {elemId: elem.id, user_id: sagePointers[address].id, user_label: sagePointers[address].label, x: pointerX, y: pointerY, date: now });
			}
			else{
				var itemRelX = pointerX - elem.left;
				var itemRelY = pointerY - elem.top - config.ui.titleBarHeight;
				broadcast( 'eventInItem', { eventType: "pointerRelease", elemId: elem.id, user_id: sagePointers[address].id, user_label: sagePointers[address].label, itemRelativeX: itemRelX, itemRelativeY: itemRelY, data: {button: "right", user_color: sagePointers[address].color}, date: now });
			}
		}
	}
	else {
		broadcast('pointerReleaseRight', {elemId: null, user_id: sagePointers[address].id, user_label: sagePointers[address].label, x: pointerX, y: pointerY, date: now });
	}

}
*/
/*
function pointerRelease(uniqueID, pointerX, pointerY, data) {
	if( sagePointers[uniqueID] === undefined )
		return;

	var obj = interactMgr.searchGeometry({x: pointerX, y: pointerY});
	if (obj !== null) console.log("found " + obj.layerId + " " + obj.id);

	// Attempting to complete a click action on a button or a drag on a slider
	broadcast('releaseControlId', {addr:uniqueID, ptrId:sagePointers[uniqueID].id, x:pointerX, y:pointerY});
	remoteInteraction[uniqueID].releaseControl();

	// Radial Menu
	if( radialMenuEvent( { type: "pointerRelease", id: uniqueID, x: pointerX, y: pointerY, data: data }  ) === true )
		return; // Radial menu is using the event

	var app;
	var elem = findAppUnderPointer(pointerX, pointerY);

	//var controlUnderPointer = findControlsUnderPointer(pointerX, pointerY);
	//var itemUnderPointer = controlUnderPointer || elem;
	//Draw widget connectors
	//showOrHideWidgetConnectors(uniqueID, itemUnderPointer, "release");

	if( remoteInteraction[uniqueID].windowManagementMode() ){
		if(data.button === "left"){
			if(remoteInteraction[uniqueID].selectedResizeItem !== null){
				app = findAppById(remoteInteraction[uniqueID].selectedResizeItem.id);
				if(app !== null) {
					broadcast('finishedResize', {id: remoteInteraction[uniqueID].selectedResizeItem.id, date: new Date()});

					addEventToUserLog(uniqueID, {type: "windowManagement", data: {type: "resize", action: "end", application: {id: app.id, type: app.application}, location: {x: parseInt(app.left, 10), y: parseInt(app.top, 10), width: parseInt(app.width, 10), height: parseInt(app.height, 10)}}, time: Date.now()});

					if(videoHandles[app.id] !== undefined && videoHandles[app.id].newFrameGenerated === false)
						handleNewVideoFrame(app.id);
					remoteInteraction[uniqueID].releaseItem(true);
				}
			}
			if(remoteInteraction[uniqueID].selectedMoveItem !== null){
				app = findAppById(remoteInteraction[uniqueID].selectedMoveItem.id);
				if(app !== null) {
					var remoteIdx = -1;
					for(var i=0; i<remoteSites.length; i++){
						if(sagePointers[uniqueID].left >= remoteSites[i].geometry.x && sagePointers[uniqueID].left <= remoteSites[i].geometry.x+remoteSites[i].geometry.w &&
							sagePointers[uniqueID].top >= remoteSites[i].geometry.y && sagePointers[uniqueID].top  <= remoteSites[i].geometry.y+remoteSites[i].geometry.h) {
							remoteIdx = i;
							break;
						}
					}
					if(remoteIdx < 0){
						broadcast('finishedMove', {id: remoteInteraction[uniqueID].selectedMoveItem.id, date: new Date()});

						addEventToUserLog(uniqueID, {type: "windowManagement", data: {type: "move", action: "end", application: {id: app.id, type: app.application}, location: {x: parseInt(app.left, 10), y: parseInt(app.top, 10), width: parseInt(app.width, 10), height: parseInt(app.height, 10)}}, time: Date.now()});

						if(videoHandles[app.id] !== undefined && videoHandles[app.id].newFrameGenerated === false)
							handleNewVideoFrame(app.id);
						remoteInteraction[uniqueID].releaseItem(true);
					}
					else{
						remoteSites[remoteIdx].wsio.emit('addNewElementFromRemoteServer', app);

						addEventToUserLog(uniqueID, {type: "shareApplication", data: {host: remoteSites[remoteIdx].wsio.remoteAddress.address, port: remoteSites[remoteIdx].wsio.remoteAddress.port, application: {id: app.id, type: app.application}}, time: Date.now()});

						var updatedItem = remoteInteraction[uniqueID].releaseItem(false);
						if(updatedItem !== null) {
							updatedItem.user_color = sagePointers[uniqueID]? sagePointers[uniqueID].color : null;
							broadcast('setItemPosition', updatedItem);
							broadcast('finishedMove', {id: updatedItem.elemId, date: new Date()});

							addEventToUserLog(uniqueID, {type: "windowManagement", data: {type: "move", action: "end", application: {id: elem.id, type: elem.application}, location: {x: parseInt(elem.left, 10), y: parseInt(elem.top, 10), width: parseInt(elem.width, 10), height: parseInt(elem.height, 10)}}, time: Date.now()});

							if(videoHandles[app.id] !== undefined && videoHandles[app.id].newFrameGenerated === false)
								handleNewVideoFrame(app.id);
						}
					}
				}
			}
		}
		//else if(data.button === "right"){
		//	if( elem !== null ){
		//		// index.hmtl has no 'pointerReleaseRight' message.
		//		// I renamed 'pointerPressRight' to 'requestNewControl'
		//		// since this function could come from any device (not just a right mouse click)
		//		broadcast('pointerReleaseRight', {elemId: elem.id, user_id: sagePointers[uniqueID].id, user_label: sagePointers[uniqueID].label, x: pointerX, y: pointerY, date: new Date() });
		//	}
		//}
	}
	if ( remoteInteraction[uniqueID].appInteractionMode() || (elem !== null && elem.application === 'thumbnailBrowser') ) {
		if( elem !== null ){
			var elemX = pointerX - elem.left;
			var elemY = pointerY - elem.top - config.ui.titleBarHeight;

			var ePosition = {x: elemX, y: elemY};
			var eUser = {id: sagePointers[uniqueID].id, label: sagePointers[uniqueID].label, color: sagePointers[uniqueID].color};
			var now = new Date();

			var event = {id: elem.id, type: "pointerRelease", position: ePosition, user: eUser, data: data, date: now};

			broadcast('eventInItem', event);

			addEventToUserLog(uniqueID, {type: "applicationInteraction", data: {type: "pointerRelease", application: {id: elem.id, type: elem.application}, position: {x: parseInt(ePosition.x, 10), y: parseInt(ePosition.y, 10)}}, time: Date.now()});
		}
	}

}
*/

/*
function pointerMove(uniqueID, pointerX, pointerY, data) {
	if (sagePointers[uniqueID] === undefined) {
		return;
	}

	sagePointers[uniqueID].left += data.dx;
	sagePointers[uniqueID].top  += data.dy;
	if(sagePointers[uniqueID].left < 0)                 sagePointers[uniqueID].left = 0;
	if(sagePointers[uniqueID].left > config.totalWidth) sagePointers[uniqueID].left = config.totalWidth;
	if(sagePointers[uniqueID].top < 0)                  sagePointers[uniqueID].top = 0;
	if(sagePointers[uniqueID].top > config.totalHeight) sagePointers[uniqueID].top = config.totalHeight;

	//broadcast('updateSagePointerPosition', sagePointers[uniqueID]);
	broadcast('upp', sagePointers[uniqueID]);

	// Radial Menu
	if( radialMenuEvent( { type: "pointerMove", id: uniqueID, x: pointerX, y: pointerY, data: data }  ) === true )
		return; // Radial menu is using the event


	var app;

	// widgets
	var updatedControl = remoteInteraction[uniqueID].moveSelectedControl(pointerX, pointerY);

	if (updatedControl !== null) {
		app = findAppById(updatedControl.appId);
		if (app){
			updatedControl.appData = getAppPositionSize(app);
			updatedControl.user_color = sagePointers[uniqueID]? sagePointers[uniqueID].color : null;
			broadcast('setControlPosition', updatedControl);
			return;
		}
	}
	var lockedControl = remoteInteraction[uniqueID].lockedControl();
	if (lockedControl && /slider/.test(lockedControl.ctrlId)){
		broadcast('moveSliderKnob', {ctrl:lockedControl, x:pointerX});
		return;
	}

	var elem = null;
	//var controlUnderPointer = findControlsUnderPointer(pointerX, pointerY);
	//if (controlUnderPointer===null){
	elem = findAppUnderPointer(pointerX, pointerY);
	//}

	//var itemUnderPointer = controlUnderPointer || elem;
	//Draw widget connectors
	//showOrHideWidgetConnectors(uniqueID, itemUnderPointer, "move");
	// Widget connector show logic ends

	// move / resize window
	if (remoteInteraction[uniqueID].windowManagementMode()) {
		var updatedApp;
		var updatedMoveItem = remoteInteraction[uniqueID].moveSelectedItem(pointerX, pointerY);
		var updatedResizeItem = remoteInteraction[uniqueID].resizeSelectedItem(pointerX, pointerY);

		if (updatedMoveItem !== null) {
			updatedApp = findAppById(updatedMoveItem.elemId);
			//Attach the app to the background app if it is sticky

			var backgroundItem = findAppUnderPointer(updatedMoveItem.elemLeft-1, updatedMoveItem.elemTop-1);
			attachAppIfSticky(backgroundItem, updatedMoveItem.elemId);
			updatedMoveItem.user_color = sagePointers[uniqueID]? sagePointers[uniqueID].color : null;

			broadcast('setItemPosition', updatedMoveItem);
			if(updatedApp !== null && updatedApp.application === "movie_player") calculateValidBlocks(updatedApp, 128, videoHandles);
            if(updatedApp !== null && updatedApp.application === "media_block_stream") calculateValidBlocks(updatedApp, 128, mediaBlockStreams);

			var updatedStickyItems = stickyAppHandler.moveItemsStickingToUpdatedItem(updatedMoveItem, pointerX, pointerY);

			for (var idx=0; idx<updatedStickyItems.length; idx++) {
				updatedStickyItems[idx].user_color = sagePointers[uniqueID]? sagePointers[uniqueID].color : null;
				broadcast('setItemPosition', updatedStickyItems[idx]);
			}
		}
		else if(updatedResizeItem !== null){
			updatedResizeItem.user_color = sagePointers[uniqueID]? sagePointers[uniqueID].color : null;
			broadcast('setItemPositionAndSize', updatedResizeItem);
			updatedApp = findAppById(updatedResizeItem.elemId);
			if (updatedApp !== null && updatedApp.application === "movie_player") calculateValidBlocks(updatedApp, 128, videoHandles);
            if (updatedApp !== null && updatedApp.application === "media_block_stream") calculateValidBlocks(updatedApp, 128, mediaBlockStreams);
        }
		// update hover corner (for resize)
		else {
			if (elem !== null) {
				var localX = pointerX - elem.left;
				var localY = pointerY - (elem.top+config.ui.titleBarHeight);
				var cornerSize = Math.min(elem.width, elem.height) / 5;
				// bottom right corner - select for drag resize
				if (localX >= elem.width-cornerSize && localY >= elem.height-cornerSize) {
					if(remoteInteraction[uniqueID].hoverCornerItem !== null){
						broadcast('hoverOverItemCorner', {elemId: remoteInteraction[uniqueID].hoverCornerItem.id, flag: false});
					}
					remoteInteraction[uniqueID].setHoverCornerItem(elem);
					broadcast('hoverOverItemCorner', {elemId: elem.id, flag: true});
				}
				else if(remoteInteraction[uniqueID].hoverCornerItem !== null){
					broadcast('hoverOverItemCorner', {elemId: remoteInteraction[uniqueID].hoverCornerItem.id, flag: false});
					remoteInteraction[uniqueID].setHoverCornerItem(null);
				}
			}
			else if(remoteInteraction[uniqueID].hoverCornerItem !== null){
				broadcast('hoverOverItemCorner', {elemId: remoteInteraction[uniqueID].hoverCornerItem.id, flag: false});
				remoteInteraction[uniqueID].setHoverCornerItem(null);
			}
		}
	}
	//
	if(remoteInteraction[uniqueID].appInteractionMode() || (elem !== null && elem.application === 'thumbnailBrowser') ) {
		if(elem !== null){
			var elemX = pointerX - elem.left;
			var elemY = pointerY - elem.top - config.ui.titleBarHeight;

			var ePosition = {x: elemX, y: elemY};
			var eUser = {id: sagePointers[uniqueID].id, label: sagePointers[uniqueID].label, color: sagePointers[uniqueID].color};
			var eData = {};
			var now = new Date();

			var event = {id: elem.id, type: "pointerMove", position: ePosition, user: eUser, data: eData, date: now};

			broadcast('eventInItem', event);
		}
	}
}
*/

/*
function pointerPosition( uniqueID, data ) {
	if( sagePointers[uniqueID] === undefined )
		return;

	sagePointers[uniqueID].left = data.pointerX;
	sagePointers[uniqueID].top  = data.pointerY;
	if(sagePointers[uniqueID].left < 0) sagePointers[uniqueID].left = 0;
	if(sagePointers[uniqueID].left > config.totalWidth) sagePointers[uniqueID].left = config.totalWidth;
	if(sagePointers[uniqueID].top  < 0) sagePointers[uniqueID].top = 0;
	if(sagePointers[uniqueID].top  > config.totalHeight) sagePointers[uniqueID].top = config.totalHeight;

	//broadcast('updateSagePointerPosition', sagePointers[uniqueID]);
	broadcast('upp', sagePointers[uniqueID]);
	var updatedItem = remoteInteraction[uniqueID].moveSelectedItem(sagePointers[uniqueID].left, sagePointers[uniqueID].top);
	if(updatedItem !== null){
		var updatedApp = findAppById(updatedItem.elemId);

		var backgroundItem = findAppUnderPointer(updatedItem.elemLeft-1, updatedItem.elemTop-1);
		attachAppIfSticky(backgroundItem, updatedItem.elemId);
		updatedItem.user_color = sagePointers[uniqueID]? sagePointers[uniqueID].color : null;

		broadcast('setItemPosition', updatedItem);
		if(updatedApp !== null && updatedApp.application === "movie_player") calculateValidBlocks(updatedApp, 128, videoHandles);
		if(updatedApp !== null && updatedApp.application === "media_block_stream") calculateValidBlocks(updatedApp, 128, mediaBlockStreams);
        var updatedStickyItems = stickyAppHandler.moveItemsStickingToUpdatedItem(updatedItem, sagePointers[uniqueID].left, sagePointers[uniqueID].top);
		for (var idx=0; idx<updatedStickyItems.length; idx++) {
			updatedStickyItems[idx].user_color = sagePointers[uniqueID]? sagePointers[uniqueID].color : null;
			broadcast('setItemPosition', updatedStickyItems[idx]);
		}
	}
	//if(updatedItem !== null) broadcast('setItemPosition', updatedItem);
}
*/

/*
function pointerScrollStart( uniqueID, pointerX, pointerY ) {
	if( sagePointers[uniqueID] === undefined )
		return;
	var control = findControlsUnderPointer(pointerX, pointerY);
	if (control!==null)
		return;
	// Radial Menu
	if( isEventOnMenu( { type: "pointerSingleEvent", id: uniqueID, x: pointerX, y: pointerY }  ) === true )
		return; // Radial menu is using the event

	if( remoteInteraction[uniqueID].windowManagementMode() ) {
		var elem = findAppUnderPointer(pointerX, pointerY);

		if (elem !== null && remoteInteraction[uniqueID].selectTimeId[elem.id] === undefined) {
			remoteInteraction[uniqueID].selectScrollItem(elem);
			//Retain the order to items sticking on this element
			var stickyList = stickyAppHandler.getStickingItems(elem.id);
			var newOrder = moveAppToFront(elem.id);
			for (var idx in stickyList){
				newOrder = moveAppToFront(stickyList[idx].id);
			}
			broadcast('updateItemOrder', {idList: newOrder});

			broadcast('startMove', {id: elem.id, date: new Date()});
			broadcast('startResize', {id: elem.id, date: new Date()});

			addEventToUserLog(uniqueID, {type: "windowManagement", data: {type: "move", action: "start", application: {id: elem.id, type: elem.application}, location: {x: parseInt(elem.left, 10), y: parseInt(elem.top, 10), width: parseInt(elem.width, 10), height: parseInt(elem.height, 10)}}, time: Date.now()});
			addEventToUserLog(uniqueID, {type: "windowManagement", data: {type: "resize", action: "start", application: {id: elem.id, type: elem.application}, location: {x: parseInt(elem.left, 10), y: parseInt(elem.top, 10), width: parseInt(elem.width, 10), height: parseInt(elem.height, 10)}}, time: Date.now()});
		}
	}
}
*/
/*
function pointerScroll( uniqueID, data ) {
	if( sagePointers[uniqueID] === undefined )
		return;

	var pointerX = sagePointers[uniqueID].left;
	var pointerY = sagePointers[uniqueID].top;

	var control = findControlsUnderPointer(pointerX, pointerY);
	if (control!==null)
		return;

	// Radial Menu
	if( isEventOnMenu( { type: "pointerSingleEvent", id: uniqueID, x: pointerX, y: pointerY, data: data }  ) === true )
		return; // Radial menu is using the event

	if( remoteInteraction[uniqueID].windowManagementMode() ){
		var scale = 1.0 + Math.abs(data.wheelDelta)/512;
		if(data.wheelDelta > 0) scale = 1.0 / scale;

		var updatedItem = remoteInteraction[uniqueID].scrollSelectedItem(scale);
		if(updatedItem !== null){
			var updatedApp = findAppById(updatedItem.elemId);
			if(updatedApp !== null) {
				updatedItem.user_color = sagePointers[uniqueID]? sagePointers[uniqueID].color : null;
				broadcast('setItemPositionAndSize', updatedItem);
				if(updatedApp !== null && updatedApp.application === "movie_player") calculateValidBlocks(updatedApp, 128, videoHandles);
				if(updatedApp !== null && updatedApp.application === "media_block_stream") calculateValidBlocks(updatedApp, 128, mediaBlockStreams);

				if(remoteInteraction[uniqueID].selectTimeId[updatedApp.id] !== undefined){
					clearTimeout(remoteInteraction[uniqueID].selectTimeId[updatedApp.id]);
				}

				remoteInteraction[uniqueID].selectTimeId[updatedApp.id] = setTimeout(function() {
					broadcast('finishedMove', {id: updatedApp.id, date: new Date()});
					broadcast('finishedResize', {id: updatedApp.id, date: new Date()});

					addEventToUserLog(uniqueID, {type: "windowManagement", data: {type: "move", action: "end", application: {id: updatedApp.id, type: updatedApp.application}, location: {x: parseInt(updatedApp.left, 10), y: parseInt(updatedApp.top, 10), width: parseInt(updatedApp.width, 10), height: parseInt(updatedApp.height, 10)}}, time: Date.now()});
					addEventToUserLog(uniqueID, {type: "windowManagement", data: {type: "resize", action: "end", application: {id: updatedApp.id, type: updatedApp.application}, location: {x: parseInt(updatedApp.left, 10), y: parseInt(updatedApp.top, 10), width: parseInt(updatedApp.width, 10), height: parseInt(updatedApp.height, 10)}}, time: Date.now()});

					if(videoHandles[updatedApp.id] !== undefined && videoHandles[updatedApp.id].newFrameGenerated === false)
						handleNewVideoFrame(updatedApp.id);
					remoteInteraction[uniqueID].selectedScrollItem = null;
					delete remoteInteraction[uniqueID].selectTimeId[updatedApp.id];
				}, 500);
			}
		}
	}
	else if ( remoteInteraction[uniqueID].appInteractionMode() ) {

		var elem = findAppUnderPointer(pointerX, pointerY);

		if( elem !== null ){
			var elemX = pointerX - elem.left;
			var elemY = pointerY - elem.top - config.ui.titleBarHeight;

			var ePosition = {x: elemX, y: elemY};
			var eUser = {id: sagePointers[uniqueID].id, label: sagePointers[uniqueID].label, color: sagePointers[uniqueID].color};
			var now = new Date();

			var event = {id: elem.id, type: "pointerScroll", position: ePosition, user: eUser, data: data, date: now};

			broadcast('eventInItem', event);

			if( remoteInteraction[uniqueID].selectTimeId[elem.id] !== undefined) {
				clearTimeout(remoteInteraction[uniqueID].selectTimeId[elem.id]);
				remoteInteraction[uniqueID].selectWheelDelta += data.wheelDelta;
			}
			else {
				remoteInteraction[uniqueID].selectWheelDelta = data.wheelDelta;
			}

			remoteInteraction[uniqueID].selectTimeId[elem.id] = setTimeout(function() {

				addEventToUserLog(uniqueID, {type: "applicationInteraction", data: {type: "pointerScroll", application: {id: elem.id, type: elem.application}, wheelDelta: remoteInteraction[uniqueID].selectWheelDelta}, time: Date.now()});

				delete remoteInteraction[uniqueID].selectTimeId[elem.id];
				delete remoteInteraction[uniqueID].selectWheelDelta;
			}, 500);
		}
	}
}
*/

function pointerDraw(uniqueID, data) {
	if(sagePointers[uniqueID] === undefined) return;

	var ePos  = {x: 0, y: 0};
	var eUser = {id: sagePointers[uniqueID].id, label: 'drawing', color: [220, 10, 10]};
	var now   = Date.now();

	var key;
	var app;
	var event;
	for (key in SAGE2Items.applications.list) {
		app = SAGE2Items.applications.list[key];
		// Send the drawing events only to whiteboard apps
		if (app.application === 'whiteboard') {
			event = {id: app.id, type: "pointerDraw", position: ePos, user: eUser, data: data, date: now};
			broadcast('eventInItem', event);
		}
	}
}

/*
function pointerDblClick(uniqueID, pointerX, pointerY) {
	if( sagePointers[uniqueID] === undefined )
		return;

	var control = findControlsUnderPointer(pointerX, pointerY);
	if (control!==null){
		return;
	}

	// Radial Menu
	if( isEventOnMenu( { type: "pointerSingleEvent", id: uniqueID, x: pointerX, y: pointerY }  ) === true )
		return; // Radial menu is using the event

	var elem = findAppUnderPointer(pointerX, pointerY);
	if (elem !== null) {
		if( elem.application === 'thumbnailBrowser' )
			return;

		if( remoteInteraction[uniqueID].windowManagementMode() ){
			var updatedItem;
			var updatedApp;

			if (elem.maximized !== true) {
				// need to maximize the item
				updatedItem = remoteInteraction[uniqueID].maximizeSelectedItem(elem);
				if (updatedItem !== null) {
					updatedApp = findAppById(updatedItem.elemId);
					if(updatedApp !== null) {
						broadcast('startMove', {id: updatedItem.elemId, date: new Date()});
						broadcast('startResize', {id: updatedItem.elemId, date: new Date()});

						addEventToUserLog(uniqueID, {type: "windowManagement", data: {type: "move", action: "start", application: {id: updatedApp.id, type: updatedApp.application}, location: {x: parseInt(updatedApp.left, 10), y: parseInt(updatedApp.top, 10), width: parseInt(updatedApp.width, 10), height: parseInt(updatedApp.height, 10)}}, time: Date.now()});
						addEventToUserLog(uniqueID, {type: "windowManagement", data: {type: "resize", action: "start", application: {id: updatedApp.id, type: updatedApp.application}, location: {x: parseInt(updatedApp.left, 10), y: parseInt(updatedApp.top, 10), width: parseInt(updatedApp.width, 10), height: parseInt(updatedApp.height, 10)}}, time: Date.now()});

						updatedItem.user_color = sagePointers[uniqueID]? sagePointers[uniqueID].color : null;
						broadcast('setItemPositionAndSize', updatedItem);
						// the PDF files need an extra redraw
						broadcast('finishedMove', {id: updatedItem.elemId, date: new Date()});
						broadcast('finishedResize', {id: updatedItem.elemId, date: new Date()});

						addEventToUserLog(uniqueID, {type: "windowManagement", data: {type: "move", action: "end", application: {id: updatedApp.id, type: updatedApp.application}, location: {x: parseInt(updatedApp.left, 10), y: parseInt(updatedApp.top, 10), width: parseInt(updatedApp.width, 10), height: parseInt(updatedApp.height, 10)}}, time: Date.now()});
						addEventToUserLog(uniqueID, {type: "windowManagement", data: {type: "resize", action: "end", application: {id: updatedApp.id, type: updatedApp.application}, location: {x: parseInt(updatedApp.left, 10), y: parseInt(updatedApp.top, 10), width: parseInt(updatedApp.width, 10), height: parseInt(updatedApp.height, 10)}}, time: Date.now()});

						if(updatedApp !== null && updatedApp.application === "movie_player") calculateValidBlocks(updatedApp, 128, videoHandles);
						if(updatedApp !== null && updatedApp.application === "media_block_stream") calculateValidBlocks(updatedApp, 128, mediaBlockStreams);
						if(videoHandles[updatedItem.elemId] !== undefined && videoHandles[updatedItem.elemId].newFrameGenerated === false)
							handleNewVideoFrame(updatedItem.elemId);
					}
				}
			} else {
				// already maximized, need to restore the item size
				updatedItem = remoteInteraction[uniqueID].restoreSelectedItem(elem);
				if (updatedItem !== null) {
					updatedApp = findAppById(updatedItem.elemId);
					if(updatedApp !== null) {
						broadcast('startMove', {id: updatedItem.elemId, date: new Date()});
						broadcast('startResize', {id: updatedItem.elemId, date: new Date()});

						addEventToUserLog(uniqueID, {type: "windowManagement", data: {type: "move", action: "start", application: {id: updatedApp.id, type: updatedApp.application}, location: {x: parseInt(updatedApp.left, 10), y: parseInt(updatedApp.top, 10), width: parseInt(updatedApp.width, 10), height: parseInt(updatedApp.height, 10)}}, time: Date.now()});
						addEventToUserLog(uniqueID, {type: "windowManagement", data: {type: "resize", action: "start", application: {id: updatedApp.id, type: updatedApp.application}, location: {x: parseInt(updatedApp.left, 10), y: parseInt(updatedApp.top, 10), width: parseInt(updatedApp.width, 10), height: parseInt(updatedApp.height, 10)}}, time: Date.now()});

						updatedItem.user_color = sagePointers[uniqueID]? sagePointers[uniqueID].color : null;
						broadcast('setItemPositionAndSize', updatedItem);
						// the PDF files need an extra redraw
						broadcast('finishedMove', {id: updatedItem.elemId, date: new Date()});
						broadcast('finishedResize', {id: updatedItem.elemId, date: new Date()});

						addEventToUserLog(uniqueID, {type: "windowManagement", data: {type: "move", action: "end", application: {id: updatedApp.id, type: updatedApp.application}, location: {x: parseInt(updatedApp.left, 10), y: parseInt(updatedApp.top, 10), width: parseInt(updatedApp.width, 10), height: parseInt(updatedApp.height, 10)}}, time: Date.now()});
						addEventToUserLog(uniqueID, {type: "windowManagement", data: {type: "resize", action: "end", application: {id: updatedApp.id, type: updatedApp.application}, location: {x: parseInt(updatedApp.left, 10), y: parseInt(updatedApp.top, 10), width: parseInt(updatedApp.width, 10), height: parseInt(updatedApp.height, 10)}}, time: Date.now()});

						if(updatedApp !== null && updatedApp.application === "movie_player") calculateValidBlocks(updatedApp, 128, videoHandles);
						if(updatedApp !== null && updatedApp.application === "media_block_stream") calculateValidBlocks(updatedApp, 128, mediaBlockStreams);
						if(videoHandles[updatedItem.elemId] !== undefined && videoHandles[updatedItem.elemId].newFrameGenerated === false)
							handleNewVideoFrame(updatedItem.elemId);
					}
				}
			}
		}
	}
}
*/


function pointerCloseGesture(uniqueID, pointerX, pointerY, time, gesture) {
	if( sagePointers[uniqueID] === undefined )
		return;

	//var pX   = sagePointers[uniqueID].left;
	//var pY   = sagePointers[uniqueID].top;
	//var elem = findAppUnderPointer(pX, pY);
	var elem = null;
	if (elem !== null) {
		if( elem.closeGestureID === undefined && gesture === 0 ) { // gesture: 0 = down, 1 = hold/move, 2 = up
			elem.closeGestureID = uniqueID;
			elem.closeGestureTime = time + closeGestureDelay; // Delay in ms
		}
		else if( elem.closeGestureTime <= time && gesture === 1 ) { // Held long enough, remove
			deleteApplication(elem);
		}
		else if( gesture === 2 ) { // Released, reset timer
			elem.closeGestureID = undefined;
		}
	}
}

/*
function keyDown( uniqueID, pointerX, pointerY, data) {
	if(sagePointers[uniqueID] === undefined) return;

	if ( remoteInteraction[uniqueID].appInteractionMode() ) {
		var elem = findAppUnderPointer(pointerX, pointerY);
		if(elem !== null){
			var elemX = pointerX - elem.left;
			var elemY = pointerY - elem.top - config.ui.titleBarHeight;

			var ePosition = {x: elemX, y: elemY};
			var eUser = {id: sagePointers[uniqueID].id, label: sagePointers[uniqueID].label, color: sagePointers[uniqueID].color};
			var eData =  {code: data.code, state: "down"};
			var now = new Date();

			var event = {id: elem.id, type: "specialKey", position: ePosition, user: eUser, data: eData, date: now};

			broadcast('eventInItem', event);

			addEventToUserLog(uniqueID, {type: "applicationInteraction", data: {type: "specialKey", application: {id: elem.id, type: elem.application}, code: eData.code, state: eData.state}, time: Date.now()});
		}
	}
}
*/
/*
function keyUp( uniqueID, pointerX, pointerY, data) {
	if( sagePointers[uniqueID] === undefined )
		return;

	if ( remoteInteraction[uniqueID].appInteractionMode() ) {
		var elem = findAppUnderPointer(pointerX, pointerY);
		if( elem !== null ){
			var elemX = pointerX - elem.left;
			var elemY = pointerY - elem.top - config.ui.titleBarHeight;

			var ePosition = {x: elemX, y: elemY};
			var eUser = {id: sagePointers[uniqueID].id, label: sagePointers[uniqueID].label, color: sagePointers[uniqueID].color};
			var eData =  {code: data.code, state: "up"};
			var now = new Date();

			var event = {id: elem.id, type: "specialKey", position: ePosition, user: eUser, data: eData, date: now};

			broadcast('eventInItem', event);

			addEventToUserLog(uniqueID, {type: "applicationInteraction", data: {type: "specialKey", application: {id: elem.id, type: elem.application}, code: eData.code, state: eData.state}, time: Date.now()});
		}
	}
}
*/
/*
function keyPress( uniqueID, pointerX, pointerY, data ) {
	if( sagePointers[uniqueID] === undefined )
		return;

	if ( remoteInteraction[uniqueID].appInteractionMode() ) {
		var elem = findAppUnderPointer(pointerX, pointerY);
		if( elem !== null ){
			var elemX = pointerX - elem.left;
			var elemY = pointerY - elem.top - config.ui.titleBarHeight;

			var ePosition = {x: elemX, y: elemY};
			var eUser = {id: sagePointers[uniqueID].id, label: sagePointers[uniqueID].label, color: sagePointers[uniqueID].color};
			var now = new Date();

			var event = {id: elem.id, type: "keyboard", position: ePosition, user: eUser, data: data, date: now};

			broadcast('eventInItem', event);

			addEventToUserLog(uniqueID, {type: "applicationInteraction", data: {type: "keyboard", application: {id: elem.id, type: elem.application}, code: data.code, character: data.character}, time: Date.now()});
		}
	}
}
*/

function handleNewApplication(appInstance, videohandle) {
	broadcast('createAppWindow', appInstance);
	broadcast('createAppWindowPositionSizeOnly', getAppPositionSize(appInstance));

	var zIndex = SAGE2Items.applications.numItems;
	interactMgr.addGeometry(appInstance.id, "applications", "rectangle", {x: appInstance.left, y: appInstance.top, w: appInstance.width, h: appInstance.height+config.ui.titleBarHeight}, true, zIndex, appInstance);
	//applications.push(appInstance);

	var cornerSize = 0.2 * Math.min(appInstance.width, appInstance.height);
	var buttonsWidth = config.ui.titleBarHeight * (324.0/111.0);
	var buttonsPad   = config.ui.titleBarHeight * ( 10.0/111.0);
	var oneButton    = buttonsWidth / 2; // two buttons
	var startButtons = appInstance.width - buttonsWidth;

	SAGE2Items.applications.addItem(appInstance);
	SAGE2Items.applications.addButtonToItem(appInstance.id, "titleBar", "rectangle", {x: 0, y: 0, w: appInstance.width, h: config.ui.titleBarHeight}, 0);
	SAGE2Items.applications.addButtonToItem(appInstance.id, "fullscreenButton", "rectangle", {x: startButtons+buttonsPad, y: 0, w: oneButton, h: config.ui.titleBarHeight}, 1);
	SAGE2Items.applications.addButtonToItem(appInstance.id, "closeButton", "rectangle", {x: startButtons+buttonsPad+oneButton, y: 0, w: oneButton, h: config.ui.titleBarHeight}, 1);
	SAGE2Items.applications.addButtonToItem(appInstance.id, "dragCorner", "rectangle", {x: appInstance.width-cornerSize, y: appInstance.height+config.ui.titleBarHeight-cornerSize, w: cornerSize, h: cornerSize}, 2);

	initializeLoadedVideo(appInstance, videohandle);
}

function handleApplicationResize(appId) {
	if (SAGE2Items.applications.list[appId] === undefined) return;

	var appWidth = SAGE2Items.applications.list[appId].width;
	var appHeight = SAGE2Items.applications.list[appId].height;

	var cornerSize = 0.2 * Math.min(appWidth, appHeight);
	var buttonsWidth = config.ui.titleBarHeight * (324.0/111.0);
	var buttonsPad   = config.ui.titleBarHeight * ( 10.0/111.0);
	var oneButton    = buttonsWidth / 2; // two buttons
	var startButtons = appWidth - buttonsWidth;

	SAGE2Items.applications.editButtonOnItem(appId, "titleBar", "rectangle", {x: 0, y: 0, w: appWidth, h: config.ui.titleBarHeight});
	SAGE2Items.applications.editButtonOnItem(appId, "fullscreenButton", "rectangle", {x: startButtons+buttonsPad, y: 0, w: oneButton, h: config.ui.titleBarHeight});
	SAGE2Items.applications.editButtonOnItem(appId, "closeButton", "rectangle", {x: startButtons+buttonsPad+oneButton, y: 0, w: oneButton, h: config.ui.titleBarHeight});
	SAGE2Items.applications.editButtonOnItem(appId, "dragCorner", "rectangle", {x: appWidth-cornerSize, y: appHeight+config.ui.titleBarHeight-cornerSize, w: cornerSize, h: cornerSize});
}

/*
function deleteApplication( elem ) {
	// Tell the clients to remove the element
	broadcast('deleteElement', {elemId: elem.id});

	var broadcastWS = null;
    var mediaStreamData = elem.id.split("|");
    var broadcastAddress = mediaStreamData[0];
    var broadcastID = parseInt(mediaStreamData[1]);
    var i, clientAddress;
    if (elem.application === "media_stream") {
		for (i=0; i<clients.length; i++) {
			clientAddress = clients[i].remoteAddress.address + ":" + clients[i].remoteAddress.port;
			if (clientAddress === broadcastAddress) broadcastWS = clients[i];
		}

		if (broadcastWS !== null) broadcastWS.emit('stopMediaCapture', {streamId: broadcastID});
	}
    else if (elem.application === "media_block_stream"){
		for (i=0; i<clients.length; i++){
			clientAddress = clients[i].remoteAddress.address + ":" + clients[i].remoteAddress.port;
			if (clientAddress === broadcastAddress) broadcastWS = clients[i];
		}

		if (broadcastWS !== null) broadcastWS.emit('stopMediaCapture', {streamId: broadcastID});
	}
	stickyAppHandler.removeElement(elem);
	removeElement(applications, elem);
}
*/

// **************  Omicron section *****************
var omicronRunning = false;
if ( config.experimental && config.experimental.omicron && config.experimental.omicron.enable === true ) {
	var omicronManager = new Omicron( config );

	var closeGestureDelay = 1500;

	if( config.experimental.omicron.closeGestureDelay !== undefined )
	{
		closeGestureDelay = config.experimental.omicron.closeGestureDelay;
	}

	omicronManager.setCallbacks(
		sagePointers,
		createSagePointer,
		showPointer,
		pointerPress,
		pointerMove,
		pointerPosition,
		hidePointer,
		pointerRelease,
		pointerScrollStart,
		pointerScroll,
		pointerDblClick,
		pointerCloseGesture,
		keyDown,
		keyUp,
		keyPress,
		createRadialMenu
	);
	omicronManager.runTracker();
	omicronRunning = true;
}

/* ****** Radial Menu section ************************************************************** */

//createMediabrowser();

function createRadialMenu(uniqueID, pointerX, pointerY) {
	var validLocation = true;
	var newMenuPos = {x: pointerX, y: pointerY};
	var existingRadialMenu = null;
	// Make sure there's enough distance from other menus
	for (var key in SAGE2Items.radialMenus.list) {
		existingRadialMenu = SAGE2Items.radialMenus.list[key];
		var prevMenuPos = {x: existingRadialMenu.left, y: existingRadialMenu.top };
		var distance    = Math.sqrt( Math.pow( Math.abs(newMenuPos.x - prevMenuPos.x), 2 ) + Math.pow( Math.abs(newMenuPos.y - prevMenuPos.y), 2 ) );
		if (existingRadialMenu.visible && distance < existingRadialMenu.radialMenuSize.x) {
			//validLocation = false;
			//console.log("Menu is too close to existing menu");
		}
	}

	if (validLocation && SAGE2Items.radialMenus.list[uniqueID+"_menu"] === undefined) {
		var newRadialMenu = new Radialmenu(uniqueID, uniqueID, config.ui);
		newRadialMenu.setPosition(newMenuPos);
		interactMgr.addGeometry(uniqueID+"_menu_radial", "radialMenus", "circle", {x: newRadialMenu.left, y: newRadialMenu.top, r: newRadialMenu.radialMenuSize.y/2}, true, Object.keys(SAGE2Items.radialMenus).length, newRadialMenu);
		interactMgr.addGeometry(uniqueID+"_menu_thumbnail", "radialMenus", "rectangle", {x: newRadialMenu.left, y: newRadialMenu.top, w: newRadialMenu.thumbnailWindowSize.x, h: newRadialMenu.thumbnailWindowSize.y}, false, Object.keys(SAGE2Items.radialMenus).length, newRadialMenu);
		SAGE2Items.radialMenus.list[uniqueID+"_menu"] = newRadialMenu;

		//console.log("Create New Radial menu");
		//console.log(newRadialMenu);
		// Open a 'media' radial menu
		broadcast('createRadialMenu', newRadialMenu.getInfo());
	}
	else if (validLocation && SAGE2Items.radialMenus.list[uniqueID+"_menu"] !== undefined) {
		setRadialMenuPosition(uniqueID, pointerX, pointerY);
		broadcast('updateRadialMenu', existingRadialMenu.getInfo());
	}
	updateRadialMenu(uniqueID);
}

/**
* Translates position of a radial menu by an offset
*
* @method moveRadialMenu
* @param uniqueID {Integer} radial menu ID
* @param pointerX {Float} offset x position
* @param pointerY {Float} offset y position
*/
function moveRadialMenu(uniqueID, pointerX, pointerY ) {
	var existingRadialMenu = SAGE2Items.radialMenus.list[uniqueID+"_menu"];

	if( existingRadialMenu ) {
		existingRadialMenu.setPosition({x: existingRadialMenu.left + pointerX, y: existingRadialMenu.top + pointerY});
		existingRadialMenu.visible = true;

<<<<<<< HEAD
			if( validLocation && radialMenus[uniqueID+"_menu"] === undefined )
			{
				var newRadialMenu = new Radialmenu(uniqueID+"_menu", uniqueID, config.ui);
				radialMenus[uniqueID+"_menu"] = newRadialMenu;
					
				// TouchUI branch ONLY - comment out before pushing to Master!
				if( sagePointers[uniqueID] ) {
					var colorHex = sagePointers[uniqueID].color;
					colorHex = colorHex.replace(/[^0-9A-F]/gi, '');
					var bigint = parseInt(colorHex, 16);
					var r = (bigint >> 16) & 255;
					var g = (bigint >> 8) & 255;
					var b = bigint & 255;

					//console.log( r + "," + g + "," + b);
					
					newRadialMenu.setScale(r);
				}
	
				newRadialMenu.setPosition(newMenuPos);
=======
		interactMgr.editGeometry(uniqueID+"_menu_radial", "radialMenus", "circle", {x: existingRadialMenu.left, y: existingRadialMenu.top, r: existingRadialMenu.radialMenuSize.y/2});

		var thumbnailWindowPos = existingRadialMenu.getThumbnailWindowPosition();
		interactMgr.editGeometry(uniqueID+"_menu_thumbnail", "radialMenus", "rectangle", {x: thumbnailWindowPos.x, y: thumbnailWindowPos.y, w: existingRadialMenu.thumbnailWindowSize.x, h: existingRadialMenu.thumbnailWindowSize.y});
>>>>>>> 322514f6

		broadcast('updateRadialMenu', existingRadialMenu.getInfo());
	}
}

<<<<<<< HEAD
				radialMenus[uniqueID+"_menu"].visible = true;
				
				broadcast('showRadialMenu', radialMenus[uniqueID+"_menu"].getInfo(), 'receivesPointerData');
			}
		}
		else
		{
			// Open a 'app' radial menu (or in this case application widget)
			var elemCtrl = findControlById(elem.id+uniqueID+"_controls");
			if (elemCtrl === null) {
				broadcast('requestNewControl', {elemId: elem.id, user_id: uniqueID, user_label: "Touch", x: pointerX, y: pointerY, date: now }, 'receivesPointerData');
			}
			else if (elemCtrl.show === false) {
				showControl(elemCtrl, uniqueID, pointerX, pointerY);
=======
/**
* Sets the absolute position of a radial menu
*
* @method setRadialMenuPosition
* @param uniqueID {Integer} radial menu ID
* @param pointerX {Float} x position
* @param pointerY {Float} y position
*/
function setRadialMenuPosition(uniqueID, pointerX, pointerY ) {
	var existingRadialMenu = SAGE2Items.radialMenus.list[uniqueID+"_menu"];
>>>>>>> 322514f6

	// Sets the position and visibility
	existingRadialMenu.setPosition({x: pointerX, y: pointerY});

	// Update the interactable geometry
	interactMgr.editGeometry(uniqueID+"_menu_radial", "radialMenus", "circle", {x: existingRadialMenu.left, y: existingRadialMenu.top, r: existingRadialMenu.radialMenuSize.y/2});
	showRadialMenu(uniqueID);
	// Send the updated radial menu state to the display clients (and set menu visible)
	broadcast('updateRadialMenu', existingRadialMenu.getInfo());
}

/**
* Shows radial menu and enables interactivity
*
* @method showRadialMenu
* @param uniqueID {Integer} radial menu ID
*/
function showRadialMenu(uniqueID) {
	var radialMenu = SAGE2Items.radialMenus.list[uniqueID+"_menu"];

	if (radialMenu !== undefined) {
		radialMenu.visible = true;
		interactMgr.addGeometry(uniqueID+"_menu_radial", "radialMenus", "circle", {x: radialMenu.left, y: radialMenu.top, r: radialMenu.radialMenuSize.y/2}, true, Object.keys(SAGE2Items.radialMenus).length, radialMenu);
		//interactMgr.editVisibility(uniqueID+"_menu_radial", "radialMenus", "circle", true);
		interactMgr.editVisibility(uniqueID+"_menu_thumbnail", "radialMenus", "rectangle", false);
	}
}

/**
* Hides radial menu and enables interactivity
*
* @method hideRadialMenu
* @param uniqueID {Integer} radial menu ID
*/
function hideRadialMenu(uniqueID) {
var radialMenu = SAGE2Items.radialMenus.list[uniqueID+"_menu"];
	if (radialMenu !== undefined) {
		radialMenu.visible = false;
		interactMgr.editVisibility(uniqueID+"_menu_radial", "radialMenus", "circle", false);
		interactMgr.editVisibility(uniqueID+"_menu_thumbnail", "radialMenus", "rectangle", false);
	}
}

function updateRadialMenu(uniqueID) {
	// Build lists of assets
	var uploadedImages = assets.listImages();
	var uploadedVideos = assets.listVideos();
	var uploadedPdfs   = assets.listPDFs();
	var uploadedApps   = getApplications();
	var savedSessions  = listSessions();

	// Sort independently of case
	uploadedImages.sort( sageutils.compareFilename );
	uploadedVideos.sort( sageutils.compareFilename );
	uploadedPdfs.sort(   sageutils.compareFilename );
	savedSessions.sort(  sageutils.compareFilename );

	var list = {images: uploadedImages, videos: uploadedVideos, pdfs: uploadedPdfs, sessions: savedSessions, apps: uploadedApps};

	broadcast('updateRadialMenuDocs', {id: uniqueID, fileList: list});
}

// Standard case: Checks for event down and up events to determine menu ownership of event
function radialMenuEvent( data )
{
<<<<<<< HEAD
	for (var key in radialMenus)
=======
	broadcast('radialMenuEvent', data);
}

// Check for pointer move events that are dragging a radial menu (but outside the menu)
function updateRadialMenuPointerPosition(uniqueID, pointerX, pointerY) {
	for (var key in SAGE2Items.radialMenus.list)
>>>>>>> 322514f6
	{
		var radialMenu = SAGE2Items.radialMenus.list[key];
		//console.log(data.id+"_menu: " + radialMenu);
		if( radialMenu !== undefined && radialMenu.dragState === true )
		{
			var offset = radialMenu.getDragOffset(uniqueID, {x: pointerX, y: pointerY});
			moveRadialMenu( radialMenu.id, offset.x, offset.y );
		}
	}
}

function wsRemoveRadialMenu( wsio, data ) {
	hideRadialMenu(data.id);
}

function wsRadialMenuThumbnailWindow( wsio, data ) {
	var radialMenu = SAGE2Items.radialMenus.list[data.id+"_menu"];

	if (radialMenu !== undefined) {
		radialMenu.openThumbnailWindow(data);

		if( data.thumbnailWindowOpen ) {
			var thumbnailWindowPos = radialMenu.getThumbnailWindowPosition();
			interactMgr.addGeometry(data.id+"_menu_thumbnail", "radialMenus", "rectangle", {x: thumbnailWindowPos.x, y: thumbnailWindowPos.y, w: radialMenu.thumbnailWindowSize.x, h: radialMenu.thumbnailWindowSize.y}, true, Object.keys(SAGE2Items.radialMenus).length, radialMenu);
		} else {
			interactMgr.editVisibility(data.id+"_menu_thumbnail", "radialMenus", "rectangle", data.thumbnailWindowOpen);
		}
	}
}

function wsRadialMenuMoved( wsio, data ) {
	var radialMenu = SAGE2Items.radialMenus.list[data.uniqueID+"_menu"];
	if (radialMenu !== undefined) {
		radialMenu.setPosition(data);
	}
}


function attachAppIfSticky(backgroundItem, appId){
	var app = SAGE2Items.applications.list[appId];
	if (app === null || app.sticky !== true) return;
	stickyAppHandler.detachStickyItem(app);
	if (backgroundItem !== null)
		stickyAppHandler.attachStickyItem(backgroundItem, app);
}

/*
function showOrHideWidgetConnectors(uniqueID, itemUnderPointer, pressMoveRelease){
	var app;
	var item;
	if (pressMoveRelease === "press") {
		if (itemUnderPointer !== null) {
			if (itemUnderPointer.appId) {
				app = findAppById(itemUnderPointer.appId);
				if (app) {
					itemUnderPointer = getAppPositionSize(app);
				}
			}
			else {
				itemUnderPointer = getAppPositionSize(itemUnderPointer);
			}
			itemUnderPointer.user_color = sagePointers[uniqueID]? sagePointers[uniqueID].color : null;
			itemUnderPointer.user_id = uniqueID;
			broadcast('showWidgetToAppConnector', itemUnderPointer);
			remoteInteraction[uniqueID].pressOnItem(itemUnderPointer);
		}
	}
	else if (pressMoveRelease === "release"){
		item = remoteInteraction[uniqueID].releaseOnItem();
		if (item) {
			broadcast('hideWidgetToAppConnector', item);
		}
	}
	else {
		item = remoteInteraction[uniqueID].releaseOnItem();
		if (item) {
			broadcast('hideWidgetToAppConnector', item);
		}

		if (itemUnderPointer !== null && remoteInteraction[uniqueID].hoverOverControl() === null) {
			if (itemUnderPointer.appId) {
				app = findAppById(itemUnderPointer.appId);
				if (app) {
					itemUnderPointer = getAppPositionSize(app);
				}
			}
			else {
				itemUnderPointer = getAppPositionSize(itemUnderPointer);
			}
			itemUnderPointer.user_color = sagePointers[uniqueID]? sagePointers[uniqueID].color : null;
			itemUnderPointer.user_id = uniqueID;

			broadcast('showWidgetToAppConnector', itemUnderPointer);
			remoteInteraction[uniqueID].enterControlArea(itemUnderPointer);
		}
		else if (itemUnderPointer === null && remoteInteraction[uniqueID].hoverOverControl() !== null) {
			item = remoteInteraction[uniqueID].hoverOverControl();
			broadcast('hideWidgetToAppConnector', item);
			remoteInteraction[uniqueID].leaveControlArea();
		}
		else if (itemUnderPointer !== null && remoteInteraction[uniqueID].hoverOverControl() !== null) {
			var appId = itemUnderPointer.appId || itemUnderPointer.id;
			item = remoteInteraction[uniqueID].hoverOverControl();
			if (appId === item.id) return;

			if (itemUnderPointer.appId) {
				app = findAppById(itemUnderPointer.appId);
				if (app) {
					itemUnderPointer = getAppPositionSize(app);
				}
			}
			else {
				itemUnderPointer = getAppPositionSize(itemUnderPointer);
			}
			itemUnderPointer.user_color = sagePointers[uniqueID]? sagePointers[uniqueID].color : null;
			itemUnderPointer.user_id = uniqueID;

			broadcast('hideWidgetToAppConnector', item);
			remoteInteraction[uniqueID].leaveControlArea();

			broadcast('showWidgetToAppConnector', itemUnderPointer);
			remoteInteraction[uniqueID].enterControlArea(itemUnderPointer);
		}
	}
}
*/<|MERGE_RESOLUTION|>--- conflicted
+++ resolved
@@ -5843,54 +5843,15 @@
 		existingRadialMenu.setPosition({x: existingRadialMenu.left + pointerX, y: existingRadialMenu.top + pointerY});
 		existingRadialMenu.visible = true;
 
-<<<<<<< HEAD
-			if( validLocation && radialMenus[uniqueID+"_menu"] === undefined )
-			{
-				var newRadialMenu = new Radialmenu(uniqueID+"_menu", uniqueID, config.ui);
-				radialMenus[uniqueID+"_menu"] = newRadialMenu;
-					
-				// TouchUI branch ONLY - comment out before pushing to Master!
-				if( sagePointers[uniqueID] ) {
-					var colorHex = sagePointers[uniqueID].color;
-					colorHex = colorHex.replace(/[^0-9A-F]/gi, '');
-					var bigint = parseInt(colorHex, 16);
-					var r = (bigint >> 16) & 255;
-					var g = (bigint >> 8) & 255;
-					var b = bigint & 255;
-
-					//console.log( r + "," + g + "," + b);
-					
-					newRadialMenu.setScale(r);
-				}
-	
-				newRadialMenu.setPosition(newMenuPos);
-=======
 		interactMgr.editGeometry(uniqueID+"_menu_radial", "radialMenus", "circle", {x: existingRadialMenu.left, y: existingRadialMenu.top, r: existingRadialMenu.radialMenuSize.y/2});
 
 		var thumbnailWindowPos = existingRadialMenu.getThumbnailWindowPosition();
 		interactMgr.editGeometry(uniqueID+"_menu_thumbnail", "radialMenus", "rectangle", {x: thumbnailWindowPos.x, y: thumbnailWindowPos.y, w: existingRadialMenu.thumbnailWindowSize.x, h: existingRadialMenu.thumbnailWindowSize.y});
->>>>>>> 322514f6
 
 		broadcast('updateRadialMenu', existingRadialMenu.getInfo());
 	}
 }
 
-<<<<<<< HEAD
-				radialMenus[uniqueID+"_menu"].visible = true;
-				
-				broadcast('showRadialMenu', radialMenus[uniqueID+"_menu"].getInfo(), 'receivesPointerData');
-			}
-		}
-		else
-		{
-			// Open a 'app' radial menu (or in this case application widget)
-			var elemCtrl = findControlById(elem.id+uniqueID+"_controls");
-			if (elemCtrl === null) {
-				broadcast('requestNewControl', {elemId: elem.id, user_id: uniqueID, user_label: "Touch", x: pointerX, y: pointerY, date: now }, 'receivesPointerData');
-			}
-			else if (elemCtrl.show === false) {
-				showControl(elemCtrl, uniqueID, pointerX, pointerY);
-=======
 /**
 * Sets the absolute position of a radial menu
 *
@@ -5901,7 +5862,6 @@
 */
 function setRadialMenuPosition(uniqueID, pointerX, pointerY ) {
 	var existingRadialMenu = SAGE2Items.radialMenus.list[uniqueID+"_menu"];
->>>>>>> 322514f6
 
 	// Sets the position and visibility
 	existingRadialMenu.setPosition({x: pointerX, y: pointerY});
@@ -5967,16 +5927,12 @@
 // Standard case: Checks for event down and up events to determine menu ownership of event
 function radialMenuEvent( data )
 {
-<<<<<<< HEAD
-	for (var key in radialMenus)
-=======
 	broadcast('radialMenuEvent', data);
 }
 
 // Check for pointer move events that are dragging a radial menu (but outside the menu)
 function updateRadialMenuPointerPosition(uniqueID, pointerX, pointerY) {
 	for (var key in SAGE2Items.radialMenus.list)
->>>>>>> 322514f6
 	{
 		var radialMenu = SAGE2Items.radialMenus.list[key];
 		//console.log(data.id+"_menu: " + radialMenu);
