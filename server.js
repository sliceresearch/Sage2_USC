// SAGE2 is available for use under the SAGE2 Software License
//
// University of Illinois at Chicago's Electronic Visualization Laboratory (EVL)
// and University of Hawai'i at Manoa's Laboratory for Advanced Visualization and
// Applications (LAVA)
//
// See full text, terms and conditions in the LICENSE.txt included file
//
// Copyright (c) 2014-2015

/**
 * @module server
 */


// node mode
/* jshint node: true */

// how to deal with spaces and tabs
/* jshint smarttabs: false */

// Don't make functions within a loop
/* jshint -W083 */


// require variables to be declared
"use strict";

// node: built-in
var fs            = require('fs');                  // filesystem access
var http          = require('http');                // http server
var https         = require('https');               // https server
var os            = require('os');                  // operating system access
var path          = require('path');                // file path extraction and creation
var readline      = require('readline');            // to build an evaluation loop
var url           = require('url');                 // parses urls
var util          = require('util');                // node util

// npm: defined in package.json
var formidable    = require('formidable');       // upload processor
var gm            = require('gm');               // graphicsmagick
var imageMagick;                                 // derived from graphicsmagick
var json5         = require('json5');            // JSON format that allows comments
var qrimage       = require('qr-image');         // qr-code generation
var sprint        = require('sprint');           // pretty formating (sprintf)

var Twit          = require('twit');             // twitter api

// custom node modules
var assets              = require('./src/node-assets');           // manages the list of files
var commandline         = require('./src/node-sage2commandline'); // handles command line parameters for SAGE2
var exiftool            = require('./src/node-exiftool');         // gets exif tags for images
var pixelblock          = require('./src/node-pixelblock');       // chops pixels buffers into square chunks
var sageutils           = require('./src/node-utils');            // provides the current version number
var md5                 = require('./src/md5');                   // return standard md5 hash of given param

var HttpServer          = require('./src/node-httpserver');       // creates web server
var InteractableManager = require('./src/node-interactable');     // handles geometry and determining which object a point is over
var Interaction         = require('./src/node-interaction');      // handles sage interaction (move, resize, etc.)
var Loader              = require('./src/node-itemloader');       // handles sage item creation
var Omicron             = require('./src/node-omicron');          // handles Omicron input events
var Radialmenu          = require('./src/node-radialmenu');       // radial menu
var Sage2ItemList       = require('./src/node-sage2itemlist');    // list of SAGE2 items
var Sagepointer         = require('./src/node-sagepointer');      // handles sage pointers (creation, location, etc.)
var StickyItems         = require('./src/node-stickyitems');
var WebsocketIO         = require('./src/node-websocket.io');     // creates WebSocket server and clients


// Globals

// Session hash for security
global.__SESSION_ID    = null;

var sage2Server        = null;
var sage2ServerS       = null;
var wsioServer         = null;
var wsioServerS        = null;
var SAGE2_version      = sageutils.getShortVersion();
var platform           = os.platform() === "win32" ? "Windows" : os.platform() === "darwin" ? "Mac OS X" : "Linux";
var program            = commandline.initializeCommandLineParameters(SAGE2_version, emitLog);
var apis               = {};
var config             = loadConfiguration();
var imageMagickOptions = {imageMagick: true};
var ffmpegOptions      = {};
var publicDirectory    = "public";
var hostOrigin         = "";
var uploadsDirectory   = path.join(publicDirectory, "uploads");
var SAGE2Items         = {};
var sharedApps         = {};
var users              = null;
var sessionDirectory   = path.join(__dirname, "sessions");
var appLoader          = null;
var interactMgr        = new InteractableManager();
var mediaBlockSize     = 128;
var startTime          = Date.now();


console.log(sageutils.header("SAGE2") + "Node Version: " + sageutils.getNodeVersion());
console.log(sageutils.header("SAGE2") + "Detected Server OS as:\t" + platform);
console.log(sageutils.header("SAGE2") + "SAGE2 Short Version:\t" + SAGE2_version);

// Initialize Server
initializeSage2Server();



function initializeSage2Server() {
	// Remove API keys from being investigated further
	//if (config.apis) delete config.apis;

	// Register with evl's server
	if (config.register_site) sageutils.registerSAGE2(config);

	// Check for missing packages
	sageutils.checkPackages(); // pass parameter `true` for devel packages also

	// Setup binaries path
	if (config.dependencies !== undefined) {
		if(config.dependencies.ImageMagick !== undefined) imageMagickOptions.appPath = config.dependencies.ImageMagick;
		if(config.dependencies.FFMpeg !== undefined) ffmpegOptions.appPath = config.dependencies.FFMpeg;
	}
	imageMagick = gm.subClass(imageMagickOptions);
	assets.initializeConfiguration(config);
	assets.setupBinaries(imageMagickOptions, ffmpegOptions);

	// Set default host origin for this server
	if (config.rproxy_port === undefined) {
		hostOrigin = "http://" + config.host + (config.index_port === 80 ? "" : ":" + config.index_port) + "/";
	}

	// Initialize sage2 item lists
	SAGE2Items.applications = new Sage2ItemList();
	SAGE2Items.portals      = new Sage2ItemList();
	SAGE2Items.pointers     = new Sage2ItemList();
	SAGE2Items.radialMenus  = new Sage2ItemList();
	SAGE2Items.widgets      = new Sage2ItemList();
	SAGE2Items.renderSync   = {};

	SAGE2Items.portals.interactMgr = {};

	// Initialize user interaction tracking
	if (program.trackUsers) {
		if (typeof program.trackUsers === "string" && sageutils.fileExists(program.trackUsers))
			users = json5.parse(fs.readFileSync(program.trackUsers));
		else
			users = {};
		users.session = {};
		users.session.start = Date.now();

		setInterval(saveUserLog, 300000); // every 5 minutes
		if (!sageutils.fileExists("logs")) fs.mkdirSync("logs");
	}

	// Get full version of SAGE2 - git branch, commit, date
	sageutils.getFullVersion(function(version) {
		// fields: base commit branch date
		SAGE2_version = version;
		console.log(sageutils.header("SAGE2") + "Full Version:" + json5.stringify(SAGE2_version));
		broadcast('setupSAGE2Version', SAGE2_version);

		if (users !== null) users.session.verison = SAGE2_version;
	});

	// Generate a qr image that points to sage2 server
	var qr_png = qrimage.image(hostOrigin, { ec_level:'M', size: 15, margin:3, type: 'png' });
	var qr_out = path.join(uploadsDirectory, "images", "QR.png");
	qr_png.on('end', function() {
		console.log(sageutils.header("QR") + "image generated", qr_out);
	});
	qr_png.pipe(fs.createWriteStream(qr_out));

	// Setup tmp directory for SAGE2 server
	process.env.TMPDIR = path.join(__dirname, "tmp");
	console.log(sageutils.header("SAGE2") + "Temp folder: " + process.env.TMPDIR);
	if (!sageutils.fileExists(process.env.TMPDIR)) {
		fs.mkdirSync(process.env.TMPDIR);
	}

	// Setup tmp directory in uploads
	var uploadTemp = path.join(__dirname, "public", "uploads", "tmp");
	console.log(sageutils.header("SAGE2") + "Upload temp folder: " + uploadTemp);
	if (!sageutils.fileExists(uploadTemp)) {
		fs.mkdirSync(uploadTemp);
	}

	// Make sure sessions directory exists
	if (!sageutils.fileExists(sessionDirectory)) {
		fs.mkdirSync(sessionDirectory);
	}

	// Check for the session password file
	var passwordFile = path.join("keys", "passwd.json");
	if (typeof program.password  === "string" && program.password.length > 0) {
		// Creating a new hash from the password
		global.__SESSION_ID = md5.getHash( program.password );
		console.log(sageutils.header("Secure") + "Using " + global.__SESSION_ID + " as the key for this session");
		// Saving the hash
		fs.writeFileSync(passwordFile, JSON.stringify( { pwd: global.__SESSION_ID} ) );
		console.log(sageutils.header("Secure") + "Saved to file name " + passwordFile);
	}
	else if (sageutils.fileExists(passwordFile)) {
		// If a password file exists, load it
		var passwordFileJsonString = fs.readFileSync(passwordFile, 'utf8');
		var passwordFileJson       = JSON.parse(passwordFileJsonString);
		if (passwordFileJson.pwd !== null) {
			global.__SESSION_ID = passwordFileJson.pwd;
			console.log(sageutils.header("Secure") + "A sessionID was found: " + passwordFileJson.pwd);
		}
		else {
			console.log(sageutils.header("Secure") + "Invalid hash file " + passwordFile);
		}
	}

	// Monitoring some folders (test)
	sageutils.monitorFolders([
		path.join(uploadsDirectory, "images"),
		path.join(uploadsDirectory, "pdfs"),
		path.join(uploadsDirectory, "videos")],
		function(change) {
			console.log(sageutils.header("Monitor") + "Changes detected in", this.root);
			if (change.addedFiles.length > 0)      console.log(sageutils.header("Monitor") + "	Added files:    %j",   change.addedFiles);
			if (change.modifiedFiles.length > 0)   console.log(sageutils.header("Monitor") + "	Modified files: %j",   change.modifiedFiles);
			if (change.removedFiles.length > 0)    console.log(sageutils.header("Monitor") + "	Removed files:  %j",   change.removedFiles);
			if (change.addedFolders.length > 0)    console.log(sageutils.header("Monitor") + "	Added folders:    %j", change.addedFolders);
			if (change.modifiedFolders.length > 0) console.log(sageutils.header("Monitor") + "	Modified folders: %j", change.modifiedFolders);
			if (change.removedFolders.length > 0)  console.log(sageutils.header("Monitor") + "	Removed folders:  %j", change.removedFolders);
		}
	);

	// Initialize assets
	assets.initialize(uploadsDirectory, 'uploads');

	// Initialize app loader
	appLoader = new Loader(publicDirectory, hostOrigin, config, imageMagickOptions, ffmpegOptions);

	// Initialize interactable manager and layers
	interactMgr.addLayer("staticUI",     3);
	interactMgr.addLayer("radialMenus",  2);
	interactMgr.addLayer("widgets",      1);
	interactMgr.addLayer("applications", 0);
	interactMgr.addLayer("portals",      0);

	// Initialize the background for the display clients (image or color)
	setupDisplayBackground();

	// initialize dialog boxes
	setUpDialogsAsInteractableObjects();

	// Set up http and https servers
	var httpServerApp = new HttpServer(publicDirectory);
	httpServerApp.httpPOST('/upload', uploadForm); // receive newly uploaded files from SAGE Pointer / SAGE UI
	httpServerApp.httpGET('/config',  sendConfig); // send config object to client using http request
	var options  = setupHttpsOptions();            // create HTTPS options - sets up security keys
	sage2Server  = http.createServer(httpServerApp.onrequest);
	sage2ServerS = https.createServer(options, httpServerApp.onrequest);

	// Set up websocket servers - 2 way communication between server and all browser clients
	wsioServer  = new WebsocketIO.Server({server: sage2Server});
	wsioServerS = new WebsocketIO.Server({server: sage2ServerS});
	wsioServer.onconnection(openWebSocketClient);
	wsioServerS.onconnection(openWebSocketClient);
}

function setUpDialogsAsInteractableObjects() {
	var dialogGeometry = {
		x: config.totalWidth/2 - 13*config.ui.titleBarHeight,
		y: 2*config.ui.titleBarHeight,
		w: 26*config.ui.titleBarHeight,
		h: 8*config.ui.titleBarHeight
	};

	var acceptGeometry = {
		x: dialogGeometry.x + 0.25*config.ui.titleBarHeight,
		y: dialogGeometry.y + 4.75*config.ui.titleBarHeight,
		w: 9*config.ui.titleBarHeight,
		h: 3*config.ui.titleBarHeight
	};

	var rejectCancelGeometry = {
		x: dialogGeometry.x + 16.75*config.ui.titleBarHeight,
		y: dialogGeometry.y + 4.75*config.ui.titleBarHeight,
		w: 9*config.ui.titleBarHeight,
		h: 3*config.ui.titleBarHeight
	};

	interactMgr.addGeometry("dataSharingWaitDialog",    "staticUI", "rectangle", dialogGeometry, false, 1, null);
	interactMgr.addGeometry("dataSharingRequestDialog", "staticUI", "rectangle", dialogGeometry, false, 1, null);
	interactMgr.addGeometry("acceptDataSharingRequest", "staticUI", "rectangle", acceptGeometry, false, 2, null);
	interactMgr.addGeometry("cancelDataSharingRequest", "staticUI", "rectangle", rejectCancelGeometry, false, 2, null);
	interactMgr.addGeometry("rejectDataSharingRequest", "staticUI", "rectangle", rejectCancelGeometry, false, 2, null);
}

function broadcast(name, data) {
	wsioServer.broadcast(name, data);
	wsioServerS.broadcast(name, data);
}

function emitLog(data) {
	if (wsioServer === null || wsioServerS === null) return;
	broadcast('console', data);
}


// global variables to manage clients
var clients           = [];
var masterDisplay     = null;
var webBrowserClient  = null;
var sagePointers      = {};
var remoteInteraction = {};
//var mediaStreams    = {};
var mediaBlockStreams = {};
var appUserColors     = {}; // a dict to keep track of app instance colors(for widget connectors)

var remoteSharingRequestDialog = null;
var remoteSharingWaitDialog    = null;
var remoteSharingSessions      = {};

// Sticky items and window position for new clones
var stickyAppHandler     = new StickyItems();
//var newWindowPosition  = null;
//var seedWindowPosition = null;


function openWebSocketClient(wsio) {
	wsio.onclose(closeWebSocketClient);
	wsio.on('addClient', wsAddClient);
}

function closeWebSocketClient(wsio) {
	var i;
    var key;
    if (wsio.clientType === "display") {
		console.log(sageutils.header("Disconnect") + wsio.id + " (" + wsio.clientType + " " + wsio.clientID+ ")");
    }
    else {
		console.log(sageutils.header("Disconnect") + wsio.id + " (" + wsio.clientType + ")");
	}

	addEventToUserLog(wsio.id, {type: "disconnect", data: null, time: Date.now()});

	// if client is a remote site, send disconnect message
	var remote = findRemoteSiteByConnection(wsio);
	if (remote !== null) {
		console.log("Remote site \"" + remote.name + "\" now offline");
		remote.connected = false;
		var site = {name: remote.name, connected: remote.connected};
		broadcast('connectedToRemoteSite', site);
	}

	if (wsio.clientType === "sageUI") {
		hidePointer(wsio.id);
		removeControlsForUser(wsio.id);
		delete sagePointers[wsio.id];
		delete remoteInteraction[wsio.id];
		for (key in remoteSharingSessions) {
			remoteSharingSessions[key].wsio.emit('stopRemoteSagePointer', {id: wsio.id});
		}
	}
	else if (wsio.clientType === "display") {
		for (key in SAGE2Items.renderSync) {
			if (SAGE2Items.renderSync.hasOwnProperty(key)) {
				delete SAGE2Items.renderSync[key].clients[wsio.id];
			}
		}
	}

	if (wsio.clientType === "webBrowser") webBrowserClient = null;

	if (wsio === masterDisplay) {
		masterDisplay = null;
		for (i=0; i<clients.length; i++){
			if (clients[i].clientType === "display" && clients[i] !== wsio) {
				masterDisplay = clients[i];
				clients[i].emit('setAsMasterDisplay');
				break;
			}
		}
	}

	removeElement(clients, wsio);
}

function wsAddClient(wsio, data) {

	// Just making sure the data is valid JSON (one gets strings from C++)
	if (sageutils.isTrue(data.requests.config)) data.requests.config = true;
	else data.requests.config = false;
	if (sageutils.isTrue(data.requests.version)) data.requests.version = true;
	else data.requests.version = false;
	if (sageutils.isTrue(data.requests.time)) data.requests.time = true;
	else data.requests.time = false;
	if (sageutils.isTrue(data.requests.console)) data.requests.console = true;
	else data.requests.console = false;

	console.log("client:", data.host, data.port);
	wsio.updateRemoteAddress(data.host, data.port); // overwrite host and port if defined
	wsio.clientType = data.clientType;

	if (wsio.clientType === "display") {
		wsio.clientID = data.clientID;
		if (masterDisplay === null) {
			masterDisplay = wsio;
		}
		console.log(sageutils.header("Connect") + wsio.id + " (" + wsio.clientType + " " + wsio.clientID+ ")");
	}
	else {
		wsio.clientID = -1;
		console.log(sageutils.header("Connect") + wsio.id + " (" + wsio.clientType + ")");
	}

	clients.push(wsio);
	initializeWSClient(wsio, data.requests.config, data.requests.version, data.requests.time, data.requests.console);
}

function initializeWSClient(wsio, reqConfig, reqVersion, reqTime, reqConsole) {
	setupListeners(wsio);

	wsio.emit('initialize', {UID: wsio.id, time: Date.now(), start: startTime});
	if (wsio === masterDisplay) {
		wsio.emit('setAsMasterDisplay');
	}

	if (reqConfig)  wsio.emit('setupDisplayConfiguration', config);
	if (reqVersion) wsio.emit('setupSAGE2Version',         SAGE2_version);
	if (reqTime)    wsio.emit('setSystemTime',             {date: Date.now()});
	if (reqConsole) wsio.emit('console',                   json5.stringify(config, null, 4));

	if(wsio.clientType === "display") {
		initializeExistingSagePointers(wsio);
		initializeExistingApps(wsio);
		initializeRemoteServerInfo(wsio);
		//initializeMediaStreams(wsio.id);
		setTimeout(initializeExistingControls, 6000, wsio); // why can't this be done immediately with the rest?
	}
	else if (wsio.clientType === "sageUI") {
		createSagePointer(wsio.id);
		var key;
		for (key in remoteSharingSessions) {
			remoteSharingSessions[key].wsio.emit('createRemoteSagePointer', {id: wsio.id, portal: {host: config.host, port: config.port}});
		}
		initializeExistingAppsPositionSizeTypeOnly(wsio);
	}

	var remote = findRemoteSiteByConnection(wsio);
	if(remote !== null){
		remote.wsio = wsio;
		remote.connected = true;
		var site = {name: remote.name, connected: remote.connected};
		broadcast('connectedToRemoteSite', site);
	}

	if (wsio.clientType === "webBrowser") webBrowserClient = wsio;
}

function setupListeners(wsio) {
	wsio.on('registerInteractionClient',            wsRegisterInteractionClient);

	wsio.on('startSagePointer',                     wsStartSagePointer);
	wsio.on('stopSagePointer',                      wsStopSagePointer);

	wsio.on('pointerPress',                         wsPointerPress);
	wsio.on('pointerRelease',                       wsPointerRelease);
	wsio.on('pointerDblClick',                      wsPointerDblClick);
	wsio.on('pointerPosition',                      wsPointerPosition);
	wsio.on('pointerMove',                          wsPointerMove);
	wsio.on('pointerScrollStart',                   wsPointerScrollStart);
	wsio.on('pointerScroll',                        wsPointerScroll);
	wsio.on('pointerScrollEnd',                     wsPointerScrollEnd);
	wsio.on('pointerDraw',                          wsPointerDraw);
	wsio.on('keyDown',                              wsKeyDown);
	wsio.on('keyUp',                                wsKeyUp);
	wsio.on('keyPress',                             wsKeyPress);

	wsio.on('uploadedFile',                         wsUploadedFile);

	wsio.on('startNewMediaStream',                  wsStartNewMediaStream);
	wsio.on('updateMediaStreamFrame',               wsUpdateMediaStreamFrame);
	wsio.on('updateMediaStreamChunk',               wsUpdateMediaStreamChunk);
	wsio.on('stopMediaStream',                      wsStopMediaStream);
	wsio.on('startNewMediaBlockStream',             wsStartNewMediaBlockStream);
	wsio.on('updateMediaBlockStreamFrame',          wsUpdateMediaBlockStreamFrame);
	wsio.on('stopMediaBlockStream',                 wsStopMediaBlockStream);

	wsio.on('requestVideoFrame',                    wsRequestVideoFrame);
	wsio.on('receivedMediaStreamFrame',             wsReceivedMediaStreamFrame);
	wsio.on('receivedRemoteMediaStreamFrame',       wsReceivedRemoteMediaStreamFrame);
	wsio.on('receivedMediaBlockStreamFrame',        wsReceivedMediaBlockStreamFrame);
	wsio.on('receivedRemoteMediaBlockStreamFrame',  wsReceivedRemoteMediaBlockStreamFrame);

	wsio.on('finishedRenderingAppFrame',            wsFinishedRenderingAppFrame);
	wsio.on('updateAppState',                       wsUpdateAppState);
	wsio.on('updateStateOptions',                   wsUpdateStateOptions);
	wsio.on('appResize',                            wsAppResize);
	wsio.on('broadcast',                            wsBroadcast);
	wsio.on('searchTweets',                         wsSearchTweets);

	wsio.on('requestAvailableApplications',         wsRequestAvailableApplications);
	wsio.on('requestStoredFiles',                   wsRequestStoredFiles);
	//wsio.on('addNewElementFromStoredFiles',         wsAddNewElementFromStoredFiles);
	wsio.on('loadApplication',                      wsLoadApplication);
	wsio.on('loadFileFromServer',                   wsLoadFileFromServer);
	wsio.on('deleteElementFromStoredFiles',         wsDeleteElementFromStoredFiles);
	wsio.on('saveSesion',                           wsSaveSesion);
	wsio.on('clearDisplay',                         wsClearDisplay);
	wsio.on('tileApplications',                     wsTileApplications);

	// Radial menu should have its own message section? Just appended here for now.
	wsio.on('radialMenuClick',                      wsRadialMenuClick);
	wsio.on('radialMenuMoved',                      wsRadialMenuMoved);
	wsio.on('removeRadialMenu',                     wsRemoveRadialMenu);
	wsio.on('radialMenuWindowToggle',               wsRadialMenuThumbnailWindow);

	wsio.on('addNewWebElement',                     wsAddNewWebElement);

	wsio.on('openNewWebpage',                       wsOpenNewWebpage);

	wsio.on('playVideo',                            wsPlayVideo);
	wsio.on('pauseVideo',                           wsPauseVideo);
	wsio.on('stopVideo',                            wsStopVideo);
	wsio.on('updateVideoTime',                      wsUpdateVideoTime);
	wsio.on('muteVideo',                            wsMuteVideo);
	wsio.on('unmuteVideo',                          wsUnmuteVideo);
	wsio.on('loopVideo',                            wsLoopVideo);

	wsio.on('addNewElementFromRemoteServer',          wsAddNewElementFromRemoteServer);
	wsio.on('addNewSharedElementFromRemoteServer',    wsAddNewSharedElementFromRemoteServer);
	wsio.on('requestNextRemoteFrame',                 wsRequestNextRemoteFrame);
	wsio.on('updateRemoteMediaStreamFrame',           wsUpdateRemoteMediaStreamFrame);
	wsio.on('stopMediaStream',                        wsStopMediaStream);
    wsio.on('updateRemoteMediaBlockStreamFrame',      wsUpdateRemoteMediaBlockStreamFrame);
	wsio.on('stopMediaBlockStream',                   wsStopMediaBlockStream);
	wsio.on('requestDataSharingSession',              wsRequestDataSharingSession);
	wsio.on('cancelDataSharingSession',               wsCancelDataSharingSession);
	wsio.on('acceptDataSharingSession',               wsAcceptDataSharingSession);
	wsio.on('rejectDataSharingSession',               wsRejectDataSharingSession);
	wsio.on('createRemoteSagePointer',                wsCreateRemoteSagePointer);
	wsio.on('startRemoteSagePointer',                 wsStartRemoteSagePointer);
	wsio.on('stopRemoteSagePointer',                  wsStopRemoteSagePointer);
	wsio.on('remoteSagePointerPosition',              wsRemoteSagePointerPosition);
	//wsio.on('remoteSagePointerPress',                 wsRemoteSagePointerPress);
	//wsio.on('remoteSagePointerRelease',               wsRemoteSagePointerRelease);
	//wsio.on('remoteSageKeyDown',                      wsRemoteSageKeyDown);
	//wsio.on('remoteSageKeyUp',                        wsRemoteSageKeyUp);
	//wsio.on('remoteSageKeyPress',                     wsRemoteSageKeyPress);
	wsio.on('remoteSagePointerToggleModes',           wsRemoteSagePointerToggleModes);
	wsio.on('remoteSagePointerHoverCorner',           wsRemoteSagePointerHoverCorner);
	wsio.on('addNewRemoteElementInDataSharingPortal', wsAddNewRemoteElementInDataSharingPortal);

	wsio.on('updateApplicationOrder',                 wsUpdateApplicationOrder);
	wsio.on('startApplicationMove',                   wsStartApplicationMove);
	wsio.on('startApplicationResize',                 wsStartApplicationResize);
	wsio.on('updateApplicationPosition',              wsUpdateApplicationPosition);
	wsio.on('updateApplicationPositionAndSize',       wsUpdateApplicationPositionAndSize);
	wsio.on('finishApplicationMove',                  wsFinishApplicationMove);
	wsio.on('finishApplicationResize',                wsFinishApplicationResize);
	wsio.on('deleteApplication',                      wsDeleteApplication);
	wsio.on('updateApplicationState',                 wsUpdateApplicationState);
	wsio.on('updateApplicationStateOptions',          wsUpdateApplicationStateOptions);

	wsio.on('addNewControl',                        wsAddNewControl);
	wsio.on('closeAppFromControl',                  wsCloseAppFromControl);
	wsio.on('hideWidgetFromControl',                wsHideWidgetFromControl);
	wsio.on('openRadialMenuFromControl',            wsOpenRadialMenuFromControl);
	wsio.on('recordInnerGeometryForWidget',			wsRecordInnerGeometryForWidget);

	wsio.on('createAppClone',                       wsCreateAppClone);

	wsio.on('sage2Log',                             wsPrintDebugInfo);
	wsio.on('command',                              wsCommand);
}

function initializeExistingControls(wsio){
	var i;
	var uniqueID;
	var app;
	var zIndex;
	var data;
	var controlList = SAGE2Items.widgets.list;
	for (i in controlList) {
		if (controlList.hasOwnProperty(i) && SAGE2Items.applications.list.hasOwnProperty(controlList[i].appId)) {
			data = controlList[i];
			wsio.emit('createControl', data);
			zIndex = SAGE2Items.widgets.numItems;
			interactMgr.addGeometry(data.id+"_radial", "widgets", "circle", {x: data.left+(data.height/2), y: data.top+(data.height/2), r: data.height/2}, true, zIndex, data);
			if (data.hasSideBar === true) {
				interactMgr.addGeometry(data.id+"_sidebar", "widgets", "rectangle", {x: data.left+data.height, y: data.top+(data.height/2)-(data.barHeight/2), w: data.width-data.height, h: data.barHeight}, true, zIndex, data);
			}
			SAGE2Items.widgets.addItem(data);
			uniqueID = data.id.substring(data.appId.length, data.id.lastIndexOf("_"));
			app = SAGE2Items.applications.list[data.appId];
			addEventToUserLog(uniqueID, {type: "widgetMenu", data: {action: "open", application: {id: app.id, type: app.application}}, time: Date.now()});
		}
	}
}

function initializeExistingSagePointers(wsio) {
	for(var key in sagePointers){
		if (sagePointers.hasOwnProperty(key)) {
			wsio.emit('createSagePointer', sagePointers[key]);
		}
	}
}

function initializeExistingApps(wsio) {
	var key;

	for (key in SAGE2Items.applications.list) {
		wsio.emit('createAppWindow', SAGE2Items.applications.list[key]);
		if (SAGE2Items.renderSync.hasOwnProperty(key)) {
			SAGE2Items.renderSync[key].clients[wsio.id] = {wsio: wsio, readyForNextFrame: false, blocklist: []};
			calculateValidBlocks(SAGE2Items.applications.list[key], mediaBlockSize, SAGE2Items.renderSync[key]);
		}
	}
	for (key in SAGE2Items.portals.list) {
		broadcast('initializeDataSharingSession', SAGE2Items.portals.list[key]);
	}

	var newOrder = interactMgr.getObjectZIndexList("applications", ["portals"]);
	wsio.emit('updateItemOrder', newOrder);
}

function initializeExistingAppsPositionSizeTypeOnly(wsio) {
	var key;
	for (key in SAGE2Items.applications.list) {
		wsio.emit('createAppWindowPositionSizeOnly', getAppPositionSize(SAGE2Items.applications.list[key]));
	}

	var newOrder = interactMgr.getObjectZIndexList("applications", ["portals"]);
	wsio.emit('updateItemOrder', newOrder);
}

function initializeRemoteServerInfo(wsio) {
	for(var i=0; i<remoteSites.length; i++){
		var site = {name: remoteSites[i].name, connected: remoteSites[i].connected, geometry: remoteSites[i].geometry};
		wsio.emit('addRemoteSite', site);
	}
}

/*
function initializeMediaStreams(uniqueID) {
	var key;

	for(key in mediaStreams){
		if (mediaStreams.hasOwnProperty(key)) {
			mediaStreams[key].clients[uniqueID] = false;
		}
	}
}

function initializeMediaBlockStreams(clientID) {
	for(var key in mediaBlockStreams) {
        for(var i=0; i<clients.length; i++) {
            if(clients[i].clientType === "display" && mediaBlockStreams[key].clients[clients[i].id] === undefined){
                    mediaBlockStreams[key].clients[clients[i].id] = {wsio: clients[i], readyForNextFrame: true, blockList: []};
            }
        }
	}
}
*/

// **************  Sage Pointer Functions *****************

function wsRegisterInteractionClient(wsio, data) {
	var key;
	if(program.trackUsers === true) {
		var newUser = true;
		for(key in users) {
			if(users[key].name === data.name && users[key].color.toLowerCase() === data.color.toLowerCase()) {
				users[key].ip = wsio.id;
				if(users[key].actions === undefined) users[key].actions = [];
				users[key].actions.push({type: "connect", data: null, time: Date.now()});
				newUser = false;
			}
		}
		if(newUser === true) {
			var id = getNewUserId();
			users[id] = {};
			users[id].name = data.name;
			users[id].color = data.color;
			users[id].ip = wsio.id;
			if(users[id].actions === undefined) users[id].actions = [];
			users[id].actions.push({type: "connect", data: null, time: Date.now()});
		}
	}
	else {
		for(key in users) {
			if(users[key].name === data.name && users[key].color.toLowerCase() === data.color.toLowerCase()) {
				users[key].ip = wsio.id;
				if(users[key].actions === undefined) users[key].actions = [];
				users[key].actions.push({type: "connect", data: null, time: Date.now()});
			}
		}
	}
}

function wsStartSagePointer(wsio, data) {
	showPointer(wsio.id, data);

	addEventToUserLog(wsio.id, {type: "SAGE2PointerStart", data: null, time: Date.now()});
}

function wsStopSagePointer(wsio, data) {
	hidePointer(wsio.id);

	//return to window interaction mode after stopping pointer
	if(remoteInteraction[wsio.id].appInteractionMode()){
		remoteInteraction[wsio.id].toggleModes();
		broadcast('changeSagePointerMode', {id: sagePointers[wsio.id].id, mode: remoteInteraction[wsio.id].interactionMode });
	}

	var key;
	for (key in remoteSharingSessions) {
		remoteSharingSessions[key].wsio.emit('stopRemoteSagePointer', {id: wsio.id});
	}

	addEventToUserLog(wsio.id, {type: "SAGE2PointerEnd", data: null, time: Date.now()});
	//addEventToUserLog(uniqueID, {type: "SAGE2PointerMode", data: {mode: "windowManagement"}, time: Date.now()});
}

function wsPointerPress(wsio, data) {
	var pointerX = sagePointers[wsio.id].left;
	var pointerY = sagePointers[wsio.id].top;

	pointerPress(wsio.id, pointerX, pointerY, data);
}

function wsPointerRelease(wsio, data) {
	var pointerX = sagePointers[wsio.id].left;
	var pointerY = sagePointers[wsio.id].top;

	/*
	if (data.button === 'left')
		pointerRelease(wsio.id, pointerX, pointerY);
	else
		pointerReleaseRight(wsio.id, pointerX, pointerY);
	*/
	pointerRelease(wsio.id, pointerX, pointerY, data);
}

function wsPointerDblClick(wsio, data) {
	var pointerX = sagePointers[wsio.id].left;
	var pointerY = sagePointers[wsio.id].top;

	pointerDblClick(wsio.id, pointerX, pointerY);
}

function wsPointerPosition(wsio, data) {
	pointerPosition(wsio.id, data);
}

function wsPointerMove(wsio, data) {
	var pointerX = sagePointers[wsio.id].left;
	var pointerY = sagePointers[wsio.id].top;

	pointerMove(wsio.id, pointerX, pointerY, data);
}

function wsPointerScrollStart(wsio, data) {
	var pointerX = sagePointers[wsio.id].left;
	var pointerY = sagePointers[wsio.id].top;

	pointerScrollStart(wsio.id, pointerX, pointerY);
}

function wsPointerScroll(wsio, data) {
	// Casting the parameters to correct type
	data.wheelDelta = parseInt(data.wheelDelta, 10);

	pointerScroll(wsio.id, data);
}

function wsPointerScrollEnd(wsio, data) {
	pointerScrollEnd(wsio.id);
}

function wsPointerDraw(wsio, data) {
	pointerDraw(wsio.id, data);
}

function wsKeyDown(wsio, data) {
	var pointerX = sagePointers[wsio.id].left;
	var pointerY = sagePointers[wsio.id].top;

	keyDown(wsio.id, pointerX, pointerY, data);
}

function wsKeyUp(wsio, data) {
	var pointerX = sagePointers[wsio.id].left;
	var pointerY = sagePointers[wsio.id].top;

	keyUp(wsio.id, pointerX, pointerY, data);
}

function wsKeyPress(wsio, data) {
	var pointerX = sagePointers[wsio.id].left;
	var pointerY = sagePointers[wsio.id].top;

	keyPress(wsio.id, pointerX, pointerY, data);
}

// **************  File Upload Functions *****************
function wsUploadedFile(wsio, data) {
	addEventToUserLog(wsio.id, {type: "fileUpload", data: data, time: Date.now()});
}

function wsRadialMenuClick(wsio, data) {
	if(data.button === "closeButton") {
		addEventToUserLog(data.user, {type: "radialMenu", data: {action: "close"}, time: Date.now()});
	}
	else if(data.button === "settingsButton" || data.button.indexOf("Window") >= 0) {
		var action = data.data.state === "opened" ? "open" : "close";
		addEventToUserLog(data.user, {type: "radialMenuAction", data: {button: data.button, action: action}, time: Date.now()});
	}
	else {
		addEventToUserLog(data.user, {type: "radialMenuAction", data: {button: data.button}, time: Date.now()});
	}
}

// **************  Media Stream Functions *****************

function wsStartNewMediaStream(wsio, data) {
	console.log("received new stream: ", data.id);

	var i;
	SAGE2Items.renderSync[data.id] = {clients: {}, chunks: []};
	for (i=0; i<clients.length; i++) {
		if(clients[i].clientType === "display") {
			SAGE2Items.renderSync[data.id].clients[clients[i].id] = {wsio: clients[i], readyForNextFrame: false, blocklist: []};
		}
	}

	// forcing 'int' type for width and height
	data.width  = parseInt(data.width,  10);
	data.height = parseInt(data.height, 10);

	appLoader.createMediaStream(data.src, data.type, data.encoding, data.title, data.color, data.width, data.height, function(appInstance) {
		appInstance.id = data.id;
		handleNewApplication(appInstance, null);

		var eLogData = {
			application: {
				id: appInstance.id,
				type: appInstance.application
			}
		};
		addEventToUserLog(wsio.id, {type: "mediaStreamStart", data: eLogData, time: Date.now()});
	});
}

/**
 * Test if two rectangles overlap (axis-aligned)
 *
 * @method doOverlap
 * @param x_1 {Integer} x coordinate first rectangle
 * @param y_1 {Integer} y coordinate first rectangle
 * @param width_1 {Integer} width first rectangle
 * @param height_1 {Integer} height first rectangle
 * @param x_2 {Integer} x coordinate second rectangle
 * @param y_2 {Integer} y coordinate second rectangle
 * @param width_2 {Integer} width second rectangle
 * @param height_2 {Integer} height second rectangle
 * @return {Boolean} true if rectangles overlap
 */
function doOverlap(x_1, y_1, width_1, height_1, x_2, y_2, width_2, height_2) {
	return !(x_1 > x_2+width_2 || x_1+width_1 < x_2 || y_1 > y_2+height_2 || y_1+height_1 < y_2);
}

function wsUpdateMediaStreamFrame(wsio, data) {
	var key;
	// Reset the 'ready' flag for every display client
	for (key in SAGE2Items.renderSync[data.id].clients) {
		SAGE2Items.renderSync[data.id].clients[key].readyForNextFrame = false;
	}
	// Get the application from the message
	var stream = SAGE2Items.applications.list[data.id];
	if (stream !== undefined && stream !== null) {
		stream.data = data.state;
	} else {
		// if can't find the application, it's being destroyed...
		return;
	}

	// Send the image to all display nodes
	//broadcast('updateMediaStreamFrame', data);

	// Create a copy of the frame object with dummy data (white 1x1 gif)
	var data_copy = {};
	data_copy.id             = data.id;
	data_copy.state          = {};
	data_copy.state.src      = "R0lGODlhAQABAIABAP///wAAACwAAAAAAQABAAACAkQBADs=";
	data_copy.state.type     = "image/gif";
	data_copy.state.encoding = "base64";

	// Iterate over all the clients of this app
	for (key in SAGE2Items.renderSync[data.id].clients) {
		var did = SAGE2Items.renderSync[data.id].clients[key].wsio.clientID;
		// Overview display
		if (did === -1) {
			// send the full frame to be displayed
			SAGE2Items.renderSync[data.id].clients[key].wsio.emit('updateMediaStreamFrame', data);
			continue;
		}
		var display = config.displays[did];
		// app coordinates
		var left    = stream.left;
		var top     = stream.top + config.ui.titleBarHeight;
		// tile coordinates
		var offsetX = config.resolution.width  * display.column;
		var offsetY = config.resolution.height * display.row;

		// If the app window and the display overlap
		if (doOverlap(left, top, stream.width, stream.height,
			offsetX, offsetY, config.resolution.width, config.resolution.height)) {
			// send the full frame to be displayed
			SAGE2Items.renderSync[data.id].clients[key].wsio.emit('updateMediaStreamFrame', data);
		}
		else {
			// otherwise send a dummy small image
			SAGE2Items.renderSync[data.id].clients[key].wsio.emit('updateMediaStreamFrame', data_copy);
		}
	}
}

function wsUpdateMediaStreamChunk(wsio, data) {
	if (SAGE2Items.renderSync[data.id].chunks.length === 0) SAGE2Items.renderSync[data.id].chunks = initializeArray(data.total, "");
	SAGE2Items.renderSync[data.id].chunks[data.piece] = data.state.src;
	if (allNonBlank(SAGE2Items.renderSync[data.id].chunks)) {
		wsUpdateMediaStreamFrame(wsio, {id: data.id, state: {src: SAGE2Items.renderSync[data.id].chunks.join(""), type: data.state.type, encoding: data.state.encoding}});
		SAGE2Items.renderSync[data.id].chunks = [];
	}
}

function wsStopMediaStream(wsio, data) {
	var stream = SAGE2Items.applications.list[data.id];
	if (stream !== undefined && stream !== null) {
		deleteApplication(stream.id);

		var eLogData = {
			application: {
				id: stream.id,
				type: stream.application
			}
		};
		addEventToUserLog(wsio.id, {type: "delete", data: eLogData, time: Date.now()});
	}

	// stop all clones in shared portals
	var key;
	for (key in SAGE2Items.portals.list) {
		stream = SAGE2Items.applications.list[data.id + "_" + key];
		if (stream !== undefined && stream !== null) {
			deleteApplication(stream.id);
		}
	}
}

function wsReceivedMediaStreamFrame(wsio, data) {
	SAGE2Items.renderSync[data.id].clients[wsio.id].readyForNextFrame = true;
	if (allTrueDict(SAGE2Items.renderSync[data.id].clients, "readyForNextFrame")) {
		var i;
		var key;
		for (key in SAGE2Items.renderSync[data.id].clients) {
			SAGE2Items.renderSync[data.id].clients[key].readyForNextFrame = false;
		}
		var sender = {wsio: null, serverId: null, clientId: null, streamId: null};
		var mediaStreamData = data.id.split("|");
		if (mediaStreamData.length === 2) { // local stream --> client | stream_id
			sender.clientId = mediaStreamData[0];
			sender.streamId = parseInt(mediaStreamData[1]);
			for (i=0; i<clients.length; i++) {
				if (clients[i].id === sender.clientId) {
					sender.wsio = clients[i];
					break;
				}
			}
			if (sender.wsio !== null) sender.wsio.emit('requestNextFrame', {streamId: sender.streamId});
		}
		else if (mediaStreamData.length === 3) { // remote stream --> remote_server | client | stream_id
			sender.serverId = mediaStreamData[0];
			sender.clientId = mediaStreamData[1];
			sender.streamId = mediaStreamData[2];
			for (i=0; i<clients.length; i++) {
				if (clients[i].id === sender.serverId) {
					sender.wsio = clients[i];
					break;
				}
			}
			if (sender.wsio !== null) sender.wsio.emit('requestNextRemoteFrame', {id: sender.clientId + "|" + sender.streamId});
		}
	}
}

// **************  Media Block Stream Functions *****************
function wsStartNewMediaBlockStream(wsio, data) {
    console.log("Starting media stream: ", data);
    // Forcing 'int' type for width and height
	//     for some reasons, messages from websocket lib from Linux send strings for ints
	data.width  = parseInt(data.width,  10);
	data.height = parseInt(data.height, 10);


	SAGE2Items.renderSync[data.id] = {chunks: [], clients: {}, width: data.width, height: data.height};
	for (var i=0; i<clients.length; i++) {
		if(clients[i].clientType === "display") {
			SAGE2Items.renderSync[data.id].clients[clients[i].id] = {wsio: clients[i], readyForNextFrame: true, blocklist: []};
		}
	}

    appLoader.createMediaBlockStream(data.title, data.color, data.colorspace, data.width, data.height, function(appInstance) {
		appInstance.id = data.id;
        handleNewApplication(appInstance, null);
        calculateValidBlocks(appInstance, mediaBlockSize, SAGE2Items.renderSync[appInstance.id]);
    });
}

function wsUpdateMediaBlockStreamFrame(wsio, buffer) {
	var i;
	var key;
    var id = byteBufferToString(buffer);

    if (!SAGE2Items.applications.list.hasOwnProperty(id))
		return;

	for (key in SAGE2Items.renderSync[id].clients) {
		SAGE2Items.renderSync[id].clients[key].readyForNextFrame = false;
	}

	var imgBuffer = buffer.slice(id.length+1);

	var colorspace = SAGE2Items.applications.list[id].data.colorspace;
	var blockBuffers;
	if (colorspace === "RGBA")
		blockBuffers = pixelblock.rgbaToPixelBlocks(imgBuffer, SAGE2Items.renderSync[id].width, SAGE2Items.renderSync[id].height, mediaBlockSize);
	else if (colorspace === "YUV420p")
		blockBuffers = pixelblock.yuv420ToPixelBlocks(imgBuffer, SAGE2Items.renderSync[id].width, SAGE2Items.renderSync[id].height, mediaBlockSize);

    var pixelbuffer = [];
    var idBuffer = Buffer.concat([new Buffer(id), new Buffer([0])]);
    var dateBuffer = intToByteBuffer(Date.now(), 8);
    var blockIdxBuffer;
    for (i=0; i<blockBuffers.length; i++) {
        blockIdxBuffer = intToByteBuffer(i, 2);
        pixelbuffer[i] = Buffer.concat([idBuffer, blockIdxBuffer, dateBuffer, blockBuffers[i]]);
    }

    for (key in SAGE2Items.renderSync[id].clients) {
		for (i=0; i<pixelbuffer.length; i++){
			if (SAGE2Items.renderSync[id].clients[key].blocklist.indexOf(i) >= 0) {
				SAGE2Items.renderSync[id].clients[key].wsio.emit('updateMediaBlockStreamFrame', pixelbuffer[i]);
			} else {
                // this client has no blocks, so it is ready for next frame!
                SAGE2Items.renderSync[id].clients[key].readyForNextFrame = true;
            }
		}
	}
}

function wsStopMediaBlockStream(wsio, data) {
	deleteApplication(data.id);
}

function wsReceivedMediaBlockStreamFrame(wsio, data) {
	SAGE2Items.renderSync[data.id].clients[wsio.id].readyForNextFrame = true;

	if (allTrueDict(SAGE2Items.renderSync[data.id].clients, "readyForNextFrame")) {
		var i;
		var key;
		for (key in SAGE2Items.renderSync[data.id].clients) {
			SAGE2Items.renderSync[data.id].clients[key].readyForNextFrame = false;
		}
		var sender = {wsio: null, serverId: null, clientId: null, streamId: null};
		var mediaBlockStreamData = data.id.split("|");
		if (mediaBlockStreamData.length === 2) { // local stream --> client | stream_id
			sender.clientId = mediaBlockStreamData[0];
			sender.streamId = parseInt(mediaBlockStreamData[1]);
			for (i=0; i<clients.length; i++) {
				if (clients[i].id === sender.clientId) {
					sender.wsio = clients[i];
					break;
				}
			}
			if (sender.wsio !== null) sender.wsio.emit('requestNextFrame', {streamId: sender.streamId});
		}
		else if (mediaBlockStreamData.length === 3) { // remote stream --> remote_server | client | stream_id
			sender.serverId = mediaBlockStreamData[0];
			sender.clientId = mediaBlockStreamData[1];
			sender.streamId = mediaBlockStreamData[2];
			for (i=0; i<clients.length; i++) {
				if (clients[i].id === sender.serverId) {
					sender.wsio = clients[i];
					break;
				}
			}
			if (sender.wsio !== null) sender.wsio.emit('requestNextRemoteFrame', {id: sender.clientId + "|" + sender.streamId});
		}
	}
}

// Print message from remote applications
function wsPrintDebugInfo(wsio, data) {
	// sprint for padding and pretty colors
	//console.log( sprint("Node %2d> ", data.node) + sprint("[%s] ", data.app), data.message);
	console.log(sageutils.header("Client") + "Node " + data.node + " [" + data.app + "] " + data.message);
}

function wsRequestVideoFrame(wsio, data) {
	SAGE2Items.renderSync[data.id].clients[wsio.id].readyForNextFrame = true;
	handleNewClientReady(data.id);
}

// **************  Application Animation Functions *****************

function wsFinishedRenderingAppFrame(wsio, data) {
	if (wsio === masterDisplay) {
		SAGE2Items.renderSync[data.id].fps = data.fps;
	}

	SAGE2Items.renderSync[data.id].clients[wsio.id].readyForNextFrame = true;
	if (allTrueDict(SAGE2Items.renderSync[data.id].clients, "readyForNextFrame")) {
		var key;
		for (key in SAGE2Items.renderSync[data.id].clients) {
			SAGE2Items.renderSync[data.id].clients[key].readyForNextFrame = false;
		}
		var now = Date.now();
		var elapsed = now - SAGE2Items.renderSync[data.id].date;
		var fps = SAGE2Items.renderSync[data.id].fps || 30;
		var ticks = 1000 / fps;
		if (elapsed > ticks) {
			SAGE2Items.renderSync[data.id].date = now;
			broadcast('animateCanvas', {id: data.id, date: now});
		}
		else {
			setTimeout(function() {
				now = Date.now();
				SAGE2Items.renderSync[data.id].date = now;
				broadcast('animateCanvas', {id: data.id, date: now});
			}, ticks - elapsed);
		}
	}
}

function wsUpdateAppState(wsio, data) {
	// Using updates only from master
	if (wsio === masterDisplay && SAGE2Items.applications.list.hasOwnProperty(data.id)) {
		var app = SAGE2Items.applications.list[data.id];

<<<<<<< HEAD
		mergeObjects(data.localState, app.data, ['doc_url', 'video_url', 'video_type', 'audio_url', 'audio_type']);

		if (data.updateRemote === true) {
			var ts;
			var portal = findApplicationPortal(app);
			if (portal !== undefined && portal !== null) {
				ts = Date.now() + remoteSharingSessions[portal.id].timeOffset;
				remoteSharingSessions[portal.id].wsio.emit('updateApplicationState', {id: data.id, state: data.remoteState, date: ts});
			}
			else if (sharedApps[data.id] !== undefined) {
				var i;
				for (i=0; i<sharedApps[data.id].length; i++) {
					//var ts = Date.now() + remoteSharingSessions[portal.id].timeOffset;
					ts = Date.now();
					sharedApps[data.id][i].wsio.emit('updateApplicationState', {id: sharedApps[data.id][i].sharedId, state: data.remoteState, date: ts});
				}
			}
		}
	}
}

function wsUpdateStateOptions(wsio, data) {
	if (wsio === masterDisplay && SAGE2Items.applications.list.hasOwnProperty(data.id)) {
		if (sharedApps[data.id] !== undefined) {
			var i;
			for (i=0; i<sharedApps[data.id].length; i++) {
				//var ts = Date.now() + remoteSharingSessions[portal.id].timeOffset;
				var ts = Date.now();
				sharedApps[data.id][i].wsio.emit('updateApplicationStateOptions', {id: sharedApps[data.id][i].sharedId, options: data.options, date: ts});
			}
=======
		mergeObjects(data.state, app.data, ['doc_url', 'video_url', 'video_type', 'audio_url', 'audio_type']);

		var portal = findApplicationPortal(app);
		if (portal !== undefined && portal !== null && data.updateRemote === true) {
			var ts = Date.now() + remoteSharingSessions[portal.id].timeOffset;
			remoteSharingSessions[portal.id].wsio.emit('updateApplicationState', {id: data.id, state: data.state, date: ts});
>>>>>>> afbfe48e
		}
	}
}

//
// Got a resize call for an application itself
//
function wsAppResize(wsio, data) {
	if (SAGE2Items.applications.list.hasOwnProperty(data.id)) {
		var app = SAGE2Items.applications.list[data.id];
		// Update the width height and aspect ratio
		app.width  = data.width;
		app.height = data.height;
		app.aspect = app.width/app.height;
		app.native_width  = data.width;
		app.native_height = data.height;
		// build the object to be sent
		var updateItem = {
			elemId: app.id,
			elemLeft: app.left,
			elemTop: app.top,
			elemWidth: app.width,
			elemHeight: app.height,
			force: true,
			date: Date.now()
		};
		moveAndResizeApplicationWindow(updateItem);
	}
}

//
// Broadcast data to all clients who need apps
//
function wsBroadcast(wsio, data) {
	broadcast('broadcast', data);
}

//
// Search tweets using Twitter API
//
function wsSearchTweets(wsio, data) {
	if(apis.twitter === null) {
		if(data.broadcast === true)
			broadcast('broadcast', {app: data.app, func: data.func, data: {query: data.query, result: null, err: {message: "Twitter API not enabled in SAGE2 configuration"}}});
		else
			wsio.emit('broadcast', {app: data.app, func: data.func, data: {query: data.query, result: null, err: {message: "Twitter API not enabled in SAGE2 configuration"}}});
		return;
	}

	apis.twitter.get('search/tweets', data.query, function(err, info, response) {
		if(data.broadcast === true)
			broadcast('broadcast', {app: data.app, func: data.func, data: {query: data.query, result: info, err: err}});
		else
			wsio.emit('broadcast', {app: data.app, func: data.func, data: {query: data.query, result: info, err: err}});
	});
}


// **************  Session Functions *****************

function wsSaveSesion(wsio, data) {
	var sname = "";
	if (data) {
		// If a name is passed, use it
		sname = data;
	} else {
		// Otherwise use the date in the name
		var ad    = new Date();
		sname = sprint("session_%4d_%02d_%02d_%02d_%02d_%02s",
							ad.getFullYear(), ad.getMonth()+1, ad.getDate(),
							ad.getHours(), ad.getMinutes(), ad.getSeconds() );
	}
	saveSession(sname);
}

function printListSessions() {
	var thelist = listSessions();
	console.log("Sessions\n---------");
	for (var i = 0; i < thelist.length; i++) {
		console.log(sprint("%2d: Name: %s\tSize: %.0fKB\tDate: %s",
			i, thelist[i].exif.FileName, thelist[i].exif.FileSize/1024.0, thelist[i].exif.FileDate
		));
	}
}

function listSessions() {
	var thelist = [];
	// Walk through the session files: sync I/Os to build the array
	var files = fs.readdirSync(sessionDirectory);
	for (var i = 0; i < files.length; i++) {
		var file = files[i];
		var filename = path.join(sessionDirectory, file);
		var stat = fs.statSync(filename);
		// is it a file
		if (stat.isFile()) {
			// doest it ends in .json
			if (filename.indexOf(".json", filename.length - 5) >= 0) {
				// use its change time (creation, update, ...)
				var ad = new Date(stat.ctime);
				var strdate = sprint("%4d/%02d/%02d %02d:%02d:%02s",
										ad.getFullYear(), ad.getMonth()+1, ad.getDate(),
										ad.getHours(), ad.getMinutes(), ad.getSeconds() );
				// Make it look like an exif data structure
				thelist.push( { exif: { FileName: file.slice(0, -5),  FileSize:stat.size, FileDate: strdate} } );
			}
		}
	}
	return thelist;
}

function deleteSession (filename) {
	if (filename) {
		var fullpath = path.join(sessionDirectory, filename);
		// if it doesn't end in .json, add it
		if (fullpath.indexOf(".json", fullpath.length - 5) === -1) {
			fullpath += '.json';
		}
		fs.unlink(fullpath, function (err) {
			if (err) {
				console.log("Sessions> Could not delete session ", filename, err);
				return;
			}
			console.log("Sessions> Successfully deleted session", filename);
		});
	}
}

function saveSession (filename) {
	filename = filename || 'default.json';

	var key;
	var fullpath = path.join(sessionDirectory, filename);
	// if it doesn't end in .json, add it
	if (fullpath.indexOf(".json", fullpath.length - 5) === -1) {
		fullpath += '.json';
	}

	var states     = {};
	states.apps    = [];
	states.numapps = 0;
	states.date    = Date.now();
	for (key in SAGE2Items.applications.list) {
		var a = SAGE2Items.applications.list[key];
		// Ignore media streaming applications for now (desktop sharing)
		if (a.application !== 'media_stream' && a.application !== 'media_block_stream') {
			states.apps.push(a);
			states.numapps++;
		}
	}

	try {
		fs.writeFileSync(fullpath, JSON.stringify(states, null, 4));
		console.log(sageutils.header("Session") + "saved session file to " + fullpath);
	}
	catch (err) {
		console.log(sageutils.header("Session") + "error saving", err);
	}
}

function saveUserLog(filename) {
	if(users !== null) {
		filename = filename || "user-log_"+formatDateToYYYYMMDD_HHMMSS(new Date(startTime))+".json";

		users.session.end = Date.now();
		var userLogName = path.join("logs", filename);
		if (sageutils.fileExists(userLogName)) {
			fs.unlinkSync(userLogName);
		}
		var ignoreIP = function(key, value) {
			if (key === "ip") return undefined;
			else return value;
		};

		fs.writeFileSync(userLogName, json5.stringify(users, ignoreIP, 4));
		console.log(sageutils.header("LOG") + "saved log file to " + userLogName);
	}
}

function createAppFromDescription(app, callback) {
	console.log(sageutils.header("Session") + "App", app.id);

	if (app.application === "media_stream" || app.application === "media_block_stream") {
		callback(JSON.parse(JSON.stringify(app)), null);
		return;
	}

	var cloneApp = function(appInstance, videohandle) {
		appInstance.left            = app.left;
		appInstance.top             = app.top;
		appInstance.width           = app.width;
		appInstance.height          = app.height;
		appInstance.previous_left   = app.previous_left;
		appInstance.previous_top    = app.previous_top;
		appInstance.previous_width  = app.previous_width;
		appInstance.previous_height = app.previous_height;
		appInstance.maximized       = app.maximized;
		mergeObjects(app.data, appInstance.data, ['doc_url', 'video_url', 'video_type', 'audio_url', 'audio_type']);

		callback(appInstance, videohandle);
	};

	var appURL = url.parse(app.url);

	if (appURL.hostname === config.host) {
		if (app.application === "image_viewer" || app.application === "pdf_viewer" || app.application === "movie_player") {
			appLoader.loadFileFromLocalStorage({application: app.application, filename: app.title}, cloneApp);
		}
		else {
			var appDirectory = appURL.pathname.substring(appURL.pathname.lastIndexOf("/")+1, appURL.pathname.length);
			appLoader.loadFileFromLocalStorage({application: "custom_app", filename: appDirectory}, cloneApp);
		}
	}
	else {
		if (app.application === "image_viewer" || app.application === "pdf_viewer" || app.application === "movie_player") {
			appLoader.loadFileFromWebURL({url: app.url, type: app.type}, cloneApp);
		}
		else {
			appLoader.loadApplicationFromRemoteServer(app, cloneApp);
		}
	}
}

function loadSession (filename) {
	filename = filename || 'default.json';

	var fullpath = path.join(sessionDirectory, filename);
	// if it doesn't end in .json, add it
	if (fullpath.indexOf(".json", fullpath.length - 5) === -1) {
		fullpath += '.json';
	}
	fs.readFile(fullpath, function(err, data) {
		if (err) {
			console.log(sageutils.header("SAGE2") + "error reading session", err);
		} else {
			console.log(sageutils.header("SAGE2") + "reading sessions from " + fullpath);

			var session = JSON.parse(data);
			console.log(sageutils.header("Session") + "number of applications", session.numapps);

			session.apps.forEach(function(element, index, array) {
				createAppFromDescription(element, function(appInstance, videohandle) {
					appInstance.id = getUniqueAppId();
					if (appInstance.animation) {
						var i;
						SAGE2Items.renderSync[appInstance.id] = {clients: {}, date: Date.now()};
						for (i=0; i<clients.length; i++) {
							if (clients[i].clientType === "display") {
								SAGE2Items.renderSync[appInstance.id].clients[clients[i].id] = {wsio: clients[i], readyForNextFrame: false, blocklist: []};
							}
						}
					}

					handleNewApplication(appInstance, videohandle);
				});
			});
		}
	});
}

// **************  Information Functions *****************

function listClients() {
	var i;
	console.log("Clients (%d)\n------------", clients.length);
	for(i=0; i<clients.length; i++){
		if (clients[i].clientType === "display") {
			if (clients[i] === masterDisplay)
				console.log(sprint("%2d: %s (%s %s) master", i, clients[i].id, clients[i].clientType, clients[i].clientID));
			else
				console.log(sprint("%2d: %s (%s %s)", i, clients[i].id, clients[i].clientType, clients[i].clientID));
		}
		else {
			console.log(sprint("%2d: %s (%s)", i, clients[i].id, clients[i].clientType));
		}
	}
}

function listMediaStreams() {
	var i, c, key;
	console.log("Streams (%d)\n------------", Object.keys(mediaBlockStreams).length);
	i = 0;
	for (key in mediaBlockStreams) {
		var numclients = Object.keys(mediaBlockStreams[key].clients).length;
		console.log(sprint("%2d: %s ready:%s clients:%d", i, key, mediaBlockStreams[key].ready, numclients));
		var cstr = " ";
		for (c in mediaBlockStreams[key].clients) {
			cstr += c + "(" + mediaBlockStreams[key].clients[c] + ") ";
		}
		console.log("\t", cstr);
		i++;
	}
}

function listMediaBlockStreams() {
    listMediaStreams();
}

function listApplications() {
	var i = 0;
	var key;
	console.log("Applications\n------------");
	for(key in SAGE2Items.applications.list) {
		var app = SAGE2Items.applications.list[key];
		console.log(sprint("%2d: %s %s [%dx%d +%d+%d] %s (v%s) by %s",
			i, app.id, app.application,
			app.width, app.height,
			app.left,  app.top,
			app.title, app.metadata.version,
			app.metadata.author));
		i++;
	}
}


// **************  Tiling Functions *****************

//
//
// From Ratko's DIM in SAGE
//   adapted to use all the tiles
//   and center of gravity

function averageWindowAspectRatio() {
	var num = SAGE2Items.applications.numItems;

	if (num === 0) return 1.0;

	var totAr = 0.0;
	var key;
	for (key in SAGE2Items.applications.list) {
		totAr += (SAGE2Items.applications.list[key].width / SAGE2Items.applications.list[key].height);
	}
	return (totAr / num);
}

function fitWithin(app, x, y, width, height, margin) {
	var titleBar = config.ui.titleBarHeight;
	if (config.ui.auto_hide_ui===true) titleBar = 0;

	// take buffer into account
	x += margin;
	y += margin;
	width  = width  - 2*margin;
	height = height - 2*margin;

	var widthRatio  = (width-titleBar)  / app.width;
	var heightRatio = (height-titleBar) / app.height;
	var maximizeRatio;
	if (widthRatio > heightRatio)
		maximizeRatio = heightRatio;
	else
		maximizeRatio = widthRatio;

    // figure out the maximized app size (w/o the widgets)
    var newAppWidth  = Math.round( maximizeRatio*app.width );
    var newAppHeight = Math.round( maximizeRatio*app.height );

    // figure out the maximized app position (with the widgets)
    var postMaxX = Math.round( width/2.0 - newAppWidth/2.0 );
    var postMaxY = Math.round( height/2.0 - newAppHeight/2.0 );

    // the new position of the app considering the maximized state and
    // all the widgets around it
    var newAppX = x + postMaxX;
    var newAppY = y + postMaxY;

	return [newAppX, newAppY, newAppWidth, newAppHeight];
}

// Calculate the square of euclidian distance between two objects with .x and .y fields
function distanceSquared2D(p1, p2) {
	var dx = p2.x-p1.x;
	var dy = p2.y-p1.y;
	return (dx*dx + dy*dy);
}

function findMinimum(arr) {
	var val = Number.MAX_VALUE;
	var idx = 0;
	for (var i=0; i<arr.length; i++) {
		if (arr[i] < val) {
			val = arr[i];
			idx = i;
		}
	}
	return idx;
}

function tileApplications() {
	var app;
	var i, c, r, key;
	var numCols, numRows, numCells;

	var displayAr  = config.totalWidth / config.totalHeight;
	var arDiff     = displayAr / averageWindowAspectRatio();
	var numWindows = SAGE2Items.applications.numItems;

	// 3 scenarios... windows are on average the same aspect ratio as the display
	if (arDiff >= 0.7 && arDiff <= 1.3) {
		numCols = Math.ceil(Math.sqrt( numWindows ));
		numRows = Math.ceil(numWindows / numCols);
	}
	// windows are much wider than display
    else if (arDiff < 0.7) {
		c = Math.round(1 / (arDiff/2.0));
		if (numWindows <= c) {
			numRows = numWindows;
			numCols = 1;
		}
		else {
			numCols = Math.max(2, Math.round(numWindows / c));
			numRows = Math.round(Math.ceil(numWindows / numCols));
		}
	}
	// windows are much taller than display
	else {
		c = Math.round(arDiff*2);
		if (numWindows <= c) {
			numCols = numWindows;
			numRows = 1;
		}
		else {
			numRows = Math.max(2, Math.round(numWindows / c));
			numCols = Math.round(Math.ceil(numWindows / numRows));
		}
	}
	numCells = numRows * numCols;

    // determine the bounds of the tiling area
	var titleBar = config.ui.titleBarHeight;
	if (config.ui.auto_hide_ui===true) titleBar = 0;
	var areaX = 0;
	var areaY = Math.round(1.5 * titleBar); // keep 0.5 height as margin
	if (config.ui.auto_hide_ui === true) areaY = -config.ui.titleBarHeight;

	var areaW = config.totalWidth;
	var areaH = config.totalHeight-(1.0*titleBar);

	var tileW = Math.floor(areaW / numCols);
	var tileH = Math.floor(areaH / numRows);

	var padding = 4;
	// if only one application, no padding, i.e maximize
	if (numWindows === 1) padding = 0;

    var centroidsApps  = {};
    var centroidsTiles = [];

    // Caculate apps centers
    for (key in SAGE2Items.applications.list) {
		app = SAGE2Items.applications.list[key];
		centroidsApps[key] = {x: app.left+app.width/2.0, y: app.top+app.height/2.0};
    }
    // Caculate tiles centers
	for (i=0; i<numCells; i++) {
		c = i % numCols;
		r = Math.floor(i / numCols);
		centroidsTiles.push({x: (c*tileW+areaX)+tileW/2.0, y: (r*tileH+areaY)+tileH/2.0});
	}

	// Calculate distances
	var distances = {};
	for (key in centroidsApps) {
		distances[key] = [];
		for (i=0; i<numCells; i++) {
			var d = distanceSquared2D(centroidsApps[key], centroidsTiles[i]);
			distances[key].push(d);
		}
	}

	for (key in SAGE2Items.applications.list) {
		// get the application
		app = SAGE2Items.applications.list[key];
		// pick a cell
		var cellid = findMinimum(distances[key]);
		// put infinite value to disable the chosen cell
		for (i in SAGE2Items.applications.list) {
			distances[i][cellid] = Number.MAX_VALUE;
		}

		// calculate new dimensions
		c = cellid % numCols;
		r = Math.floor(cellid / numCols);
        var newdims = fitWithin(app, c*tileW+areaX, r*tileH+areaY, tileW, tileH, padding);

        // update the data structure
        app.left = newdims[0];
        app.top = newdims[1] - titleBar;
        app.width = newdims[2];
        app.height = newdims[3];
        var updateItem = {
			elemId: app.id,
			elemLeft: app.left,
			elemTop: app.top,
			elemWidth: app.width,
			elemHeight: app.height,
			force: true,
			date: Date.now()
		};

		broadcast('startMove', {id: updateItem.elemId, date: updateItem.date});
		broadcast('startResize', {id: updateItem.elemId, date: updateItem.date});

		moveAndResizeApplicationWindow(updateItem);

		broadcast('finishedMove', {id: updateItem.elemId, date: updateItem.date});
		broadcast('finishedResize', {id: updateItem.elemId, date: updateItem.date});
	}
}

// Remove all applications
function clearDisplay() {
	var i;
	var all = Object.keys(SAGE2Items.applications.list);
	for (i=0; i<all.length; i++) {
		deleteApplication(all[i]);
	}
}


// handlers for messages from UI
function wsClearDisplay(wsio, data) {
	clearDisplay();

	addEventToUserLog(wsio.id, {type: "clearDisplay", data: null, time: Date.now()});
}

function wsTileApplications(wsio, data) {
	tileApplications();

	addEventToUserLog(wsio.id, {type: "tileApplications", data: null, time: Date.now()});
}


// **************  Server File Functions *****************

function wsRequestAvailableApplications(wsio, data) {
	var apps = getApplications();
	wsio.emit('availableApplications', apps);
}

function wsRequestStoredFiles(wsio, data) {
	var savedFiles = getSavedFilesList();
	wsio.emit('storedFileList', savedFiles);
}

function wsLoadApplication(wsio, data) {
	var appData = {application: "custom_app", filename: data.application};
	appLoader.loadFileFromLocalStorage(appData, function(appInstance) {
		appInstance.id = getUniqueAppId();

		if (appInstance.animation) {
			var i;
			SAGE2Items.renderSync[appInstance.id] = {clients: {}, date: Date.now()};
			for (i=0; i<clients.length; i++) {
				if (clients[i].clientType === "display") {
					SAGE2Items.renderSync[appInstance.id].clients[clients[i].id] = {wsio: clients[i], readyForNextFrame: false, blocklist: []};
				}
			}

			/*
			appAnimations[appInstance.id] = {clients: {}, date: new Date()};
			for(i=0; i<clients.length; i++){
				if(clients[i].clientType === "display") {
					appAnimations[appInstance.id].clients[clients[i].id] = false;
				}
			}
			*/
		}

		handleNewApplication(appInstance, null);

		addEventToUserLog(data.user, {type: "openApplication", data: {application: {id: appInstance.id, type: appInstance.application}}, time: Date.now()});
	});
}

function wsLoadFileFromServer(wsio, data) {
	if (data.application === "load_session") {
		// if it's a session, then load it
		loadSession(data.filename);

		addEventToUserLog(wsio.id, {type: "openFile", data: {name: data.filename, application: {id: null, type: "session"}}, time: Date.now()});
	}
	else {
		appLoader.loadFileFromLocalStorage(data, function(appInstance, videohandle) {
			appInstance.id = getUniqueAppId();
			handleNewApplication(appInstance, videohandle);

			addEventToUserLog(data.user, {type: "openFile", data: {name: data.filename, application: {id: appInstance.id, type: appInstance.application}}, time: Date.now()});
		});
	}
}

function initializeLoadedVideo(appInstance, videohandle) {
	if(appInstance.application !== "movie_player" || videohandle === null) return;

	var i;
	var horizontalBlocks = Math.ceil(appInstance.native_width / mediaBlockSize);
	var verticalBlocks = Math.ceil(appInstance.native_height / mediaBlockSize);
	var videoBuffer = new Array(horizontalBlocks*verticalBlocks);

	videohandle.on('error', function(err) {
		console.log("VIDEO ERROR: " + err);
	});
	videohandle.on('start', function() {
		broadcast('videoPlaying', {id: appInstance.id});
	});
	videohandle.on('end', function() {
		broadcast('videoEnded', {id: appInstance.id});
		if(SAGE2Items.renderSync[appInstance.id].loop === true) {
			SAGE2Items.renderSync[appInstance.id].decoder.seek(0.0, function() {
				SAGE2Items.renderSync[appInstance.id].decoder.play();
			});
			broadcast('updateVideoItemTime', {id: appInstance.id, timestamp: 0.0, play: false});
		}
	});
	videohandle.on('frame', function(frameIdx, buffer) {
		SAGE2Items.renderSync[appInstance.id].frameIdx = frameIdx;
		var blockBuffers = pixelblock.yuv420ToPixelBlocks(buffer, appInstance.data.width, appInstance.data.height, mediaBlockSize);

		var idBuffer = Buffer.concat([new Buffer(appInstance.id), new Buffer([0])]);
		var frameIdxBuffer = intToByteBuffer(frameIdx,   4);
		var dateBuffer = intToByteBuffer(Date.now(), 8);
		for(i=0; i<blockBuffers.length; i++){
			var blockIdxBuffer = intToByteBuffer(i, 2);
			SAGE2Items.renderSync[appInstance.id].pixelbuffer[i] = Buffer.concat([idBuffer, blockIdxBuffer, frameIdxBuffer, dateBuffer, blockBuffers[i]]);
		}

		handleNewVideoFrame(appInstance.id);
	});

	SAGE2Items.renderSync[appInstance.id] = {decoder: videohandle, frameIdx: null, loop: false, pixelbuffer: videoBuffer, newFrameGenerated: false, clients: {}};
	for(i=0; i<clients.length; i++){
		if(clients[i].clientType === "display") {
			SAGE2Items.renderSync[appInstance.id].clients[clients[i].id] = {wsio: clients[i], readyForNextFrame: false, blocklist: []};
		}
	}

	calculateValidBlocks(appInstance, mediaBlockSize, SAGE2Items.renderSync[appInstance.id]);

	// initialize based on state
	SAGE2Items.renderSync[appInstance.id].loop = appInstance.data.looped;
	if(appInstance.data.frame !== 0) {
		var ts = appInstance.data.frame / appInstance.data.framerate;
		SAGE2Items.renderSync[appInstance.id].decoder.seek(ts, function() {
			if(appInstance.data.paused === false) {
				SAGE2Items.renderSync[appInstance.id].decoder.play();
			}
		});
		broadcast('updateVideoItemTime', {id: appInstance.id, timestamp: ts, play: false});
	}
	else {
		if(appInstance.data.paused === false) {
			SAGE2Items.renderSync[appInstance.id].decoder.play();
		}
	}
	if(appInstance.data.muted === true) {
		broadcast('videoMuted', {id: appInstance.id});
	}
}

// move this function elsewhere
function handleNewVideoFrame(id) {
	var videohandle = SAGE2Items.renderSync[id];

	videohandle.newFrameGenerated = true;
	if (!allTrueDict(videohandle.clients, "readyForNextFrame")) {
		return false;
	}

	updateVideoFrame(id);
	return true;
}

// move this function elsewhere
function handleNewClientReady(id) {
	var videohandle = SAGE2Items.renderSync[id];

	// if no new frame is generate or not all display clients have finished rendering previous frame - return
	if (videohandle.newFrameGenerated !== true || !allTrueDict(videohandle.clients, "readyForNextFrame")) {
		return false;
	}

	updateVideoFrame(id);
	return true;
}

function updateVideoFrame(id) {
	var i;
	var key;
	var videohandle = SAGE2Items.renderSync[id];

	videohandle.newFrameGenerated = false;
	for (key in videohandle.clients) {
		videohandle.clients[key].wsio.emit('updateFrameIndex', {id: id, frameIdx: videohandle.frameIdx});
		var hasBlock = false;
		for (i=0; i<videohandle.pixelbuffer.length; i++) {
			if (videohandle.clients[key].blocklist.indexOf(i) >= 0) {
				hasBlock = true;
				videohandle.clients[key].wsio.emit('updateVideoFrame', videohandle.pixelbuffer[i]);
			}
		}
		if(hasBlock === true) {
			videohandle.clients[key].readyForNextFrame = false;
		}
	}
}

// move this function elsewhere
function calculateValidBlocks(app, blockSize, renderhandle) {
	if(app.application !== "movie_player" && app.application !== "media_block_stream") return;

	var i;
	var j;
	var key;

	var portalX = 0;
	var portalY = 0;
	var portalScale = 1;
	var titleBarHeight = config.ui.titleBarHeight;
	var portal = findApplicationPortal(app);
	if (portal !== undefined && portal !== null) {
		portalX = portal.data.left;
		portalY = portal.data.top;
		portalScale = portal.data.scale;
		titleBarHeight = portal.data.titleBarHeight;
	}

	var horizontalBlocks = Math.ceil(app.data.width /blockSize);
	var verticalBlocks   = Math.ceil(app.data.height/blockSize);

	var renderBlockWidth  = (blockSize * app.width / app.data.width) * portalScale;
	var renderBlockHeight = (blockSize * app.height / app.data.height) * portalScale;

	for (key in renderhandle.clients){
		renderhandle.clients[key].blocklist = [];
		for (i=0; i<verticalBlocks; i++) {
			for (j=0; j<horizontalBlocks; j++) {
				var blockIdx = i*horizontalBlocks+j;

				if (renderhandle.clients[key].wsio.clientID < 0) {
					renderhandle.clients[key].blocklist.push(blockIdx);
				}
				else {
					var display = config.displays[renderhandle.clients[key].wsio.clientID];
					var left = j*renderBlockWidth  + (app.left * portalScale + portalX);
					var top  = i*renderBlockHeight + ((app.top + titleBarHeight) * portalScale + portalY);
					var offsetX = config.resolution.width  * display.column;
					var offsetY = config.resolution.height * display.row;

					if ((left+renderBlockWidth) >= offsetX && left <= (offsetX+config.resolution.width) &&
						(top +renderBlockHeight) >= offsetY && top  <= (offsetY+config.resolution.height)) {
						renderhandle.clients[key].blocklist.push(blockIdx);
					}
				}
			}
		}
		renderhandle.clients[key].wsio.emit('updateValidStreamBlocks', {id: app.id, blockList: renderhandle.clients[key].blocklist});
	}
}

function wsDeleteElementFromStoredFiles(wsio, data) {
	if (data.application === "load_session") {
		// if it's a session
		deleteSession(data.filename);
	} else if (data.application === 'custom_app') {
		// an app
		// NYI
		return;
	} else if (data.application === 'image_viewer') {
		// an image
		assets.deleteImage(data.filename);
	} else if (data.application === 'movie_player') {
		// a movie
		assets.deleteVideo(data.filename);
	} else if (data.application === 'pdf_viewer') {
		// an pdf
		assets.deletePDF(data.filename);
	}
	else {
		// I dont know
		return;
	}
}



// **************  Adding Web Content (URL) *****************

function wsAddNewWebElement(wsio, data) {
	appLoader.loadFileFromWebURL(data, function(appInstance, videohandle) {

		// Get the drop position and convert it to wall coordinates
		var position = data.position || [0, 0];
		position[0] = parseInt(position[0] * config.totalWidth,  10);
		position[1] = parseInt(position[1] * config.totalHeight, 10);

		// Use the position from the drop location
		if (position[0] !== 0 || position[1] !== 0) {
			appInstance.left = position[0] - appInstance.width/2;
			if (appInstance.left < 0 ) appInstance.left = 0;
			appInstance.top  = position[1] - appInstance.height/2;
			if (appInstance.top < 0) appInstance.top = 0;
		}

		appInstance.id = getUniqueAppId();
		handleNewApplication(appInstance, videohandle);

		if(appInstance.animation){
			var i;
			SAGE2Items.renderSync[appInstance.id] = {clients: {}, date: Date.now()};
			for (i=0; i<clients.length; i++) {
				if (clients[i].clientType === "display") {
					SAGE2Items.renderSync[appInstance.id].clients[clients[i].id] = {wsio: clients[i], readyForNextFrame: false, blocklist: []};
				}
			}
		}
	});
}

// **************  Command line          *****************

function wsCommand(wsio, data) {
	// send the command to the REPL interpreter
	processInputCommand(data);
}

// **************  Launching Web Browser *****************

function wsOpenNewWebpage(wsio, data) {
	// Check if the web-browser is connected
	if (webBrowserClient !== null) {
		// then emit the command
		console.log("Browser> new page", data.url);
		webBrowserClient.emit('openWebBrowser', {url: data.url});
	}
}


// **************  Video / Audio Synchonization *****************

function wsPlayVideo(wsio, data) {
	if(SAGE2Items.renderSync[data.id] === undefined || SAGE2Items.renderSync[data.id] === null) return;

	SAGE2Items.renderSync[data.id].decoder.play();
}

function wsPauseVideo(wsio, data) {
	if(SAGE2Items.renderSync[data.id] === undefined || SAGE2Items.renderSync[data.id] === null) return;

	SAGE2Items.renderSync[data.id].decoder.pause(function() {
		broadcast('videoPaused', {id: data.id});
	});
}

function wsStopVideo(wsio, data) {
	if(SAGE2Items.renderSync[data.id] === undefined || SAGE2Items.renderSync[data.id] === null) return;

	SAGE2Items.renderSync[data.id].decoder.stop(function() {
		broadcast('videoPaused', {id: data.id});
		broadcast('updateVideoItemTime', {id: data.id, timestamp: 0.0, play: false});
		broadcast('updateFrameIndex', {id: data.id, frameIdx: 0});
	});
}

function wsUpdateVideoTime(wsio, data) {
	if(SAGE2Items.renderSync[data.id] === undefined || SAGE2Items.renderSync[data.id] === null) return;

	SAGE2Items.renderSync[data.id].decoder.seek(data.timestamp, function() {
		if(data.play === true) SAGE2Items.renderSync[data.id].decoder.play();
	});
	broadcast('updateVideoItemTime', data);
}

function wsMuteVideo(wsio, data) {
	if(SAGE2Items.renderSync[data.id] === undefined || SAGE2Items.renderSync[data.id] === null) return;

	broadcast('videoMuted', {id: data.id});
}

function wsUnmuteVideo(wsio, data) {
	if(SAGE2Items.renderSync[data.id] === undefined || SAGE2Items.renderSync[data.id] === null) return;

	broadcast('videoUnmuted', {id: data.id});
}

function wsLoopVideo(wsio, data) {
	if(SAGE2Items.renderSync[data.id] === undefined || SAGE2Items.renderSync[data.id] === null) return;

	SAGE2Items.renderSync[data.id].loop = data.loop;
}

// **************  Remote Server Content *****************

function wsAddNewElementFromRemoteServer(wsio, data) {
	console.log("add element from remote server");
	var i;

	appLoader.loadApplicationFromRemoteServer(data, function(appInstance, videohandle) {
		console.log("Remote App: " + appInstance.title + " (" + appInstance.application + ")");
		if(appInstance.application === "media_stream" || appInstance.application === "media_block_stream"){
			appInstance.id = wsio.remoteAddress.address + ":" + wsio.remoteAddress.port + "|" + appInstance.id;
			SAGE2Items.renderSync[appInstance.id] = {chunks: [], clients: {}};
			for(i=0; i<clients.length; i++){
				if(clients[i].clientType === "dislpay") {
					SAGE2Items.renderSync[appInstance.id].clients[clients[i].id] = {wsio: clients[i], readyForNextFrame: false, blocklist: []};
				}
			}
		}
		else {
			appInstance.id = getUniqueAppId();
		}

		mergeObjects(data.data, appInstance.data, ['video_url', 'video_type', 'audio_url', 'audio_type']);

		handleNewApplication(appInstance, videohandle);

		if(appInstance.animation){
			SAGE2Items.renderSync[appInstance.id] = {clients: {}, date: Date.now()};
			for (i=0; i<clients.length; i++) {
				if (clients[i].clientType === "display") {
					SAGE2Items.renderSync[appInstance.id].clients[clients[i].id] = {wsio: clients[i], readyForNextFrame: false, blocklist: []};
				}
			}
		}
	});
}

function wsAddNewSharedElementFromRemoteServer(wsio, data) {
	console.log("add shared element from remote server");
	var i;

	appLoader.loadApplicationFromRemoteServer(data.application, function(appInstance, videohandle) {
		console.log("Remote App: " + appInstance.title + " (" + appInstance.application + ")");

		if (appInstance.application === "media_stream" || appInstance.application === "media_block_stream") {
			appInstance.id = wsio.remoteAddress.address + ":" + wsio.remoteAddress.port + "|" + data.id;
			SAGE2Items.renderSync[appInstance.id] = {chunks: [], clients: {}};
			for(i=0; i<clients.length; i++){
				if(clients[i].clientType === "display") {
					console.log("render client: " + clients[i].id);
					SAGE2Items.renderSync[appInstance.id].clients[clients[i].id] = {wsio: clients[i], readyForNextFrame: false, blocklist: []};
				}
			}
		}
		else {
			appInstance.id = data.id;
		}

		mergeObjects(data.application.data, appInstance.data, ['video_url', 'video_type', 'audio_url', 'audio_type']);

		handleNewApplication(appInstance, videohandle);

		if(appInstance.animation){
			SAGE2Items.renderSync[appInstance.id] = {clients: {}, date: Date.now()};
			for (i=0; i<clients.length; i++) {
				if (clients[i].clientType === "display") {
					SAGE2Items.renderSync[appInstance.id].clients[clients[i].id] = {wsio: clients[i], readyForNextFrame: false, blocklist: []};
				}
			}
		}

		sharedApps[appInstance.id] = [{wsio: wsio, sharedId: data.remoteAppId}];

		SAGE2Items.applications.editButtonVisibilityOnItem(appInstance.id, "syncButton", true);
		broadcast('setAppSharingFlag', {id: appInstance.id, sharing: true});
	});
}

function wsRequestNextRemoteFrame(wsio, data) {
	var originId;
	var portalCloneIdx = data.id.indexOf("_");
	if (portalCloneIdx >= 0) originId = data.id.substring(0, portalCloneIdx);
	else                     originId = data.id;
	var remote_id = config.host + ":" + config.port + "|" + data.id;

	if(SAGE2Items.applications.list.hasOwnProperty(originId)) {
		var stream = SAGE2Items.applications.list[originId];
		wsio.emit('updateRemoteMediaStreamFrame', {id: remote_id, state: stream.data});
	}
	else {
		wsio.emit('stopMediaStream', {id: remote_id});
	}
}

function wsUpdateRemoteMediaStreamFrame(wsio, data) {
	if (!SAGE2Items.applications.list.hasOwnProperty(data.id)) return;

	var key;
	for (key in SAGE2Items.renderSync[data.id].clients) {
		SAGE2Items.renderSync[data.id].clients[key].readyForNextFrame = false;
	}
	var stream = SAGE2Items.applications.list[data.id];
	stream.data = data.data;

	broadcast('updateMediaStreamFrame', data);
}

function wsReceivedRemoteMediaStreamFrame(wsio, data) {
	SAGE2Items.renderSync[data.id].clients[wsio.id].readyForNextFrame = true;
	if(allTrueDict(SAGE2Items.renderSync[data.id].clients, "readyForNextFrame")) {
		var i;
		var mediaStreamData = data.id.substring(6).split("|");
		var sender = {wsio: null, serverId: mediaStreamData[0], clientId: mediaStreamData[1], streamId: null};
		for (i=0; i<clients.length; i++) {
			if (clients[i].id === sender.serverId) {
				sender.wsio = clients[i];
				break;
			}
		}
		if (sender.wsio !== null) sender.wsio.emit('requestNextRemoteFrame', {id: sender.clientId});
	}
}

// XXX - Remote block streaming not tested
function wsRequestNextRemoteBlockFrame(wsio, data) {
	var remote_id = config.host + ":" + config.port + "|" + data.id;
	if(SAGE2Items.applications.list.hasOwnProperty(data.id)) {
		var stream = SAGE2Items.applications.list[data.id];
		wsio.emit('updateRemoteMediaBlockStreamFrame', {id: remote_id, state: stream.data});
	}
	else {
		wsio.emit('stopMediaBlockStream', {id: remote_id});
	}
}

function wsUpdateRemoteMediaBlockStreamFrame(wsio, data) {
	if (!SAGE2Items.applications.list.hasOwnProperty(data.id)) return;

	var key;
	for (key in SAGE2Items.renderSync[data.id].clients) {
		SAGE2Items.renderSync[data.id].clients[key].readyForNextFrame = false;
	}
	var stream = SAGE2Items.applications.list[data.id];
	stream.data = data.data;

	broadcast('updateMediaBlockStreamFrame', data);
}

function wsReceivedRemoteMediaBlockStreamFrame(wsio, data) {
	SAGE2Items.renderSync[data.id].clients[wsio.id].readyForNextFrame = true;
	if(allTrueDict(SAGE2Items.renderSync[data.id].clients, "readyForNextFrame")) {
		var i;
		var mediaBlockStreamData = data.id.substring(6).split("|");
		var sender = {wsio: null, serverId: mediaBlockStreamData[0], clientId: mediaBlockStreamData[1], streamId: null};
		for (i=0; i<clients.length; i++) {
			if (clients[i].id === sender.serverId) {
				sender.wsio = clients[i];
				break;
			}
		}
		if (sender.wsio !== null) sender.wsio.emit('requestNextRemoteFrame', {id: sender.clientId});
	}
}

function wsRequestDataSharingSession(wsio, data) {
	var known_site = findRemoteSiteByConnection(wsio);
	if(known_site !== null) data.config.name = known_site.name;
	if(data.config.name === undefined || data.config.name === null) data.config.name = "Unknown";

	console.log("Data-sharing request from " + data.config.name + " (" + data.config.host + ":" + data.config.port + ")");
	broadcast('requestedDataSharingSession', {name: data.config.name, host: data.config.host, port: data.config.port});
	remoteSharingRequestDialog = {wsio: wsio, config: data.config};
	showRequestDialog(true);
}

function wsCancelDataSharingSession(wsio, data) {
	console.log("Data-sharing request cancelled");
	broadcast('closeRequestDataSharingDialog', null, 'requiresFullApps');
	remoteSharingRequestDialog = null;
	showRequestDialog(false);
}

function wsAcceptDataSharingSession(wsio, data) {
	var myMin = Math.min(config.totalWidth, config.totalHeight-config.ui.titleBarHeight);
	var sharingScale = (0.9*myMin) / Math.min(data.width, data.height);
	console.log("Data-sharing request accepted: " + data.width + "x" + data.height + ", scale: " + sharingScale);
	broadcast('closeDataSharingWaitDialog', null);
	createNewDataSharingSession(remoteSharingWaitDialog.name, remoteSharingWaitDialog.wsio.remoteAddress.address, remoteSharingWaitDialog.wsio.remoteAddress.port, remoteSharingWaitDialog.wsio, new Date(data.date), data.width, data.height, sharingScale, data.titleBarHeight, true);
	remoteSharingWaitDialog = null;
	showWaitDialog(false);
}

function wsRejectDataSharingSession(wsio, data) {
	console.log("Data-sharing request rejected");
	broadcast('closeDataSharingWaitDialog', null, 'requiresFullApps');
	remoteSharingWaitDialog = null;
	showWaitDialog(false);
}

function wsCreateRemoteSagePointer(wsio, data) {
	var key;
	var portalId = null;
	for (key in remoteSharingSessions) {
		if (remoteSharingSessions[key].portal.host === data.portal.host && remoteSharingSessions[key].portal.port === data.portal.port)
			portalId = key;
	}
	createSagePointer(data.id, portalId);
}

function wsStartRemoteSagePointer(wsio, data) {
	sagePointers[data.id].left = data.left;
	sagePointers[data.id].top = data.top;

	showPointer(data.id, data);
}

function wsStopRemoteSagePointer(wsio, data) {
	hidePointer(data.id, data);

	//return to window interaction mode after stopping pointer
	if(remoteInteraction[data.id].appInteractionMode()){
		remoteInteraction[data.id].toggleModes();
		broadcast('changeSagePointerMode', {id: sagePointers[data.id].id, mode: remoteInteraction[data.id].interactionMode });
	}
}

function wsRecordInnerGeometryForWidget(wsio, data) {
	//var center = data.innerGeometry.center;
	var buttons = data.innerGeometry.buttons;
	var textInput = data.innerGeometry.textInput;
	var slider = data.innerGeometry.slider;
	//SAGE2Items.widgets.addButtonToItem(data.instanceID, "center", "circle", {x:center.x, y: center.y, r:center.r}, 0);
	for (var i=0; i<buttons.length; i++){
		SAGE2Items.widgets.addButtonToItem(data.instanceID, buttons[i].id, "circle", {x:buttons[i].x, y: buttons[i].y, r:buttons[i].r}, 0);
	}
	if (textInput!==null) {
		SAGE2Items.widgets.addButtonToItem(data.instanceID, textInput.id, "rectangle", {x:textInput.x, y: textInput.y, w:textInput.w, h:textInput.h}, 0);
	}
	if (slider!==null) {
		SAGE2Items.widgets.addButtonToItem(data.instanceID, slider.id, "rectangle", {x:slider.x, y: slider.y, w:slider.w, h:slider.h}, 0);
	}
}

function wsCreateAppClone(wsio, data) {
	var app = SAGE2Items.applications.list[data.id];

	createAppFromDescription(app, function(appInstance, videohandle) {
		appInstance.id = getUniqueAppId();
		if (appInstance.animation) {
			var i;
			SAGE2Items.renderSync[appInstance.id] = {clients: {}, date: Date.now()};
			for (i=0; i<clients.length; i++) {
				if (clients[i].clientType === "display") {
					SAGE2Items.renderSync[appInstance.id].clients[clients[i].id] = {wsio: clients[i], readyForNextFrame: false, blocklist: []};
				}
			}
		}

		handleNewApplication(appInstance, videohandle);
	});
}

function wsRemoteSagePointerPosition(wsio, data) {
	if (sagePointers[data.id] === undefined) return;

	sagePointers[data.id].left = data.left;
	sagePointers[data.id].top = data.top;

	broadcast('updateSagePointerPosition', sagePointers[data.id]);
}

function wsRemoteSagePointerToggleModes(wsio, data) {
	//remoteInteraction[data.id].toggleModes();
	remoteInteraction[data.id].interactionMode = data.mode;
	broadcast('changeSagePointerMode', {id: sagePointers[data.id].id, mode: remoteInteraction[data.id].interactionMode});
}

function wsRemoteSagePointerHoverCorner(wsio, data) {
	var appId = data.appHoverCorner.elemId;
	var app = null;
	if (SAGE2Items.applications.list.hasOwnProperty(appId)) {
		app = SAGE2Items.applications.list[appId];
	}
	else if (SAGE2Items.applications.list.hasOwnProperty(wsio.id + "|" + appId)) {
		data.appHoverCorner.elemId = wsio.id + "|" + appId;
		appId = data.appHoverCorner.elemId;
		app = SAGE2Items.applications.list[appId];
	}
	if (app === undefined || app === null) return;

	broadcast('hoverOverItemCorner', data.appHoverCorner);
}

function wsAddNewRemoteElementInDataSharingPortal(wsio, data) {
	var key;
	var remote = null;
	for (key in remoteSharingSessions) {
		if (remoteSharingSessions[key].wsio.id === wsio.id) {
			remote = remoteSharingSessions[key];
			break;
		}
	}
	console.log("adding element from remote server:");
	if (remote !== null) {
		createAppFromDescription(data, function(appInstance, videohandle) {
			if (appInstance.application === "media_stream" || appInstance.application === "media_block_stream")
				appInstance.id = wsio.remoteAddress.address + ":" + wsio.remoteAddress.port + "|" + data.id;
			else
				appInstance.id = data.id;
			appInstance.left = data.left;
			appInstance.top = data.top;
			appInstance.width = data.width;
			appInstance.height = data.height;

			remoteSharingSessions[remote.portal.id].appCount++;

			var i;
			SAGE2Items.renderSync[appInstance.id] = {clients: {}, date: Date.now()};
			for (i=0; i<clients.length; i++) {
				if (clients[i].clientType === "display") {
					SAGE2Items.renderSync[appInstance.id].clients[clients[i].id] = {wsio: clients[i], readyForNextFrame: false, blocklist: []};
				}
			}
			handleNewApplicationInDataSharingPortal(appInstance, videohandle, remote.portal.id);
		});
	}
}

function wsUpdateApplicationOrder(wsio, data) {
	// should check timestamp first (data.date)
	broadcast('updateItemOrder', data.order);
}

function wsStartApplicationMove(wsio, data) {
	// should check timestamp first (data.date)
	var app = null;
	if (SAGE2Items.applications.list.hasOwnProperty(data.appId)) {
		app = SAGE2Items.applications.list[data.appId];
	}
	else if (SAGE2Items.applications.list.hasOwnProperty(wsio.id + "|" + data.appId)) {
		data.appId = wsio.id + "|" + data.appId;
		app = SAGE2Items.applications.list[data.appId];
	}
	if (app === undefined || app === null) return;

	broadcast('startMove', {id: data.appId, date: Date.now()});

	var eLogData = {
		type: "move",
		action: "start",
		application: {
			id: app.id,
			type: app.application
		},
		location: {
			x: parseInt(app.left, 10),
			y: parseInt(app.top, 10),
			width: parseInt(app.width, 10),
			height: parseInt(app.height, 10)
		}
	};
	addEventToUserLog(data.id, {type: "windowManagement", data: eLogData, time: Date.now()});
}

function wsStartApplicationResize(wsio, data) {
	// should check timestamp first (data.date)
	var app = null;
	if (SAGE2Items.applications.list.hasOwnProperty(data.appId)) {
		app = SAGE2Items.applications.list[data.appId];
	}
	else if (SAGE2Items.applications.list.hasOwnProperty(wsio.id + "|" + data.appId)) {
		data.appId = wsio.id + "|" + data.appId;
		app = SAGE2Items.applications.list[data.appId];
	}
	if (app === undefined || app === null) return;

	broadcast('startResize', {id: data.appId, date: Date.now()});

	var eLogData = {
		type: "resize",
		action: "start",
		application: {
			id: app.id,
			type: app.application
		},
		location: {
			x: parseInt(app.left, 10),
			y: parseInt(app.top, 10),
			width: parseInt(app.width, 10),
			height: parseInt(app.height, 10)
		}
	};
	addEventToUserLog(data.id, {type: "windowManagement", data: eLogData, time: Date.now()});
}

function wsUpdateApplicationPosition(wsio, data) {
	// should check timestamp first (data.date)
	var appId = data.appPositionAndSize.elemId;
	var app = null;
	if (SAGE2Items.applications.list.hasOwnProperty(appId)) {
		app = SAGE2Items.applications.list[appId];
	}
	else if (SAGE2Items.applications.list.hasOwnProperty(wsio.id + "|" + appId)) {
		data.appPositionAndSize.elemId = wsio.id + "|" + appId;
		appId = data.appPositionAndSize.elemId;
		app = SAGE2Items.applications.list[appId];
	}
	if (app === undefined || app === null) return;

	var titleBarHeight = config.ui.titleBarHeight;
	if (data.portalId !== undefined && data.portalId !== null) {
		titleBarHeight = remoteSharingSessions[data.portalId].portal.titleBarHeight;
	}
	app.left = data.appPositionAndSize.elemLeft;
	app.top = data.appPositionAndSize.elemTop;
	app.width = data.appPositionAndSize.elemWidth;
	app.height = data.appPositionAndSize.elemHeight;
	var im = findInteractableManager(data.appPositionAndSize.elemId);
	im.editGeometry(app.id, "applications", "rectangle", {x: app.left, y: app.top, w: app.width, h: app.height+titleBarHeight});
	broadcast('setItemPosition', data.appPositionAndSize);
	if (SAGE2Items.renderSync.hasOwnProperty(app.id)) {
		calculateValidBlocks(app, mediaBlockSize, SAGE2Items.renderSync[app.id]);
		if(app.id in SAGE2Items.renderSync && SAGE2Items.renderSync[app.id].newFrameGenerated === false) {
			handleNewVideoFrame(app.id);
		}
	}
}

function wsUpdateApplicationPositionAndSize(wsio, data) {
	// should check timestamp first (data.date)
	var appId = data.appPositionAndSize.elemId;
	var app = null;
	if (SAGE2Items.applications.list.hasOwnProperty(appId)) {
		app = SAGE2Items.applications.list[appId];
	}
	else if (SAGE2Items.applications.list.hasOwnProperty(wsio.id + "|" + appId)) {
		data.appPositionAndSize.elemId = wsio.id + "|" + appId;
		appId = data.appPositionAndSize.elemId;
		app = SAGE2Items.applications.list[appId];
	}
	if (app === undefined || app === null) return;

	var titleBarHeight = config.ui.titleBarHeight;
	if (data.portalId !== undefined && data.portalId !== null) {
		titleBarHeight = remoteSharingSessions[data.portalId].portal.titleBarHeight;
	}
	app.left = data.appPositionAndSize.elemLeft;
	app.top = data.appPositionAndSize.elemTop;
	app.width = data.appPositionAndSize.elemWidth;
	app.height = data.appPositionAndSize.elemHeight;
	var im = findInteractableManager(data.appPositionAndSize.elemId);
	im.editGeometry(app.id, "applications", "rectangle", {x: app.left, y: app.top, w: app.width, h: app.height+titleBarHeight});
	handleApplicationResize(app.id);
	broadcast('setItemPositionAndSize', data.appPositionAndSize);
	if (SAGE2Items.renderSync.hasOwnProperty(app.id)) {
		calculateValidBlocks(app, mediaBlockSize, SAGE2Items.renderSync[app.id]);
		if(app.id in SAGE2Items.renderSync && SAGE2Items.renderSync[app.id].newFrameGenerated === false) {
			handleNewVideoFrame(app.id);
		}
	}
}

function wsFinishApplicationMove(wsio, data) {
	// should check timestamp first (data.date)
	var app = null;
	if (SAGE2Items.applications.list.hasOwnProperty(data.appId)) {
		app = SAGE2Items.applications.list[data.appId];
	}
	else if (SAGE2Items.applications.list.hasOwnProperty(wsio.id + "|" + data.appId)) {
		data.appId = wsio.id + "|" + data.appId;
		app = SAGE2Items.applications.list[data.appId];
	}
	if (app === undefined || app === null) return;

	broadcast('finishedMove', {id: data.appId, date: Date.now()});

	var eLogData = {
		type: "move",
		action: "end",
		application: {
			id: app.id,
			type: app.application
		},
		location: {
			x: parseInt(app.left, 10),
			y: parseInt(app.top, 10),
			width: parseInt(app.width, 10),
			height: parseInt(app.height, 10)
		}
	};
	addEventToUserLog(data.id, {type: "windowManagement", data: eLogData, time: Date.now()});
}

function wsFinishApplicationResize(wsio, data) {
	// should check timestamp first (data.date)
	var app = null;
	if (SAGE2Items.applications.list.hasOwnProperty(data.appId)) {
		app = SAGE2Items.applications.list[data.appId];
	}
	else if (SAGE2Items.applications.list.hasOwnProperty(wsio.id + "|" + data.appId)) {
		data.appId = wsio.id + "|" + data.appId;
		app = SAGE2Items.applications.list[data.appId];
	}
	if (app === undefined || app === null) return;

	broadcast('finishedResize', {id: data.appId, date: Date.now()});

	var eLogData = {
		type: "resize",
		action: "end",
		application: {
			id: app.id,
			type: app.application
		},
		location: {
			x: parseInt(app.left, 10),
			y: parseInt(app.top, 10),
			width: parseInt(app.width, 10),
			height: parseInt(app.height, 10)
		}
	};
	addEventToUserLog(data.id, {type: "windowManagement", data: eLogData, time: Date.now()});
}

function wsDeleteApplication(wsio, data) {
	if (SAGE2Items.applications.list.hasOwnProperty(data.appId)) {
		SAGE2Items.applications.removeItem(data.appId);
		var im = findInteractableManager(data.appId);
		im.removeGeometry(data.appId, "applications");
		broadcast('deleteElement', {elemId: data.appId});
	}
}

function wsUpdateApplicationState(wsio, data) {
	// should check timestamp first (data.date)
	if (SAGE2Items.applications.list.hasOwnProperty(data.id)) {
		var app = SAGE2Items.applications.list[data.id];

		// hang on to old values if movie player
		var oldTs;
		var oldPaused;
		var oldMuted;
		if (app.application === "movie_player") {
			oldTs = app.data.frame / app.data.framerate;
			oldPaused = app.data.paused;
			oldMuted = app.data.muted;
		}

		var modified = mergeObjects(data.state, app.data, ['doc_url', 'video_url', 'video_type', 'audio_url', 'audio_type']);
		if (modified === true) {
			// update video demuxer based on state
			if (app.application === "movie_player") {
				console.log("received state from remote site:", data.state);

				SAGE2Items.renderSync[app.id].loop = app.data.looped;

				var ts = app.data.frame / app.data.framerate;
				if(app.data.paused === true && ts !== oldTs) {
					SAGE2Items.renderSync[app.id].decoder.seek(ts, function() {
						// do nothing
					});
					broadcast('updateVideoItemTime', {id: app.id, timestamp: ts, play: false});
				}
				else {
					if (app.data.paused === true && oldPaused === false) {
						SAGE2Items.renderSync[app.id].decoder.pause(function() {
							broadcast('videoPaused', {id: app.id});
						});
					}
					if (app.data.paused === false && oldPaused === true) {
						SAGE2Items.renderSync[app.id].decoder.play();
					}
				}
				if (app.data.muted === true && oldMuted === false) {
					broadcast('videoMuted', {id: app.id});
				}
				if (app.data.muted === false && oldMuted === true) {
					broadcast('videoUnmuted', {id: app.id});
				}
			}

			// for all apps - send new state to app
			broadcast('loadApplicationState', {id: app.id, state: app.data, date: Date.now()});
		}
	}
}

function wsUpdateApplicationStateOptions(wsio, data) {
	// should check timestamp first (data.date)
	if (SAGE2Items.applications.list.hasOwnProperty(data.id)) {
		broadcast('loadApplicationOptions', {id: data.id, options: data.options});
	}
}


// **************  Widget Control Messages *****************

function wsAddNewControl(wsio, data) {
	if (!SAGE2Items.applications.list.hasOwnProperty(data.appId)) return;
	if (SAGE2Items.widgets.list.hasOwnProperty(data.id)) return;

	broadcast('createControl', data);

	var zIndex = SAGE2Items.widgets.numItems;
	interactMgr.addGeometry(data.id+"_radial", "widgets", "circle", {x: data.left+(data.height/2), y: data.top+(data.height/2), r: data.height/2}, true, zIndex, data);
	if (data.hasSideBar === true) {
		interactMgr.addGeometry(data.id+"_sidebar", "widgets", "rectangle", {x: data.left+data.height, y: data.top+(data.height/2)-(data.barHeight/2), w: data.width-data.height, h: data.barHeight}, true, zIndex, data);
	}

	SAGE2Items.widgets.addItem(data);
	var uniqueID = data.id.substring(data.appId.length, data.id.lastIndexOf("_"));
	var app = SAGE2Items.applications.list[data.appId];
	addEventToUserLog(uniqueID, {type: "widgetMenu", data: {action: "open", application: {id: app.id, type: app.application}}, time: Date.now()});
}


function wsCloseAppFromControl(wsio, data){
	deleteApplication(data.appId);
}

function wsHideWidgetFromControl(wsio, data){
	var ctrl = SAGE2Items.widgets.list[data.instanceID];
	hideControl(ctrl);
}

function wsOpenRadialMenuFromControl(wsio, data){
	console.log("radial menu");
	var ctrl = SAGE2Items.widgets.list[data.id];
	createRadialMenu(wsio.id, ctrl.left, ctrl.top);
}


function loadConfiguration() {
	var configFile = null;

	if (program.configuration) {
		configFile = program.configuration;
	}
	else {
		// Read config.txt - if exists and specifies a user defined config, then use it
		if(sageutils.fileExists("config.txt")){
			var lines = fs.readFileSync("config.txt", 'utf8').split("\n");
			for(var i =0; i<lines.length; i++){
				var text = "";
				var comment = lines[i].indexOf("//");
				if(comment >= 0) text = lines[i].substring(0, comment).trim();
				else text = lines[i].trim();

				if(text !== ""){
					configFile = text;
					console.log(sageutils.header("SAGE2") + "Found configuration file: " + configFile);
					break;
				}
			}
		}
	}

	// If config.txt does not exist or does not specify any files, look for a config with the hostname
	if(configFile === null){
		var hn = os.hostname();
		var dot = hn.indexOf(".");
		if(dot >= 0) hn = hn.substring(0, dot);
		configFile = path.join("config", hn + "-cfg.json");
		if(sageutils.fileExists(configFile)){
			console.log(sageutils.header("SAGE2") + "Found configuration file: " + configFile);
		}
		else{
			if(platform === "Windows")
				configFile = path.join("config", "defaultWin-cfg.json");
			else
				configFile = path.join("config", "default-cfg.json");
			console.log(sageutils.header("SAGE2") + "Using default configuration file: " + configFile);
		}
	}

	if (!sageutils.fileExists(configFile)) {
		console.log("\n----------");
		console.log(sageutils.header("SAGE2") + "Cannot find configuration file: " + configFile);
		console.log("----------\n\n");
		process.exit(1);
	}

	var json_str = fs.readFileSync(configFile, 'utf8');
	var userConfig = json5.parse(json_str);
	// compute extra dependent parameters
	userConfig.totalWidth     = userConfig.resolution.width  * userConfig.layout.columns;
	userConfig.totalHeight    = userConfig.resolution.height * userConfig.layout.rows;

	var minDim = Math.min(userConfig.totalWidth, userConfig.totalHeight);
	var maxDim = Math.max(userConfig.totalWidth, userConfig.totalHeight);

	if (userConfig.ui.titleBarHeight) userConfig.ui.titleBarHeight = parseInt(userConfig.ui.titleBarHeight, 10);
	else userConfig.ui.titleBarHeight = Math.round(0.025 * minDim);

	if (userConfig.ui.widgetControlSize) userConfig.ui.widgetControlSize = parseInt(userConfig.ui.widgetControlSize, 10);
	else userConfig.ui.widgetControlSize = Math.round(0.020 * minDim);

	if (userConfig.ui.titleTextSize) userConfig.ui.titleTextSize = parseInt(userConfig.ui.titleTextSize, 10);
	else userConfig.ui.titleTextSize  = Math.round(0.015 * minDim);

	if (userConfig.ui.pointerSize) userConfig.ui.pointerSize = parseInt(userConfig.ui.pointerSize, 10);
	else userConfig.ui.pointerSize = Math.round(0.08 * minDim);

	if (userConfig.ui.minWindowWidth) userConfig.ui.minWindowWidth = parseInt(userConfig.ui.minWindowWidth, 10);
	else userConfig.ui.minWindowWidth  = Math.round(0.08 * minDim);  // 8%
	if (userConfig.ui.minWindowHeight) userConfig.ui.minWindowHeight = parseInt(userConfig.ui.minWindowHeight, 10);
	else userConfig.ui.minWindowHeight = Math.round(0.08 * minDim); // 8%

	if (userConfig.ui.maxWindowWidth) userConfig.ui.maxWindowWidth = parseInt(userConfig.ui.maxWindowWidth, 10);
	else userConfig.ui.maxWindowWidth  = Math.round( 1.2 * maxDim);  // 120%
	if (userConfig.ui.maxWindowHeight) userConfig.ui.maxWindowHeight = parseInt(userConfig.ui.maxWindowHeight, 10);
	else userConfig.ui.maxWindowHeight = Math.round( 1.2 * maxDim); // 120%

	// Set default values if missing
	if (userConfig.port === undefined)
		userConfig.port = 443;
	else
		userConfig.port = parseInt(userConfig.port, 10); // to make sure it's a number
	if (userConfig.index_port === undefined)
		userConfig.index_port = 80;
	else
		userConfig.index_port = parseInt(userConfig.index_port, 10);

	// Set the display clip value if missing (true by default)
	if (userConfig.background.clip !== undefined)
		userConfig.background.clip = sageutils.isTrue(userConfig.background.clip);
	else
		userConfig.background.clip = true;


	// Registration to EVL's server (sage.evl.uic.edu), true by default
	if (userConfig.register_site === undefined)
		userConfig.register_site = true;
	else {
		// test for a true value: true, on, yes, 1, ...
		if (sageutils.isTrue(userConfig.register_site))
			userConfig.register_site = true;
		else
			userConfig.register_site = false;
	}


	if(userConfig.apis !== undefined && userConfig.apis.twitter !== undefined){
		apis.twitter = new Twit({
			consumer_key:         userConfig.apis.twitter.consumerKey,
			consumer_secret:      userConfig.apis.twitter.consumerSecret,
			access_token:         userConfig.apis.twitter.accessToken,
			access_token_secret:  userConfig.apis.twitter.accessSecret
		});
	}

	return userConfig;
}


var getUniqueAppId = (function() {
	var count = 0;
	return function() {
		var id = "app_" + count.toString();
		count++;
		return id;
	};
})();

var getNewUserId = (function() {
	var count = 0;
	return function() {
		var id = "usr_" + count.toString();
		count++;
		return id;
	};
})();

function getUniqueDataSharingId(remoteHost, remotePort, caller) {
	var id;
	if (caller === true)
		id = config.host+":"+config.port + "+" + remoteHost+":"+remotePort;
	else
		id = remoteHost+":"+remotePort + "+" + config.host+":"+config.port;
	return "portal_" + id;
}

function getUniqueSharedAppId(portalId) {
	return "app_" + remoteSharingSessions[portalId].appCount + "_" + portalId;
}

function getApplications() {
	var uploadedApps = assets.listApps();

	// Remove 'viewer' apps
	var i = uploadedApps.length;
	while (i--) {
		if (uploadedApps[i].exif.metadata.fileTypes &&
			uploadedApps[i].exif.metadata.fileTypes.length > 0) {
			uploadedApps.splice(i, 1);
		}
	}
	// Sort the list of apps
	uploadedApps.sort(sageutils.compareTitle);

	return uploadedApps;
}

function getSavedFilesList() {
	// Build lists of assets
	var uploadedImages = assets.listImages();
	var uploadedVideos = assets.listVideos();
	var uploadedPdfs   = assets.listPDFs();
	var savedSessions  = listSessions();

	// Sort independently of case
	uploadedImages.sort( sageutils.compareFilename );
	uploadedVideos.sort( sageutils.compareFilename );
	uploadedPdfs.sort(   sageutils.compareFilename );
	savedSessions.sort(  sageutils.compareFilename );

	var list = {images: uploadedImages, videos: uploadedVideos, pdfs: uploadedPdfs, sessions: savedSessions};

	return list;
}

function setupDisplayBackground() {
	var tmpImg, imgExt;

	// background image
	if (config.background.image !== undefined && config.background.image.url !== undefined) {
		var bg_file = path.join(publicDirectory, config.background.image.url);

		if (config.background.image.style === "tile") {
			// do nothing
			return;
		}
		else if (config.background.image.style === "fit") {
			exiftool.file(bg_file, function(err1, data) {
				if (err1) {
					console.log("Error processing background image:", bg_file, err1);
					console.log(" ");
					process.exit(1);
				}
				var bg_info = data;

				if (bg_info.ImageWidth === config.totalWidth && bg_info.ImageHeight === config.totalHeight) {
					sliceBackgroundImage(bg_file, bg_file);
				}
				else {
					tmpImg = path.join(publicDirectory, "images", "background", "tmp_background.png");
					var out_res  = config.totalWidth.toString() + "x" + config.totalHeight.toString();

					imageMagick(bg_file).noProfile().command("convert").in("-gravity", "center").in("-background", "rgba(0,0,0,0)").in("-extent", out_res).write(tmpImg, function(err2) {
						if (err2) throw err2;
						sliceBackgroundImage(tmpImg, bg_file);
					});
				}
			} );
		}
		else {
			config.background.image.style = "stretch";
			imgExt = path.extname(bg_file);
			tmpImg = path.join(publicDirectory, "images", "background", "tmp_background" + imgExt);

			imageMagick(bg_file).resize(config.totalWidth, config.totalHeight, "!").write(tmpImg, function(err) {
				if(err) throw err;

				sliceBackgroundImage(tmpImg, bg_file);
			});
		}
	}
}

function sliceBackgroundImage(fileName, outputBaseName) {
	for(var i=0; i<config.displays.length; i++){
		var x = config.displays[i].column * config.resolution.width;
		var y = config.displays[i].row * config.resolution.height;
		var output_dir  = path.dirname(outputBaseName);
		var input_ext   = path.extname(outputBaseName);
		var output_ext  = path.extname(fileName);
		var output_base = path.basename(outputBaseName, input_ext);
		var output = path.join(output_dir, output_base + "_"+i.toString() + output_ext);
		imageMagick(fileName).crop(config.resolution.width, config.resolution.height, x, y).write(output, function(err) {
			if (err) console.log("error slicing image", err); //throw err;
		});
	}
}

function setupHttpsOptions() {
	// build a list of certs to support multi-homed computers
	var certs = {};

	// file caching for the main key of the server
	var server_key = null;
	var server_crt = null;
	var server_ca  = [];

	// add the default cert from the hostname specified in the config file
	try {
		// first try the filename based on the hostname-server.key
		if (sageutils.fileExists(path.join("keys", config.host + "-server.key"))) {
			// Load the certificate files
			console.log(sageutils.header("Certificate") + "Loading certificate " + config.host + "-server.key");
			server_key = fs.readFileSync(path.join("keys", config.host + "-server.key"));
			server_crt = fs.readFileSync(path.join("keys", config.host + "-server.crt"));
			server_ca  = sageutils.loadCABundle(path.join("keys", config.host + "-ca.crt"));
			// Build the crypto
			certs[config.host] = sageutils.secureContext(server_key, server_crt, server_ca);
		} else {
			// remove the hostname from the FQDN and search for wildcard certificate
			//    syntax: _.rest.com.key or _.rest.bigger.com.key
			var domain = '_.' + config.host.split('.').slice(1).join('.');
			console.log(sageutils.header("Certificate") + "Loading domain certificate " + domain + ".key");
			server_key = fs.readFileSync( path.join("keys", domain + ".key") );
			server_crt = fs.readFileSync( path.join("keys", domain + ".crt") );
			server_ca  = sageutils.loadCABundle(path.join("keys", domain + "-ca.crt"));
			certs[config.host] = sageutils.secureContext(server_key, server_crt, server_ca);
		}
	}
	catch (e) {
		console.log("\n----------");
		console.log("Cannot open certificate for default host:");
		console.log(" \"" + config.host + "\" needs file: " + e.path);
		console.log(" --> Please generate the appropriate certificate in the 'keys' folder");
		console.log("----------\n\n");
		process.exit(1);
	}

	for(var h in config.alternate_hosts){
		try {
			var alth = config.alternate_hosts[h];
			certs[ alth ] = sageutils.secureContext(
				fs.readFileSync(path.join("keys", alth + "-server.key")),
				fs.readFileSync(path.join("keys", alth + "-server.crt")),
				sageutils.loadCABundle(path.join("keys", alth + "-ca.crt"))
			);
		}
		catch (e) {
			console.log("\n----------");
			console.log("Cannot open certificate for the alternate host: ", config.alternate_hosts[h]);
			console.log(" needs file: \"" + e.path + "\"");
			console.log(" --> Please generate the appropriate certificates in the 'keys' folder");
			console.log(" Ignoring alternate host: ", config.alternate_hosts[h]);
			console.log("----------\n");
		}
	}

	var httpsOptions;

	if (sageutils.nodeVersion === 10) {
		httpsOptions = {
			// server default keys
			key:  server_key,
			cert: server_crt,
			ca:   server_ca,
			requestCert: false, // If true the server will request a certificate from clients that connect and attempt to verify that certificate
			rejectUnauthorized: false,
			// callback to handle multi-homed machines
			SNICallback: function(servername){
				if(certs.hasOwnProperty(servername)){
					return certs[servername];
				}
				else{
					console.log(sageutils.header("SNI") + "Unknown host, cannot find a certificate for ", servername);
					return null;
				}
			}
		};
	} else {
		httpsOptions = {
			// server default keys
			key:  server_key,
			cert: server_crt,
			ca:   server_ca,
			requestCert: false, // If true the server will request a certificate from clients that connect and attempt to verify that certificate
			rejectUnauthorized: false,
			// callback to handle multi-homed machines
			SNICallback: function(servername, cb) {
				if(certs.hasOwnProperty(servername)){
					cb(null, certs[servername]);
				}
				else{
					console.log(sageutils.header("SNI") + "Unknown host, cannot find a certificate for ", servername);
					cb("SNI Unknown host", null);
				}
			}
		};
	}

	return httpsOptions;
}

function sendConfig(req, res) {
	res.writeHead(200, {"Content-Type": "text/plain"});
	// Adding the calculated version into the data structure
	config.version = SAGE2_version;
	res.write(JSON.stringify(config));
	res.end();
}

function uploadForm(req, res) {
	var form     = new formidable.IncomingForm();
	var position = [ 0, 0 ];
	// Limits the amount of memory all fields together (except files) can allocate in bytes.
	//    set to 4MB.
	form.maxFieldsSize = 4 * 1024 * 1024;
	form.type          = 'multipart';
	form.multiples     = true;

	// var lastper = -1;
	// form.on('progress', function(bytesReceived, bytesExpected) {
	// 	var per = parseInt(100.0 * bytesReceived/ bytesExpected);
	// 	if ((per % 10)===0 && lastper!==per) {
	// 		console.log('Form> %d%', per);
	// 		lastper = per;
	// 	}
	// });

	form.on('fileBegin', function(name, file) {
		console.log('Form> ', name, file.name, file.type);
	});

	form.on('field', function (field, value) {
		// convert value [0 to 1] to wall coordinate from drop location
		if (field === 'dropX') position[0] = parseInt(parseFloat(value) * config.totalWidth,  10);
		if (field === 'dropY') position[1] = parseInt(parseFloat(value) * config.totalHeight, 10);
	});

	form.parse(req, function(err, fields, files) {
		if(err){
			res.writeHead(500, {"Content-Type": "text/plain"});
			res.write(err + "\n\n");
			res.end();
		}
		res.writeHead(200, {'content-type': 'text/plain'});
		res.write('received upload:\n\n');
		res.end(util.inspect({fields: fields, files: files}));
	});

	form.on('end', function() {
		// saves files in appropriate directory and broadcasts the items to the displays
		manageUploadedFiles(this.openedFiles, position);
	});
}

function manageUploadedFiles(files, position) {
	var fileKeys = Object.keys(files);
	fileKeys.forEach(function(key) {
		var file = files[key];
		appLoader.manageAndLoadUploadedFile(file, function(appInstance, videohandle) {

			if(appInstance === null){
				console.log("Form> unrecognized file type: ", file.name, file.type);
				return;
			}

			// Use the position from the drop location
			if (position[0] !== 0 || position[1] !== 0) {
				appInstance.left = position[0] - appInstance.width/2;
				if (appInstance.left < 0 ) appInstance.left = 0;
				appInstance.top  = position[1] - appInstance.height/2;
				if (appInstance.top < 0) appInstance.top = 0;
			}

			appInstance.id = getUniqueAppId();
			if(appInstance.animation){
				var i;
				SAGE2Items.renderSync[appInstance.id] = {clients: {}, date: Date.now()};
				for (i=0; i<clients.length; i++) {
					if (clients[i].clientType === "display") {
						SAGE2Items.renderSync[appInstance.id].clients[clients[i].id] = {wsio: clients[i], readyForNextFrame: false, blocklist: []};
					}
				}
				/*
				appAnimations[appInstance.id] = {clients: {}, date: new Date()};
				for(i=0; i<clients.length; i++){
					if(clients[i].clientType === "display") {
						appAnimations[appInstance.id].clients[clients[i].id] = false;
					}
				}
				*/
			}
			handleNewApplication(appInstance, videohandle);
		});
	});
}


// **************  Remote Site Collaboration *****************

var remoteSites = [];
if (config.remote_sites) {
	remoteSites = new Array(config.remote_sites.length);
	config.remote_sites.forEach(function(element, index, array) {
		var protocol = (element.secure === true) ? "wss" : "ws";
		var wsURL = protocol + "://" + element.host + ":" + element.port.toString();

		var remote = createRemoteConnection(wsURL, element, index);

		var rGeom = {};
		rGeom.w = Math.min((0.5*config.totalWidth)/remoteSites.length, config.ui.titleBarHeight*6) - (0.16*config.ui.titleBarHeight);
		rGeom.h = 0.84*config.ui.titleBarHeight;
		rGeom.x = (0.5*config.totalWidth) + ((rGeom.w+(0.16*config.ui.titleBarHeight))*(index-(remoteSites.length/2))) + (0.08*config.ui.titleBarHeight);
		rGeom.y = 0.08*config.ui.titleBarHeight;

		remoteSites[index] = {name: element.name, wsio: remote, connected: false, geometry: rGeom};
		interactMgr.addGeometry("remote_"+index, "staticUI", "rectangle", rGeom,  true, index, remoteSites[index]);

		// attempt to connect every 15 seconds, if connection failed
		setInterval(function() {
			if (!remoteSites[index].connected) {
				var rem = createRemoteConnection(wsURL, element, index);
				remoteSites[index].wsio = rem;
			}
		}, 15000);
	});
}

function createRemoteConnection(wsURL, element, index) {
	var remote = new WebsocketIO(wsURL, false, function() {
		console.log(sageutils.header("Remote") + "Connected to " + element.name);
		remote.updateRemoteAddress(element.host, element.port);
		var clientDescription = {
			clientType: "remoteServer",
			host: config.host,
			port: config.port,
			requests: {
				config: false,
				version: false,
				time: false,
				console: false
			}
		};
		remote.clientType = "remoteServer";

		remote.onclose(function() {
			console.log("Remote site \"" + config.remote_sites[index].name + "\" now offline");
			remoteSites[index].connected = false;
			var delete_site = {name: remoteSites[index].name, connected: remoteSites[index].connected};
			broadcast('connectedToRemoteSite', delete_site);
			removeElement(clients, remote);
		});

		remote.on('addClient',                              wsAddClient);
		remote.on('addNewElementFromRemoteServer',          wsAddNewElementFromRemoteServer);
		remote.on('addNewSharedElementFromRemoteServer',    wsAddNewSharedElementFromRemoteServer);
		remote.on('requestNextRemoteFrame',                 wsRequestNextRemoteFrame);
		remote.on('updateRemoteMediaStreamFrame',           wsUpdateRemoteMediaStreamFrame);
		remote.on('stopMediaStream',                        wsStopMediaStream);
		remote.on('requestNextRemoteBlockFrame',            wsRequestNextRemoteBlockFrame);
		remote.on('updateRemoteMediaBlockStreamFrame',      wsUpdateRemoteMediaBlockStreamFrame);
		remote.on('stopMediaBlockStream',                   wsStopMediaBlockStream);
		remote.on('requestDataSharingSession',              wsRequestDataSharingSession);
		remote.on('cancelDataSharingSession',               wsCancelDataSharingSession);
		remote.on('acceptDataSharingSession',               wsAcceptDataSharingSession);
		remote.on('rejectDataSharingSession',               wsRejectDataSharingSession);
		remote.on('createRemoteSagePointer',                wsCreateRemoteSagePointer);
		remote.on('startRemoteSagePointer',                 wsStartRemoteSagePointer);
		remote.on('stopRemoteSagePointer',                  wsStopRemoteSagePointer);
		remote.on('remoteSagePointerPosition',              wsRemoteSagePointerPosition);
		//remote.on('remoteSagePointerPress',                 wsRemoteSagePointerPress);
		//remote.on('remoteSagePointerRelease',               wsRemoteSagePointerRelease);
		//remote.on('remoteSageKeyDown',                      wsRemoteSageKeyDown);
		//remote.on('remoteSageKeyUp',                        wsRemoteSageKeyUp);
		//remote.on('remoteSageKeyPress',                     wsRemoteSageKeyPress);
		remote.on('remoteSagePointerToggleModes',           wsRemoteSagePointerToggleModes);
		remote.on('remoteSagePointerHoverCorner',           wsRemoteSagePointerHoverCorner);
		remote.on('addNewRemoteElementInDataSharingPortal', wsAddNewRemoteElementInDataSharingPortal);

		remote.on('updateApplicationOrder',                 wsUpdateApplicationOrder);
		remote.on('startApplicationMove',                   wsStartApplicationMove);
		remote.on('startApplicationResize',                 wsStartApplicationResize);
		remote.on('updateApplicationPosition',              wsUpdateApplicationPosition);
		remote.on('updateApplicationPositionAndSize',       wsUpdateApplicationPositionAndSize);
		remote.on('finishApplicationMove',                  wsFinishApplicationMove);
		remote.on('finishApplicationResize',                wsFinishApplicationResize);
		remote.on('deleteApplication',                      wsDeleteApplication);
		remote.on('updateApplicationState',                 wsUpdateApplicationState);
		remote.on('updateApplicationStateOptions',          wsUpdateApplicationStateOptions);

		remote.emit('addClient', clientDescription);
		remoteSites[index].connected = true;
		var new_site = {name: remoteSites[index].name, connected: remoteSites[index].connected};
		broadcast('connectedToRemoteSite', new_site);
		clients.push(remote);
	});

	return remote;
}

// **************  System Time - Updated Every Minute *****************
var cDate = new Date();
setTimeout(function() {
	setInterval(function() {
		broadcast('setSystemTime', {date: Date.now()});
	}, 60000);

	broadcast('setSystemTime', {date: Date.now()});
}, (61-cDate.getSeconds())*1000);


// ***************************************************************************************

// Place callback for success in the 'listen' call for HTTPS

sage2ServerS.on('listening', function (e) {
	// Success
	console.log(sageutils.header("SAGE2") + "Serving secure clients at https://" + config.host + ":" + config.port);
	console.log(sageutils.header("SAGE2") + "Web console at https://" + config.host + ":" + config.port + "/admin/console.html");
});

// Place callback for errors in the 'listen' call for HTTP
sage2Server.on('error', function (e) {
	if (e.code === 'EACCES') {
		console.log(sageutils.header("HTTP_Server") + "You are not allowed to use the port: ", config.index_port);
		console.log(sageutils.header("HTTP_Server") + "  use a different port or get authorization (sudo, setcap, ...)");
		console.log(" ");
		process.exit(1);
	}
	else if (e.code === 'EADDRINUSE') {
		console.log(sageutils.header("HTTP_Server") + "The port is already in use by another process:", config.index_port);
		console.log(sageutils.header("HTTP_Server") + "  use a different port or stop the offending process");
		console.log(" ");
		process.exit(1);
	}
	else {
		console.log(sageutils.header("HTTP_Server") + "Error in the listen call: ", e.code);
		console.log(" ");
		process.exit(1);
	}
});

// Place callback for success in the 'listen' call for HTTP
sage2Server.on('listening', function (e) {
	// Success
	var ui_url = "http://" + config.host + ":" + config.index_port;
	var dp_url = "http://" + config.host + ":" + config.index_port + "/display.html?clientID=0";
	var am_url = "http://" + config.host + ":" + config.index_port + "/audioManager.html";
	if (global.__SESSION_ID) {
		ui_url = "http://" + config.host + ":" + config.index_port + "/session.html?hash=" + global.__SESSION_ID;
		dp_url = "http://" + config.host + ":" + config.index_port + "/session.html?page=display.html?clientID=0&hash=" + global.__SESSION_ID;
		am_url = "http://" + config.host + ":" + config.index_port + "/session.html?page=audioManager.html&hash=" + global.__SESSION_ID;
	}
	console.log(sageutils.header("SAGE2") + "Serving web UI at " + ui_url);
	console.log(sageutils.header("SAGE2") + "Display 0 at "      + dp_url);
	console.log(sageutils.header("SAGE2") + "Audio manager at "  + am_url);
});

// KILL intercept
process.on('SIGTERM', quitSAGE2);
// CTRL-C intercept
process.on('SIGINT',  quitSAGE2);


// Start the HTTP server (listen for IPv4 addresses 0.0.0.0)
sage2Server.listen(config.index_port, "0.0.0.0");
// Start the HTTPS server (listen for IPv4 addresses 0.0.0.0)
sage2ServerS.listen(config.port, "0.0.0.0");


// ***************************************************************************************

// Load session file if specified on the command line (-s)
if (program.session) {
	setTimeout(function() {
		// if -s specified without argument
		if (program.session === true) loadSession();
		// if argument specified
		else loadSession(program.session);
	}, 1000);
}

function processInputCommand(line) {
	var command = line.trim().split(' ');
	switch(command[0]) {
		case '': // ignore
			break;
		case 'help':
			console.log('help\t\tlist commands');
			console.log('kill\t\tclose application: arg0: id - kill app_0');
			console.log('apps\t\tlist running applications');
			console.log('clients\t\tlist connected clients');
			console.log('streams\t\tlist media streams');
			console.log('clear\t\tclose all running applications');
			console.log('tile\t\tlayout all running applications');
			console.log('save\t\tsave state of running applications into a session');
			console.log('load\t\tload a session and restore applications');
			console.log('assets\t\tlist the assets in the file library');
			console.log('regenerate\tregenerates the assets');
			console.log('hideui\t\thide/show/delay the user interface');
			console.log('sessions\tlist the available sessions');
			console.log('update\t\trun a git update');
			console.log('version\t\tprint SAGE2 version');
			console.log('exit\t\tstop SAGE2');
			break;

		case 'version':
			console.log(sageutils.header("Version") + 'base:', SAGE2_version.base, ' branch:', SAGE2_version.branch, ' commit:', SAGE2_version.commit, SAGE2_version.date);
			break;

		case 'update':
			if (SAGE2_version.branch.length>0) {
				sageutils.updateWithGIT(SAGE2_version.branch, function(error, success) {
					if (error)
						console.log(sageutils.header('GIT') + 'Update: error', error);
					else
						console.log(sageutils.header('GIT') + 'Update: success', success);
				});
			} else {
				console.log(sageutils.header("Update") + "failed: not linked to any repository");
			}
			break;

		case 'save':
			if (command[1] !== undefined)
				saveSession(command[1]);
			else
				saveSession();
			break;
		case 'load':
			if (command[1] !== undefined)
				loadSession(command[1]);
			else
				loadSession();
			break;
		case 'sessions':
			printListSessions();
			break;
		case 'hideui':
			// if argument provided, used as auto_hide delay in second
			//   otherwise, it flips a switch
			if (command[1] !== undefined)
				broadcast('hideui', {delay:parseInt(command[1], 10)}, 'requiresFullApps');
			else
				broadcast('hideui', null, 'requiresFullApps');
			break;

		case 'close':
		case 'delete':
		case 'kill':
			if (command.length > 1 && typeof command[1] === "string") {
				deleteApplication(command[1]);
			}
			break;

		case 'clear':
			clearDisplay();
			break;

		case 'assets':
			assets.listAssets();
			break;

		case 'regenerate':
			assets.regenerateAssets();
			break;

		case 'tile':
			tileApplications();
			break;

		case 'clients':
			listClients();
			break;
		case 'apps':
			listApplications();
			break;
		case 'streams':
			listMediaStreams();
			break;
        case 'blockStreams':
			listMediaBlockStreams();
			break;

		case 'exit':
		case 'quit':
		case 'bye':
			quitSAGE2();
			break;
		default:
			console.log('Say what? I might have heard `' + line.trim() + '`');
			break;
	}
}

// Command loop: reading input commands - SHOULD MOVE LATER: INSIDE CALLBACK AFTER SERVER IS LISTENING
if (program.interactive) {
	// Create line reader for stdin and stdout
	var shell = readline.createInterface({
		input:  process.stdin, output: process.stdout
	});

	// Set the prompt
	shell.setPrompt("> ");

	// Callback for each line
	shell.on('line', function(line) {
		processInputCommand(line);
		shell.prompt();
	}).on('close', function() {
		// Saving stuff
		quitSAGE2();
	});
}


// ***************************************************************************************

function formatDateToYYYYMMDD_HHMMSS(date) {
	var year   = date.getFullYear();
	var month  = date.getMonth() + 1;
	var day    = date.getDate();
	var hour   = date.getHours();
	var minute = date.getMinutes();
	var second = date.getSeconds();

	year   = year.toString();
	month  = month >= 10 ? month.toString() : "0"+month.toString();
	day    = day >= 10 ? day.toString() : "0"+day.toString();
	hour   = hour >= 10 ? hour.toString() : "0"+hour.toString();
	minute = minute >= 10 ? minute.toString() : "0"+minute.toString();
	second = second >= 10 ? second.toString() : "0"+second.toString();

	return year + "-" + month + "-" + day + "_" + hour + "-" + minute + "-" + second;
}

function quitSAGE2() {
	if (config.register_site) {
		// de-register with EVL's server
		sageutils.deregisterSAGE2(config, function() {
			saveUserLog();
			saveSession();
			assets.saveAssets();
			if( omicronRunning )
				omicronManager.disconnect();
			process.exit(0);
		});
	}
	else {
		saveUserLog();
		saveSession();
		assets.saveAssets();
		if( omicronRunning )
			omicronManager.disconnect();
		process.exit(0);
	}
}

function findRemoteSiteByConnection(wsio) {
	var remoteIdx = -1;
	for (var i=0; i<config.remote_sites.length; i++) {
		if (wsio.remoteAddress.address === config.remote_sites[i].host &&
			wsio.remoteAddress.port === config.remote_sites[i].port)
			remoteIdx = i;
	}
	if (remoteIdx >= 0) return remoteSites[remoteIdx];
	else                return null;
}

function hideControl(ctrl){
	if (ctrl.show === true) {
		ctrl.show = false;
		broadcast('hideControl', {id:ctrl.id, appId:ctrl.appId});
		interactMgr.editVisibility(ctrl.id+"_radial", "widgets", false);
		if(ctrl.hasSideBar === true) {
			interactMgr.editVisibility(ctrl.id+"_sidebar", "widgets", false);
		}
	}
}

function removeControlsForUser(uniqueID){
	var widgets = SAGE2Items.widgets.list;
	for (var w in widgets){
		if (widgets.hasOwnProperty(w) && widgets[w].id.indexOf(uniqueID) > -1){
			interactMgr.removeGeometry(widgets[w].id + "_radial", "widgets");
			if (widgets[w].hasSideBar === true){
				interactMgr.removeGeometry(widgets[w].id + "_sidebar", "widgets");
			}
			SAGE2Items.widgets.removeItem(widgets[w].id);
		}
	}
	broadcast('removeControlsForUser', {user_id:uniqueID});
}

function showControl(ctrl, uniqueID, pointerX, pointerY){
	if (ctrl.show === false) {
		ctrl.show = true;
		interactMgr.editVisibility(ctrl.id+"_radial", "widgets", true);
		if(ctrl.hasSideBar === true) {
			interactMgr.editVisibility(ctrl.id+"_sidebar", "widgets", true);
		}
		moveControlToPointer(ctrl, uniqueID, pointerX, pointerY);
		broadcast('showControl', {id: ctrl.id, appId: ctrl.appId, user_color: sagePointers[uniqueID]? sagePointers[uniqueID].color: null});
	}
}

function moveControlToPointer(ctrl, uniqueID, pointerX, pointerY){
	var dt = new Date();
	var rightMargin = config.totalWidth - ctrl.width;
	var bottomMargin = config.totalHeight - ctrl.height;
	ctrl.left = (pointerX > rightMargin)? rightMargin: pointerX-ctrl.height/2;
	ctrl.top = (pointerY > bottomMargin)? bottomMargin: pointerY-ctrl.height/2;
	interactMgr.editGeometry(ctrl.id+"_radial", "widgets", "circle", {x: ctrl.left+(ctrl.height/2), y: ctrl.top+(ctrl.height/2), r: ctrl.height/2});
	if(ctrl.hasSideBar === true) {
		interactMgr.editGeometry(ctrl.id+"_sidebar", "widgets", "rectangle", {x: ctrl.left+ctrl.height, y: ctrl.top+(ctrl.height/2)-(ctrl.barHeight/2), w: ctrl.width-ctrl.height, h: ctrl.barHeight});
	}

	var app = SAGE2Items.applications.list[ctrl.appId];
	var appPos = (app===null)? null : getAppPositionSize(app);
	broadcast('setControlPosition', {date: dt, elemId: ctrl.id, elemLeft:ctrl.left, elemTop: ctrl.top, elemHeight: ctrl.height, appData: appPos});
}

function initializeArray(size, val) {
	var arr = new Array(size);
	for(var i=0; i<size; i++){
		arr[i] = val;
	}
	return arr;
}

function allNonBlank(arr) {
	for(var i=0; i<arr.length; i++){
		if(arr[i] === "") return false;
	}
	return true;
}

function allTrueDict(dict, property) {
	var key;
	for (key in dict) {
		if (property === undefined && dict[key] !== true) return false;
		else if (property !== undefined && dict[key][property] !== true) return false;
	}
	return true;
}

function removeElement(list, elem) {
	if(list.indexOf(elem) >= 0){
		moveElementToEnd(list, elem);
		list.pop();
	}
}

function moveElementToEnd(list, elem) {
	var i;
	var pos = list.indexOf(elem);
	if(pos < 0) return;
	for(i=pos; i<list.length-1; i++){
		list[i] = list[i+1];
	}
	list[list.length-1] = elem;
}

function intToByteBuffer(aInt, bytes) {
	var buf = new Buffer(bytes);
	var byteVal;
	var num = aInt;
	for(var i=0; i<bytes; i++){
		byteVal = num & 0xff;
		buf[i] = byteVal;
		num = (num - byteVal) / 256;
	}

	return buf;
}

function byteBufferToString(buf) {
	var str = "";
	var i = 0;

	while(buf[i] !== 0 && i < buf.length) {
		str += String.fromCharCode(buf[i]);
		i++;
	}

	return str;
}

function mergeObjects(a, b, ignore) {
	var ig = ignore || [];
	var modified = false;
	for(var key in b) {
		if(a[key] !== undefined && ig.indexOf(key) < 0) {
			var aRecurse = (a[key] === null || a[key] instanceof Array || typeof a[key] !== "object") ? false : true;
			var bRecurse = (b[key] === null || b[key] instanceof Array || typeof b[key] !== "object") ? false : true;
			if (aRecurse && bRecurse) {
				modified = mergeObjects(a[key], b[key]) || modified;
			}
			else if (!aRecurse && !bRecurse && a[key] !== b[key]) {
				b[key] = a[key];
				modified = true;
			}
		}
	}
	return modified;
}

function addEventToUserLog(id, data) {
	var key;
	for(key in users) {
		if(users[key].ip && users[key].ip === id) {
			users[key].actions.push(data);
		}
	}
}

function getAppPositionSize(appInstance) {
	return {
		id:          appInstance.id,
		application: appInstance.application,
		left:        appInstance.left,
		top:         appInstance.top,
		width:       appInstance.width,
		height:      appInstance.height,
		icon:        appInstance.icon || null,
		title:       appInstance.title,
		color:       appInstance.color || null
	};
}

// **************  Pointer Functions *****************

function createSagePointer (uniqueID, portal) {
	// From addClient type == sageUI
	sagePointers[uniqueID] = new Sagepointer(uniqueID+"_pointer");
	sagePointers[uniqueID].portal = portal;
	remoteInteraction[uniqueID] = new Interaction(config);
	remoteInteraction[uniqueID].local = portal ? false : true;

	broadcast('createSagePointer', sagePointers[uniqueID]);
}

function showPointer(uniqueID, data) {
	if(sagePointers[uniqueID] === undefined) return;

	// From startSagePointer
	console.log(sageutils.header("Pointer") + "starting: " + uniqueID);

	if( data.sourceType === undefined )
		data.sourceType = "Pointer";

	sagePointers[uniqueID].start(data.label, data.color, data.sourceType);
	broadcast('showSagePointer', sagePointers[uniqueID]);
}

function hidePointer(uniqueID) {
	if(sagePointers[uniqueID] === undefined) return;

	// From stopSagePointer
	console.log(sageutils.header("Pointer") + "stopping: " + uniqueID);

	sagePointers[uniqueID].stop();
	var prevInteractionItem = remoteInteraction[uniqueID].getPreviousInteractionItem();
	if (prevInteractionItem !== null){
		showOrHideWidgetLinks({uniqueID:uniqueID, show:false, item:prevInteractionItem});
		remoteInteraction[uniqueID].setPreviousInteractionItem(null);
	}
	broadcast('hideSagePointer', sagePointers[uniqueID]);
}


function globalToLocal(globalX, globalY, type, geometry) {
	var local = {};
	if(type === "circle") {
		local.x = globalX - (geometry.x - geometry.r);
		local.y = globalY - (geometry.y - geometry.r);
	}
	else {
		local.x = globalX - geometry.x;
		local.y = globalY - geometry.y;
	}

	return local;
}

function pointerPress(uniqueID, pointerX, pointerY, data) {
	if (sagePointers[uniqueID] === undefined) return;

	var obj = interactMgr.searchGeometry({x: pointerX, y: pointerY});

	if (obj === null) {
		pointerPressOnOpenSpace(uniqueID, pointerX, pointerY, data);
		return;
	}
	var prevInteractionItem = remoteInteraction[uniqueID].getPreviousInteractionItem();
	var color = sagePointers[uniqueID]? sagePointers[uniqueID].color : null;
	var localPt = globalToLocal(pointerX, pointerY, obj.type, obj.geometry);
	switch (obj.layerId) {
		case "staticUI":
			pointerPressOnStaticUI(uniqueID, pointerX, pointerY, data, obj, localPt);
			break;
		case "radialMenus":
			pointerPressOnRadialMenu(uniqueID, pointerX, pointerY, data, obj, localPt);
			break;
		case "widgets":
			if (prevInteractionItem===null){
				remoteInteraction[uniqueID].pressOnItem(obj);
				showOrHideWidgetLinks({uniqueID:uniqueID, item:obj, user_color:color, show:true});
			}
			pointerPressOrReleaseOnWidget(uniqueID, pointerX, pointerY, data, obj, localPt, "press");
			break;
		case "applications":
			if (prevInteractionItem===null){
				remoteInteraction[uniqueID].pressOnItem(obj);
				showOrHideWidgetLinks({uniqueID:uniqueID, item:obj, user_color:color, show:true});
			}
			pointerPressOnApplication(uniqueID, pointerX, pointerY, data, obj, localPt, null);
			break;
		case "portals":
			pointerPressOnDataSharingPortal(uniqueID, pointerX, pointerY, data, obj, localPt);
			break;
	}
}

function pointerPressOnOpenSpace(uniqueID, pointerX, pointerY, data) {
	//console.log("pointer press on open space");

	if (data.button === "right") {
		createRadialMenu(uniqueID, pointerX, pointerY);
	}
}

function pointerPressOnStaticUI(uniqueID, pointerX, pointerY, data, obj, localPt) {
	// don't allow data-pushing

	/*
	switch (obj.id) {
		case "dataSharingRequestDialog":
			break;
		case "dataSharingWaitDialog":
			break;
		case "acceptDataSharingRequest":
			console.log("Accepting Data-Sharing Request");
			broadcast('closeRequestDataSharingDialog', null);
			var sharingMin = Math.min(remoteSharingRequestDialog.config.totalWidth, remoteSharingRequestDialog.config.totalHeight-remoteSharingRequestDialog.config.ui.titleBarHeight);
			var myMin = Math.min(config.totalWidth, config.totalHeight-config.ui.titleBarHeight);
			var sharingSize = parseInt(0.45 * (sharingMin + myMin), 10);
			var sharingScale = (0.9*myMin) / sharingSize;
			var sharingTitleBarHeight = (remoteSharingRequestDialog.config.ui.titleBarHeight + config.ui.titleBarHeight) / 2;
			remoteSharingRequestDialog.wsio.emit('acceptDataSharingSession', {width: sharingSize, height: sharingSize, titleBarHeight: sharingTitleBarHeight, date: Date.now()});
			createNewDataSharingSession(remoteSharingRequestDialog.config.name, remoteSharingRequestDialog.config.host, remoteSharingRequestDialog.config.port, remoteSharingRequestDialog.wsio, null, sharingSize, sharingSize, sharingScale, sharingTitleBarHeight, false);
			remoteSharingRequestDialog = null;
			showRequestDialog(false);
			break;
		case "rejectDataSharingRequest":
			console.log("Rejecting Data-Sharing Request");
			broadcast('closeRequestDataSharingDialog', null);
			remoteSharingRequestDialog.wsio.emit('rejectDataSharingSession', null);
			remoteSharingRequestDialog = null;
			showRequestDialog(false);
			break;
		case "cancelDataSharingRequest":
			console.log("Canceling Data-Sharing Request");
			broadcast('closeDataSharingWaitDialog', null);
			remoteSharingWaitDialog.wsio.emit('cancelDataSharingSession', null);
			remoteSharingWaitDialog = null;
			showWaitDialog(false);
			break;
		default:
			// remote site icon
			requestNewDataSharingSession(obj.data);
	}
	*/
}

function createNewDataSharingSession(remoteName, remoteHost, remotePort, remoteWSIO, remoteTime, sharingWidth, sharingHeight, sharingScale, sharingTitleBarHeight, caller) {
	var zIndex = SAGE2Items.applications.numItems + SAGE2Items.portals.numItems;
	var dataSession = {
		id: getUniqueDataSharingId(remoteHost, remotePort, caller),
		name: remoteName,
		host: remoteHost,
		port: remotePort,
		left: config.ui.titleBarHeight,
		top: 1.5*config.ui.titleBarHeight,
		width: sharingWidth*sharingScale,
		height: sharingHeight*sharingScale,
		previous_left: config.ui.titleBarHeight,
		previous_top: 1.5*config.ui.titleBarHeight,
		previous_width: sharingWidth*sharingScale,
		previous_height: sharingHeight*sharingScale,
		natural_width: sharingWidth,
		natural_height: sharingHeight,
		aspect: sharingWidth / sharingHeight,
		scale: sharingScale,
		titleBarHeight: sharingTitleBarHeight,
		zIndex: zIndex
	};

	console.log("New Data Sharing Session: " + dataSession.id);

	var geometry = {
		x: dataSession.left,
		y: dataSession.top,
		w: dataSession.width,
		h: dataSession.height+config.ui.titleBarHeight
	};

	var cornerSize   = 0.2 * Math.min(geometry.w, geometry.h);
	var oneButton    = Math.round(config.ui.titleBarHeight) * (300/235);
	var buttonsPad   = 0.1 * oneButton;
	var startButtons = geometry.w - Math.round(2*oneButton + buttonsPad);
	/*
	var buttonsWidth = (config.ui.titleBarHeight-4) * (324.0/111.0);
	var buttonsPad   = (config.ui.titleBarHeight-4) * ( 10.0/111.0);
	var oneButton    = buttonsWidth / 2; // two buttons
	var startButtons = geometry.w - buttonsWidth;
	*/

	interactMgr.addGeometry(dataSession.id, "portals", "rectangle", geometry, true, zIndex, dataSession);

	SAGE2Items.portals.addItem(dataSession);
	SAGE2Items.portals.addButtonToItem(dataSession.id, "titleBar", "rectangle", {x: 0, y: 0, w: geometry.w, h: config.ui.titleBarHeight}, 0);
	SAGE2Items.portals.addButtonToItem(dataSession.id, "fullscreenButton", "rectangle", {x: startButtons, y: 0, w: oneButton, h: config.ui.titleBarHeight}, 1);
	SAGE2Items.portals.addButtonToItem(dataSession.id, "closeButton", "rectangle", {x: startButtons+buttonsPad+oneButton, y: 0, w: oneButton, h: config.ui.titleBarHeight}, 1);
	SAGE2Items.portals.addButtonToItem(dataSession.id, "dragCorner", "rectangle", {x: geometry.w-cornerSize, y: geometry.h+config.ui.titleBarHeight-cornerSize, w: cornerSize, h: cornerSize}, 2);

	SAGE2Items.portals.interactMgr[dataSession.id] = new InteractableManager();
	SAGE2Items.portals.interactMgr[dataSession.id].addLayer("radialMenus",  2);
	SAGE2Items.portals.interactMgr[dataSession.id].addLayer("widgets",      1);
	SAGE2Items.portals.interactMgr[dataSession.id].addLayer("applications", 0);

	broadcast('initializeDataSharingSession', dataSession);
	var key;
	for (key in sagePointers) {
		remoteWSIO.emit('createRemoteSagePointer', {id: key, portal: {host: config.host, port: config.port}});
	}
	var to = caller ? remoteTime.getTime() - Date.now() : 0;
	remoteSharingSessions[dataSession.id] = {portal: dataSession, wsio: remoteWSIO, appCount: 0, timeOffset: to};

}

function requestNewDataSharingSession(remote) {
	if (remote.connected) {
		console.log("Requesting data-sharing session with " + remote.name);

		remoteSharingWaitDialog = remote;
		broadcast('dataSharingConnectionWait', {name: remote.name, host: remote.wsio.remoteAddress.address, port: remote.wsio.remoteAddress.port});
		remote.wsio.emit('requestDataSharingSession', {config: config, secure: false});

		showWaitDialog(true);
	}
	else {
		console.log("Remote site " + remote.name + " is not currently connected");
	}
}

function showWaitDialog(flag) {
	interactMgr.editVisibility("dataSharingWaitDialog", "staticUI", flag);
	interactMgr.editVisibility("cancelDataSharingRequest", "staticUI", flag);
}

function showRequestDialog(flag) {
	interactMgr.editVisibility("dataSharingRequestDialog", "staticUI", flag);
	interactMgr.editVisibility("acceptDataSharingRequest", "staticUI", flag);
	interactMgr.editVisibility("rejectDataSharingRequest", "staticUI", flag);
}

function pointerPressOnRadialMenu(uniqueID, pointerX, pointerY, data, obj, localPt) {
	//console.log("pointer press on radial menu");

	// Drag Content Browser only from radial menu
	if (data.button === "left" && obj.type !== 'rectangle' ) {
		obj.data.onStartDrag(uniqueID, {x: pointerX, y: pointerY} );
	}

	radialMenuEvent({type: "pointerPress", id: uniqueID, x: pointerX, y: pointerY, data: data});
}

function pointerPressOrReleaseOnWidget(uniqueID, pointerX, pointerY, data, obj, localPt, pressRelease) {
	var id = obj.id.substr(0, obj.id.lastIndexOf("_"));
	if (data.button === "left") {
		var sidebarPoint ={x: obj.geometry.x - obj.data.left + localPt.x, y:obj.geometry.y - obj.data.top + localPt.y};
		var btn = SAGE2Items.widgets.findButtonByPoint(id, localPt) || SAGE2Items.widgets.findButtonByPoint(id, sidebarPoint);
		var ctrlData = {ctrlId:btn?btn.id:null, appId:obj.data.appId, instanceID:id};
		var regTI = /textInput/;
		var regSl = /slider/;
		var regButton = /button/;
		var lockedControl = null;
		var eUser = {id: sagePointers[uniqueID].id, label: sagePointers[uniqueID].label, color: sagePointers[uniqueID].color};

		if (pressRelease === "press"){
			//var textInputOrSlider = SAGE2Items.widgets.findButtonByPoint(id, sidebarPoint);
			if (btn===null) {// && textInputOrSlider===null){
				remoteInteraction[uniqueID].selectMoveControl(obj.data, pointerX, pointerY);
			}
			else {
				remoteInteraction[uniqueID].releaseControl();
				lockedControl = remoteInteraction[uniqueID].lockedControl();
				if (lockedControl) {
					//If a text input widget was locked, drop it
					broadcast('deactivateTextInputControl', lockedControl);
					remoteInteraction[uniqueID].dropControl();
				}

				remoteInteraction[uniqueID].lockControl(ctrlData);
				if (regSl.test(btn.id)){
					broadcast('sliderKnobLockAction', {ctrl:ctrlData, x:pointerX, user: eUser, date:Date.now()});
				}
				else if (regTI.test(btn.id)) {
					broadcast('activateTextInputControl', {prevTextInput:lockedControl, curTextInput:ctrlData, date:Date.now()});
				}
			}
		}
		else {
			lockedControl = remoteInteraction[uniqueID].lockedControl();
			if (lockedControl !== null && btn!==null && regButton.test(btn.id) && lockedControl.ctrlId === btn.id) {
				remoteInteraction[uniqueID].dropControl();
				broadcast('executeControlFunction', {ctrl:ctrlData, user:eUser, date:Date.now()}, 'receivesWidgetEvents');

				var app = SAGE2Items.applications.list[ctrlData.appId];
				if (app) {
					if (btn.id.indexOf("buttonCloseApp") >= 0) {
						addEventToUserLog(data.addr, {type: "delete", data: {application: {id: app.id, type: app.application}}, time: Date.now()});
					}
					else if (btn.id.indexOf("buttonCloseWidget") >= 0) {
						addEventToUserLog(data.addr, {type: "widgetMenu", data: {action: "close", application: {id: app.id, type: app.application}}, time: Date.now()});
					}
					else if (btn.id.indexOf("buttonShareApp") >= 0) {
						console.log("sharing app");
					}
					else {
						addEventToUserLog(data.addr, {type: "widgetAction", data: {application: data.appId, widget: data.ctrlId}, time: Date.now()});
					}
				}
			}
			remoteInteraction[uniqueID].releaseControl();
		}
	}
	else {
		if (obj.data.show === true && pressRelease === "press") {
			hideControl(obj.data);
			var app2 = SAGE2Items.applications.list[obj.data.appId];
			if (app2 !== null) {
				addEventToUserLog(uniqueID, {type: "widgetMenu", data: {action: "close", application: {id: app2.id, type: app2.application}}, time: Date.now()});
			}
		}
	}
}

function releaseSlider(uniqueID){
	var ctrlData = remoteInteraction[uniqueID].lockedControl();
	if (/slider/.test(ctrlData.ctrlId) === true){
		remoteInteraction[uniqueID].dropControl();
		var eUser = {id: sagePointers[uniqueID].id, label: sagePointers[uniqueID].label, color: sagePointers[uniqueID].color};
		broadcast('executeControlFunction', {ctrl:ctrlData, user:eUser}, 'receivesWidgetEvents');
	}
}


function pointerPressOnApplication(uniqueID, pointerX, pointerY, data, obj, localPt, portalId) {
	var im = findInteractableManager(obj.data.id);
	im.moveObjectToFront(obj.id, "applications", ["portals"]);
	var stickyList = stickyAppHandler.getStickingItems(obj.id);
	for (var idx in stickyList){
		im.moveObjectToFront(stickyList[idx].id, obj.layerId);
	}
	var newOrder = im.getObjectZIndexList("applications", ["portals"]);
	broadcast('updateItemOrder', newOrder);

	if (portalId !== undefined && portalId !== null) {
		var ts = Date.now() + remoteSharingSessions[portalId].timeOffset;
		remoteSharingSessions[portalId].wsio.emit('updateApplicationOrder', {order: newOrder, date: ts});
	}

	var btn = SAGE2Items.applications.findButtonByPoint(obj.id, localPt);

	// pointer press on app window
	if (btn === null) {
		if (remoteInteraction[uniqueID].windowManagementMode()) {
			if (data.button === "left") {
				selectApplicationForMove(uniqueID, obj.data, pointerX, pointerY, portalId);
			}
			else{
				var elemCtrl = SAGE2Items.widgets.list[obj.id+uniqueID+"_controls"];
				if (!elemCtrl) {
					broadcast('requestNewControl', {elemId: obj.id, user_id: uniqueID, user_label: sagePointers[uniqueID]? sagePointers[uniqueID].label : "", x: pointerX, y: pointerY, date: Date.now() });
				}
				else if (elemCtrl.show === false) {
					showControl(elemCtrl, uniqueID, pointerX, pointerY);
					addEventToUserLog(uniqueID, {type: "widgetMenu", data: {action: "open", application: {id: obj.id, type: obj.data.application}}, time: Date.now()});
				}
				else {
					moveControlToPointer(elemCtrl, uniqueID, pointerX, pointerY);
				}
			}
		}
		else if (remoteInteraction[uniqueID].appInteractionMode()) {
			sendPointerPressToApplication(uniqueID, obj.data, pointerX, pointerY, data);
		}
		return;
	}

	switch (btn.id) {
		case "titleBar":
			selectApplicationForMove(uniqueID, obj.data, pointerX, pointerY, portalId);
			break;
		case "dragCorner":
			if (remoteInteraction[uniqueID].windowManagementMode()) {
				selectApplicationForResize(uniqueID, obj.data, pointerX, pointerY, portalId);
			}
			else if (remoteInteraction[uniqueID].appInteractionMode()) {
				sendPointerPressToApplication(uniqueID, obj.data, pointerX, pointerY, data);
			}
			break;
		case "syncButton":
			broadcast('toggleSyncOptions', {id: obj.data.id});
			break;
		case "fullscreenButton":
			toggleApplicationFullscreen(uniqueID, obj.data, portalId);
			break;
		case "closeButton":
			deleteApplication(obj.data.id, portalId);
			break;
	}
}

function pointerPressOnDataSharingPortal(uniqueID, pointerX, pointerY, data, obj, localPt) {
	interactMgr.moveObjectToFront(obj.id, "portals", ["applications"]);
	var newOrder = interactMgr.getObjectZIndexList("portals", ["applications"]);
	broadcast('updateItemOrder', newOrder);

	var btn = SAGE2Items.portals.findButtonByPoint(obj.id, localPt);

	// pointer press inside portal window
	if (btn === null) {
		var scaledPt = {x: localPt.x / obj.data.scale, y: (localPt.y-config.ui.titleBarHeight) / obj.data.scale};
		pointerPressInDataSharingArea(uniqueID, obj.data.id, scaledPt, data);
		return;
	}

	switch (btn.id) {
		case "titleBar":
			selectPortalForMove(uniqueID, obj.data, pointerX, pointerY);
			break;
		case "dragCorner":
			if (remoteInteraction[uniqueID].windowManagementMode()) {
				selectPortalForResize(uniqueID, obj.data, pointerX, pointerY);
			}
			//else if (remoteInteraction[uniqueID].appInteractionMode()) {
			//	sendPointerPressToApplication(uniqueID, obj.data, pointerX, pointerY, data);
			//}
			break;
		case "fullscreenButton":
			//toggleApplicationFullscreen(uniqueID, obj.data);
			break;
		case "closeButton":
			//deleteApplication(obj.data.id);
			break;
	}
}

function pointerPressInDataSharingArea(uniqueID, portalId, scaledPt, data) {
	var pObj = SAGE2Items.portals.interactMgr[portalId].searchGeometry(scaledPt);
	if (pObj === null) {
		//pointerPressOnOpenSpace(uniqueID, pointerX, pointerY, data);
		return;
	}

	var pLocalPt = globalToLocal(scaledPt.x, scaledPt.y, pObj.type, pObj.geometry);
	switch (pObj.layerId) {
		case "radialMenus":
			//pointerPressOnRadialMenu(uniqueID, pointerX, pointerY, data, pObj, pLocalPt);
			break;
		case "widgets":
			//pointerPressOnWidget(uniqueID, pointerX, pointerY, data, pObj, pLocalPt);
			break;
		case "applications":
			pointerPressOnApplication(uniqueID, scaledPt.x, scaledPt.y, data, pObj, pLocalPt, portalId);
			break;
	}
	return;
}

function selectApplicationForMove(uniqueID, app, pointerX, pointerY, portalId) {
	remoteInteraction[uniqueID].selectMoveItem(app, pointerX, pointerY);
	broadcast('startMove', {id: app.id, date: Date.now()});

	if (portalId !== undefined && portalId !== null) {
		var ts = Date.now() + remoteSharingSessions[portalId].timeOffset;
		remoteSharingSessions[portalId].wsio.emit('startApplicationMove', {id: uniqueID, appId: app.id, date: ts});
	}

	var eLogData = {
		type: "move",
		action: "start",
		application: {
			id: app.id,
			type: app.application
		},
		location: {
			x: parseInt(app.left, 10),
			y: parseInt(app.top, 10),
			width: parseInt(app.width, 10),
			height: parseInt(app.height, 10)
		}
	};
	addEventToUserLog(uniqueID, {type: "windowManagement", data: eLogData, time: Date.now()});
}

function selectApplicationForResize(uniqueID, app, pointerX, pointerY, portalId) {
	remoteInteraction[uniqueID].selectResizeItem(app, pointerX, pointerY);
	broadcast('startResize', {id: app.id, date: Date.now()});

	if (portalId !== undefined && portalId !== null) {
		var ts = Date.now() + remoteSharingSessions[portalId].timeOffset;
		remoteSharingSessions[portalId].wsio.emit('startApplicationResize', {id: uniqueID, appId: app.id, date: ts});
	}

	var eLogData = {
		type: "resize",
		action: "start",
		application: {
			id: app.id,
			type: app.application
		},
		location: {
			x: parseInt(app.left, 10),
			y: parseInt(app.top, 10),
			width: parseInt(app.width, 10),
			height: parseInt(app.height, 10)
		}
	};
	addEventToUserLog(uniqueID, {type: "windowManagement", data: eLogData, time: Date.now()});
}

function sendPointerPressToApplication(uniqueID, app, pointerX, pointerY, data) {
	var ePosition = {x: pointerX - app.left, y: pointerY - (app.top + config.ui.titleBarHeight)};
	var eUser = {id: sagePointers[uniqueID].id, label: sagePointers[uniqueID].label, color: sagePointers[uniqueID].color};

	var event = {
		id: app.id,
		type: "pointerPress",
		position: ePosition,
		user: eUser,
		data: data,
		date: Date.now()
	};

	broadcast('eventInItem', event);

	var eLogData = {
		type: "pointerPress",
		application: {
			id: app.id,
			type: app.application
		},
		position: {
			x: parseInt(ePosition.x, 10),
			y: parseInt(ePosition.y, 10)
		}
	};
	addEventToUserLog(uniqueID, {type: "applicationInteraction", data: eLogData, time: Date.now()});
}

function selectPortalForMove(uniqueID, portal, pointerX, pointerY) {
	remoteInteraction[uniqueID].selectMoveItem(portal, pointerX, pointerY);

	var eLogData = {
		type: "move",
		action: "start",
		portal: {
			id: portal.id,
			name: portal.name,
			host: portal.host,
			port: portal.port
		},
		location: {
			x: parseInt(portal.left, 10),
			y: parseInt(portal.top, 10),
			width: parseInt(portal.width, 10),
			height: parseInt(portal.height, 10)
		}
	};
	addEventToUserLog(uniqueID, {type: "windowManagement", data: eLogData, time: Date.now()});
}

function selectPortalForResize(uniqueID, portal, pointerX, pointerY) {
	remoteInteraction[uniqueID].selectResizeItem(portal, pointerX, pointerY);

	var eLogData = {
		type: "resize",
		action: "start",
		portal: {
			id: portal.id,
			name: portal.name,
			host: portal.host,
			port: portal.port
		},
		location: {
			x: parseInt(portal.left, 10),
			y: parseInt(portal.top, 10),
			width: parseInt(portal.width, 10),
			height: parseInt(portal.height, 10)
		}
	};
	addEventToUserLog(uniqueID, {type: "windowManagement", data: eLogData, time: Date.now()});
}

function pointerMove(uniqueID, pointerX, pointerY, data) {
	if (sagePointers[uniqueID] === undefined) return;

	sagePointers[uniqueID].updatePointerPosition(data, config.totalWidth, config.totalHeight);
	pointerX = sagePointers[uniqueID].left;
	pointerY = sagePointers[uniqueID].top;

	updatePointerPosition(uniqueID, pointerX, pointerY, data);
}

function pointerPosition(uniqueID, data) {
	if (sagePointers[uniqueID] === undefined) return;

	sagePointers[uniqueID].updatePointerPosition(data, config.totalWidth, config.totalHeight);
	var pointerX = sagePointers[uniqueID].left;
	var pointerY = sagePointers[uniqueID].top;

	updatePointerPosition(uniqueID, pointerX, pointerY, data);
}

function updatePointerPosition(uniqueID, pointerX, pointerY, data) {
	broadcast('updateSagePointerPosition', sagePointers[uniqueID]);

	var localPt;
	var scaledPt;
	var moveAppPortal = findApplicationPortal(remoteInteraction[uniqueID].selectedMoveItem);
	var resizeAppPortal = findApplicationPortal(remoteInteraction[uniqueID].selectedResizeItem);
	var updatedMoveItem;
	var updatedResizeItem;
	var updatedControl;

	if(moveAppPortal !== null) {
		localPt = globalToLocal(pointerX, pointerY, moveAppPortal.type, moveAppPortal.geometry);
		scaledPt = {x: localPt.x / moveAppPortal.data.scale, y: (localPt.y-config.ui.titleBarHeight) / moveAppPortal.data.scale};
		remoteSharingSessions[moveAppPortal.id].wsio.emit('remoteSagePointerPosition', {id: uniqueID, left: scaledPt.x, top: scaledPt.y});
		updatedMoveItem = remoteInteraction[uniqueID].moveSelectedItem(scaledPt.x, scaledPt.y);
		moveApplicationWindow(uniqueID, updatedMoveItem, moveAppPortal.id);
		return;
	}
	else if(resizeAppPortal !== null) {
		localPt = globalToLocal(pointerX, pointerY, resizeAppPortal.type, resizeAppPortal.geometry);
		scaledPt = {x: localPt.x / resizeAppPortal.data.scale, y: (localPt.y-config.ui.titleBarHeight) / resizeAppPortal.data.scale};
		remoteSharingSessions[resizeAppPortal.id].wsio.emit('remoteSagePointerPosition', {id: uniqueID, left: scaledPt.x, top: scaledPt.y});
		updatedResizeItem = remoteInteraction[uniqueID].resizeSelectedItem(scaledPt.x, scaledPt.y);
		moveAndResizeApplicationWindow(updatedResizeItem, resizeAppPortal.id);
		return;
	}

	// update radial menu position if dragged outside radial menu
	updateRadialMenuPointerPosition(uniqueID, pointerX, pointerY);

	// update app position and size if currently modifying a window
	updatedMoveItem = remoteInteraction[uniqueID].moveSelectedItem(pointerX, pointerY);
	updatedResizeItem = remoteInteraction[uniqueID].resizeSelectedItem(pointerX, pointerY);
	updatedControl = remoteInteraction[uniqueID].moveSelectedControl(pointerX, pointerY);
	if (updatedMoveItem !== null) {
		if (SAGE2Items.portals.list.hasOwnProperty(updatedMoveItem.elemId))
			moveDataSharingPortalWindow(updatedMoveItem);
		else
			moveApplicationWindow(uniqueID, updatedMoveItem, null);
		return;
	}
	else if(updatedResizeItem !== null) {
		if (SAGE2Items.portals.list.hasOwnProperty(updatedResizeItem.elemId))
			moveAndResizeDataSharingPortalWindow(updatedResizeItem);
		else
			moveAndResizeApplicationWindow(updatedResizeItem, null);
		return;
    }
    else if (updatedControl !== null) {
		moveWidgetControls(uniqueID, updatedControl);
		return;
	}

	var prevInteractionItem = remoteInteraction[uniqueID].getPreviousInteractionItem();

	var obj = interactMgr.searchGeometry({x: pointerX, y: pointerY});
    if (obj === null) {
		removeExistingHoverCorner(uniqueID);
		if (remoteInteraction[uniqueID].portal !== null) {
			remoteSharingSessions[remoteInteraction[uniqueID].portal.id].wsio.emit('stopRemoteSagePointer', {id: uniqueID});
			remoteInteraction[uniqueID].portal = null;
		}
		if (prevInteractionItem !== null){
			showOrHideWidgetLinks({uniqueID:uniqueID, item:prevInteractionItem, show:false});
		}
    }
    else {
		var color = sagePointers[uniqueID]? sagePointers[uniqueID].color : null;
		if (prevInteractionItem !== obj){
			if (prevInteractionItem!==null){
				showOrHideWidgetLinks({uniqueID:uniqueID, item:prevInteractionItem, show:false});
			}
			showOrHideWidgetLinks({uniqueID:uniqueID, item:obj, user_color:color, show:true});
		}
		else {
			var appId = obj.id;
			if (obj.data !== undefined && obj.data !== null && obj.data.appId !== undefined)
				appId = obj.data.appId;
			if(appUserColors[appId] !== color){
				showOrHideWidgetLinks({uniqueID:uniqueID, item:prevInteractionItem, show:false});
				showOrHideWidgetLinks({uniqueID:uniqueID, item:obj, user_color:color, show:true});
			}
		}
		localPt = globalToLocal(pointerX, pointerY, obj.type, obj.geometry);
		switch (obj.layerId) {
			case "staticUI":
				removeExistingHoverCorner(uniqueID);
				if (remoteInteraction[uniqueID].portal !== null) {
					remoteSharingSessions[remoteInteraction[uniqueID].portal.id].wsio.emit('stopRemoteSagePointer', {id: uniqueID});
					remoteInteraction[uniqueID].portal = null;
				}
				break;
			case "radialMenus":
				pointerMoveOnRadialMenu(uniqueID, pointerX, pointerY, data, obj, localPt);
				removeExistingHoverCorner(uniqueID);
				if (remoteInteraction[uniqueID].portal !== null) {
					remoteSharingSessions[remoteInteraction[uniqueID].portal.id].wsio.emit('stopRemoteSagePointer', {id: uniqueID});
					remoteInteraction[uniqueID].portal = null;
				}
				break;
			case "widgets":
				pointerMoveOnWidgets(uniqueID, pointerX, pointerY, data, obj, localPt);
				removeExistingHoverCorner(uniqueID);
				if (remoteInteraction[uniqueID].portal !== null) {
					remoteSharingSessions[remoteInteraction[uniqueID].portal.id].wsio.emit('stopRemoteSagePointer', {id: uniqueID});
					remoteInteraction[uniqueID].portal = null;
				}
				break;
			case "applications":
				pointerMoveOnApplication(uniqueID, pointerX, pointerY, data, obj, localPt, null);
				if (remoteInteraction[uniqueID].portal !== null) {
					remoteSharingSessions[remoteInteraction[uniqueID].portal.id].wsio.emit('stopRemoteSagePointer', {id: uniqueID});
					remoteInteraction[uniqueID].portal = null;
				}
				break;
			case "portals":
				pointerMoveOnDataSharingPortal(uniqueID, pointerX, pointerY, data, obj, localPt);
				break;
		}
	}

	remoteInteraction[uniqueID].setPreviousInteractionItem(obj);
}

function pointerMoveOnRadialMenu(uniqueID, pointerX, pointerY, data, obj, localPt) {
	// Check if on button
	radialMenuEvent( { type: "pointerMove", id: uniqueID, x: pointerX, y: pointerY, data: data } );

	var existingRadialMenu = obj.data;

	// Content Browser is only draggable on radial menu
	if (existingRadialMenu.dragState === true && obj.type !== 'rectangle' ) {
		var offset = existingRadialMenu.getDragOffset(uniqueID, {x: pointerX, y: pointerY});
		moveRadialMenu( existingRadialMenu.id, offset.x, offset.y );
	}
}

function pointerMoveOnWidgets(uniqueID, pointerX, pointerY, data, obj, localPt){
	// widgets
	var lockedControl = remoteInteraction[uniqueID].lockedControl();
	var eUser = {id: sagePointers[uniqueID].id, label: sagePointers[uniqueID].label, color: sagePointers[uniqueID].color};

	if (lockedControl && /slider/.test(lockedControl.ctrlId)){
		broadcast('moveSliderKnob', {ctrl:lockedControl, x:pointerX, user: eUser, date:Date.now()});
		return;
	}
	//showOrHideWidgetConnectors(uniqueID, obj.data, "move");
	// Widget connector show logic ends

}

function pointerMoveOnApplication(uniqueID, pointerX, pointerY, data, obj, localPt, portalId) {
	var btn = SAGE2Items.applications.findButtonByPoint(obj.id, localPt);

	// pointer move on app window
	if (btn === null) {
		removeExistingHoverCorner(uniqueID, portalId);
		if (remoteInteraction[uniqueID].appInteractionMode()) {
			sendPointerMoveToApplication(uniqueID, obj.data, pointerX, pointerY, data);
		}
		return;
	}

	var ts;
	switch (btn.id) {
		case "titleBar":
			removeExistingHoverCorner(uniqueID, portalId);
			break;
		case "dragCorner":
			if (remoteInteraction[uniqueID].windowManagementMode()) {
				if(remoteInteraction[uniqueID].hoverCornerItem === null) {
					remoteInteraction[uniqueID].setHoverCornerItem(obj.data);
					broadcast('hoverOverItemCorner', {elemId: obj.data.id, flag: true});
					if (portalId !== undefined && portalId !== null) {
						ts = Date.now() + remoteSharingSessions[portalId].timeOffset;
						remoteSharingSessions[portalId].wsio.emit('remoteSagePointerHoverCorner', {appHoverCorner: {elemId: obj.data.id, flag: true}, date: ts});
					}
				}
				else if (remoteInteraction[uniqueID].hoverCornerItem.id !== obj.data.id) {
					broadcast('hoverOverItemCorner', {elemId: remoteInteraction[uniqueID].hoverCornerItem.id, flag: false});
					if (portalId !== undefined && portalId !== null) {
						ts = Date.now() + remoteSharingSessions[portalId].timeOffset;
						remoteSharingSessions[portalId].wsio.emit('remoteSagePointerHoverCorner', {appHoverCorner: {elemId: remoteInteraction[uniqueID].hoverCornerItem.id, flag: false}, date: ts});
					}
					remoteInteraction[uniqueID].setHoverCornerItem(obj.data);
					broadcast('hoverOverItemCorner', {elemId: obj.data.id, flag: true});
					if (portalId !== undefined && portalId !== null) {
						ts = Date.now() + remoteSharingSessions[portalId].timeOffset;
						remoteSharingSessions[portalId].wsio.emit('remoteSagePointerHoverCorner', {appHoverCorner: {elemId: obj.data.id, flag: true}, date: ts});
					}
				}
			}
			else if (remoteInteraction[uniqueID].appInteractionMode()) {
				sendPointerMoveToApplication(uniqueID, obj.data, pointerX, pointerY, data);
			}
			break;
		case "fullscreenButton":
			removeExistingHoverCorner(uniqueID, portalId);
			break;
		case "closeButton":
			removeExistingHoverCorner(uniqueID, portalId);
			break;
	}
}

function pointerMoveOnDataSharingPortal(uniqueID, pointerX, pointerY, data, obj, localPt) {
	var scaledPt = {x: localPt.x / obj.data.scale, y: (localPt.y-config.ui.titleBarHeight) / obj.data.scale};

	if (remoteInteraction[uniqueID].portal === null || remoteInteraction[uniqueID].portal.id !== obj.data.id) {
		remoteInteraction[uniqueID].portal = obj.data;
		var rPointer = {
			id: uniqueID,
			left: scaledPt.x,
			top: scaledPt.y,
			label: sagePointers[uniqueID].label,
			color: sagePointers[uniqueID].color
		};
		remoteSharingSessions[remoteInteraction[uniqueID].portal.id].wsio.emit('startRemoteSagePointer', rPointer);
	}
	remoteSharingSessions[obj.data.id].wsio.emit('remoteSagePointerPosition', {id: uniqueID, left: scaledPt.x, top: scaledPt.y});

	var btn = SAGE2Items.portals.findButtonByPoint(obj.id, localPt);

	// pointer move on portal window
	if (btn === null) {
		var pObj = SAGE2Items.portals.interactMgr[obj.data.id].searchGeometry(scaledPt);
		if (pObj === null) {
			removeExistingHoverCorner(uniqueID, obj.data.id);
			return;
		}

		var pLocalPt = globalToLocal(scaledPt.x, scaledPt.y, pObj.type, pObj.geometry);
		switch (pObj.layerId) {
			case "radialMenus":
				removeExistingHoverCorner(uniqueID, obj.data.id);
				break;
			case "widgets":
				removeExistingHoverCorner(uniqueID, obj.data.id);
				break;
			case "applications":
				pointerMoveOnApplication(uniqueID, scaledPt.x, scaledPt.y, data, pObj, pLocalPt, obj.data.id);
				break;
		}
		return;
	}

	switch (btn.id) {
		case "titleBar":
			removeExistingHoverCorner(uniqueID, obj.data.id);
			break;
		case "dragCorner":
			if (remoteInteraction[uniqueID].windowManagementMode()) {
				if(remoteInteraction[uniqueID].hoverCornerItem === null) {
					remoteInteraction[uniqueID].setHoverCornerItem(obj.data);
					broadcast('hoverOverItemCorner', {elemId: obj.data.id, flag: true});
				}
				else if (remoteInteraction[uniqueID].hoverCornerItem.id !== obj.data.id) {
					broadcast('hoverOverItemCorner', {elemId: remoteInteraction[uniqueID].hoverCornerItem.id, flag: false});
					var ts = Date.now() + remoteSharingSessions[obj.data.id].timeOffset;
					remoteSharingSessions[obj.data.id].wsio.emit('remoteSagePointerHoverCorner', {appHoverCorner: {elemId: remoteInteraction[uniqueID].hoverCornerItem.id, flag: false}, date: ts});
					remoteInteraction[uniqueID].setHoverCornerItem(obj.data);
					broadcast('hoverOverItemCorner', {elemId: obj.data.id, flag: true});
				}
			}
			else if (remoteInteraction[uniqueID].appInteractionMode()) {
				//sendPointerMoveToApplication(uniqueID, obj.data, pointerX, pointerY, data);
			}
			break;
		case "fullscreenButton":
			removeExistingHoverCorner(uniqueID, obj.data.id);
			break;
		case "closeButton":
			removeExistingHoverCorner(uniqueID, obj.data.id);
			break;
	}
}

function removeExistingHoverCorner(uniqueID, portalId) {
	// remove hover corner if exists
	if(remoteInteraction[uniqueID].hoverCornerItem !== null){
		broadcast('hoverOverItemCorner', {elemId: remoteInteraction[uniqueID].hoverCornerItem.id, flag: false});
		if (portalId !== undefined && portalId !== null) {
			var ts = Date.now() + remoteSharingSessions[portalId].timeOffset;
			remoteSharingSessions[portalId].wsio.emit('remoteSagePointerHoverCorner', {appHoverCorner: {elemId: remoteInteraction[uniqueID].hoverCornerItem.id, flag: false}, date: ts});
		}
		remoteInteraction[uniqueID].setHoverCornerItem(null);
	}
}

function moveApplicationWindow(uniqueID, moveApp, portalId) {
	var app = SAGE2Items.applications.list[moveApp.elemId];

	var titleBarHeight = config.ui.titleBarHeight;
	if (portalId !== undefined && portalId !== null) {
		titleBarHeight = remoteSharingSessions[portalId].portal.titleBarHeight;
	}
	var im = findInteractableManager(moveApp.elemId);
	var backgroundObj = im.searchGeometry({x: moveApp.elemLeft-1, y: moveApp.elemTop-1});
	if (backgroundObj!== null) {
		if (SAGE2Items.applications.list.hasOwnProperty(backgroundObj.data.id)) {
			attachAppIfSticky(backgroundObj.data, moveApp.elemId);
		}
	}
	im.editGeometry(moveApp.elemId, "applications", "rectangle", {x: moveApp.elemLeft, y: moveApp.elemTop, w: moveApp.elemWidth, h: moveApp.elemHeight+titleBarHeight});
	broadcast('setItemPosition', moveApp);
	if (SAGE2Items.renderSync.hasOwnProperty(moveApp.elemId)) {
		calculateValidBlocks(app, mediaBlockSize, SAGE2Items.renderSync[app.id]);
		if(app.id in SAGE2Items.renderSync && SAGE2Items.renderSync[app.id].newFrameGenerated === false) {
			handleNewVideoFrame(app.id);
		}
	}

	if (portalId !== undefined && portalId !== null) {
		var ts = Date.now() + remoteSharingSessions[portalId].timeOffset;
		remoteSharingSessions[portalId].wsio.emit('updateApplicationPosition', {appPositionAndSize: moveApp, portalId: portalId, date: ts});
	}

	var updatedStickyItems = stickyAppHandler.moveItemsStickingToUpdatedItem(moveApp);

	for (var idx=0; idx<updatedStickyItems.length; idx++) {
		var stickyItem = updatedStickyItems[idx];
		im.editGeometry(stickyItem.elemId, "applications", "rectangle", {x: stickyItem.elemLeft, y: stickyItem.elemTop, w: stickyItem.elemWidth, h: stickyItem.elemHeight+config.ui.titleBarHeight});
		broadcast('setItemPosition', updatedStickyItems[idx]);
	}
}

function moveAndResizeApplicationWindow(resizeApp, portalId) {
	var app = SAGE2Items.applications.list[resizeApp.elemId];

	var titleBarHeight = config.ui.titleBarHeight;
	if (portalId !== undefined && portalId !== null) {
		titleBarHeight = remoteSharingSessions[portalId].portal.titleBarHeight;
	}
	var im = findInteractableManager(resizeApp.elemId);
	im.editGeometry(resizeApp.elemId, "applications", "rectangle", {x: resizeApp.elemLeft, y: resizeApp.elemTop, w: resizeApp.elemWidth, h: resizeApp.elemHeight+titleBarHeight});
	handleApplicationResize(resizeApp.elemId);
	broadcast('setItemPositionAndSize', resizeApp);
	if (SAGE2Items.renderSync.hasOwnProperty(resizeApp.elemId)) {
		calculateValidBlocks(app, mediaBlockSize, SAGE2Items.renderSync[app.id]);
		if(app.id in SAGE2Items.renderSync && SAGE2Items.renderSync[app.id].newFrameGenerated === false) {
			handleNewVideoFrame(app.id);
		}
	}

	if (portalId !== undefined && portalId !== null) {
		var ts = Date.now() + remoteSharingSessions[portalId].timeOffset;
		remoteSharingSessions[portalId].wsio.emit('updateApplicationPositionAndSize', {appPositionAndSize: resizeApp, portalId: portalId, date: ts});
	}
}

function moveDataSharingPortalWindow(movePortal) {
	interactMgr.editGeometry(movePortal.elemId, "portals", "rectangle", {x: movePortal.elemLeft, y: movePortal.elemTop, w: movePortal.elemWidth, h: movePortal.elemHeight+config.ui.titleBarHeight});
	broadcast('setItemPosition', movePortal);
}

function moveAndResizeDataSharingPortalWindow(resizePortal) {
	interactMgr.editGeometry(resizePortal.elemId, "portals", "rectangle", {x: resizePortal.elemLeft, y: resizePortal.elemTop, w: resizePortal.elemWidth, h: resizePortal.elemHeight+config.ui.titleBarHeight});
	handleDataSharingPortalResize(resizePortal.elemId);
	broadcast('setItemPositionAndSize', resizePortal);
}

function moveWidgetControls (uniqueID, moveControl){
	var app = SAGE2Items.applications.list[moveControl.appId];
	if (app){
		moveControl.appData = getAppPositionSize(app);
		broadcast('setControlPosition', moveControl);
		var circle =  {x: moveControl.elemLeft+(moveControl.elemHeight/2), y: moveControl.elemTop+(moveControl.elemHeight/2), r: moveControl.elemHeight/2};
		var bar = {x: moveControl.elemLeft+moveControl.elemHeight, y: moveControl.elemTop+(moveControl.elemHeight/2)-(moveControl.elemBarHeight/2), w: moveControl.elemWidth-moveControl.elemHeight, h: moveControl.elemBarHeight};
		interactMgr.editGeometry(moveControl.elemId+"_radial", "widgets", "circle", circle);
		if(moveControl.hasSideBar === true) {
			interactMgr.editGeometry(moveControl.elemId+"_sidebar", "widgets", "rectangle", bar );
		}
	}
}

function sendPointerMoveToApplication(uniqueID, app, pointerX, pointerY, data) {
	var ePosition = {x: pointerX - app.left, y: pointerY - (app.top + config.ui.titleBarHeight)};
	var eUser = {id: sagePointers[uniqueID].id, label: sagePointers[uniqueID].label, color: sagePointers[uniqueID].color};

	var event = {
		id: app.id,
		type: "pointerMove",
		position: ePosition,
		user: eUser,
		data: data,
		date: Date.now()
	};

	broadcast('eventInItem', event);
}

function pointerRelease(uniqueID, pointerX, pointerY, data) {
	if (sagePointers[uniqueID] === undefined) return;

	// If obj is undefined (as in this case, will search for radial menu using uniqueID
	pointerReleaseOnRadialMenu(uniqueID, pointerX, pointerY, data);

	if (remoteInteraction[uniqueID].lockedControl() !== null) {
		releaseSlider(uniqueID);
	}

	var prevInteractionItem = remoteInteraction[uniqueID].releaseOnItem();
	if (prevInteractionItem){
		showOrHideWidgetLinks({uniqueID:uniqueID, item:prevInteractionItem, show:false});
	}
	var obj;
	var selectedApp = remoteInteraction[uniqueID].selectedMoveItem || remoteInteraction[uniqueID].selectedResizeItem;
	var portal = {id: null};

    if (selectedApp !== undefined && selectedApp !== null) {
		obj = interactMgr.searchGeometry({x: pointerX, y: pointerY}, null, [selectedApp.id]);
		portal = findApplicationPortal(selectedApp) || {id: null};
    }
    else {
		obj = interactMgr.searchGeometry({x: pointerX, y: pointerY});
    }
    if (obj === null) {
		dropSelectedItem(uniqueID, true, portal.id);
		return;
    }

    var localPt = globalToLocal(pointerX, pointerY, obj.type, obj.geometry);
	switch (obj.layerId) {
		case "staticUI":
			if (portal.id !== null) dropSelectedItem(uniqueID, true, portal.id);
			pointerReleaseOnStaticUI(uniqueID, pointerX, pointerY, obj, portal.id);
			break;
		case "radialMenus":
			pointerReleaseOnRadialMenu(uniqueID, pointerX, pointerY, data, obj);
			dropSelectedItem(uniqueID, true, portal.id);
			break;
		case "applications":
			if (dropSelectedItem(uniqueID, true, portal.id) === null) {
				if (remoteInteraction[uniqueID].appInteractionMode()) {
					sendPointerReleaseToApplication(uniqueID, obj.data, pointerX, pointerY, data);
				}
			}
			break;
		case "portals":
			pointerReleaseOnPortal(uniqueID, obj.data.id, localPt, data);
			break;
		case "widgets":
			pointerPressOrReleaseOnWidget(uniqueID, pointerX, pointerY, data, obj, localPt, "release");
			dropSelectedItem(uniqueID, true, portal.id);
			break;
		default:
			dropSelectedItem(uniqueID, true, portal.id);
	}
}

function pointerReleaseOnStaticUI(uniqueID, pointerX, pointerY, obj) {
	// don't allow data-pushing
	//dropSelectedItem(uniqueID, true);

	/*
	var remote = obj.data;
	var app = dropSelectedItem(uniqueID, false, null);
	if (app !== null && SAGE2Items.applications.list.hasOwnProperty(app.application.id) && remote.connected) {
		remote.wsio.emit('addNewElementFromRemoteServer', app.application);

		var eLogData = {
			host: remote.wsio.remoteAddress.address,
			port: remote.wsio.remoteAddress.port,
			application: {
				id: app.application.id,
				type: app.application.application
			}
		};
		addEventToUserLog(uniqueID, {type: "shareApplication", data: eLogData, time: Date.now()});
	}
	*/

	var remote = obj.data;
	var app = dropSelectedItem(uniqueID, false, null);
	if (app !== null && SAGE2Items.applications.list.hasOwnProperty(app.application.id) && remote.connected) {
		var sharedId = app.application.id + "_" + config.host+":"+config.port + "+" + remote.wsio.id;
		if (sharedApps[app.application.id] === undefined) sharedApps[app.application.id] = [{wsio: remote.wsio, sharedId: sharedId}];
		else sharedApps[app.application.id].push({wsio: remote.wsio, sharedId: sharedId});

		SAGE2Items.applications.editButtonVisibilityOnItem(app.application.id, "syncButton", true);

		remote.wsio.emit('addNewSharedElementFromRemoteServer', {application: app.application, id: sharedId, remoteAppId: app.application.id});
		broadcast('setAppSharingFlag', {id: app.application.id, sharing: true});

		var eLogData = {
			host: remote.wsio.remoteAddress.address,
			port: remote.wsio.remoteAddress.port,
			application: {
				id: app.application.id,
				type: app.application.application
			}
		};
		addEventToUserLog(uniqueID, {type: "shareApplication", data: eLogData, time: Date.now()});
	}
}

function pointerReleaseOnPortal(uniqueID, portalId, localPt, data) {
	var obj = interactMgr.getObject(portalId, "portals");

	var selectedApp = remoteInteraction[uniqueID].selectedMoveItem || remoteInteraction[uniqueID].selectedResizeItem;
	if (selectedApp) {
		var portal = findApplicationPortal(selectedApp);
		if(portal !== undefined && portal !== null && portal.id === portalId) {
			dropSelectedItem(uniqueID, true, portalId);
			return;
		}
		else {
			var app = dropSelectedItem(uniqueID, false, null);
			localPt = globalToLocal(app.previousPosition.left, app.previousPosition.top, obj.type, obj.geometry);
			var remote = remoteSharingSessions[obj.id];
			createAppFromDescription(app.application, function(appInstance, videohandle) {
				if (appInstance.application === "media_stream" || appInstance.application === "media_block_stream")
					appInstance.id = app.application.id + "_" + obj.data.id;
				else
					appInstance.id = getUniqueSharedAppId(obj.data.id);

				appInstance.left = localPt.x / obj.data.scale;
				appInstance.top = (localPt.y-config.ui.titleBarHeight) / obj.data.scale;
				appInstance.width = app.previousPosition.width / obj.data.scale;
				appInstance.height = app.previousPosition.height / obj.data.scale;

				remoteSharingSessions[obj.data.id].appCount++;

				// if (SAGE2Items.renderSync.hasOwnProperty(app.id) {
				var i;
				SAGE2Items.renderSync[appInstance.id] = {clients: {}, date: Date.now()};
				for (i=0; i<clients.length; i++) {
					if (clients[i].clientType === "display") {
						SAGE2Items.renderSync[appInstance.id].clients[clients[i].id] = {wsio: clients[i], readyForNextFrame: false, blocklist: []};
					}
				}
				handleNewApplicationInDataSharingPortal(appInstance, videohandle, obj.data.id);

				remote.wsio.emit('addNewRemoteElementInDataSharingPortal', appInstance);

				var eLogData = {
					host: remote.portal.host,
					port: remote.portal.port,
					application: {
						id: appInstance.id,
						type: appInstance.application
					}
				};
				addEventToUserLog(uniqueID, {type: "shareApplication", data: eLogData, time: Date.now()});
			});
		}
	}
	else {
		console.log("pointer release on portal (no app selected):", remoteInteraction[uniqueID].windowManagementMode(), remoteInteraction[uniqueID].appInteractionMode());
		if (remoteInteraction[uniqueID].appInteractionMode()) {
			var scaledPt = {x: localPt.x / obj.data.scale, y: (localPt.y-config.ui.titleBarHeight) / obj.data.scale};
			var pObj = SAGE2Items.portals.interactMgr[portalId].searchGeometry(scaledPt);
			if (pObj === null) {
				return;
			}

			//var pLocalPt = globalToLocal(scaledPt.x, scaledPt.y, pObj.type, pObj.geometry);
			switch (pObj.layerId) {
				case "radialMenus":
					break;
				case "widgets":
					break;
				case "applications":
					sendPointerReleaseToApplication(uniqueID, pObj.data, scaledPt.x, scaledPt.y, data);
					break;
			}
		}
	}
}

function pointerReleaseOnRadialMenu(uniqueID, pointerX, pointerY, data, obj) {
	var radialMenu;
	if( obj === undefined )
	{
		for (var key in SAGE2Items.radialMenus.list)
		{
			radialMenu = SAGE2Items.radialMenus.list[key];
			//console.log(data.id+"_menu: " + radialMenu);
			if( radialMenu !== undefined )
			{
				radialMenu.onRelease(uniqueID);
			}
		}
	}
	else
	{
		radialMenu = obj.data.onRelease( uniqueID );
		radialMenuEvent( { type: "pointerRelease", id: uniqueID, x: pointerX, y: pointerY, data: data } );
	}
}

function dropSelectedItem(uniqueID, valid, portalId) {
	var item;
	var list;
	var position;
	if (remoteInteraction[uniqueID].selectedMoveItem !== null) {
		list = (SAGE2Items.portals.list.hasOwnProperty(remoteInteraction[uniqueID].selectedMoveItem.id)) ? "portals" : "applications";
		item = SAGE2Items[list].list[remoteInteraction[uniqueID].selectedMoveItem.id];
		position = {left: item.left, top: item.top, width: item.width, height: item.height};
		dropMoveItem(uniqueID, item, valid, portalId);
		return {application: item, previousPosition: position};
	}
	else if(remoteInteraction[uniqueID].selectedResizeItem !== null) {
		list = (SAGE2Items.portals.list.hasOwnProperty(remoteInteraction[uniqueID].selectedResizeItem.id)) ? "portals" : "applications";
		item = SAGE2Items[list].list[remoteInteraction[uniqueID].selectedResizeItem.id];
		position = {left: item.left, top: item.top, width: item.width, height: item.height};
		dropResizeItem(uniqueID, item, portalId);
		return {application: item, previousPosition: position};
    }
    return null;
}

function dropMoveItem(uniqueID, app, valid, portalId) {
	if (valid !== false) valid = true;
	var updatedItem = remoteInteraction[uniqueID].releaseItem(valid);
	if (updatedItem !== null) moveApplicationWindow(uniqueID, updatedItem, portalId);

	broadcast('finishedMove', {id: app.id, date: Date.now()});

	if (portalId !== undefined && portalId !== null) {
		var ts = Date.now() + remoteSharingSessions[portalId].timeOffset;
		remoteSharingSessions[portalId].wsio.emit('finishApplicationMove', {id: uniqueID, appId: app.id, date: ts});
	}

	var eLogData = {
		type: "move",
		action: "end",
		application: {
			id: app.id,
			type: app.application
		},
		location: {
			x: parseInt(app.left, 10),
			y: parseInt(app.top, 10),
			width: parseInt(app.width, 10),
			height: parseInt(app.height, 10)
		}
	};
	addEventToUserLog(uniqueID, {type: "windowManagement", data: eLogData, time: Date.now()});
}

function dropResizeItem(uniqueID, app, portalId) {
	remoteInteraction[uniqueID].releaseItem(true);

	broadcast('finishedResize', {id: app.id, date: Date.now()});

	if (portalId !== undefined && portalId !== null) {
		var ts = Date.now() + remoteSharingSessions[portalId].timeOffset;
		remoteSharingSessions[portalId].wsio.emit('finishApplicationResize', {id: uniqueID, appId: app.id, date: ts});
	}

	var eLogData = {
		type: "resize",
		action: "end",
		application: {
			id: app.id,
			type: app.application
		},
		location: {
			x: parseInt(app.left, 10),
			y: parseInt(app.top, 10),
			width: parseInt(app.width, 10),
			height: parseInt(app.height, 10)
		}
	};
	addEventToUserLog(uniqueID, {type: "windowManagement", data: eLogData, time: Date.now()});
}

function sendPointerReleaseToApplication(uniqueID, app, pointerX, pointerY, data) {
	var ePosition = {x: pointerX - app.left, y: pointerY - (app.top + config.ui.titleBarHeight)};
	var eUser = {id: sagePointers[uniqueID].id, label: sagePointers[uniqueID].label, color: sagePointers[uniqueID].color};

	var event = {
		id: app.id,
		type: "pointerRelease",
		position: ePosition,
		user: eUser,
		data: data,
		date: Date.now()
	};

	broadcast('eventInItem', event);
}

function pointerDblClick(uniqueID, pointerX, pointerY) {
	if (sagePointers[uniqueID] === undefined) return;

	var obj = interactMgr.searchGeometry({x: pointerX, y: pointerY});
    if (obj === null) return;

    var localPt = globalToLocal(pointerX, pointerY, obj.type, obj.geometry);
	switch (obj.layerId) {
		case "applications":
			pointerDblClickOnApplication(uniqueID, pointerX, pointerY, obj, localPt);
			break;
		case "portals":
			break;
	}
}

function pointerDblClickOnApplication(uniqueID, pointerX, pointerY, obj, localPt) {
	var btn = SAGE2Items.applications.findButtonByPoint(obj.id, localPt);

	// pointer press on app window
	if (btn === null) {
		if (remoteInteraction[uniqueID].windowManagementMode()) {
			toggleApplicationFullscreen(uniqueID, obj.data);
		}
		return;
	}

	switch (btn.id) {
		case "titleBar":
			toggleApplicationFullscreen(uniqueID, obj.data);
			break;
		case "dragCorner":
			break;
		case "fullscreenButton":
			break;
		case "closeButton":
			break;
	}
}

function pointerScrollStart(uniqueID, pointerX, pointerY) {
	if(sagePointers[uniqueID] === undefined) return;

	var obj = interactMgr.searchGeometry({x: pointerX, y: pointerY});

	if (obj === null) {
		return;
	}

	var localPt = globalToLocal(pointerX, pointerY, obj.type, obj.geometry);
	switch (obj.layerId) {
		case "staticUI":
			break;
		case "radialMenus":
			break;
		case "widgets":
			break;
		case "applications":
			pointerScrollStartOnApplication(uniqueID, pointerX, pointerY, obj, localPt);
			break;
		case "portals":
			break;
	}
}

function pointerScrollStartOnApplication(uniqueID, pointerX, pointerY, obj, localPt) {
	var btn = SAGE2Items.applications.findButtonByPoint(obj.id, localPt);

	interactMgr.moveObjectToFront(obj.id, obj.layerId);
	var newOrder = interactMgr.getObjectZIndexList("applications", ["portals"]);
	broadcast('updateItemOrder', newOrder);

	// pointer scroll on app window
	if (btn === null) {
		if (remoteInteraction[uniqueID].windowManagementMode()) {
			selectApplicationForScrollResize(uniqueID, obj.data, pointerX, pointerY);
		}
		else if (remoteInteraction[uniqueID].appInteractionMode()) {
			remoteInteraction[uniqueID].selectWheelItem = obj.data;
			remoteInteraction[uniqueID].selectWheelDelta = 0;
		}
		return;
	}

	switch (btn.id) {
		case "titleBar":
			selectApplicationForScrollResize(uniqueID, obj.data, pointerX, pointerY);
			break;
		case "dragCorner":
			if (remoteInteraction[uniqueID].windowManagementMode()) {
				selectApplicationForScrollResize(uniqueID, obj.data, pointerX, pointerY);
			}
			else if (remoteInteraction[uniqueID].appInteractionMode()) {
				remoteInteraction[uniqueID].selectWheelItem = obj.data;
				remoteInteraction[uniqueID].selectWheelDelta = 0;
			}
			break;
		case "fullscreenButton":
			selectApplicationForScrollResize(uniqueID, obj.data, pointerX, pointerY);
			break;
		case "closeButton":
			selectApplicationForScrollResize(uniqueID, obj.data, pointerX, pointerY);
			break;
	}
}

function selectApplicationForScrollResize(uniqueID, app, pointerX, pointerY) {
	remoteInteraction[uniqueID].selectScrollItem(app);

	broadcast('startMove', {id: app.id, date: Date.now()});
	broadcast('startResize', {id: app.id, date: Date.now()});

	var a = {
		id: app.id,
		type: app.application
	};
	var l = {
		x: parseInt(app.left, 10),
		y: parseInt(app.top, 10),
		width: parseInt(app.width, 10),
		height: parseInt(app.height, 10)
	};

	addEventToUserLog(uniqueID, {type: "windowManagement", data: {type: "move", action: "start", application: a, location: l}, time: Date.now()});
	addEventToUserLog(uniqueID, {type: "windowManagement", data: {type: "resize", action: "start", application: a, location: l}, time: Date.now()});
}

function pointerScroll(uniqueID, data) {
	if (sagePointers[uniqueID] === undefined) return;

	var pointerX = sagePointers[uniqueID].left;
	var pointerY = sagePointers[uniqueID].top;

	var scale = 1.0 + Math.abs(data.wheelDelta)/512;
	if (data.wheelDelta > 0) {
		scale = 1.0 / scale;
	}

	var updatedResizeItem = remoteInteraction[uniqueID].scrollSelectedItem(scale);
	if (updatedResizeItem !== null) {
		moveAndResizeApplicationWindow(updatedResizeItem);
	}
	else {
		if (remoteInteraction[uniqueID].appInteractionMode()) {
			var obj = interactMgr.searchGeometry({x: pointerX, y: pointerY});

			if (obj === null) {
				return;
			}

			//var localPt = globalToLocal(pointerX, pointerY, obj.type, obj.geometry);
			switch (obj.layerId) {
				case "staticUI":
					break;
				case "radialMenus":
					break;
				case "widgets":
					break;
				case "applications":
					sendPointerScrollToApplication(uniqueID, obj.data, pointerX, pointerY, data);
					break;
			}
		}
	}
}

function sendPointerScrollToApplication(uniqueID, app, pointerX, pointerY, data) {
	var ePosition = {x: pointerX - app.left, y: pointerY - (app.top + config.ui.titleBarHeight)};
	var eUser = {id: sagePointers[uniqueID].id, label: sagePointers[uniqueID].label, color: sagePointers[uniqueID].color};

	var event = {id: app.id, type: "pointerScroll", position: ePosition, user: eUser, data: data, date: Date.now()};

	broadcast('eventInItem', event);

	remoteInteraction[uniqueID].selectWheelDelta += data.wheelDelta;
}

function pointerScrollEnd(uniqueID) {
	if (sagePointers[uniqueID] === undefined) return;

	var updatedResizeItem = remoteInteraction[uniqueID].selectedScrollItem;
	if (updatedResizeItem !== null) {
		broadcast('finishedMove', {id: updatedResizeItem.id, date: Date()});
		broadcast('finishedResize', {id: updatedResizeItem.id, date: Date.now()});

		var a = {
			id: updatedResizeItem.id,
			type: updatedResizeItem.application
		};
		var l = {
			x: parseInt(updatedResizeItem.left, 10),
			y: parseInt(updatedResizeItem.top, 10),
			width: parseInt(updatedResizeItem.width, 10),
			height: parseInt(updatedResizeItem.height, 10)
		};

		addEventToUserLog(uniqueID, {type: "windowManagement", data: {type: "move", action: "end", application: a, location: l}, time: Date.now()});
		addEventToUserLog(uniqueID, {type: "windowManagement", data: {type: "resize", action: "end", application: a, location: l}, time: Date.now()});

		remoteInteraction[uniqueID].selectedScrollItem = null;
	}
	else {
		if (remoteInteraction[uniqueID].appInteractionMode()) {
			var app = remoteInteraction[uniqueID].selectWheelItem;
			if (app !== undefined && app !== null) {
				var eLogData = {
					type: "pointerScroll",
					application: {
						id: app.id,
						type: app.application
					},
					wheelDelta: remoteInteraction[uniqueID].selectWheelDelta
				};
				addEventToUserLog(uniqueID, {type: "applicationInteraction", data: eLogData, time: Date.now()});
			}
		}
	}
}

function checkForSpecialKeys(uniqueID, code, flag) {
	switch (code) {
		case 16:
			remoteInteraction[uniqueID].SHIFT = flag;
			break;
		case 17:
			remoteInteraction[uniqueID].CTRL = flag;
			break;
		case 18:
			remoteInteraction[uniqueID].ALT = flag;
			break;
		case 20:
			remoteInteraction[uniqueID].CAPS = flag;
			break;
		case 91:
		case 92:
		case 93:
			remoteInteraction[uniqueID].CMD = flag;
			break;
	}
}

function keyDown( uniqueID, pointerX, pointerY, data) {
	if (sagePointers[uniqueID] === undefined) return;

	checkForSpecialKeys(uniqueID, data.code, true);

	if (remoteInteraction[uniqueID].appInteractionMode()) {
		var obj = interactMgr.searchGeometry({x: pointerX, y: pointerY});

		if (obj === null) {
			return;
		}

		var localPt = globalToLocal(pointerX, pointerY, obj.type, obj.geometry);
		switch (obj.layerId) {
			case "staticUI":
				break;
			case "radialMenus":
				break;
			case "widgets":
				break;
			case "applications":
				sendKeyDownToApplication(uniqueID, obj.data, localPt, data);
				break;
			case "portals":
				keyDownOnPortal(uniqueID, obj.data.id, localPt, data);
				break;
		}
	}
}

function sendKeyDownToApplication(uniqueID, app, localPt, data) {
	var portal = findApplicationPortal(app);
	var titleBarHeight = config.ui.titleBarHeight;
	if (portal !== undefined && portal !== null) {
		titleBarHeight = portal.data.titleBarHeight;
	}

	var ePosition = {x: localPt.x, y: localPt.y - titleBarHeight};
	var eUser = {id: sagePointers[uniqueID].id, label: sagePointers[uniqueID].label, color: sagePointers[uniqueID].color};
	var eData =  {code: data.code, state: "down"};

	var event = {id: app.id, type: "specialKey", position: ePosition, user: eUser, data: eData, date: Date.now()};
	broadcast('eventInItem', event);

	var eLogData = {
		type: "specialKey",
		application: {
			id: app.id,
			type: app.application
		},
		code: eData.code,
		state: eData.state
	};
	addEventToUserLog(uniqueID, {type: "applicationInteraction", data: eLogData, time: Date.now()});
}

function keyDownOnPortal(uniqueID, portalId, localPt, data) {
	checkForSpecialKeys(uniqueID, data.code, true);

	var portal = SAGE2Items.portals.list[portalId];
	var scaledPt = {x: localPt.x / portal.scale, y: (localPt.y-config.ui.titleBarHeight) / portal.scale};
	if (remoteInteraction[uniqueID].local && remoteInteraction[uniqueID].portal !== null) {
		var rData = {
			id: uniqueID,
			left: scaledPt.x,
			top: scaledPt.y,
			code: data.code
		};
		remoteSharingSessions[portalId].wsio.emit('remoteSageKeyDown', rData);
	}

	var pObj = SAGE2Items.portals.interactMgr[portalId].searchGeometry(scaledPt);

	if (pObj === null) {
		return;
	}

	//var pLocalPt = globalToLocal(scaledPt.x, scaledPt.y, pObj.type, pObj.geometry);
	switch (pObj.layerId) {
		case "radialMenus":
			break;
		case "widgets":
			break;
		case "applications":
			sendKeyDownToApplication(uniqueID, pObj.data, scaledPt, data);
			break;
	}
}

function keyUp( uniqueID, pointerX, pointerY, data) {
	if (sagePointers[uniqueID] === undefined) return;

	checkForSpecialKeys(uniqueID, data.code, false);

	if (remoteInteraction[uniqueID].modeChange !== undefined && (data.code === 9 || data.code === 16)) return;

	var lockedControl = remoteInteraction[uniqueID].lockedControl();

	if (lockedControl !== null) {
		var eUser = {id: sagePointers[uniqueID].id, label: sagePointers[uniqueID].label, color: sagePointers[uniqueID].color};
		var event = {code: data.code, printable:false, state: "up", ctrlId:lockedControl.ctrlId, appId:lockedControl.appId, instanceID:lockedControl.instanceID, user: eUser};
		broadcast('keyInTextInputWidget', event);
		if (data.code === 13) { //Enter key
			remoteInteraction[uniqueID].dropControl();
		}
		return;
	}

	var obj = interactMgr.searchGeometry({x: pointerX, y: pointerY});

	if (obj === null) {
		return;
	}

	var localPt = globalToLocal(pointerX, pointerY, obj.type, obj.geometry);
	switch (obj.layerId) {
		case "staticUI":
			break;
		case "radialMenus":
			break;
		case "widgets":
			break;
		case "applications":
			if (remoteInteraction[uniqueID].windowManagementMode()) {
				if (data.code === 8 || data.code === 46) { // backspace or delete
					deleteApplication(obj.data.id);

					var eLogData = {
						application: {
							id: obj.data.id,
							type: obj.data.application
						}
					};
					addEventToUserLog(uniqueID, {type: "delete", data: eLogData, time: Date.now()});
				}
			}
			else if (remoteInteraction[uniqueID].appInteractionMode()) {
				sendKeyUpToApplication(uniqueID, obj.data, localPt, data);
			}
			break;
		case "portals":
			keyUpOnPortal(uniqueID, obj.data.id, localPt, data);
			break;
	}
}

function sendKeyUpToApplication(uniqueID, app, localPt, data) {
	var portal = findApplicationPortal(app);
	var titleBarHeight = config.ui.titleBarHeight;
	if (portal !== undefined && portal !== null) {
		titleBarHeight = portal.data.titleBarHeight;
	}

	var ePosition = {x: localPt.x, y: localPt.y - titleBarHeight};
	var eUser = {id: sagePointers[uniqueID].id, label: sagePointers[uniqueID].label, color: sagePointers[uniqueID].color};
	var eData =  {code: data.code, state: "up"};

	var event = {id: app.id, type: "specialKey", position: ePosition, user: eUser, data: eData, date: Date.now()};
	broadcast('eventInItem', event);

	var eLogData = {
		type: "specialKey",
		application: {
			id: app.id,
			type: app.application
		},
		code: eData.code,
		state: eData.state
	};
	addEventToUserLog(uniqueID, {type: "applicationInteraction", data: eLogData, time: Date.now()});
}

function keyUpOnPortal(uniqueID, portalId, localPt, data) {
	checkForSpecialKeys(uniqueID, data.code, false);

	var portal = SAGE2Items.portals.list[portalId];
	var scaledPt = {x: localPt.x / portal.scale, y: (localPt.y-config.ui.titleBarHeight) / portal.scale};
	if (remoteInteraction[uniqueID].local && remoteInteraction[uniqueID].portal !== null) {
		var rData = {
			id: uniqueID,
			left: scaledPt.x,
			top: scaledPt.y,
			code: data.code
		};
		remoteSharingSessions[portalId].wsio.emit('remoteSageKeyUp', rData);
	}

	var pObj = SAGE2Items.portals.interactMgr[portalId].searchGeometry(scaledPt);

	if (pObj === null) {
		return;
	}

	//var pLocalPt = globalToLocal(scaledPt.x, scaledPt.y, pObj.type, pObj.geometry);
	switch (pObj.layerId) {
		case "radialMenus":
			break;
		case "widgets":
			break;
		case "applications":
			sendKeyUpToApplication(uniqueID, pObj.data, scaledPt, data);
			break;
	}
}

function keyPress(uniqueID, pointerX, pointerY, data) {
	if (sagePointers[uniqueID] === undefined) return;


	var modeSwitch = false;
	if (data.code === 9 && remoteInteraction[uniqueID].SHIFT && sagePointers[uniqueID].visible) {
		// shift + tab
		remoteInteraction[uniqueID].toggleModes();
		broadcast('changeSagePointerMode', {id: sagePointers[uniqueID].id, mode: remoteInteraction[uniqueID].interactionMode});

		//if (remoteInteraction[uniqueID].interactionMode === 0)
		//	addEventToUserLog(uniqueID, {type: "SAGE2PointerMode", data: {mode: "windowManagement"}, time: Date.now()});
		//else
		//	addEventToUserLog(uniqueID, {type: "SAGE2PointerMode", data: {mode: "applicationInteraction"}, time: Date.now()});

		if (remoteInteraction[uniqueID].modeChange !== undefined) {
			clearTimeout(remoteInteraction[uniqueID].modeChange);
		}
		remoteInteraction[uniqueID].modeChange = setTimeout(function() {
			delete remoteInteraction[uniqueID].modeChange;
		}, 500);

		modeSwitch = true;
	}
	var lockedControl = remoteInteraction[uniqueID].lockedControl();

	if (lockedControl !== null) {
		var eUser = {id: sagePointers[uniqueID].id, label: sagePointers[uniqueID].label, color: sagePointers[uniqueID].color};
		var event = {code: data.code, printable:true, state: "press", ctrlId:lockedControl.ctrlId, appId:lockedControl.appId, instanceID:lockedControl.instanceID, user: eUser};
		broadcast('keyInTextInputWidget', event);
		if (data.code === 13) { //Enter key
			remoteInteraction[uniqueID].dropControl();
		}
		return;
	}

	var obj = interactMgr.searchGeometry({x: pointerX, y: pointerY});

	if (obj === null) {
		return;
	}

	var localPt = globalToLocal(pointerX, pointerY, obj.type, obj.geometry);
	switch (obj.layerId) {
		case "staticUI":
			break;
		case "radialMenus":
			break;
		case "widgets":
			break;
		case "applications":
			if (modeSwitch === false && remoteInteraction[uniqueID].appInteractionMode()) sendKeyPressToApplication(uniqueID, obj.data, localPt, data);
			break;
		case "portals":
			if (modeSwitch === true)                                   remoteSharingSessions[obj.data.id].wsio.emit('remoteSagePointerToggleModes', {id: uniqueID, mode: remoteInteraction[uniqueID].interactionMode});
			else if (remoteInteraction[uniqueID].appInteractionMode()) keyPressOnPortal(uniqueID, obj.data.id, localPt, data);
			break;
	}
}

function sendKeyPressToApplication(uniqueID, app, localPt, data) {
	var portal = findApplicationPortal(app);
	var titleBarHeight = config.ui.titleBarHeight;
	if (portal !== undefined && portal !== null) {
		titleBarHeight = portal.data.titleBarHeight;
	}

	var ePosition = {x: localPt.x, y: localPt.y - titleBarHeight};
	var eUser = {id: sagePointers[uniqueID].id, label: sagePointers[uniqueID].label, color: sagePointers[uniqueID].color};

	var event = {id: app.id, type: "keyboard", position: ePosition, user: eUser, data: data, date: Date.now()};
	broadcast('eventInItem', event);

	var eLogData = {
		type: "keyboard",
		application: {
			id: app.id,
			type: app.application
		},
		code: data.code,
		character: data.character
	};
	addEventToUserLog(uniqueID, {type: "applicationInteraction", data: eLogData, time: Date.now()});
}

function keyPressOnPortal(uniqueID, portalId, localPt, data) {
	var portal = SAGE2Items.portals.list[portalId];
	var scaledPt = {x: localPt.x / portal.scale, y: (localPt.y-config.ui.titleBarHeight) / portal.scale};
	if (remoteInteraction[uniqueID].local && remoteInteraction[uniqueID].portal !== null) {
		var rData = {
			id: uniqueID,
			left: scaledPt.x,
			top: scaledPt.y,
			code: data.code,
			character: data.character
		};
		remoteSharingSessions[portalId].wsio.emit('remoteSageKeyPress', rData);
	}

	var pObj = SAGE2Items.portals.interactMgr[portalId].searchGeometry(scaledPt);

	if (pObj === null) {
		return;
	}

	//var pLocalPt = globalToLocal(scaledPt.x, scaledPt.y, pObj.type, pObj.geometry);
	switch (pObj.layerId) {
		case "radialMenus":
			break;
		case "widgets":
			break;
		case "applications":
			sendKeyPressToApplication(uniqueID, pObj.data, scaledPt, data);
			break;
	}
}


function toggleApplicationFullscreen(uniqueID, app) {
	var resizeApp;
	if (app.maximized !== true) { // maximize
		resizeApp = remoteInteraction[uniqueID].maximizeSelectedItem(app);
	}
	else { // restore to previous
		resizeApp = remoteInteraction[uniqueID].restoreSelectedItem(app);
	}
	if (resizeApp !== null) {
		broadcast('startMove', {id: resizeApp.elemId, date: Date.now()});
		broadcast('startResize', {id: resizeApp.elemId, date: Date.now()});

		var a = {
			id: app.id,
			type: app.application
		};
		var l = {
			x: parseInt(app.left, 10),
			y: parseInt(app.top, 10),
			width: parseInt(app.width, 10),
			height: parseInt(app.height, 10)
		};

		addEventToUserLog(uniqueID, {type: "windowManagement", data: {type: "move", action: "start", application: a, location: l}, time: Date.now()});
		addEventToUserLog(uniqueID, {type: "windowManagement", data: {type: "resize", action: "start", application: a, location: l}, time: Date.now()});

		moveAndResizeApplicationWindow(resizeApp);

		broadcast('finishedMove', {id: resizeApp.elemId, date: Date.now()});
		broadcast('finishedResize', {id: resizeApp.elemId, date: Date.now()});

		addEventToUserLog(uniqueID, {type: "windowManagement", data: {type: "move", action: "end", application: a, location: l}, time: Date.now()});
		addEventToUserLog(uniqueID, {type: "windowManagement", data: {type: "resize", action: "end", application: a, location: l}, time: Date.now()});
	}
}

function deleteApplication(appId, portalId) {
	if (!SAGE2Items.applications.list.hasOwnProperty(appId)) return;
	var app = SAGE2Items.applications.list[appId];
	var application = app.application;
	if (application === "media_stream" || application === "media_block_stream") {
		var i;
		var mediaStreamData = appId.split("|");
		var sender = {wsio: null, clientId: mediaStreamData[0], streamId: parseInt(mediaStreamData[1], 10)};
		for (i=0; i<clients.length; i++) {
			if (clients[i].id === sender.clientId) sender.wsio = clients[i];
		}
		if (sender.wsio !== null) sender.wsio.emit('stopMediaCapture', {streamId: sender.streamId});
	}

	SAGE2Items.applications.removeItem(appId);
	var im = findInteractableManager(appId);
	im.removeGeometry(appId, "applications");
	var widgets = SAGE2Items.widgets.list;
	for (var w in widgets){
		if (widgets.hasOwnProperty(w) && widgets[w].appId === appId){
			im.removeGeometry(widgets[w].id + "_radial", "widgets");
			if (widgets[w].hasSideBar === true){
				im.removeGeometry(widgets[w].id + "_sidebar", "widgets");
			}
			SAGE2Items.widgets.removeItem(widgets[w].id);
		}
	}

	stickyAppHandler.removeElement(app);
	broadcast('deleteElement', {elemId: appId});

	if (portalId !== undefined && portalId !== null) {
		var ts = Date.now() + remoteSharingSessions[portalId].timeOffset;
		remoteSharingSessions[portalId].wsio.emit('deleteApplication', {appId: appId, date: ts});
	}
}


function pointerDraw(uniqueID, data) {
	if(sagePointers[uniqueID] === undefined) return;

	var ePos  = {x: 0, y: 0};
	var eUser = {id: sagePointers[uniqueID].id, label: 'drawing', color: [220, 10, 10]};
	var now   = Date.now();

	var key;
	var app;
	var event;
	for (key in SAGE2Items.applications.list) {
		app = SAGE2Items.applications.list[key];
		// Send the drawing events only to whiteboard apps
		if (app.application === 'whiteboard') {
			event = {id: app.id, type: "pointerDraw", position: ePos, user: eUser, data: data, date: now};
			broadcast('eventInItem', event);
		}
	}
}


function pointerCloseGesture(uniqueID, pointerX, pointerY, time, gesture) {
	if( sagePointers[uniqueID] === undefined )
		return;

	//var pX   = sagePointers[uniqueID].left;
	//var pY   = sagePointers[uniqueID].top;
	//var elem = findAppUnderPointer(pX, pY);
	var elem = null;
	if (elem !== null) {
		if( elem.closeGestureID === undefined && gesture === 0 ) { // gesture: 0 = down, 1 = hold/move, 2 = up
			elem.closeGestureID = uniqueID;
			elem.closeGestureTime = time + closeGestureDelay; // Delay in ms
		}
		else if( elem.closeGestureTime <= time && gesture === 1 ) { // Held long enough, remove
			deleteApplication(elem);
		}
		else if( gesture === 2 ) { // Released, reset timer
			elem.closeGestureID = undefined;
		}
	}
}

function handleNewApplication(appInstance, videohandle) {
	broadcast('createAppWindow', appInstance);
	broadcast('createAppWindowPositionSizeOnly', getAppPositionSize(appInstance));

	var zIndex = SAGE2Items.applications.numItems + SAGE2Items.portals.numItems;
	interactMgr.addGeometry(appInstance.id, "applications", "rectangle", {x: appInstance.left, y: appInstance.top, w: appInstance.width, h: appInstance.height+config.ui.titleBarHeight}, true, zIndex, appInstance);

	var cornerSize   = 0.2 * Math.min(appInstance.width, appInstance.height);
	var oneButton    = Math.round(config.ui.titleBarHeight) * (300/235);
	var buttonsPad   = 0.1 * oneButton;
	var startButtons = appInstance.width - Math.round(3*oneButton + 2*buttonsPad);
	/*
	var buttonsWidth = config.ui.titleBarHeight * (324.0/111.0);
	var buttonsPad   = config.ui.titleBarHeight * ( 10.0/111.0);
	var oneButton    = buttonsWidth / 2; // two buttons
	var startButtons = appInstance.width - buttonsWidth;
	*/

	SAGE2Items.applications.addItem(appInstance);
	SAGE2Items.applications.addButtonToItem(appInstance.id, "titleBar", "rectangle", {x: 0, y: 0, w: appInstance.width, h: config.ui.titleBarHeight}, 0);
	SAGE2Items.applications.addButtonToItem(appInstance.id, "syncButton", "rectangle", {x: startButtons, y: 0, w: oneButton, h: config.ui.titleBarHeight}, 1);
	SAGE2Items.applications.addButtonToItem(appInstance.id, "fullscreenButton", "rectangle", {x: startButtons+(1*(buttonsPad+oneButton)), y: 0, w: oneButton, h: config.ui.titleBarHeight}, 1);
	SAGE2Items.applications.addButtonToItem(appInstance.id, "closeButton", "rectangle", {x: startButtons+(2*(buttonsPad+oneButton)), y: 0, w: oneButton, h: config.ui.titleBarHeight}, 1);
	SAGE2Items.applications.addButtonToItem(appInstance.id, "dragCorner", "rectangle", {x: appInstance.width-cornerSize, y: appInstance.height+config.ui.titleBarHeight-cornerSize, w: cornerSize, h: cornerSize}, 2);
	SAGE2Items.applications.editButtonVisibilityOnItem(appInstance.id, "syncButton", false);

	initializeLoadedVideo(appInstance, videohandle);
}

function handleNewApplicationInDataSharingPortal(appInstance, videohandle, portalId) {
	broadcast('createAppWindowInDataSharingPortal', {portal: portalId, application: appInstance});

	var zIndex = remoteSharingSessions[portalId].appCount;
	var titleBarHeight = SAGE2Items.portals.list[portalId].titleBarHeight;
	SAGE2Items.portals.interactMgr[portalId].addGeometry(appInstance.id, "applications", "rectangle", {x: appInstance.left, y: appInstance.top, w: appInstance.width, h: appInstance.height+titleBarHeight}, true, zIndex, appInstance);

	var cornerSize = 0.2 * Math.min(appInstance.width, appInstance.height);
	var oneButton    = Math.round(titleBarHeight) * (300/235);
	var buttonsPad   = 0.1 * oneButton;
	var startButtons = appInstance.width - Math.round(3*oneButton + 2*buttonsPad);
	/*
	var buttonsWidth = titleBarHeight * (324.0/111.0);
	var buttonsPad   = titleBarHeight * ( 10.0/111.0);
	var oneButton    = buttonsWidth / 2; // two buttons
	var startButtons = appInstance.width - buttonsWidth;
	*/

	SAGE2Items.applications.addItem(appInstance);
	SAGE2Items.applications.addButtonToItem(appInstance.id, "titleBar", "rectangle", {x: 0, y: 0, w: appInstance.width, h: titleBarHeight}, 0);
	SAGE2Items.applications.addButtonToItem(appInstance.id, "syncButton", "rectangle", {x: startButtons, y: 0, w: oneButton, h: titleBarHeight}, 1);
	SAGE2Items.applications.addButtonToItem(appInstance.id, "fullscreenButton", "rectangle", {x: startButtons+(1*(buttonsPad+oneButton)), y: 0, w: oneButton, h: titleBarHeight}, 1);
	SAGE2Items.applications.addButtonToItem(appInstance.id, "closeButton", "rectangle", {x: startButtons+(2*(buttonsPad+oneButton)), y: 0, w: oneButton, h: titleBarHeight}, 1);
	SAGE2Items.applications.addButtonToItem(appInstance.id, "dragCorner", "rectangle", {x: appInstance.width-cornerSize, y: appInstance.height+titleBarHeight-cornerSize, w: cornerSize, h: cornerSize}, 2);
	SAGE2Items.applications.editButtonVisibilityOnItem(appInstance.id, "syncButton", false);

	initializeLoadedVideo(appInstance, videohandle);
}

function handleApplicationResize(appId) {
	if (SAGE2Items.applications.list[appId] === undefined) return;

	var app = SAGE2Items.applications.list[appId];
	var portal = findApplicationPortal(app);
	var titleBarHeight = config.ui.titleBarHeight;
	if(portal !== undefined && portal !== null) {
		titleBarHeight = portal.data.titleBarHeight;
	}

	var cornerSize = 0.2 * Math.min(app.width, app.height);
	var oneButton    = Math.round(titleBarHeight) * (300/235);
	var buttonsPad   = 0.1 * oneButton;
	var startButtons = app.width - Math.round(3*oneButton + 2*buttonsPad);
	/*
	var buttonsWidth = titleBarHeight * (324.0/111.0);
	var buttonsPad   = titleBarHeight * ( 10.0/111.0);
	var oneButton    = buttonsWidth / 2; // two buttons
	var startButtons = app.width - buttonsWidth;
	*/

	SAGE2Items.applications.editButtonOnItem(appId, "titleBar", "rectangle", {x: 0, y: 0, w: app.width, h: titleBarHeight});
	SAGE2Items.applications.editButtonOnItem(appId, "syncButton", "rectangle", {x: startButtons, y: 0, w: oneButton, h: titleBarHeight});
	SAGE2Items.applications.editButtonOnItem(appId, "fullscreenButton", "rectangle", {x: startButtons+(1*(buttonsPad+oneButton)), y: 0, w: oneButton, h: titleBarHeight});
	SAGE2Items.applications.editButtonOnItem(appId, "closeButton", "rectangle", {x: startButtons+(2*(buttonsPad+oneButton)), y: 0, w: oneButton, h: titleBarHeight});
	SAGE2Items.applications.editButtonOnItem(appId, "dragCorner", "rectangle", {x: app.width-cornerSize, y: app.height+titleBarHeight-cornerSize, w: cornerSize, h: cornerSize});
}

function handleDataSharingPortalResize(portalId) {
	if (SAGE2Items.portals.list[portalId] === undefined) return;

	SAGE2Items.portals.list[portalId].scale = SAGE2Items.portals.list[portalId].width / SAGE2Items.portals.list[portalId].natural_width;
	var portalWidth = SAGE2Items.portals.list[portalId].width;
	var portalHeight = SAGE2Items.portals.list[portalId].height;

	var cornerSize   = 0.2 * Math.min(portalWidth, portalHeight);
	var oneButton    = Math.round(config.ui.titleBarHeight) * (300/235);
	var buttonsPad   = 0.1 * oneButton;
	var startButtons = portalWidth - Math.round(2*oneButton + buttonsPad);
	/*
	var buttonsWidth = (config.ui.titleBarHeight-4) * (324.0/111.0);
	var buttonsPad   = (config.ui.titleBarHeight-4) * ( 10.0/111.0);
	var oneButton    = buttonsWidth / 2; // two buttons
	var startButtons = portalWidth - buttonsWidth;
	*/

	SAGE2Items.portals.editButtonOnItem(portalId, "titleBar", "rectangle", {x: 0, y: 0, w: portalWidth, h: config.ui.titleBarHeight});
	SAGE2Items.portals.editButtonOnItem(portalId, "fullscreenButton", "rectangle", {x: startButtons, y: 0, w: oneButton, h: config.ui.titleBarHeight});
	SAGE2Items.portals.editButtonOnItem(portalId, "closeButton", "rectangle", {x: startButtons+buttonsPad+oneButton, y: 0, w: oneButton, h: config.ui.titleBarHeight});
	SAGE2Items.portals.editButtonOnItem(portalId, "dragCorner", "rectangle", {x: portalWidth-cornerSize, y: portalHeight+config.ui.titleBarHeight-cornerSize, w: cornerSize, h: cornerSize});
}

function findInteractableManager(appId) {
	if (interactMgr.hasObjectWithId(appId) === true)
		return interactMgr;

	var key;
	for(key in SAGE2Items.portals.interactMgr) {
		if (SAGE2Items.portals.interactMgr[key].hasObjectWithId(appId) === true)
			return SAGE2Items.portals.interactMgr[key];
	}

	return null;
}

function findApplicationPortal(app) {
	if (app === undefined || app === null) return null;

	var portalIdx = app.id.indexOf("_portal");
	if (portalIdx < 0) return null;

	var portalId = app.id.substring(portalIdx+1, app.id.length);
	return interactMgr.getObject(portalId, "portals");
}


// **************  Omicron section *****************
var omicronRunning = false;
if ( config.experimental && config.experimental.omicron && config.experimental.omicron.enable === true ) {
	var omicronManager = new Omicron( config );

	var closeGestureDelay = 1500;

	if( config.experimental.omicron.closeGestureDelay !== undefined )
	{
		closeGestureDelay = config.experimental.omicron.closeGestureDelay;
	}

	omicronManager.setCallbacks(
		sagePointers,
		createSagePointer,
		showPointer,
		pointerPress,
		pointerMove,
		pointerPosition,
		hidePointer,
		pointerRelease,
		pointerScrollStart,
		pointerScroll,
		pointerDblClick,
		pointerCloseGesture,
		keyDown,
		keyUp,
		keyPress,
		createRadialMenu
	);
	omicronManager.runTracker();
	omicronRunning = true;
}

/* ****** Radial Menu section ************************************************************** */

//createMediabrowser();

function createRadialMenu(uniqueID, pointerX, pointerY) {
	var validLocation = true;
	var newMenuPos = {x: pointerX, y: pointerY};
	var existingRadialMenu = null;
	// Make sure there's enough distance from other menus
	for (var key in SAGE2Items.radialMenus.list) {
		existingRadialMenu = SAGE2Items.radialMenus.list[key];
		var prevMenuPos = {x: existingRadialMenu.left, y: existingRadialMenu.top };
		var distance    = Math.sqrt( Math.pow( Math.abs(newMenuPos.x - prevMenuPos.x), 2 ) + Math.pow( Math.abs(newMenuPos.y - prevMenuPos.y), 2 ) );
		if (existingRadialMenu.visible && distance < existingRadialMenu.radialMenuSize.x) {
			//validLocation = false;
			//console.log("Menu is too close to existing menu");
		}
	}

	if (validLocation && SAGE2Items.radialMenus.list[uniqueID+"_menu"] === undefined) {
		var newRadialMenu = new Radialmenu(uniqueID, uniqueID, config.ui);
		newRadialMenu.setPosition(newMenuPos);
		interactMgr.addGeometry(uniqueID+"_menu_radial", "radialMenus", "circle", {x: newRadialMenu.left, y: newRadialMenu.top, r: newRadialMenu.radialMenuSize.y/2}, true, Object.keys(SAGE2Items.radialMenus).length, newRadialMenu);
		interactMgr.addGeometry(uniqueID+"_menu_thumbnail", "radialMenus", "rectangle", {x: newRadialMenu.left, y: newRadialMenu.top, w: newRadialMenu.thumbnailWindowSize.x, h: newRadialMenu.thumbnailWindowSize.y}, false, Object.keys(SAGE2Items.radialMenus).length, newRadialMenu);
		SAGE2Items.radialMenus.list[uniqueID+"_menu"] = newRadialMenu;

		//console.log("Create New Radial menu");
		//console.log(newRadialMenu);
		// Open a 'media' radial menu
		broadcast('createRadialMenu', newRadialMenu.getInfo());
	}
	else if (validLocation && SAGE2Items.radialMenus.list[uniqueID+"_menu"] !== undefined) {
		setRadialMenuPosition(uniqueID, pointerX, pointerY);
		broadcast('updateRadialMenu', existingRadialMenu.getInfo());
	}
	updateRadialMenu(uniqueID);
}

/**
* Translates position of a radial menu by an offset
*
* @method moveRadialMenu
* @param uniqueID {Integer} radial menu ID
* @param pointerX {Float} offset x position
* @param pointerY {Float} offset y position
*/
function moveRadialMenu(uniqueID, pointerX, pointerY ) {
	var existingRadialMenu = SAGE2Items.radialMenus.list[uniqueID+"_menu"];

	if( existingRadialMenu ) {
		existingRadialMenu.setPosition({x: existingRadialMenu.left + pointerX, y: existingRadialMenu.top + pointerY});
		existingRadialMenu.visible = true;

		interactMgr.editGeometry(uniqueID+"_menu_radial", "radialMenus", "circle", {x: existingRadialMenu.left, y: existingRadialMenu.top, r: existingRadialMenu.radialMenuSize.y/2});

		var thumbnailWindowPos = existingRadialMenu.getThumbnailWindowPosition();
		interactMgr.editGeometry(uniqueID+"_menu_thumbnail", "radialMenus", "rectangle", {x: thumbnailWindowPos.x, y: thumbnailWindowPos.y, w: existingRadialMenu.thumbnailWindowSize.x, h: existingRadialMenu.thumbnailWindowSize.y});

		broadcast('updateRadialMenu', existingRadialMenu.getInfo());
	}
}

/**
* Sets the absolute position of a radial menu
*
* @method setRadialMenuPosition
* @param uniqueID {Integer} radial menu ID
* @param pointerX {Float} x position
* @param pointerY {Float} y position
*/
function setRadialMenuPosition(uniqueID, pointerX, pointerY ) {
	var existingRadialMenu = SAGE2Items.radialMenus.list[uniqueID+"_menu"];

	// Sets the position and visibility
	existingRadialMenu.setPosition({x: pointerX, y: pointerY});

	// Update the interactable geometry
	interactMgr.editGeometry(uniqueID+"_menu_radial", "radialMenus", "circle", {x: existingRadialMenu.left, y: existingRadialMenu.top, r: existingRadialMenu.radialMenuSize.y/2});
	showRadialMenu(uniqueID);
	// Send the updated radial menu state to the display clients (and set menu visible)
	broadcast('updateRadialMenu', existingRadialMenu.getInfo());
}

/**
* Shows radial menu and enables interactivity
*
* @method showRadialMenu
* @param uniqueID {Integer} radial menu ID
*/
function showRadialMenu(uniqueID) {
	var radialMenu = SAGE2Items.radialMenus.list[uniqueID+"_menu"];

	if (radialMenu !== undefined) {
		radialMenu.visible = true;
		interactMgr.editVisibility(uniqueID+"_menu_radial", "radialMenus", true);
		interactMgr.editVisibility(uniqueID+"_menu_thumbnail", "radialMenus", false);
	}
}

/**
* Hides radial menu and enables interactivity
*
* @method hideRadialMenu
* @param uniqueID {Integer} radial menu ID
*/
function hideRadialMenu(uniqueID) {
var radialMenu = SAGE2Items.radialMenus.list[uniqueID+"_menu"];
	if (radialMenu !== undefined) {
		radialMenu.visible = false;
		interactMgr.editVisibility(uniqueID+"_menu_radial", "radialMenus", false);
		interactMgr.editVisibility(uniqueID+"_menu_thumbnail", "radialMenus", false);
	}
}

function updateRadialMenu(uniqueID) {
	// Build lists of assets
	var uploadedImages = assets.listImages();
	var uploadedVideos = assets.listVideos();
	var uploadedPdfs   = assets.listPDFs();
	var uploadedApps   = getApplications();
	var savedSessions  = listSessions();

	// Sort independently of case
	uploadedImages.sort( sageutils.compareFilename );
	uploadedVideos.sort( sageutils.compareFilename );
	uploadedPdfs.sort(   sageutils.compareFilename );
	savedSessions.sort(  sageutils.compareFilename );

	var list = {images: uploadedImages, videos: uploadedVideos, pdfs: uploadedPdfs, sessions: savedSessions, apps: uploadedApps};

	broadcast('updateRadialMenuDocs', {id: uniqueID, fileList: list});
}

// Standard case: Checks for event down and up events to determine menu ownership of event
function radialMenuEvent( data )
{
	broadcast('radialMenuEvent', data);
}

// Check for pointer move events that are dragging a radial menu (but outside the menu)
function updateRadialMenuPointerPosition(uniqueID, pointerX, pointerY) {
	for (var key in SAGE2Items.radialMenus.list)
	{
		var radialMenu = SAGE2Items.radialMenus.list[key];
		//console.log(data.id+"_menu: " + radialMenu);
		if( radialMenu !== undefined && radialMenu.dragState === true )
		{
			var offset = radialMenu.getDragOffset(uniqueID, {x: pointerX, y: pointerY});
			moveRadialMenu( radialMenu.id, offset.x, offset.y );
		}
	}
}

function wsRemoveRadialMenu( wsio, data ) {
	hideRadialMenu(data.id);
}

function wsRadialMenuThumbnailWindow( wsio, data ) {
	var radialMenu = SAGE2Items.radialMenus.list[data.id+"_menu"];

	if (radialMenu !== undefined) {
		radialMenu.openThumbnailWindow(data);

		var thumbnailWindowPos = radialMenu.getThumbnailWindowPosition();
		interactMgr.editGeometry(data.id+"_menu_thumbnail", "radialMenus", "rectangle", {x: thumbnailWindowPos.x, y: thumbnailWindowPos.y, w: radialMenu.thumbnailWindowSize.x, h: radialMenu.thumbnailWindowSize.y});
		interactMgr.editVisibility(data.id+"_menu_thumbnail", "radialMenus", data.thumbnailWindowOpen);
	}
}

function wsRadialMenuMoved( wsio, data ) {
	var radialMenu = SAGE2Items.radialMenus.list[data.uniqueID+"_menu"];
	if (radialMenu !== undefined) {
		radialMenu.setPosition(data);
	}
}


function attachAppIfSticky(backgroundItem, appId){
	var app = SAGE2Items.applications.list[appId];
	if (app === null || app.sticky !== true) return;
	stickyAppHandler.detachStickyItem(app);
	if (backgroundItem !== null)
		stickyAppHandler.attachStickyItem(backgroundItem, app);
}


function showOrHideWidgetLinks(data){
	var obj = data.item;
	var appId = obj.id;
	if (obj.data !== undefined && obj.data !== null && obj.data.appId !== undefined)
		appId = obj.data.appId;
	var app = SAGE2Items.applications.list[appId];
	if (app!==null && app!==undefined){
		app = getAppPositionSize(app);
		app.user_id = data.uniqueID;
		if (data.show===true){
			app.user_color = data.user_color;
			if (app.user_color!==null){
				appUserColors[appId] = app.user_color;
			}
			broadcast('showWidgetToAppConnector', app);
		}
		else{
			broadcast('hideWidgetToAppConnector', app);
		}
	}
}<|MERGE_RESOLUTION|>--- conflicted
+++ resolved
@@ -1144,7 +1144,6 @@
 	if (wsio === masterDisplay && SAGE2Items.applications.list.hasOwnProperty(data.id)) {
 		var app = SAGE2Items.applications.list[data.id];
 
-<<<<<<< HEAD
 		mergeObjects(data.localState, app.data, ['doc_url', 'video_url', 'video_type', 'audio_url', 'audio_type']);
 
 		if (data.updateRemote === true) {
@@ -1175,14 +1174,6 @@
 				var ts = Date.now();
 				sharedApps[data.id][i].wsio.emit('updateApplicationStateOptions', {id: sharedApps[data.id][i].sharedId, options: data.options, date: ts});
 			}
-=======
-		mergeObjects(data.state, app.data, ['doc_url', 'video_url', 'video_type', 'audio_url', 'audio_type']);
-
-		var portal = findApplicationPortal(app);
-		if (portal !== undefined && portal !== null && data.updateRemote === true) {
-			var ts = Date.now() + remoteSharingSessions[portal.id].timeOffset;
-			remoteSharingSessions[portal.id].wsio.emit('updateApplicationState', {id: data.id, state: data.state, date: ts});
->>>>>>> afbfe48e
 		}
 	}
 }
