--- conflicted
+++ resolved
@@ -759,11 +759,6 @@
 }
 
 function initializeExistingWallUI(wsio) {
-<<<<<<< HEAD
-	var key;
-
-=======
-
 	if (config.ui.reload_wallui_on_refresh === false) {
 		// console.log("WallUI reload on display client refresh: Disabled");
 		for (key in SAGE2Items.radialMenus.list) {
@@ -774,20 +769,12 @@
 	}
 	// console.log("WallUI reload on display client refresh: Enabled (default)");
 	var key;
->>>>>>> ef6f86e2
 	for (key in SAGE2Items.radialMenus.list) {
 		var menuInfo = SAGE2Items.radialMenus.list[key].getInfo();
 		broadcast('createRadialMenu', menuInfo);
 		broadcast('updateRadialMenu', menuInfo);
-<<<<<<< HEAD
-		setRadialMenuPosition(menuInfo.id, menuInfo.x, menuInfo.y);
 		updateWallUIMediaBrowser(menuInfo.id);
 	}
-=======
-		updateWallUIMediaBrowser(menuInfo.id);
-	}
-
->>>>>>> ef6f86e2
 }
 
 function initializeExistingApps(wsio) {
