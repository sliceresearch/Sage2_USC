--- conflicted
+++ resolved
@@ -4109,20 +4109,11 @@
 function pointerRelease(uniqueID, pointerX, pointerY, data) {
 	if (sagePointers[uniqueID] === undefined) return;
 
-<<<<<<< HEAD
     var obj = interactMgr.searchGeometry({x: pointerX, y: pointerY});
     if (obj === null) {
     	dropSelectedApp(uniqueID, true);
     	return;
     }
-=======
-	var obj = interactMgr.searchGeometry({x: pointerX, y: pointerY});
-	if (obj === null) {
-		dropSelectedApp(uniqueID, true);
-		return;
-	}
-
->>>>>>> 5ef5ba07
 	switch (obj.layerId) {
 		case "staticUI":
 			pointerReleaseOnStaticUI(uniqueID, pointerX, pointerY, obj);
