--- conflicted
+++ resolved
@@ -115,7 +115,6 @@
 var pressingAlt        = true;
 
 
-<<<<<<< HEAD
 
 // Global variable for all media folders
 global.mediaFolders = {};
@@ -133,8 +132,7 @@
 	url:  "/user",
 	upload: true
 };
-=======
->>>>>>> a0d2596c
+
 // Add extra folders defined in the configuration file
 if (config.folders) {
 	config.folders.forEach(function(f) {
@@ -170,11 +168,8 @@
 		}
 		console.log(sageutils.header('Folders') + 'upload to ' + f.path);
 	}
-<<<<<<< HEAD
-	var newdirs = ["apps", "assets", "images", "pdfs", "tmp", "videos","whiteboard"];
-=======
-	var newdirs = ["apps", "assets", "images", "pdfs", "tmp", "videos", "config"];
->>>>>>> a0d2596c
+	var newdirs = ["apps", "assets", "images", "pdfs", "tmp", "videos", "config","whiteboard"];
+
 	newdirs.forEach(function(d) {
 		var newsubdir = path.join(mediaFolders[f.name].path, d);
 		if (!sageutils.folderExists(newsubdir)) {
