// SAGE2 is available for use under the SAGE2 Software License
//
// University of Illinois at Chicago's Electronic Visualization Laboratory (EVL)
// and University of Hawai'i at Manoa's Laboratory for Advanced Visualization
// and Applications (LAVA)
//
// See full text, terms and conditions in the LICENSE.txt included file
//
// Copyright (c) 2014-2015

/**
 * SAGE2 server
 *
 * @class server
 * @module server
 * @submodule server-core
 * @requires fs http https os path readline url formidable gm json5 qr-image sprint websocketio
 */


// node mode
/* jshint node: true */

// how to deal with spaces and tabs
/* jshint smarttabs: false */

// Don't make functions within a loop
/* jshint -W083 */

/*global mediaFolders */

// require variables to be declared
'use strict';

// node: built-in
var fs            = require('fs');               // filesystem access
var http          = require('http');             // http server
var https         = require('https');            // https server
var os            = require('os');               // operating system access
var path          = require('path');             // file path management
var readline      = require('readline');         // to build an evaluation loop
var url           = require('url');              // parses urls

// npm: defined in package.json
var formidable    = require('formidable');       // upload processor
var gm            = require('gm');               // graphicsmagick
var json5         = require('json5');            // Relaxed JSON format
var qrimage       = require('qr-image');         // qr-code generation
var sprint        = require('sprint');           // pretty formating (sprintf)
var imageMagick;                                 // derived from graphicsmagick

var WebsocketIO   = require('websocketio');      // creates WebSocket server and clients

// custom node modules
var assets              = require('./src/node-assets');           // manages the list of files
var commandline         = require('./src/node-sage2commandline'); // handles command line parameters for SAGE2
var exiftool            = require('./src/node-exiftool');         // gets exif tags for images
var pixelblock          = require('./src/node-pixelblock');       // chops pixels buffers into square chunks
var sageutils           = require('./src/node-utils');            // provides the current version number
var md5                 = require('./src/md5');                   // return standard md5 hash of given param

var HttpServer          = require('./src/node-httpserver');       // creates web server
var InteractableManager = require('./src/node-interactable');     // handles geometry and determining which object a point is over
var Interaction         = require('./src/node-interaction');      // handles sage interaction (move, resize, etc.)
var Loader              = require('./src/node-itemloader');       // handles sage item creation
var Omicron             = require('./src/node-omicron');
var Drawing             = require('./src/node-drawing');          // handles Omicron input events
var Radialmenu          = require('./src/node-radialmenu');       // radial menu
var Sage2ItemList       = require('./src/node-sage2itemlist');    // list of SAGE2 items
var Sagepointer         = require('./src/node-sagepointer');      // handles sage pointers (creation, location, etc.)
var StickyItems         = require('./src/node-stickyitems');
var registry            = require('./src/node-registry');        // Registry Manager

//
// Globals
//

// Global variable for all media folders
global.mediaFolders = {};
// System folder, defined within SAGE2 installation
mediaFolders.system =	{
	name: "system",
	path: "public/uploads/",
	url:  "/uploads",
	upload: false
};
// Home directory, defined as ~/Documents/SAGE2_Media or equivalent
mediaFolders.user =	{
	name: "user",
	path: path.join(sageutils.getHomeDirectory(), "Documents", "SAGE2_Media", "/"),
	url:  "/user",
	upload: true
};
// Default upload folder
var mainFolder = mediaFolders.user;

// Session hash for security
global.__SESSION_ID    = null;

var sage2Server        = null;
var sage2ServerS       = null;
var wsioServer         = null;
var wsioServerS        = null;
var SAGE2_version      = sageutils.getShortVersion();
var platform           = os.platform() === "win32" ? "Windows" : os.platform() === "darwin" ? "Mac OS X" : "Linux";
var program            = commandline.initializeCommandLineParameters(SAGE2_version, emitLog);
var config             = loadConfiguration();
var imageMagickOptions = {imageMagick: true};
var ffmpegOptions      = {};
var hostOrigin         = "";
var SAGE2Items         = {};
var sharedApps         = {};
var users              = null;
var appLoader          = null;
var interactMgr        = new InteractableManager();
var mediaBlockSize     = 512;
var startTime          = Date.now();
var drawingManager;
var pressingAlt        = true;

// master SAGE2 server for scalability
var masterServer       = null;
var slaveServers       = {};

// Add extra folders defined in the configuration file
if (config.folders) {
	config.folders.forEach(function(f) {
		// Add a new folder into the collection
		mediaFolders[f.name] = {};
		mediaFolders[f.name].name   = f.name;
		mediaFolders[f.name].path   = f.path;
		mediaFolders[f.name].url    = f.url;
		mediaFolders[f.name].upload = sageutils.isTrue(f.upload);
	});
}

var publicDirectory  = "public";
var uploadsDirectory = path.join(publicDirectory, "uploads");
var sessionDirectory = path.join(publicDirectory, "sessions");
var whiteboardDirectory = sessionDirectory;
// Validate all the media folders
for (var folder in mediaFolders) {
	var f = mediaFolders[folder];
	console.log(sageutils.header('Folders') + f.name + " " + f.path + " " + f.url);
	if (!sageutils.folderExists(f.path)) {
		sageutils.mkdirParent(f.path);
	}
	if (mediaFolders[f.name].upload) {
		mediaFolders.system.upload = false;
		// Update the main upload folder
		uploadsDirectory = f.path;
		mainFolder = f;
		sessionDirectory = path.join(uploadsDirectory, "sessions");
		whiteboardDirectory = path.join(uploadsDirectory, "whiteboard");
		if (!sageutils.folderExists(sessionDirectory)) {
			sageutils.mkdirParent(sessionDirectory);
		}
		console.log(sageutils.header('Folders') + 'upload to ' + f.path);
	}
	var newdirs = ["apps", "assets", "images", "pdfs",
		"tmp", "videos", "config", "whiteboard", "web"];

	newdirs.forEach(function(d) {
		var newsubdir = path.join(mediaFolders[f.name].path, d);
		if (!sageutils.folderExists(newsubdir)) {
			sageutils.mkdirParent(newsubdir);
		}
	});
}

// Add back all the media folders to the configuration structure
config.folders = mediaFolders;

console.log(sageutils.header("SAGE2") + "Node Version: " + sageutils.getNodeVersion());
console.log(sageutils.header("SAGE2") + "Detected Server OS as:\t" + platform);
console.log(sageutils.header("SAGE2") + "SAGE2 Short Version:\t" + SAGE2_version);

// Initialize Server
initializeSage2Server();

/**
 * initialize the SAGE2 server
 *
 * @method     initializeSage2Server
 */
function initializeSage2Server() {

	// Remove API keys from being investigated further
	// if (config.apis) delete config.apis;

	// Register with evl's server
	if (config.register_site) {
		sageutils.registerSAGE2(config);
	}

	// Check for missing packages
	//     pass parameter `true` for devel packages also
	if (process.arch !== 'arm') {
		// seems very slow to do on ARM processor (Raspberry PI)
		sageutils.checkPackages();
	}

	// Setup binaries path
	if (config.dependencies !== undefined) {
		if (config.dependencies.ImageMagick !== undefined) {
			imageMagickOptions.appPath = config.dependencies.ImageMagick;
		}
		if (config.dependencies.FFMpeg !== undefined) {
			ffmpegOptions.appPath = config.dependencies.FFMpeg;
		}
	}
	imageMagick = gm.subClass(imageMagickOptions);
	assets.initializeConfiguration(config);
	assets.setupBinaries(imageMagickOptions, ffmpegOptions);

	// Set default host origin for this server
	if (config.rproxy_port === undefined) {
		hostOrigin = "http://" + config.host + (config.port === 80 ? "" : ":" + config.port) + "/";
	}

	// Initialize sage2 item lists
	SAGE2Items.applications = new Sage2ItemList();
	SAGE2Items.portals      = new Sage2ItemList();
	SAGE2Items.pointers     = new Sage2ItemList();
	SAGE2Items.radialMenus  = new Sage2ItemList();
	SAGE2Items.widgets      = new Sage2ItemList();
	SAGE2Items.renderSync   = {};

	SAGE2Items.portals.interactMgr = {};

	// Initialize user interaction tracking
	if (program.trackUsers) {
		if (typeof program.trackUsers === "string" && sageutils.fileExists(program.trackUsers)) {
			users = json5.parse(fs.readFileSync(program.trackUsers));
		} else {
			users = {};
		}
		users.session = {};
		users.session.start = Date.now();

		setInterval(saveUserLog, 300000); // every 5 minutes
		if (!sageutils.folderExists("logs")) {
			fs.mkdirSync("logs");
		}
	}

	// Get full version of SAGE2 - git branch, commit, date
	sageutils.getFullVersion(function(version) {
		// fields: base commit branch date
		SAGE2_version = version;
		console.log(sageutils.header("SAGE2") + "Full Version:" + json5.stringify(SAGE2_version));
		broadcast('setupSAGE2Version', SAGE2_version);

		if (users !== null) {
			users.session.version = SAGE2_version;
		}
	});

	// Generate a qr image that points to sage2 server
	var qr_png = qrimage.image(hostOrigin, { ec_level: 'M', size: 15, margin: 3, type: 'png' });
	var qr_out = path.join(uploadsDirectory, "images", "QR.png");
	qr_png.on('end', function() {
		console.log(sageutils.header("QR") + "image generated", qr_out);
	});
	qr_png.pipe(fs.createWriteStream(qr_out));

	// Setup tmp directory for SAGE2 server
	process.env.TMPDIR = path.join(__dirname, "tmp");
	console.log(sageutils.header("SAGE2") + "Temp folder: " + process.env.TMPDIR);
	if (!sageutils.folderExists(process.env.TMPDIR)) {
		fs.mkdirSync(process.env.TMPDIR);
	}

	// Setup tmp directory in uploads
	var uploadTemp = path.join(__dirname, "public", "uploads", "tmp");
	console.log(sageutils.header("SAGE2") + "Upload temp folder: " + uploadTemp);
	if (!sageutils.folderExists(uploadTemp)) {
		fs.mkdirSync(uploadTemp);
	}

	// Make sure sessions directory exists
	if (!sageutils.folderExists(sessionDirectory)) {
		fs.mkdirSync(sessionDirectory);
	}

	// Add a flag into the configuration to denote password status (used on display side)
	//   not protected by default
	config.passwordProtected = false;
	// Check for the session password file
	var userDocPath = path.join(sageutils.getHomeDirectory(), "Documents", "SAGE2_Media", "/");
	var passwordFile = userDocPath + 'passwd.json';
	if (typeof program.password  === "string" && program.password.length > 0) {
		// Creating a new hash from the password
		global.__SESSION_ID = md5.getHash(program.password);
		console.log(sageutils.header("Secure") + "Using " + global.__SESSION_ID + " as the key for this session");
		// Saving the hash
		fs.writeFileSync(passwordFile, JSON.stringify({pwd: global.__SESSION_ID}));
		console.log(sageutils.header("Secure") + "Saved to file name " + passwordFile);
		// the session is protected
		config.passwordProtected = true;
	} else if (sageutils.fileExists(passwordFile)) {
		// If a password file exists, load it
		var passwordFileJsonString = fs.readFileSync(passwordFile, 'utf8');
		var passwordFileJson       = JSON.parse(passwordFileJsonString);
		if (passwordFileJson.pwd !== null) {
			global.__SESSION_ID = passwordFileJson.pwd;
			console.log(sageutils.header("Secure") + "A sessionID was found: " + passwordFileJson.pwd);
			// the session is protected
			config.passwordProtected = true;
		} else {
			console.log(sageutils.header("Secure") + "Invalid hash file " + passwordFile);
		}
	}

	// Monitoring some folders
	var listOfFolders = [];
	for (var lf in mediaFolders) {
		listOfFolders.push(mediaFolders[lf].path);
	}
	// try to exclude some folders from the monitoring
	var excludes = ['.DS_Store', 'Thumbs.db', 'passwd.json',
		'assets', 'apps', 'tmp', 'config', 'web'];
	sageutils.monitorFolders(listOfFolders, excludes,
		function(change) {
			// console.log(sageutils.header("Monitor") + "Changes detected in", this.root);
			if (change.addedFiles.length > 0) {
				// console.log(sageutils.header("Monitor") + "	Added files:    %j",   change.addedFiles);
				// broadcast the new file list
				// assets.refresh(this.root, function(count) {
				// 	broadcast('storedFileList', getSavedFilesList());
				// });
			}
			if (change.modifiedFiles.length > 0) {
				// console.log(sageutils.header("Monitor") + "	Modified files: %j",   change.modifiedFiles);
			}
			if (change.removedFiles.length > 0) {
				// console.log(sageutils.header("Monitor") + "	Removed files:  %j",   change.removedFiles);
			}
			if (change.addedFolders.length > 0) {
				// console.log(sageutils.header("Monitor") + "	Added folders:    %j", change.addedFolders);
			}
			if (change.modifiedFolders.length > 0) {
				// console.log(sageutils.header("Monitor") + "	Modified folders: %j", change.modifiedFolders);
			}
			if (change.removedFolders.length > 0) {
				// console.log(sageutils.header("Monitor") + "	Removed folders:  %j", change.removedFolders);
			}
		}
	);

	// Initialize assets folders
	assets.initialize(mainFolder, mediaFolders);

	// Initialize app loader
	appLoader = new Loader(mainFolder.path, hostOrigin, config, imageMagickOptions, ffmpegOptions);

	// Initialize interactable manager and layers
	interactMgr.addLayer("staticUI",     3);
	interactMgr.addLayer("radialMenus",  2);
	interactMgr.addLayer("widgets",      1);
	interactMgr.addLayer("applications", 0);
	interactMgr.addLayer("portals",      0);

	// Initialize the background for the display clients (image or color)
	setupDisplayBackground();

	// initialize dialog boxes
	setUpDialogsAsInteractableObjects();

	// Set up http and https servers
	var httpServerApp = new HttpServer(publicDirectory);
	httpServerApp.httpPOST('/upload', uploadForm); // receive newly uploaded files from SAGE Pointer / SAGE UI
	httpServerApp.httpGET('/config',  sendConfig); // send config object to client using http request
	var options  = setupHttpsOptions();            // create HTTPS options - sets up security keys
	sage2Server  = http.createServer(httpServerApp.onrequest);
	sage2ServerS = https.createServer(options, httpServerApp.onrequest);

	// In case the HTTPS client doesnt support tickets
	var tlsSessionStore = {};
	sage2ServerS.on('newSession', function(id, data, cb) {
		tlsSessionStore[id.toString('hex')] = data;
		cb();
	});
	sage2ServerS.on('resumeSession', function(id, cb) {
		cb(null, tlsSessionStore[id.toString('hex')] || null);
	});

	// Set up websocket servers - 2 way communication between server and all browser clients
	wsioServer  = new WebsocketIO.Server({server: sage2Server});
	wsioServerS = new WebsocketIO.Server({server: sage2ServerS});
	wsioServer.onconnection(openWebSocketClient);
	wsioServerS.onconnection(openWebSocketClient);

	// if this is a slave server (connected to a master)
        if (program.slaveports !== undefined) {
		// assume master is on the same host (for now...)
		var master = "wss://"+config.host+":"+config.master_https_port;
		console.log("Slave server - try to connect to master ", master, "...");
		masterServer = new WebsocketIO(master, false, function() {
			console.log(sageutils.header("Remote") + "Connected to "+master+"as rendering slave");
			var clientDescription = {
				clientType: "remoteServer",
				host: config.host,
				port: config.port,
				requests: {
					config: false,
					version: false,
					time: false,
					console: false
				}
			};
			masterServer.clientType = "remoteServer";

                	masterServer.emit('addClient', clientDescription);

			masterServer.on('initialize', function() {
				masterServer.emit('addSlaveServer', clientDescription);
			});

			masterServer.on('eventInItem', wsEventInItem);
			masterServer.on('setItemPosition', moveResize);
			masterServer.on('setItemPositionAndSize', moveResize);

			masterServer.on('deleteApplication', wsDeleteApplication);

			masterServer.onclose(function() {
				console.log("Master "+master+" offline");
				//remoteSites[index].connected = false;
				//var delete_site = {name: remoteSites[index].name, connected: remoteSites[index].connected};
				//broadcast('connectedToRemoteSite', delete_site);
				//removeElement(clients, remote);
				process.exit(0);
			});
		});
	}

	drawingManager = new Drawing(config);
	drawingManager.setCallbacks(
		drawingInit,
		drawingUpdate,
		drawingRemove,
		sendTouchToPalette,
		sendDragToPalette,
		sendStyleToPalette,
		sendChangeToPalette,
		movePaletteTo,
		saveDrawingSession,
		loadDrawingSession,
		sendSessionListToPalette
	);
	// Link the interactable manager to the drawing manager
	drawingManager.linkInteractableManager(interactMgr);
}

function wsAddSlaveServer(wsio, data) {
	console.log("Add slave server: ", wsio.id, data);
	data.id = wsio.id;
	slaveServers[wsio.id]=data;
	broadcast('displayAddSlaveServer',data);
}

/////////////////////
//// Slave services

function moveResize(wsio, data) {
	console.log("Master update pos/size: ", wsio.id, data);
	var newdata = {appPositionAndSize: data};
	wsUpdateApplicationPositionAndSize(wsio, newdata);
	// some clients e.g. vnc require these updates
	broadcast('setItemPositionAndSize', data);
}

// attached to connection to master server only
function wsEventInItem(wsio, data) {
	console.log('wsEventInItem from master server: ', data);
	broadcast('eventInItem', data);
}


/************************Whiteboard Callbacks************************/

function drawingInit(clientWebSocket, drawState) {
	clientWebSocket.emit("drawingInit", drawState);
}

function drawingUpdate(clientWebSocket, drawingObject) {
	clientWebSocket.emit("drawingUpdate", drawingObject);
}

function drawingRemove(clientWebSocket, drawingObject) {
	clientWebSocket.emit("drawingRemove", drawingObject);
}

function sendTouchToPalette(paletteID, x, y) {
	var ePosition = {x: x, y: y};
	var eUser = {id: 1, label: "Touch", color: "none"};

	var event = {
		id: paletteID,
		type: "pointerPress",
		position: ePosition,
		user: eUser,
		data: {button: "left"},
		date: Date.now()
	};

	broadcast('eventInItem', event);
}
function sendDragToPalette(paletteID, x, y) {
	var ePosition = {x: x, y: y};
	var eUser = {id: 1, label: "Touch", color: "none"};

	var event = {
		id: paletteID,
		type: "pointerDrag",
		position: ePosition,
		user: eUser,
		data: {button: "left"},
		date: Date.now()
	};

	broadcast('eventInItem', event);
}

function sendStyleToPalette(paletteID, style) {
	var ePosition = {x: 0, y: 0};
	var eUser = {id: 1, label: "Touch", color: "none"};

	var event = {
		id: paletteID,
		type: "styleChange",
		position: ePosition,
		user: eUser,
		data: {style: style},
		date: Date.now()
	};

	broadcast('eventInItem', event);
}

function sendSessionListToPalette(paletteID, data) {
	var ePosition = {x: 0, y: 0};
	var eUser = {id: 1, label: "Touch", color: "none"};

	var event = {
		id: paletteID,
		type: "sessionsList",
		position: ePosition,
		user: eUser,
		data: data,
		date: Date.now()
	};

	broadcast('eventInItem', event);

}

function sendChangeToPalette(paletteID, data) {
	var ePosition = {x: 0, y: 0};
	var eUser = {id: 1, label: "Touch", color: "none"};

	var event = {
		id: paletteID,
		type: "modeChange",
		position: ePosition,
		user: eUser,
		data: data,
		date: Date.now()
	};

	broadcast('eventInItem', event);
}

function movePaletteTo(paletteID, x, y, w, h) {
	var paletteApp = SAGE2Items.applications.list[paletteID];
	if (paletteApp !== undefined) {
		paletteApp.left = x;
		paletteApp.top = y;
		var moveApp = {
			elemId: paletteID,
			elemLeft: x,
			elemTop: y,
			elemWidth: w,
			elemHeight: h,
			date: new Date()
		};

		moveApplicationWindow(null, moveApp, null);
	}
}

function setUpDialogsAsInteractableObjects() {
	var dialogGeometry = {
		x: config.totalWidth / 2 - 13 * config.ui.titleBarHeight,
		y: 2 * config.ui.titleBarHeight,
		w: 26 * config.ui.titleBarHeight,
		h: 8 * config.ui.titleBarHeight
	};

	var acceptGeometry = {
		x: dialogGeometry.x + 0.25 * config.ui.titleBarHeight,
		y: dialogGeometry.y + 4.75 * config.ui.titleBarHeight,
		w: 9 * config.ui.titleBarHeight,
		h: 3 * config.ui.titleBarHeight
	};

	var rejectCancelGeometry = {
		x: dialogGeometry.x + 16.75 * config.ui.titleBarHeight,
		y: dialogGeometry.y + 4.75 * config.ui.titleBarHeight,
		w: 9 * config.ui.titleBarHeight,
		h: 3 * config.ui.titleBarHeight
	};

	interactMgr.addGeometry("dataSharingWaitDialog",    "staticUI", "rectangle", dialogGeometry, false, 1, null);
	interactMgr.addGeometry("dataSharingRequestDialog", "staticUI", "rectangle", dialogGeometry, false, 1, null);
	interactMgr.addGeometry("acceptDataSharingRequest", "staticUI", "rectangle", acceptGeometry, false, 2, null);
	interactMgr.addGeometry("cancelDataSharingRequest", "staticUI", "rectangle", rejectCancelGeometry, false, 2, null);
	interactMgr.addGeometry("rejectDataSharingRequest", "staticUI", "rectangle", rejectCancelGeometry, false, 2, null);
}

/**
 * Send a message to all clients using websocket
 * @method broadcast
 * @param  name    {String}      name of the message
 * @param  data    {Object}      data of the message
 */
function broadcast(name, data) {
	wsioServer.broadcast(name, data);
	wsioServerS.broadcast(name, data);
}

// Export variables and functions to sub modules
exports.config    = config;
exports.broadcast = broadcast;
exports.dirname   = path.join(__dirname, "node_modules");


/**
 * Print a message to all the web consoles
 *
 * @method     emitLog
 * @param      {Object}  data    object to print
 */
function emitLog(data) {
	if (wsioServer === null || wsioServerS === null) {
		return;
	}
	broadcast('console', data);
}


// global variables to manage clients
var clients           = [];
var masterDisplay     = null;
var webBrowserClient  = null;
var sagePointers      = {};
var remoteInteraction = {};
var mediaBlockStreams = {};
var appUserColors     = {}; // a dict to keep track of app instance colors(for widget connectors)

// var remoteSharingRequestDialog = null;
var remoteSharingWaitDialog    = null;
var remoteSharingSessions      = {};

// Sticky items and window position for new clones
var stickyAppHandler     = new StickyItems();


//
// Catch the uncaught errors that weren't wrapped in a domain or try catch statement
//
process.on('uncaughtException', function(err) {
	// handle the error safely
	console.trace("SAGE2>	", err);
});


/**
 * Callback when a client connects
 *
 * @method     openWebSocketClient
 * @param      {Websocket}  wsio    The websocket for this client
 */
function openWebSocketClient(wsio) {
	wsio.onclose(closeWebSocketClient);
	wsio.on('addClient', wsAddClient);
}

/**
 * Callback when a client closes
 *
 * @method     closeWebSocketClient
 * @param      {Websocket}  wsio    websocket of the client
 */
function closeWebSocketClient(wsio) {
	var i;
	var key;
	if (wsio.clientType === "display") {
		console.log(sageutils.header("Disconnect") + wsio.id + " (" + wsio.clientType + " " + wsio.clientID + ")");
	} else {
		if (wsio.clientType) {
			console.log(sageutils.header("Disconnect") + wsio.id + " (" + wsio.clientType + ")");
		} else {
			console.log(sageutils.header("Disconnect") + wsio.id + " (unknown)");
		}
	}

	addEventToUserLog(wsio.id, {type: "disconnect", data: null, time: Date.now()});

	// if client is a remote site, send disconnect message
	var remote = findRemoteSiteByConnection(wsio);
	if (remote !== null) {
		console.log(sageutils.header("Remote") + "\"" + remote.name + "\" now offline");
		remote.connected = "off";
		var site = {name: remote.name, connected: remote.connected};
		broadcast('connectedToRemoteSite', site);
	}

	if (wsio.clientType === "sageUI") {
		hidePointer(wsio.id);
		removeControlsForUser(wsio.id);
		delete sagePointers[wsio.id];
		delete remoteInteraction[wsio.id];
		for (key in remoteSharingSessions) {
			remoteSharingSessions[key].wsio.emit('stopRemoteSagePointer', {id: wsio.id});
		}
	} else if (wsio.clientType === "display") {
		for (key in SAGE2Items.renderSync) {
			if (SAGE2Items.renderSync.hasOwnProperty(key)) {
				// If the application had an animation timer, clear it
				if (SAGE2Items.renderSync[key].clients[wsio.id] &&
					SAGE2Items.renderSync[key].clients[wsio.id].animateTimer) {
					clearTimeout(SAGE2Items.renderSync[key].clients[wsio.id].animateTimer);
				}
				// Remove the object from the list
				delete SAGE2Items.renderSync[key].clients[wsio.id];
			}
		}
	} else if (wsio.clientType === "webBrowser") {
		webBrowserClient = null;
	} else {
		// if it's an application, assume it's a stream and try
		deleteApplication(wsio.id + '|0');
	}

	if (wsio === masterDisplay) {
		masterDisplay = null;
		for (i = 0; i < clients.length; i++) {
			if (clients[i].clientType === "display" && clients[i] !== wsio) {
				masterDisplay = clients[i];
				clients[i].emit('setAsMasterDisplay');
				break;
			}
		}
	}

	removeElement(clients, wsio);

	// Unregistering the client from the drawingManager
	if (wsio.clientType === "display") {
		drawingManager.removeWebSocket(wsio);
	}

}

/**
 * Callback that configures a new client
 *
 * @method     wsAddClient
 * @param      {Websocket}  wsio    client's websocket
 * @param      {Object}  data    initialization data
 */
function wsAddClient(wsio, data) {
	// Check for password
	if (config.passwordProtected) {
		if (!data.session || data.session !== global.__SESSION_ID) {
			console.log(sageutils.header("WebsocketIO") + "wrong session hash - closing");
			// Send a message back to server
			wsio.emit('remoteConnection', {status: "refused", reason: 'wrong session hash'});
			// if server protected and wrong hash, close the socket and byebye
			wsio.ws.close();
			return;
		}
	}
	// Send a message back to server
	wsio.emit('remoteConnection', {status: "accepted"});

	// Just making sure the data is valid JSON (one gets strings from C++)
	if (sageutils.isTrue(data.requests.config)) {
		data.requests.config = true;
	} else {
		data.requests.config = false;
	}
	if (sageutils.isTrue(data.requests.version)) {
		data.requests.version = true;
	} else {
		data.requests.version = false;
	}
	if (sageutils.isTrue(data.requests.time)) {
		data.requests.time = true;
	} else {
		data.requests.time = false;
	}
	if (sageutils.isTrue(data.requests.console)) {
		data.requests.console = true;
	} else {
		data.requests.console = false;
	}

	wsio.updateRemoteAddress(data.host, data.port); // overwrite host and port if defined
	wsio.clientType = data.clientType;

	if (wsio.clientType === "display") {
		wsio.clientID = data.clientID;
		if (masterDisplay === null) {
			masterDisplay = wsio;
		}
		console.log(sageutils.header("Connect") + wsio.id + " (" + wsio.clientType + " " + wsio.clientID + ")");
	} else {
		wsio.clientID = -1;
		console.log(sageutils.header("Connect") + wsio.id + " (" + wsio.clientType + ")");
		if (masterServer!==undefined && masterServer!=null) {
			console.log("register new client with master");
			masterServer.emit('addClient', data);
			console.log("- registered new client with master");
		}
		if (wsio.clientType === "remoteServer") {
			// Remote info
			// var remoteaddr = wsio.ws.upgradeReq.connection.remoteAddress;
			// var remoteport = wsio.ws.upgradeReq.connection.remotePort;

			// Checking if it's a known server
			config.remote_sites.forEach(function(element, index, array) {
				if (element.host === data.host &&
					element.port === data.port &&
					remoteSites[index].connected === "on") {
					console.log(sageutils.header("Connect") + 'known remote site ' + data.host + ':' + data.port);
					manageRemoteConnection(wsio, element, index);
				}
			});
		}
	}

	clients.push(wsio);
	initializeWSClient(wsio, data.requests.config, data.requests.version, data.requests.time, data.requests.console);
	if (wsio.clientType === "display") {
		drawingManager.init(wsio);
	}
	// Check if there's a new pointer for a mobile client
	if (data.browser && data.browser.isMobile && remoteInteraction[wsio.id]) {
		// for mobile clients, default to window interaction mode
		remoteInteraction[wsio.id].previousMode = 0;
	}

}

/**
 * Sends the firt messages when client built
 *
 * @method     initializeWSClient
 * @param      {Websocket}  wsio        client's websocket
 * @param      {bool}  reqConfig   client requests configuration
 * @param      {bool}  reqVersion  client requests version
 * @param      {bool}  reqTime     client requests time information
 * @param      {bool}  reqConsole  client requests console messages
 */
function initializeWSClient(wsio, reqConfig, reqVersion, reqTime, reqConsole) {
	console.log("initializeWSClient ", wsio.id);
	setupListeners(wsio);

	wsio.emit('initialize', {UID: wsio.id, time: Date.now(), start: startTime});
	if (wsio === masterDisplay) {
		wsio.emit('setAsMasterDisplay');
	}

	if (reqConfig) {
		wsio.emit('setupDisplayConfiguration', config);
	}
	if (reqVersion) {
		wsio.emit('setupSAGE2Version', SAGE2_version);
	}
	if (reqTime) {
		var now = new Date();
		wsio.emit('setSystemTime', {date: now.toJSON(), offset: now.getTimezoneOffset()});
	}
	if (reqConsole) {
		wsio.emit('console', json5.stringify(config, null, 4));
	}

	if (wsio.clientType === "display") {
		initializeExistingSagePointers(wsio);
		initializeExistingApps(wsio);
		initializeRemoteServerInfo(wsio);
		initializeExistingWallUI(wsio);
		setTimeout(initializeExistingControls, 6000, wsio); // why can't this be done immediately with the rest?
		console.log("Send slave servers...", slaveServers);
		for (var ss in slaveServers) {
			console.log("- send slave server details: ", slaveServers[ss]);
			wsio.emit('displayAddSlaveServer', slaveServers[ss]);
		}
	} else if (wsio.clientType === "audioManager") {
		initializeExistingAppsAudio(wsio);
	} else if (wsio.clientType === "sageUI") {
		createSagePointer(wsio.id);
		var key;
		for (key in remoteSharingSessions) {
			remoteSharingSessions[key].wsio.emit('createRemoteSagePointer', {
				id: wsio.id, portal: {host: config.host, port: config.port}
			});
		}
		initializeExistingAppsPositionSizeTypeOnly(wsio);
	}

	var remote = findRemoteSiteByConnection(wsio);
	if (remote !== null) {
		console.log("Connected to remote site");
		remote.wsio = wsio;
		remote.connected = "on";
		var site = {name: remote.name, connected: remote.connected};
		broadcast('connectedToRemoteSite', site);
	}

	if (wsio.clientType === "webBrowser") {
		webBrowserClient = wsio;
	}
}

/**
 * Installs all the message callbacks on a websocket
 *
 * @method     setupListeners
 * @param      {Websocket}  wsio    concerned websocket
 */
function setupListeners(wsio) {
	console.log("setupListeners ",wsio.id);
	wsio.on('registerInteractionClient',            wsRegisterInteractionClient);

	wsio.on('addSlaveServer',            		wsAddSlaveServer);

	wsio.on('startSagePointer',                     wsStartSagePointer);
	wsio.on('stopSagePointer',                      wsStopSagePointer);

	wsio.on('pointerPress',                         wsPointerPress);
	wsio.on('pointerRelease',                       wsPointerRelease);
	wsio.on('pointerDblClick',                      wsPointerDblClick);
	wsio.on('pointerPosition',                      wsPointerPosition);
	wsio.on('pointerMove',                          wsPointerMove);
	wsio.on('pointerScrollStart',                   wsPointerScrollStart);
	wsio.on('pointerScroll',                        wsPointerScroll);
	wsio.on('pointerScrollEnd',                     wsPointerScrollEnd);
	wsio.on('pointerDraw',                          wsPointerDraw);
	wsio.on('keyDown',                              wsKeyDown);
	wsio.on('keyUp',                                wsKeyUp);
	wsio.on('keyPress',                             wsKeyPress);

	wsio.on('uploadedFile',                         wsUploadedFile);

	wsio.on('startNewMediaStream',                  wsStartNewMediaStream);
	wsio.on('updateMediaStreamFrame',               wsUpdateMediaStreamFrame);
	wsio.on('updateMediaStreamChunk',               wsUpdateMediaStreamChunk);
	wsio.on('stopMediaStream',                      wsStopMediaStream);
	wsio.on('startNewMediaBlockStream',             wsStartNewMediaBlockStream);
	wsio.on('updateMediaBlockStreamFrame',          wsUpdateMediaBlockStreamFrame);
	wsio.on('stopMediaBlockStream',                 wsStopMediaBlockStream);

	wsio.on('requestVideoFrame',                    wsRequestVideoFrame);
	wsio.on('receivedMediaStreamFrame',             wsReceivedMediaStreamFrame);
	wsio.on('receivedRemoteMediaStreamFrame',       wsReceivedRemoteMediaStreamFrame);
	wsio.on('receivedMediaBlockStreamFrame',        wsReceivedMediaBlockStreamFrame);
	wsio.on('receivedRemoteMediaBlockStreamFrame',  wsReceivedRemoteMediaBlockStreamFrame);

	wsio.on('finishedRenderingAppFrame',            wsFinishedRenderingAppFrame);
	wsio.on('updateAppState',                       wsUpdateAppState);
	wsio.on('updateStateOptions',                   wsUpdateStateOptions);
	wsio.on('appResize',                            wsAppResize);
	wsio.on('appFullscreen',                        wsFullscreen);
	wsio.on('broadcast',                            wsBroadcast);
	wsio.on('applicationRPC',                       wsApplicationRPC);

	wsio.on('requestAvailableApplications',         wsRequestAvailableApplications);
	wsio.on('requestStoredFiles',                   wsRequestStoredFiles);
	wsio.on('loadApplication',                      wsLoadApplication);
	wsio.on('loadFileFromServer',                   wsLoadFileFromServer);
	wsio.on('loadImageFromBuffer',                  wsLoadImageFromBuffer);
	wsio.on('deleteElementFromStoredFiles',         wsDeleteElementFromStoredFiles);
	wsio.on('moveElementFromStoredFiles',           wsMoveElementFromStoredFiles);
	wsio.on('saveSesion',                           wsSaveSesion);
	wsio.on('clearDisplay',                         wsClearDisplay);
	wsio.on('tileApplications',                     wsTileApplications);

	// Radial menu should have its own message section? Just appended here for now.
	wsio.on('radialMenuClick',                      wsRadialMenuClick);
	wsio.on('radialMenuMoved',                      wsRadialMenuMoved);
	wsio.on('removeRadialMenu',                     wsRemoveRadialMenu);
	wsio.on('radialMenuWindowToggle',               wsRadialMenuThumbnailWindow);

	// DrawingState messages, should they have their own section?
	wsio.on('updatePalettePosition',				wsUpdatePalettePosition);
	wsio.on('enableDrawingMode',					wsEnableDrawingMode);
	wsio.on('disableDrawingMode',					wsDisableDrawingMode);
	wsio.on('enableEraserMode',						wsEnableEraserMode);
	wsio.on('disableEraserMode',					wsDisableEraserMode);
	wsio.on('enablePointerColorMode',				wsEnablePointerColorMode);
	wsio.on('disablePointerColorMode',				wsDisablePointerColorMode);
	wsio.on('clearDrawingCanvas',					wsClearDrawingCanvas);
	wsio.on('changeStyle',							wsChangeStyle);
	wsio.on('undoLastDrawing',						wsUndoLastDrawing);
	wsio.on('redoDrawing',							wsRedoDrawing);
	wsio.on('loadDrawings',							wsLoadDrawings);
	wsio.on('getSessionsList',						wsGetSessionsList);
	wsio.on('saveDrawings',							wsSaveDrawings);
	wsio.on('enablePaintingMode',					wsEnablePaintingMode);
	wsio.on('disablePaintingMode',					wsDisablePaintingMode);
	wsio.on('saveScreenshot',						wsSaveScreenshot);
	wsio.on('selectionModeOnOff',					wsSelectionModeOnOff);

	wsio.on('addNewWebElement',                     wsAddNewWebElement);

	wsio.on('openNewWebpage',                       wsOpenNewWebpage);

	wsio.on('setVolume',                            wsSetVolume);

	wsio.on('playVideo',                            wsPlayVideo);
	wsio.on('pauseVideo',                           wsPauseVideo);
	wsio.on('stopVideo',                            wsStopVideo);
	wsio.on('updateVideoTime',                      wsUpdateVideoTime);
	wsio.on('muteVideo',                            wsMuteVideo);
	wsio.on('unmuteVideo',                          wsUnmuteVideo);
	wsio.on('loopVideo',                            wsLoopVideo);

	wsio.on('addNewElementFromRemoteServer',          wsAddNewElementFromRemoteServer);
	wsio.on('addNewSharedElementFromRemoteServer',    wsAddNewSharedElementFromRemoteServer);
	wsio.on('requestNextRemoteFrame',                 wsRequestNextRemoteFrame);
	wsio.on('updateRemoteMediaStreamFrame',           wsUpdateRemoteMediaStreamFrame);
	wsio.on('stopMediaStream',                        wsStopMediaStream);
	wsio.on('updateRemoteMediaBlockStreamFrame',      wsUpdateRemoteMediaBlockStreamFrame);
	wsio.on('stopMediaBlockStream',                   wsStopMediaBlockStream);
	wsio.on('requestDataSharingSession',              wsRequestDataSharingSession);
	wsio.on('cancelDataSharingSession',               wsCancelDataSharingSession);
	wsio.on('acceptDataSharingSession',               wsAcceptDataSharingSession);
	wsio.on('rejectDataSharingSession',               wsRejectDataSharingSession);
	wsio.on('createRemoteSagePointer',                wsCreateRemoteSagePointer);
	wsio.on('startRemoteSagePointer',                 wsStartRemoteSagePointer);
	wsio.on('stopRemoteSagePointer',                  wsStopRemoteSagePointer);
	wsio.on('remoteSagePointerPosition',              wsRemoteSagePointerPosition);
	wsio.on('remoteSagePointerToggleModes',           wsRemoteSagePointerToggleModes);
	wsio.on('remoteSagePointerHoverCorner',           wsRemoteSagePointerHoverCorner);
	wsio.on('addNewRemoteElementInDataSharingPortal', wsAddNewRemoteElementInDataSharingPortal);

	wsio.on('updateApplicationOrder',                 wsUpdateApplicationOrder);
	wsio.on('startApplicationMove',                   wsStartApplicationMove);
	wsio.on('startApplicationResize',                 wsStartApplicationResize);
	wsio.on('updateApplicationPosition',              wsUpdateApplicationPosition);
	wsio.on('updateApplicationPositionAndSize',       wsUpdateApplicationPositionAndSize);
	wsio.on('finishApplicationMove',                  wsFinishApplicationMove);
	wsio.on('finishApplicationResize',                wsFinishApplicationResize);
	wsio.on('deleteApplication',                      wsDeleteApplication);
	wsio.on('updateApplicationState',                 wsUpdateApplicationState);
	wsio.on('updateApplicationStateOptions',          wsUpdateApplicationStateOptions);

	wsio.on('addNewControl',                        wsAddNewControl);
	wsio.on('closeAppFromControl',                  wsCloseAppFromControl);
	wsio.on('hideWidgetFromControl',                wsHideWidgetFromControl);
	wsio.on('openRadialMenuFromControl',            wsOpenRadialMenuFromControl);
	wsio.on('recordInnerGeometryForWidget',			wsRecordInnerGeometryForWidget);

	wsio.on('createAppClone',                       wsCreateAppClone);

	wsio.on('sage2Log',                             wsPrintDebugInfo);
	wsio.on('command',                              wsCommand);

	wsio.on('createFolder',                         wsCreateFolder);

	// Jupyper messages
	wsio.on('startJupyterSharing',					wsStartJupyterSharing);
	wsio.on('updateJupyterSharing',					wsUpdateJupyterSharing);

	// message passing between ui to display (utd)
	wsio.on('utdWhatAppIsAt',						wsUtdWhatAppIsAt);
	wsio.on('utdRequestRmbContextMenu',				wsUtdRequestRmbContextMenu);
	wsio.on('utdCallFunctionOnApp',					wsUtdCallFunctionOnApp);
	// display to ui (dtu)
	wsio.on('dtuRmbContextMenuContents',			wsDtuRmbContextMenuContents);
	// generic message passing for data requests or for specific communications.
	// might eventually break this up into individual ws functions
	wsio.on('csdMessage',							wsCsdMessage);
}

/**
 * Ensures that new audioManager instances get metadata about all existing apps
 *
 * @method     initializeExistingAppsAudio
 * @param      {Websocket}  wsio    client's websocket
 */
function initializeExistingAppsAudio(wsio) {
	var key;
	for (key in SAGE2Items.applications.list) {
		wsio.emit('createAppWindow', SAGE2Items.applications.list[key]);
	}
}

/**
 * Rebuilds the application widgets for a given client
 *
 * @method     initializeExistingControls
 * @param      {Websocket}  wsio    client's websocket
 */
function initializeExistingControls(wsio) {
	var i;
	var uniqueID;
	var app;
	var zIndex;
	var data;
	var controlList = SAGE2Items.widgets.list;
	for (i in controlList) {
		if (controlList.hasOwnProperty(i) && SAGE2Items.applications.list.hasOwnProperty(controlList[i].appId)) {
			data = controlList[i];
			wsio.emit('createControl', data);
			zIndex = SAGE2Items.widgets.numItems;
			var radialGeometry = {
				x: data.left + (data.height / 2),
				y: data.top + (data.height / 2),
				r: data.height / 2
			};
			if (data.hasSideBar === true) {
				var shapeData = {
					radial: {
						type: "circle",
						visible: true,
						geometry: radialGeometry
					},
					sidebar: {
						type: "rectangle",
						visible: true,
						geometry: {
							x: data.left + data.height,
							y: data.top + (data.height / 2) - (data.barHeight / 2),
							w: data.width - data.height, h: data.barHeight
						}
					}
				};
				interactMgr.addComplexGeometry(data.id, "widgets", shapeData, zIndex, data);
			} else {
				interactMgr.addGeometry(data.id, "widgets", "circle", radialGeometry, true, zIndex, data);
			}
			SAGE2Items.widgets.addItem(data);
			uniqueID = data.id.substring(data.appId.length, data.id.lastIndexOf("_"));
			app = SAGE2Items.applications.list[data.appId];
			addEventToUserLog(uniqueID, {type: "widgetMenu",
					data: {action: "open", application: {id: app.id, type: app.application}},
					time: Date.now()});
		}
	}
}

/**
 * Rebuilds the pointers for a given client
 *
 * @method     initializeExistingSagePointers
 * @param      {Websocket}  wsio    client's websocket
 */
function initializeExistingSagePointers(wsio) {
	for (var key in sagePointers) {
		if (sagePointers.hasOwnProperty(key)) {
			wsio.emit('createSagePointer', sagePointers[key]);
			wsio.emit('changeSagePointerMode', {id: sagePointers[key].id, mode: remoteInteraction[key].interactionMode});
		}
	}
}

/**
 * Rebuilds the wall radial menu for a given client
 *
 * @method     initializeExistingWallUI
 * @param      {Websocket}  wsio    client's websocket
 */
function initializeExistingWallUI(wsio) {
	var menuInfo;
	if (config.ui.reload_wallui_on_refresh === false) {
		// console.log("WallUI reload on display client refresh: Disabled");
		for (key in SAGE2Items.radialMenus.list) {
			menuInfo = SAGE2Items.radialMenus.list[key].getInfo();
			hideRadialMenu(menuInfo.id);
		}
		return;
	}
	// console.log("WallUI reload on display client refresh: Enabled (default)");
	var key;
	for (key in SAGE2Items.radialMenus.list) {
		menuInfo = SAGE2Items.radialMenus.list[key].getInfo();
		broadcast('createRadialMenu', menuInfo);
		broadcast('updateRadialMenu', menuInfo);
		updateWallUIMediaBrowser(menuInfo.id);
	}
}

function initializeExistingApps(wsio) {
	var key;

	for (key in SAGE2Items.applications.list) {
		wsio.emit('createAppWindow', SAGE2Items.applications.list[key]);
		if (SAGE2Items.renderSync.hasOwnProperty(key)) {
			SAGE2Items.renderSync[key].clients[wsio.id] = {wsio: wsio, readyForNextFrame: false, blocklist: []};
			calculateValidBlocks(SAGE2Items.applications.list[key], mediaBlockSize, SAGE2Items.renderSync[key]);

			// Need to reset the animation loop
			//   a new client could come while other clients were done rendering
			//   (especially true for slow update apps, like the clock)
			broadcast('animateCanvas', {id: SAGE2Items.applications.list[key].id, date: Date.now()});
		}
	}
	for (key in SAGE2Items.portals.list) {
		broadcast('initializeDataSharingSession', SAGE2Items.portals.list[key]);
	}

	var newOrder = interactMgr.getObjectZIndexList("applications", ["portals"]);
	wsio.emit('updateItemOrder', newOrder);
}

function initializeExistingAppsPositionSizeTypeOnly(wsio) {
	var key;
	for (key in SAGE2Items.applications.list) {
		wsio.emit('createAppWindowPositionSizeOnly', getAppPositionSize(SAGE2Items.applications.list[key]));
	}

	var newOrder = interactMgr.getObjectZIndexList("applications", ["portals"]);
	wsio.emit('updateItemOrder', newOrder);
}

function initializeRemoteServerInfo(wsio) {
	for (var i = 0; i < remoteSites.length; i++) {
		var site = {name: remoteSites[i].name, connected: remoteSites[i].connected, geometry: remoteSites[i].geometry};
		wsio.emit('addRemoteSite', site);
	}
}

// **************  Drawing Functions *****************

// The functions just call their associated method in the drawing manager
function wsUpdatePalettePosition(wsio, data) {
	drawingManager.updatePalettePosition({
		startX: data.x,
		endX: data.x + data.w,
		startY: data.y,
		endY: data.y + data.h});
}

function wsEnableDrawingMode(wsio, data) {
	drawingManager.enableDrawingMode(data);
}
function wsDisableDrawingMode(wsio, data) {
	drawingManager.disableDrawingMode(data);
}

function wsEnableEraserMode(wsio, data) {
	drawingManager.enableEraserMode(data);
}
function wsDisableEraserMode(wsio, data) {
	drawingManager.disableEraserMode(data);
}

function wsEnablePointerColorMode(wsio, data) {
	drawingManager.enablePointerColorMode(data);
}
function wsDisablePointerColorMode(wsio, data) {
	drawingManager.disablePointerColorMode(data);
}


function wsClearDrawingCanvas(wsio, data) {
	drawingManager.clearDrawingCanvas();
}

function wsChangeStyle(wsio, data) {
	drawingManager.changeStyle(data);
}

function wsUndoLastDrawing(wsio, data) {
	drawingManager.undoLastDrawing();
}

function wsRedoDrawing(wsio, data) {
	drawingManager.redoDrawing();
}

function wsLoadDrawings(wsio, data) {
	drawingManager.loadDrawings(data);
}

function wsGetSessionsList(wsio, data) {
	var allDrawings = getAllDrawingsessions();
	drawingManager.gotSessionsList(allDrawings);
}

function wsSaveDrawings(wsio, data) {
	drawingManager.saveDrawings();
}

function wsEnablePaintingMode(wsio, data) {
	drawingManager.enablePaintingMode();
}

function wsDisablePaintingMode(wsio, data) {
	drawingManager.disablePaintingMode();
}
function wsSaveScreenshot(wsio, data) {
	saveScreenshot(data.screenshot);
}

function wsSelectionModeOnOff(wsio, data) {
	drawingManager.selectionModeOnOff();
}

// **************  Sage Pointer Functions *****************

function wsRegisterInteractionClient(wsio, data) {
	var key;
	if (program.trackUsers === true) {
		var newUser = true;
		for (key in users) {
			if (users[key].name === data.name && users[key].color.toLowerCase() === data.color.toLowerCase()) {
				users[key].ip = wsio.id;
				if (users[key].actions === undefined) {
					users[key].actions = [];
				}
				users[key].actions.push({type: "connect", data: null, time: Date.now()});
				newUser = false;
			}
		}
		if (newUser === true) {
			var id = getNewUserId();
			users[id] = {};
			users[id].name = data.name;
			users[id].color = data.color;
			users[id].ip = wsio.id;
			if (users[id].actions === undefined) {
				users[id].actions = [];
			}
			users[id].actions.push({type: "connect", data: null, time: Date.now()});
		}
	} else {
		for (key in users) {
			if (users[key].name === data.name && users[key].color.toLowerCase() === data.color.toLowerCase()) {
				users[key].ip = wsio.id;
				if (users[key].actions === undefined) {
					users[key].actions = [];
				}
				users[key].actions.push({type: "connect", data: null, time: Date.now()});
			}
		}
	}
}

function wsStartSagePointer(wsio, data) {
	// Switch interaction from window mode (on web) to app mode (wall)
	remoteInteraction[wsio.id].interactionMode = remoteInteraction[wsio.id].getPreviousMode();
	broadcast('changeSagePointerMode', {id: sagePointers[wsio.id].id, mode: remoteInteraction[wsio.id].getPreviousMode()});

	showPointer(wsio.id, data);

	addEventToUserLog(wsio.id, {type: "SAGE2PointerStart", data: null, time: Date.now()});
}

function wsStopSagePointer(wsio, data) {
	hidePointer(wsio.id);

	// return to window interaction mode after stopping pointer
	remoteInteraction[wsio.id].saveMode();
	if (remoteInteraction[wsio.id].appInteractionMode()) {
		remoteInteraction[wsio.id].toggleModes();
		broadcast('changeSagePointerMode', {id: sagePointers[wsio.id].id, mode: remoteInteraction[wsio.id].interactionMode});
	}

	var key;
	for (key in remoteSharingSessions) {
		remoteSharingSessions[key].wsio.emit('stopRemoteSagePointer', {id: wsio.id});
	}

	addEventToUserLog(wsio.id, {type: "SAGE2PointerEnd", data: null, time: Date.now()});
}

function wsPointerPress(wsio, data) {
	var pointerX = sagePointers[wsio.id].left;
	var pointerY = sagePointers[wsio.id].top;

	pointerPress(wsio.id, pointerX, pointerY, data);
}

function wsPointerRelease(wsio, data) {
	var pointerX = sagePointers[wsio.id].left;
	var pointerY = sagePointers[wsio.id].top;

	/*
	if (data.button === 'left')
		pointerRelease(wsio.id, pointerX, pointerY);
	else
		pointerReleaseRight(wsio.id, pointerX, pointerY);
	*/
	pointerRelease(wsio.id, pointerX, pointerY, data);
}

function wsPointerDblClick(wsio, data) {
	var pointerX = sagePointers[wsio.id].left;
	var pointerY = sagePointers[wsio.id].top;

	pointerDblClick(wsio.id, pointerX, pointerY);
}

function wsPointerPosition(wsio, data) {
	pointerPosition(wsio.id, data);
}

function wsPointerMove(wsio, data) {
	var pointerX = sagePointers[wsio.id].left;
	var pointerY = sagePointers[wsio.id].top;

	pointerMove(wsio.id, pointerX, pointerY, data);
}

function wsPointerScrollStart(wsio, data) {
	var pointerX = sagePointers[wsio.id].left;
	var pointerY = sagePointers[wsio.id].top;

	pointerScrollStart(wsio.id, pointerX, pointerY);
}

function wsPointerScroll(wsio, data) {
	// Casting the parameters to correct type
	data.wheelDelta = parseInt(data.wheelDelta, 10);

	pointerScroll(wsio.id, data);
}

function wsPointerScrollEnd(wsio, data) {
	pointerScrollEnd(wsio.id);
}

function wsPointerDraw(wsio, data) {
	pointerDraw(wsio.id, data);
}

function wsKeyDown(wsio, data) {
	var pointerX = sagePointers[wsio.id].left;
	var pointerY = sagePointers[wsio.id].top;

	keyDown(wsio.id, pointerX, pointerY, data);
}

function wsKeyUp(wsio, data) {
	var pointerX = sagePointers[wsio.id].left;
	var pointerY = sagePointers[wsio.id].top;

	keyUp(wsio.id, pointerX, pointerY, data);
}

function wsKeyPress(wsio, data) {
	var pointerX = sagePointers[wsio.id].left;
	var pointerY = sagePointers[wsio.id].top;

	keyPress(wsio.id, pointerX, pointerY, data);
}

// **************  File Upload Functions *****************
function wsUploadedFile(wsio, data) {
	addEventToUserLog(wsio.id, {type: "fileUpload", data: data, time: Date.now()});
}

function wsRadialMenuClick(wsio, data) {
	if (data.button === "closeButton") {
		addEventToUserLog(data.user, {type: "radialMenu", data: {action: "close"}, time: Date.now()});
	} else if (data.button === "settingsButton" || data.button.indexOf("Window") >= 0) {
		var action = data.data.state === "opened" ? "open" : "close";
		addEventToUserLog(data.user, {type: "radialMenuAction", data: {button: data.button, action: action}, time: Date.now()});
	} else {
		addEventToUserLog(data.user, {type: "radialMenuAction", data: {button: data.button}, time: Date.now()});
	}
}

// **************  Media Stream Functions *****************

function wsStartNewMediaStream(wsio, data) {
	console.log(sageutils.header("Media stream") + 'new stream: ' + data.id);

	var i;
	SAGE2Items.renderSync[data.id] = {clients: {}, chunks: [], frames: 0, start: Date.now()};
	for (i = 0; i < clients.length; i++) {
		if (clients[i].clientType === "display") {
			SAGE2Items.renderSync[data.id].clients[clients[i].id] = {wsio: clients[i], readyForNextFrame: false, blocklist: []};
		}
	}

	// forcing 'int' type for width and height
	data.width  = parseInt(data.width,  10);
	data.height = parseInt(data.height, 10);

	appLoader.createMediaStream(data.src, data.type, data.encoding, data.title, data.color, data.width, data.height,
		function(appInstance) {
			appInstance.id = data.id;
                        var pos = data.pos || [1.0,0.0];
                        var resize = data.resize || 1920;
                        setAppPosition(appInstance, pos);
			handleNewApplication(appInstance, null);
                        wsAppResize(null, {id: data.id, width: resize, keepRatio: true});

			var eLogData = {
				application: {
					id: appInstance.id,
					type: appInstance.application
				}
			};
			addEventToUserLog(wsio.id, {type: "mediaStreamStart", data: eLogData, time: Date.now()});
		});

	if (masterServer!==undefined && masterServer!=null) {
		console.log("master - start new media stream");
		masterServer.emit('startNewMediaStream', data);
		// HACK! fake the first frame response which goes only to the master server
	 	wsio.emit('requestNextFrame', {});
	}
	
}

function setAppPosition(appInstance, pos) {
                // Get the drop position and convert it to wall coordinates
                var position = pos || [0, 0];
                if (position[0] > 1) {
                        // value in pixels, used as origin
                        appInstance.left = position[0];
                } else {
                        // value in percent
                        position[0] = Math.round(position[0] * config.totalWidth);
                        // Use the position as center of drop location
                        appInstance.left = position[0] - appInstance.width / 2;
                        if (appInstance.left < 0) {
                                appInstance.left = 0;
                        }
                }
                if (position[1] > 1) {
                        // value in pixels, used as origin
                        appInstance.top = position[1];
                } else {
                        // value in percent
                        position[1] = Math.round(position[1] * config.totalHeight);
                        // Use the position as center of drop location
                        appInstance.top  = position[1] - appInstance.height / 2;
                        if (appInstance.top < 0) {
                                appInstance.top = 0;
                        }
                }
}


/**
 * Test if two rectangles overlap (axis-aligned)
 *
 * @method doOverlap
 * @param x_1 {Integer} x coordinate first rectangle
 * @param y_1 {Integer} y coordinate first rectangle
 * @param width_1 {Integer} width first rectangle
 * @param height_1 {Integer} height first rectangle
 * @param x_2 {Integer} x coordinate second rectangle
 * @param y_2 {Integer} y coordinate second rectangle
 * @param width_2 {Integer} width second rectangle
 * @param height_2 {Integer} height second rectangle
 * @return {Boolean} true if rectangles overlap
 */
function doOverlap(x_1, y_1, width_1, height_1, x_2, y_2, width_2, height_2) {
	return !(x_1 > x_2 + width_2 || x_1 + width_1 < x_2 || y_1 > y_2 + height_2 || y_1 + height_1 < y_2);
}

function wsUpdateMediaStreamFrame(wsio, dataOrBuffer) {
	var key;

        // NB: Cloned code
        var data;
        if (dataOrBuffer.id !== undefined) {
          //console.log("UpdateMediaStreamFrame: parameter is record");
          data = dataOrBuffer;
        } else {
          //console.log("UpdateMediaStreamFrame: parameter is Buffer");
          data = {}
          // buffer: id, state-type, state-encoding, state-src
          data.id = byteBufferToString(dataOrBuffer);
        }
	// Remote sites have a pass back issue that needs to be caught
	if (SAGE2Items.renderSync[data.id] === undefined || SAGE2Items.renderSync[data.id] === null) {
		return;
	}

	// Reset the 'ready' flag for every display client
	for (key in SAGE2Items.renderSync[data.id].clients) {
		SAGE2Items.renderSync[data.id].clients[key].readyForNextFrame = false;
	}
	// Get the application from the message
	var stream = SAGE2Items.applications.list[data.id];
	if (stream !== undefined && stream !== null) {
		stream.data = data.state;
	} else {
		// if can't find the application, it's being destroyed...
		return;
	}

	// Send the image to all display nodes
	// broadcast('updateMediaStreamFrame', data);

	// Update the date
	data.date = new Date();

	// Create a copy of the frame object with dummy data (white 1x1 gif)
	var data_copy = {};
	data_copy.id             = data.id;
	data_copy.date           = data.date;
	data_copy.state          = {};
	data_copy.state.src      = "R0lGODlhAQABAIABAP///wAAACwAAAAAAQABAAACAkQBADs=";
	data_copy.state.type     = "image/gif";
	data_copy.state.encoding = "base64";

	// Iterate over all the clients of this app
	for (key in SAGE2Items.renderSync[data.id].clients) {
		var did = SAGE2Items.renderSync[data.id].clients[key].wsio.clientID;
		// Overview display
		if (did === -1) {
			// send the full frame to be displayed
			SAGE2Items.renderSync[data.id].clients[key].wsio.emit('updateMediaStreamFrame', data);
			continue;
		}
		var display = config.displays[did];
		// app coordinates
		var left    = stream.left;
		var top     = stream.top + config.ui.titleBarHeight;
		// tile coordinates
		var offsetX = config.resolution.width  * display.column;
		var offsetY = config.resolution.height * display.row;

		var checkWidth  = config.resolution.width;
		var checkHeight = config.resolution.height;
		// Check for irregular tiles
		checkWidth  *= config.displays[did].width;
		checkHeight *= config.displays[did].height;

		// If the app window and the display overlap
		if (doOverlap(left, top, stream.width, stream.height,
			offsetX, offsetY, checkWidth, checkHeight)) {
			// send the full frame to be displayed
			SAGE2Items.renderSync[data.id].clients[key].wsio.emit('updateMediaStreamFrame', dataOrBuffer);
		} else {
			// otherwise send a dummy small image
			SAGE2Items.renderSync[data.id].clients[key].wsio.emit('updateMediaStreamFrame', data_copy);
		}
	}
}

function wsUpdateMediaStreamChunk(wsio, data) {
	//console.log("wsUpdateMediaStreamChunk ",data.id);
	if (SAGE2Items.renderSync[data.id].chunks.length === 0) {
		SAGE2Items.renderSync[data.id].chunks = initializeArray(data.total, "");
	}
	SAGE2Items.renderSync[data.id].chunks[data.piece] = data.state.src;
	if (allNonBlank(SAGE2Items.renderSync[data.id].chunks)) {
		wsUpdateMediaStreamFrame(wsio, {id: data.id, state: {
			src: SAGE2Items.renderSync[data.id].chunks.join(""),
			type: data.state.type,
			encoding: data.state.encoding}});
		SAGE2Items.renderSync[data.id].chunks = [];
	}
}

function wsStopMediaStream(wsio, data) {
	var stream = SAGE2Items.applications.list[data.id];
	if (stream !== undefined && stream !== null) {
		deleteApplication(stream.id);

		var eLogData = {
			application: {
				id: stream.id,
				type: stream.application
			}
		};
		addEventToUserLog(wsio.id, {type: "delete", data: eLogData, time: Date.now()});
	}

	// stop all clones in shared portals
	var key;
	for (key in SAGE2Items.portals.list) {
		stream = SAGE2Items.applications.list[data.id + "_" + key];
		if (stream !== undefined && stream !== null) {
			deleteApplication(stream.id);
		}
	}
}

function wsReceivedMediaStreamFrame(wsio, data) {
<<<<<<< HEAD
        //console.log("ReceivedMediaStreamFrame ", data);
=======
        //console.log("ReceivedMediaStreamFrame");
>>>>>>> 9686ebf1
	SAGE2Items.renderSync[data.id].clients[wsio.id].readyForNextFrame = true;
        SAGE2Items.renderSync[data.id].frames = SAGE2Items.renderSync[data.id].frames + 1;
	if (allTrueDict(SAGE2Items.renderSync[data.id].clients, "readyForNextFrame")) {
		var i;
		var key;
		for (key in SAGE2Items.renderSync[data.id].clients) {
			SAGE2Items.renderSync[data.id].clients[key].readyForNextFrame = false;
		}
		var sender = {wsio: null, serverId: null, clientId: null, streamId: null};
		var mediaStreamData = data.id.split("|");
		if (mediaStreamData.length === 2) { // local stream --> client | stream_id
			sender.clientId = mediaStreamData[0];
			sender.streamId = parseInt(mediaStreamData[1]);
			for (i = 0; i < clients.length; i++) {
				if (clients[i].id === sender.clientId) {
					sender.wsio = clients[i];
					break;
				}
			}
			if (sender.wsio !== null) {
				sender.wsio.emit('requestNextFrame', {streamId: sender.streamId});
			}
		} else if (mediaStreamData.length === 3) { // remote stream --> remote_server | client | stream_id
			sender.serverId = mediaStreamData[0];
			sender.clientId = mediaStreamData[1];
			sender.streamId = mediaStreamData[2];
			for (i = 0; i < clients.length; i++) {
				if (clients[i].id === sender.serverId) {
					sender.wsio = clients[i];
					break;
				}
			}
			if (sender.wsio !== null) {
				sender.wsio.emit('requestNextRemoteFrame', {id: sender.clientId + "|" + sender.streamId});
			}
		}
	}
}

// **************  Media Block Stream Functions *****************
function wsStartNewMediaBlockStream(wsio, data) {
	// Forcing 'int' type for width and height
	//     for some reasons, messages from websocket lib from Linux send strings for ints
	data.width  = parseInt(data.width,  10);
	data.height = parseInt(data.height, 10);

	console.log(sageutils.header("Block stream") + data.width + 'x' + data.height + ' ' + data.colorspace);

	SAGE2Items.renderSync[data.id] = {chunks: [], clients: {}, width: data.width, height: data.height, frames: 0, start: Date.now()};
	for (var i = 0; i < clients.length; i++) {
		if (clients[i].clientType === "display") {
			SAGE2Items.renderSync[data.id].clients[clients[i].id] = {wsio: clients[i], readyForNextFrame: true, blocklist: []};
		}
	}

	SAGE2Items.renderSync[data.id].sendNextFrame = true;

        appLoader.createMediaBlockStream(data.title, data.color, data.colorspace, data.width, data.height, function(appInstance) {
                appInstance.id = data.id;
                console.log("createMediaBlockStream "+JSON.stringify(data));
                var pos = data.pos || [1.0,0.0];
                var resize = false;
                if (data.title==="laptop1") {
                        console.log("laptop1");
                        pos = [1970,0];
                        resize = true;
                }
                if (data.title==="vc1") {
                        console.log("vc1");
                        pos = [5828,0];
                        resize = true;
                }
                if (data.title==="laptop2") {
                        console.log("laptop2");
                        pos = [9686,0];
                        resize = true;
                }
                console.log("pos "+pos);
                setAppPosition(appInstance, pos);
                handleNewApplication(appInstance, null);
                if (resize) {
                        wsAppResize(null, {id: data.id, width: 1.96/7, keepRatio: true});
                }
                calculateValidBlocks(appInstance, mediaBlockSize, SAGE2Items.renderSync[appInstance.id]);
        });

	if (masterServer!==undefined && masterServer!=null) {
		console.log("master - start new media block stream");
		masterServer.emit('startNewMediaBlockStream', data);
		// HACK! fake the first frame response which goes only to the master server
	 	wsio.emit('requestNextFrame', {});
	}
}

function wsUpdateMediaBlockStreamFrame(wsio, buffer) {
	var i;
	var key;
	var id = byteBufferToString(buffer);

	if (!SAGE2Items.renderSync[id].sendNextFrame) {
		//console.log("drop frame");
		return; 
	} else {
		//console.log("relay frame");
	}
	SAGE2Items.renderSync[id].sendNextFrame = false;

	if (!SAGE2Items.applications.list.hasOwnProperty(id)) {
		return;
	}

	for (key in SAGE2Items.renderSync[id].clients) {
		SAGE2Items.renderSync[id].clients[key].readyForNextFrame = false;
	}

	var imgBuffer = buffer.slice(id.length + 1);

	var colorspace = SAGE2Items.applications.list[id].data.colorspace;
	var blockBuffers;

	if (colorspace === "RGBA") {
		blockBuffers = pixelblock.rgbaToPixelBlocks(imgBuffer, SAGE2Items.renderSync[id].width,
			SAGE2Items.renderSync[id].height, mediaBlockSize);
	} else if (colorspace === "RGB" || colorspace === "BGR") {
		blockBuffers = pixelblock.rgbToPixelBlocks(imgBuffer, SAGE2Items.renderSync[id].width,
			SAGE2Items.renderSync[id].height, mediaBlockSize);
	} else if (colorspace === "YUV420p") {
		blockBuffers = pixelblock.yuv420ToPixelBlocks(imgBuffer, SAGE2Items.renderSync[id].width,
			SAGE2Items.renderSync[id].height, mediaBlockSize);
	}

	var pixelbuffer = [];
	var idBuffer = Buffer.concat([new Buffer(id), new Buffer([0])]);
	var dateBuffer = intToByteBuffer(Date.now(), 8);
	var blockIdxBuffer;
	for (i = 0; i < blockBuffers.length; i++) {
		blockIdxBuffer = intToByteBuffer(i, 2);
		pixelbuffer[i] = Buffer.concat([idBuffer, blockIdxBuffer, dateBuffer, blockBuffers[i]]);
	}

	for (key in SAGE2Items.renderSync[id].clients) {
		for (i = 0; i < pixelbuffer.length; i++) {
			if (SAGE2Items.renderSync[id].clients[key].blocklist.indexOf(i) >= 0) {
				SAGE2Items.renderSync[id].clients[key].wsio.emit('updateMediaBlockStreamFrame', pixelbuffer[i]);
			} else {
				// this client has no blocks, so it is ready for next frame!
				SAGE2Items.renderSync[id].clients[key].readyForNextFrame = true;
			}
		}
	}
}

function wsStopMediaBlockStream(wsio, data) {
	deleteApplication(data.id);
        // if this is a slave server (connected to a master)
        if (masterServer !== undefined && masterServer !== null) {
		console.log('send stopMediaBlockStream to master server');
		masterServer.emit('stopMediaBlockStream', data);
	}
}

function wsReceivedMediaBlockStreamFrame(wsio, data) {
	SAGE2Items.renderSync[data.id].clients[wsio.id].readyForNextFrame = true;
	SAGE2Items.renderSync[data.id].frames = SAGE2Items.renderSync[data.id].frames + 1;

	if (allTrueDict(SAGE2Items.renderSync[data.id].clients, "readyForNextFrame")) {
		SAGE2Items.renderSync[data.id].sendNextFrame = true;
		var i;
		var key;
		for (key in SAGE2Items.renderSync[data.id].clients) {
			SAGE2Items.renderSync[data.id].clients[key].readyForNextFrame = false;
		}
		var sender = {wsio: null, serverId: null, clientId: null, streamId: null};
		var mediaBlockStreamData = data.id.split("|");
		if (mediaBlockStreamData.length === 2) { // local stream --> client | stream_id
			sender.clientId = mediaBlockStreamData[0];
			sender.streamId = parseInt(mediaBlockStreamData[1]);
			for (i = 0; i < clients.length; i++) {
				if (clients[i].id === sender.clientId) {
					sender.wsio = clients[i];
					break;
				}
			}
			if (sender.wsio !== null) {
				sender.wsio.emit('requestNextFrame', {streamId: sender.streamId});
			}
		} else if (mediaBlockStreamData.length === 3) { // remote stream --> remote_server | client | stream_id
			sender.serverId = mediaBlockStreamData[0];
			sender.clientId = mediaBlockStreamData[1];
			sender.streamId = mediaBlockStreamData[2];
			for (i = 0; i < clients.length; i++) {
				if (clients[i].id === sender.serverId) {
					sender.wsio = clients[i];
					break;
				}
			}
			if (sender.wsio !== null) {
				sender.wsio.emit('requestNextRemoteFrame', {id: sender.clientId + "|" + sender.streamId});
			}
		}
	}
}

// Print message from remote applications
function wsPrintDebugInfo(wsio, data) {
	console.log(sageutils.header("Client") + "Node " + data.node + " [" + data.app + "] " + data.message);
}

function wsRequestVideoFrame(wsio, data) {
	SAGE2Items.renderSync[data.id].clients[wsio.id].readyForNextFrame = true;
	handleNewClientReady(data.id);
}

// **************  Application Animation Functions *****************

function wsFinishedRenderingAppFrame(wsio, data) {
	if (wsio === masterDisplay) {
		SAGE2Items.renderSync[data.id].fps = data.fps;
	}

	SAGE2Items.renderSync[data.id].clients[wsio.id].readyForNextFrame = true;
	if (allTrueDict(SAGE2Items.renderSync[data.id].clients, "readyForNextFrame")) {
		var key;
		for (key in SAGE2Items.renderSync[data.id].clients) {
			SAGE2Items.renderSync[data.id].clients[key].readyForNextFrame = false;
		}
		var now = Date.now();
		var elapsed = now - SAGE2Items.renderSync[data.id].date;
		var fps = SAGE2Items.renderSync[data.id].fps || 30;
		var ticks = 1000 / fps;
		if (elapsed > ticks) {
			SAGE2Items.renderSync[data.id].date = now;
			broadcast('animateCanvas', {id: data.id, date: now});
		} else {
			var aTimer = setTimeout(function() {
				now = Date.now();
				SAGE2Items.renderSync[data.id].date = now;
				broadcast('animateCanvas', {id: data.id, date: now});
			}, ticks - elapsed);
			SAGE2Items.renderSync[data.id].clients[wsio.id].animateTimer = aTimer;
		}
	}
}

function wsUpdateAppState(wsio, data) {
	// Using updates only from master
	if (wsio === masterDisplay && SAGE2Items.applications.list.hasOwnProperty(data.id)) {
		var app = SAGE2Items.applications.list[data.id];

		sageutils.mergeObjects(data.localState, app.data, ['doc_url', 'video_url', 'video_type', 'audio_url', 'audio_type']);

		if (data.updateRemote === true) {
			var ts;
			var portal = findApplicationPortal(app);
			if (portal !== undefined && portal !== null) {
				ts = Date.now() + remoteSharingSessions[portal.id].timeOffset;
				remoteSharingSessions[portal.id].wsio.emit('updateApplicationState', {
					id: data.id, state: data.remoteState, date: ts
				});
			} else if (sharedApps[data.id] !== undefined) {
				var i;
				for (i = 0; i < sharedApps[data.id].length; i++) {
					// var ts = Date.now() + remoteSharingSessions[portal.id].timeOffset;
					ts = Date.now();
					sharedApps[data.id][i].wsio.emit('updateApplicationState',
						{id: sharedApps[data.id][i].sharedId, state: data.remoteState, date: ts});
				}
			}
		}
	}
}

function wsUpdateStateOptions(wsio, data) {
	if (wsio === masterDisplay && SAGE2Items.applications.list.hasOwnProperty(data.id)) {
		if (sharedApps[data.id] !== undefined) {
			var i;
			for (i = 0; i < sharedApps[data.id].length; i++) {
				// var ts = Date.now() + remoteSharingSessions[portal.id].timeOffset;
				var ts = Date.now();
				sharedApps[data.id][i].wsio.emit('updateApplicationStateOptions',
					{id: sharedApps[data.id][i].sharedId, options: data.options, date: ts});
			}
		}
	}
}

//
// Got a resize call for an application itself
//
function wsAppResize(wsio, data) {
	if (SAGE2Items.applications.list.hasOwnProperty(data.id)) {
		var app = SAGE2Items.applications.list[data.id];

		// Values in percent if smaller than 1
		if (data.width > 0 && data.width <= 1) {
			data.width = Math.round(data.width * config.totalWidth);
		}
		if (data.height > 0 && data.height <= 1) {
			data.height = Math.round(data.height * config.totalHeight);
		}

		// Update the width height and aspect ratio
		if (sageutils.isTrue(data.keepRatio)) {
			// we use the width as leading the calculation
			app.width  = data.width;
			app.height = data.width / app.aspect;
		} else {
			app.width  = data.width;
			app.height = data.height;
			app.aspect = app.width / app.height;
			app.native_width  = data.width;
			app.native_height = data.height;
		}
		// build the object to be sent
		var updateItem = {
			elemId: app.id,
			elemLeft: app.left,
			elemTop: app.top,
			elemWidth: app.width,
			elemHeight: app.height,
			force: true,
			date: Date.now()
		};
		moveAndResizeApplicationWindow(updateItem);
	}
}

//
// Move the application relative to its position
//
function wsAppMoveBy(wsio, data) {
	if (SAGE2Items.applications.list.hasOwnProperty(data.id)) {
		var app = SAGE2Items.applications.list[data.id];
		// Values in percent if smaller than 1
		if (data.dx > 0 && data.dx < 1) {
			data.dx = Math.round(data.dx * config.totalWidth);
		}
		if (data.dy > 0 && data.dy < 1) {
			data.dy = Math.round(data.dy * config.totalHeight);
		}
		app.left += data.dx;
		app.top  += data.dy;
		// build the object to be sent
		var updateItem = {
			elemId: app.id,
			elemLeft: app.left,
			elemTop: app.top,
			elemWidth: app.width,
			elemHeight: app.height,
			force: true,
			date: Date.now()
		};
		moveAndResizeApplicationWindow(updateItem);
	}
}

//
// Move the application relative to its position
//
function wsAppMoveTo(wsio, data) {
	if (SAGE2Items.applications.list.hasOwnProperty(data.id)) {
		var app = SAGE2Items.applications.list[data.id];
		// Values in percent if smaller than 1
		if (data.x > 0 && data.x <= 1) {
			data.x = Math.round(data.x * config.totalWidth);
		}
		if (data.y > 0 && data.y <= 1) {
			data.y = Math.round(data.y * config.totalHeight);
		}
		app.left = data.x;
		app.top  = data.y;
		// build the object to be sent
		var updateItem = {
			elemId: app.id,
			elemLeft: app.left,
			elemTop: app.top,
			elemWidth: app.width,
			elemHeight: app.height,
			force: true,
			date: Date.now()
		};
		moveAndResizeApplicationWindow(updateItem);
	}
}

//
// Application request fullscreen
//
function wsFullscreen(wsio, data) {
	var id = data.id;
	if (SAGE2Items.applications.list.hasOwnProperty(id)) {
		var item = SAGE2Items.applications.list[id];

		var wallRatio = config.totalWidth  / config.totalHeight;
		var iCenterX  = config.totalWidth  / 2.0;
		var iCenterY  = config.totalHeight / 2.0;
		var iWidth    = 1;
		var iHeight   = 1;
		var titleBar = config.ui.titleBarHeight;
		if (config.ui.auto_hide_ui === true) {
			titleBar = 0;
		}

		if (item.aspect > wallRatio) {
			// Image wider than wall
			iWidth  = config.totalWidth;
			iHeight = iWidth / item.aspect;
		} else {
			// Wall wider than image
			iHeight = config.totalHeight - (2 * titleBar);
			iWidth  = iHeight * item.aspect;
		}
		// back up values for restore
		item.previous_left   = item.left;
		item.previous_top    = item.top;
		item.previous_width  = item.width;
		item.previous_height = item.width / item.aspect;

		// calculate new values
		item.left   = iCenterX - (iWidth / 2);
		item.top    = iCenterY - (iHeight / 2);
		item.width  = iWidth;
		item.height = iHeight;

		// Shift by 'titleBarHeight' if no auto-hide
		if (config.ui.auto_hide_ui === true) {
			item.top = item.top - config.ui.titleBarHeight;
		}

		item.maximized = true;

		// build the object to be sent
		var updateItem = {elemId: item.id, elemLeft: item.left, elemTop: item.top,
				elemWidth: item.width, elemHeight: item.height, force: true,
				date: new Date()};

		moveAndResizeApplicationWindow(updateItem);
	}
}


//
// Broadcast data to all clients who need apps
//
function wsBroadcast(wsio, data) {
	broadcast('broadcast', data);
}

//
// RPC call from apps
//
function wsApplicationRPC(wsio, data) {
	var app = SAGE2Items.applications.list[data.app];
	if (app && app.plugin) {
		// Find the path to the app plugin
		var pluginFile = path.resolve(app.file, app.plugin);

		try {
			// Loading the plugin using builtin require function
			var rpcFunction = require(pluginFile);
			// Start the function inside the plugin
			rpcFunction(wsio, data, config);
		} catch (e) {
			// If something fails
			console.log("----------------------------");
			console.log(sageutils.header('RPC') + 'error in plugin ' + pluginFile);
			console.log(e);
			console.log("----------------------------");
		}
	} else {
		console.log(sageutils.header('RPC') + 'error no plugin found for ' + app.file);
	}

}


// **************  Session Functions *****************

function wsSaveSesion(wsio, data) {
	var sname = "";
	if (data) {
		// If a name is passed, use it
		sname = data;
	} else {
		// Otherwise use the date in the name
		var ad    = new Date();
		sname = sprint("session_%4d_%02d_%02d_%02d_%02d_%02s",
							ad.getFullYear(), ad.getMonth() + 1, ad.getDate(),
							ad.getHours(), ad.getMinutes(), ad.getSeconds());
	}
	saveSession(sname);
}

function printListSessions() {
	var thelist = listSessions();
	console.log("Sessions\n---------");
	for (var i = 0; i < thelist.length; i++) {
		console.log(sprint("%2d: Name: %s\tSize: %.0fKB\tDate: %s",
			i, thelist[i].exif.FileName, thelist[i].exif.FileSize / 1024.0, thelist[i].exif.FileDate
		));
	}
}

function listSessions() {
	var thelist = [];
	// Walk through the session files: sync I/Os to build the array
	var files = fs.readdirSync(sessionDirectory);
	for (var i = 0; i < files.length; i++) {
		var file = files[i];
		var filename = path.join(sessionDirectory, file);
		var stat = fs.statSync(filename);
		// is it a file
		if (stat.isFile()) {
			// doest it ends in .json
			if (filename.indexOf(".json", filename.length - 5) >= 0) {
				// use its change time (creation, update, ...)
				var ad = new Date(stat.mtime);
				var strdate = sprint("%4d/%02d/%02d %02d:%02d:%02s",
										ad.getFullYear(), ad.getMonth() + 1, ad.getDate(),
										ad.getHours(), ad.getMinutes(), ad.getSeconds());
				// Make it look like an exif data structure
				thelist.push({id: filename,
					sage2URL: '/uploads/' + file,
					exif: { FileName: file.slice(0, -5),
							FileSize: stat.size,
							FileDate: strdate,
							MIMEType: 'sage2/session'
						}
				});
			}
		}
	}
	return thelist;
}

function deleteSession(filename) {
	if (filename) {
		var fullpath = path.join(sessionDirectory, filename);
		// if it doesn't end in .json, add it
		if (fullpath.indexOf(".json", fullpath.length - 5) === -1) {
			fullpath += '.json';
		}
		fs.unlink(fullpath, function(err) {
			if (err) {
				console.log(sageutils.header("Session") + "Could not delete session " + filename + err);
				return;
			}
			console.log(sageutils.header("Session") + "Successfully deleted session " + filename);
		});
	}
}

function saveDrawingSession(data) {
	var now = new Date();
	var filename = "drawingSession" + now.getTime();

	var fullpath = path.join(sessionDirectory, filename);
	// if it doesn't end in .json, add it
	if (fullpath.indexOf(".json", fullpath.length - 5) === -1) {
		fullpath += '.json';
	}

	try {
		fs.writeFileSync(fullpath, JSON.stringify(data, null, 4));
		console.log(sageutils.header("Session") + "saved drawing session file to " + fullpath);
	} catch (err) {
		console.log(sageutils.header("Session") + "error saving", err);
	}
}

function getAllDrawingsessions() {
	var allNames = fs.readdirSync(sessionDirectory);
	var res = [];
	for (var i in allNames) {
		if (allNames[i].indexOf("drawingSession") != -1) {
			res.push(allNames[i]);
		}
	}
	return res;
}

function loadDrawingSession(filename) {

	if (filename == null) {
		console.log("Filename does not exist");
		filename = "drawingSession";
	}

	var fullpath;
	if (sageutils.fileExists(path.resolve(filename))) {
		fullpath = filename;
	} else {
		fullpath = path.join(sessionDirectory, filename);
	}

	// if it doesn't end in .json, add it
	if (fullpath.indexOf(".json", fullpath.length - 5) === -1) {
		fullpath += '.json';
	}

	fs.readFile(fullpath, function(err, data) {
		if (err) {
			console.log("Error reading DrawingState: ", err);
		} else {
			console.log("Reading DrawingState from " + fullpath);
			var j = JSON.parse(data);
			drawingManager.loadOldState(j);
		}
	});

}

function saveScreenshot(data) {
	var now = new Date();
	// Assign a unique name
	var filename = "screenshot" + now.getTime() + '.png';
	var img = data.replace("data:image/png;base64,", "");
	var fullpath = path.join(whiteboardDirectory, filename);
	var buf = new Buffer(img, 'base64');
	try {
		fs.writeFile(fullpath, buf);
		console.log(sageutils.header("Session") + "saved screenshot file to " + fullpath);
	} catch (err) {
		console.log(sageutils.header("Session") + "error saving", err);
	}
}

function saveSession(filename) {
	filename = filename || 'default.json';

	var key;
	var fullpath = path.join(sessionDirectory, filename);
	// if it doesn't end in .json, add it
	if (fullpath.indexOf(".json", fullpath.length - 5) === -1) {
		fullpath += '.json';
	}

	var states     = {};
	states.apps    = [];
	states.numapps = 0;
	states.date    = Date.now();
	for (key in SAGE2Items.applications.list) {
		var a = SAGE2Items.applications.list[key];
		// Ignore media streaming applications for now (desktop sharing)
		if (a.application !== 'media_stream' && a.application !== 'media_block_stream') {
			states.apps.push(a);
			states.numapps++;
		}
	}

	try {
		fs.writeFileSync(fullpath, JSON.stringify(states, null, 4));
		console.log(sageutils.header("Session") + "saved session file to " + fullpath);
	} catch (err) {
		console.log(sageutils.header("Session") + "error saving " + err);
	}
}

function saveUserLog(filename) {
	if (users !== null) {
		filename = filename || "user-log_" + formatDateToYYYYMMDD_HHMMSS(new Date(startTime)) + ".json";

		users.session.end = Date.now();
		var userLogName = path.join("logs", filename);
		if (sageutils.fileExists(userLogName)) {
			fs.unlinkSync(userLogName);
		}
		var ignoreIP = function(key, value) {
			if (key === "ip") {
				return undefined;
			}
			return value;
		};

		fs.writeFileSync(userLogName, json5.stringify(users, ignoreIP, 4));
		console.log(sageutils.header("LOG") + "saved log file to " + userLogName);
	}
}

function createAppFromDescription(app, callback) {
	console.log(sageutils.header("Session") + "App", app.id);

	if (app.application === "media_stream" || app.application === "media_block_stream") {
		callback(JSON.parse(JSON.stringify(app)), null);
		return;
	}

	var cloneApp = function(appInstance, videohandle) {
		appInstance.left            = app.left;
		appInstance.top             = app.top;
		appInstance.width           = app.width;
		appInstance.height          = app.height;
		appInstance.previous_left   = app.previous_left;
		appInstance.previous_top    = app.previous_top;
		appInstance.previous_width  = app.previous_width;
		appInstance.previous_height = app.previous_height;
		appInstance.maximized       = app.maximized;
		sageutils.mergeObjects(app.data, appInstance.data, ['doc_url', 'video_url', 'video_type', 'audio_url', 'audio_type']);

		callback(appInstance, videohandle);
	};

	var appURL = url.parse(app.url);

	if (appURL.hostname === config.host) {
		if (app.application === "image_viewer" || app.application === "pdf_viewer" || app.application === "movie_player") {
			appLoader.loadFileFromLocalStorage({application: app.application, filename: appURL.path}, cloneApp);
		} else {
			appLoader.loadFileFromLocalStorage({application: "custom_app", filename: appURL.path}, cloneApp);
		}
	} else {
		if (app.application === "image_viewer" || app.application === "pdf_viewer" || app.application === "movie_player") {
			appLoader.loadFileFromWebURL({url: app.url, type: app.type}, cloneApp);
		} else {
			appLoader.loadApplicationFromRemoteServer(app, cloneApp);
		}
	}
}

function loadSession(filename) {
	filename = filename || 'default.json';

	var fullpath;
	if (sageutils.fileExists(path.resolve(filename))) {
		fullpath = filename;
	} else {
		fullpath = path.join(sessionDirectory, filename);
	}

	// if it doesn't end in .json, add it
	if (fullpath.indexOf(".json", fullpath.length - 5) === -1) {
		fullpath += '.json';
	}

	fs.readFile(fullpath, function(err, data) {
		if (err) {
			console.log(sageutils.header("SAGE2") + "error reading session", err);
		} else {
			console.log(sageutils.header("SAGE2") + "reading session from " + fullpath);

			var session = JSON.parse(data);
			console.log(sageutils.header("Session") + "number of applications", session.numapps);

			session.apps.forEach(function(element, index, array) {
				createAppFromDescription(element, function(appInstance, videohandle) {
					appInstance.id = getUniqueAppId();
					if (appInstance.animation) {
						var i;
						SAGE2Items.renderSync[appInstance.id] = {clients: {}, date: Date.now()};
						for (i = 0; i < clients.length; i++) {
							if (clients[i].clientType === "display") {
								SAGE2Items.renderSync[appInstance.id].clients[clients[i].id] = {wsio: clients[i],
									readyForNextFrame: false, blocklist: []};
							}
						}
					}

					handleNewApplication(appInstance, videohandle);
				});
			});
		}
	});
}

// **************  Information Functions *****************

function listClients() {
	var i;
	console.log("Clients (%d)\n------------", clients.length);
	for (i = 0; i < clients.length; i++) {
		if (clients[i].clientType === "display") {
			if (clients[i] === masterDisplay) {
				console.log(sprint("%2d: %s (%s %s) master", i, clients[i].id, clients[i].clientType, clients[i].clientID));
			} else {
				console.log(sprint("%2d: %s (%s %s)", i, clients[i].id, clients[i].clientType, clients[i].clientID));
			}
		} else {
			console.log(sprint("%2d: %s (%s)", i, clients[i].id, clients[i].clientType));
		}
	}
}

function listMediaStreams() {
	var i, c, key;
	console.log("Block streams (%d)\n------------", Object.keys(mediaBlockStreams).length);
	i = 0;
	for (key in mediaBlockStreams) {
		var numclients = Object.keys(mediaBlockStreams[key].clients).length;
		console.log(sprint("%2d: %s ready:%s clients:%d", i, key, mediaBlockStreams[key].ready, numclients));
		var cstr = " ";
		for (c in mediaBlockStreams[key].clients) {
			cstr += c + "(" + mediaBlockStreams[key].clients[c] + ") ";
		}
		console.log("\t", cstr);
		i++;
	}

	console.log("Media streams\n------------");
	for (key in SAGE2Items.applications.list) {
		var app = SAGE2Items.applications.list[key];
		if (app.application === "media_stream") {
			console.log(sprint("%2d: %s %s %s",
				i, app.id, app.application, app.title));
			i++;
		}
	}
}

function listMediaBlockStreams() {
	listMediaStreams();
}

function listApplications() {
	var i = 0;
	var key;
	console.log("Applications\n------------");
	for (key in SAGE2Items.applications.list) {
		var app = SAGE2Items.applications.list[key];
		var fps = "";
		var renderSync = SAGE2Items.renderSync[app.id];
		if (renderSync !== undefined && renderSync !== null && renderSync.frames !== null && renderSync.frames !== undefined) {
			fps = SAGE2Items.renderSync[app.id].frames * 1000 / (Date.now() - renderSync.start);
		}
		console.log(sprint("%2d: %s %s [%dx%d +%d+%d] %s (v%s) by %s fps %s",
			i, app.id, app.application,
			app.width, app.height,
			app.left,  app.top,
			app.title, app.metadata.version,
			app.metadata.author, fps));
		i++;
	}
}


// **************  Tiling Functions *****************

//
//
// From Ratko's DIM in SAGE
//   adapted to use all the tiles
//   and center of gravity

function averageWindowAspectRatio() {
	var num = SAGE2Items.applications.numItems;

	if (num === 0) {
		return 1.0;
	}

	var totAr = 0.0;
	var key;
	for (key in SAGE2Items.applications.list) {
		totAr += (SAGE2Items.applications.list[key].width / SAGE2Items.applications.list[key].height);
	}
	return (totAr / num);
}

function fitWithin(app, x, y, width, height, margin) {
	var titleBar = config.ui.titleBarHeight;
	if (config.ui.auto_hide_ui === true) {
		titleBar = 0;
	}

	// take buffer into account
	x += margin;
	y += margin;
	width  = width  - 2 * margin;
	height = height - 2 * margin;

	var widthRatio  = (width - titleBar)  / app.width;
	var heightRatio = (height - titleBar) / app.height;
	var maximizeRatio;
	if (widthRatio > heightRatio) {
		maximizeRatio = heightRatio;
	} else {
		maximizeRatio = widthRatio;
	}

	// figure out the maximized app size (w/o the widgets)
	var newAppWidth  = Math.round(maximizeRatio * app.width);
	var newAppHeight = Math.round(maximizeRatio * app.height);

	// figure out the maximized app position (with the widgets)
	var postMaxX = Math.round(width / 2.0 - newAppWidth / 2.0);
	var postMaxY = Math.round(height / 2.0 - newAppHeight / 2.0);

	// the new position of the app considering the maximized state and
	// all the widgets around it
	var newAppX = x + postMaxX;
	var newAppY = y + postMaxY;

	return [newAppX, newAppY, newAppWidth, newAppHeight];
}

// Calculate the square of euclidian distance between two objects with .x and .y fields
function distanceSquared2D(p1, p2) {
	var dx = p2.x - p1.x;
	var dy = p2.y - p1.y;
	return (dx * dx + dy * dy);
}

function findMinimum(arr) {
	var val = Number.MAX_VALUE;
	var idx = 0;
	for (var i = 0; i < arr.length; i++) {
		if (arr[i] < val) {
			val = arr[i];
			idx = i;
		}
	}
	return idx;
}

function tileApplications() {
	var app;
	var i, c, r, key;
	var numCols, numRows, numCells;

	var displayAr  = config.totalWidth / config.totalHeight;
	var arDiff     = displayAr / averageWindowAspectRatio();
	var numWindows = SAGE2Items.applications.numItems;

	// 3 scenarios... windows are on average the same aspect ratio as the display
	if (arDiff >= 0.7 && arDiff <= 1.3) {
		numCols = Math.ceil(Math.sqrt(numWindows));
		numRows = Math.ceil(numWindows / numCols);
	} else if (arDiff < 0.7) {
		// windows are much wider than display
		c = Math.round(1 / (arDiff / 2.0));
		if (numWindows <= c) {
			numRows = numWindows;
			numCols = 1;
		} else {
			numCols = Math.max(2, Math.round(numWindows / c));
			numRows = Math.round(Math.ceil(numWindows / numCols));
		}
	} else {
		// windows are much taller than display
		c = Math.round(arDiff * 2);
		if (numWindows <= c) {
			numCols = numWindows;
			numRows = 1;
		} else {
			numRows = Math.max(2, Math.round(numWindows / c));
			numCols = Math.round(Math.ceil(numWindows / numRows));
		}
	}
	numCells = numRows * numCols;

	// determine the bounds of the tiling area
	var titleBar = config.ui.titleBarHeight;
	if (config.ui.auto_hide_ui === true) {
		titleBar = 0;
	}
	var areaX = 0;
	var areaY = Math.round(1.5 * titleBar); // keep 0.5 height as margin
	if (config.ui.auto_hide_ui === true) {
		areaY = -config.ui.titleBarHeight;
	}

	var areaW = config.totalWidth;
	var areaH = config.totalHeight - (1.0 * titleBar);

	var tileW = Math.floor(areaW / numCols);
	var tileH = Math.floor(areaH / numRows);

	var padding = 4;
	// if only one application, no padding, i.e maximize
	if (numWindows === 1) {
		padding = 0;
	}

	var centroidsApps  = {};
	var centroidsTiles = [];

	// Caculate apps centers
	for (key in SAGE2Items.applications.list) {
		app = SAGE2Items.applications.list[key];
		centroidsApps[key] = {x: app.left + app.width / 2.0, y: app.top + app.height / 2.0};
	}
	// Caculate tiles centers
	for (i = 0; i < numCells; i++) {
		c = i % numCols;
		r = Math.floor(i / numCols);
		centroidsTiles.push({x: (c * tileW + areaX) + tileW / 2.0, y: (r * tileH + areaY) + tileH / 2.0});
	}

	// Calculate distances
	var distances = {};
	for (key in centroidsApps) {
		distances[key] = [];
		for (i = 0; i < numCells; i++) {
			var d = distanceSquared2D(centroidsApps[key], centroidsTiles[i]);
			distances[key].push(d);
		}
	}

	for (key in SAGE2Items.applications.list) {
		// get the application
		app = SAGE2Items.applications.list[key];
		// pick a cell
		var cellid = findMinimum(distances[key]);
		// put infinite value to disable the chosen cell
		for (i in SAGE2Items.applications.list) {
			distances[i][cellid] = Number.MAX_VALUE;
		}

		// calculate new dimensions
		c = cellid % numCols;
		r = Math.floor(cellid / numCols);
		var newdims = fitWithin(app, c * tileW + areaX, r * tileH + areaY, tileW, tileH, padding);

		// update the data structure
		app.left = newdims[0];
		app.top = newdims[1] - titleBar;
		app.width = newdims[2];
		app.height = newdims[3];
		var updateItem = {
			elemId: app.id,
			elemLeft: app.left,
			elemTop: app.top,
			elemWidth: app.width,
			elemHeight: app.height,
			force: true,
			date: Date.now()
		};

		broadcast('startMove', {id: updateItem.elemId, date: updateItem.date});
		broadcast('startResize', {id: updateItem.elemId, date: updateItem.date});

		moveAndResizeApplicationWindow(updateItem);

		broadcast('finishedMove', {id: updateItem.elemId, date: updateItem.date});
		broadcast('finishedResize', {id: updateItem.elemId, date: updateItem.date});
	}
}

// Remove all applications
function clearDisplay() {
	var i;
	var all = Object.keys(SAGE2Items.applications.list);
	for (i = 0; i < all.length; i++) {
		deleteApplication(all[i]);
	}
	// Reset the app_id counter to 0
	getUniqueAppId(-1);
}


// handlers for messages from UI
function wsClearDisplay(wsio, data) {
	clearDisplay();

	addEventToUserLog(wsio.id, {type: "clearDisplay", data: null, time: Date.now()});
}

function wsTileApplications(wsio, data) {
	tileApplications();

	addEventToUserLog(wsio.id, {type: "tileApplications", data: null, time: Date.now()});
}


// **************  Server File Functions *****************

function wsRequestAvailableApplications(wsio, data) {
	var apps = assets.listApps();
	wsio.emit('availableApplications', apps);
}

function wsRequestStoredFiles(wsio, data) {
	var savedFiles = getSavedFilesList();
	wsio.emit('storedFileList', savedFiles);
}

function wsLoadApplication(wsio, data) {
	var appData = {application: "custom_app", filename: data.application, data: data.data};
	appLoader.loadFileFromLocalStorage(appData, function(appInstance) {
		appInstance.id = getUniqueAppId();
		if (appInstance.animation) {
			var i;
			SAGE2Items.renderSync[appInstance.id] = {clients: {}, date: Date.now()};
			for (i = 0; i < clients.length; i++) {
				if (clients[i].clientType === "display") {
					SAGE2Items.renderSync[appInstance.id].clients[clients[i].id] = {
						wsio: clients[i], readyForNextFrame: false, blocklist: []
					};
				}
			}
		}

		// Get the drop position and convert it to wall coordinates
		var position = data.position || [0, 0];
		if (position[0] > 1) {
			// value in pixels, used as origin
			appInstance.left = position[0];
		} else {
			// value in percent
			position[0] = Math.round(position[0] * config.totalWidth);
			// Use the position as center of drop location
			appInstance.left = position[0] - appInstance.width / 2;
			if (appInstance.left < 0) {
				appInstance.left = 0;
			}
		}
		if (position[1] > 1) {
			// value in pixels, used as origin
			appInstance.top = position[1];
		} else {
			// value in percent
			position[1] = Math.round(position[1] * config.totalHeight);
			// Use the position as center of drop location
			appInstance.top  = position[1] - appInstance.height / 2;
			if (appInstance.top < 0) {
				appInstance.top = 0;
			}
		}

		handleNewApplication(appInstance, null);

		addEventToUserLog(data.user, {type: "openApplication", data:
			{application: {id: appInstance.id, type: appInstance.application}}, time: Date.now()});
	});
}

function wsLoadImageFromBuffer(wsio, data) {
	appLoader.loadImageFromDataBuffer(data.src, data.width, data.height,
		"image/jpeg", "", data.url, data.title, {},
		function(appInstance) {
			// Get the drop position and convert it to wall coordinates
			var position = data.position || [0, 0];
			if (position[0] > 1) {
				// value in pixels, used as origin
				appInstance.left = position[0];
			} else {
				// value in percent
				position[0] = Math.round(position[0] * config.totalWidth);
				// Use the position as center of drop location
				appInstance.left = position[0] - appInstance.width / 2;
				if (appInstance.left < 0) {
					appInstance.left = 0;
				}
			}
			if (position[1] > 1) {
				// value in pixels, used as origin
				appInstance.top = position[1];
			} else {
				// value in percent
				position[1] = Math.round(position[1] * config.totalHeight);
				// Use the position as center of drop location
				appInstance.top  = position[1] - appInstance.height / 2;
				if (appInstance.top < 0) {
					appInstance.top = 0;
				}
			}

			appInstance.id = getUniqueAppId();

			handleNewApplication(appInstance, null);

			addEventToUserLog(data.user, {type: "openFile", data:
				{name: data.filename, application: {id: appInstance.id, type: appInstance.application}}, time: Date.now()});
		});
}

function wsLoadFileFromServer(wsio, data) {
	if (data.application === "load_session") {
		// if it's a session, then load it
		loadSession(data.filename);

		addEventToUserLog(wsio.id, {type: "openFile", data: {name: data.filename,
			application: {id: null, type: "session"}}, time: Date.now()});
	} else {
		appLoader.loadFileFromLocalStorage(data, function(appInstance, videohandle) {
			// Get the drop position and convert it to wall coordinates
			var position = data.position || [0, 0];
			if (position[0] > 1) {
				// value in pixels, used as origin
				appInstance.left = position[0];
			} else {
				// value in percent
				position[0] = Math.round(position[0] * config.totalWidth);
				// Use the position as center of drop location
				appInstance.left = position[0] - appInstance.width / 2;
				if (appInstance.left < 0) {
					appInstance.left = 0;
				}
			}
			if (position[1] > 1) {
				// value in pixels, used as origin
				appInstance.top = position[1];
			} else {
				// value in percent
				position[1] = Math.round(position[1] * config.totalHeight);
				// Use the position as center of drop location
				appInstance.top  = position[1] - appInstance.height / 2;
				if (appInstance.top < 0) {
					appInstance.top = 0;
				}
			}

			appInstance.id = getUniqueAppId();

			// Add the application in the list of renderSync if needed
			if (appInstance.animation) {
				var i;
				SAGE2Items.renderSync[appInstance.id] = {clients: {}, date: Date.now()};
				for (i = 0; i < clients.length; i++) {
					if (clients[i].clientType === "display") {
						SAGE2Items.renderSync[appInstance.id].clients[clients[i].id] = {
							wsio: clients[i], readyForNextFrame: false, blocklist: []
						};
					}
				}
			}

			handleNewApplication(appInstance, videohandle);
                        var resize = data.rwidth || undefined;
                        if (resize !== undefined) {
                          wsAppResize(null, {id: appInstance.id, width: resize, keepRatio: true});
                        }

			addEventToUserLog(data.user, {type: "openFile", data:
				{name: data.filename, application: {id: appInstance.id, type: appInstance.application}}, time: Date.now()});
		});
	}
}

function initializeLoadedVideo(appInstance, videohandle) {
	if (appInstance.application !== "movie_player" || videohandle === null) {
		return;
	}

	var i;
	var horizontalBlocks = Math.ceil(appInstance.native_width / mediaBlockSize);
	var verticalBlocks = Math.ceil(appInstance.native_height / mediaBlockSize);
	var videoBuffer = new Array(horizontalBlocks * verticalBlocks);

	videohandle.on('error', function(err) {
		console.log("VIDEO ERROR: " + err);
	});
	videohandle.on('start', function() {
		broadcast('videoPlaying', {id: appInstance.id});
	});
	videohandle.on('end', function() {
		broadcast('videoEnded', {id: appInstance.id});
		if (SAGE2Items.renderSync[appInstance.id].loop === true) {
			SAGE2Items.renderSync[appInstance.id].decoder.seek(0.0, function() {
				SAGE2Items.renderSync[appInstance.id].decoder.play();
			});
			broadcast('updateVideoItemTime', {id: appInstance.id, timestamp: 0.0, play: false});
		}
	});
	videohandle.on('frame', function(frameIdx, buffer) {
		SAGE2Items.renderSync[appInstance.id].frameIdx = frameIdx;
		var blockBuffers = pixelblock.yuv420ToPixelBlocks(buffer,
			appInstance.data.width, appInstance.data.height, mediaBlockSize);

		var idBuffer = Buffer.concat([new Buffer(appInstance.id), new Buffer([0])]);
		var frameIdxBuffer = intToByteBuffer(frameIdx,   4);
		var dateBuffer = intToByteBuffer(Date.now(), 8);
		for (i = 0; i < blockBuffers.length; i++) {
			var blockIdxBuffer = intToByteBuffer(i, 2);
			SAGE2Items.renderSync[appInstance.id].pixelbuffer[i] = Buffer.concat([idBuffer, blockIdxBuffer,
				frameIdxBuffer, dateBuffer, blockBuffers[i]]);
		}

		handleNewVideoFrame(appInstance.id);
	});

	SAGE2Items.renderSync[appInstance.id] = {decoder: videohandle, frameIdx: null, loop: false,
		pixelbuffer: videoBuffer, newFrameGenerated: false, clients: {}};
	for (i = 0; i < clients.length; i++) {
		if (clients[i].clientType === "display") {
			SAGE2Items.renderSync[appInstance.id].clients[clients[i].id] = {
				wsio: clients[i], readyForNextFrame: false, blocklist: []
			};
		}
	}

	calculateValidBlocks(appInstance, mediaBlockSize, SAGE2Items.renderSync[appInstance.id]);

	// initialize based on state
	SAGE2Items.renderSync[appInstance.id].loop = appInstance.data.looped;
	if (appInstance.data.frame !== 0) {
		var ts = appInstance.data.frame / appInstance.data.framerate;
		SAGE2Items.renderSync[appInstance.id].decoder.seek(ts, function() {
			if (appInstance.data.paused === false) {
				SAGE2Items.renderSync[appInstance.id].decoder.play();
			}
		});
		broadcast('updateVideoItemTime', {id: appInstance.id, timestamp: ts, play: false});
	} else {
		if (appInstance.data.paused === false) {
			SAGE2Items.renderSync[appInstance.id].decoder.play();
		}
	}
	if (appInstance.data.muted === true) {
		broadcast('videoMuted', {id: appInstance.id});
	}
}

// move this function elsewhere
function handleNewVideoFrame(id) {
	var videohandle = SAGE2Items.renderSync[id];

	videohandle.newFrameGenerated = true;
	if (!allTrueDict(videohandle.clients, "readyForNextFrame")) {
		return false;
	}

	updateVideoFrame(id);
	return true;
}

// move this function elsewhere
function handleNewClientReady(id) {
	var videohandle = SAGE2Items.renderSync[id];

	// if no new frame is generate or not all display clients have finished rendering previous frame - return
	if (videohandle.newFrameGenerated !== true || !allTrueDict(videohandle.clients, "readyForNextFrame")) {
		return false;
	}

	updateVideoFrame(id);
	return true;
}

function updateVideoFrame(id) {
	var i;
	var key;
	var videohandle = SAGE2Items.renderSync[id];

	videohandle.newFrameGenerated = false;
	for (key in videohandle.clients) {
		videohandle.clients[key].wsio.emit('updateFrameIndex', {id: id, frameIdx: videohandle.frameIdx});
		var hasBlock = false;
		for (i = 0; i < videohandle.pixelbuffer.length; i++) {
			if (videohandle.clients[key].blocklist.indexOf(i) >= 0) {
				hasBlock = true;
				videohandle.clients[key].wsio.emit('updateVideoFrame', videohandle.pixelbuffer[i]);
			}
		}
		if (hasBlock === true) {
			videohandle.clients[key].readyForNextFrame = false;
		}
	}
}

// move this function elsewhere
function calculateValidBlocks(app, blockSize, renderhandle) {
	if (app.application !== "movie_player" && app.application !== "media_block_stream") {
		return;
	}

	var i;
	var j;
	var key;

	var portalX = 0;
	var portalY = 0;
	var portalScale = 1;
	var titleBarHeight = config.ui.titleBarHeight;
	var portal = findApplicationPortal(app);
	if (portal !== undefined && portal !== null) {
		portalX = portal.data.left;
		portalY = portal.data.top;
		portalScale = portal.data.scale;
		titleBarHeight = portal.data.titleBarHeight;
	}

	var horizontalBlocks = Math.ceil(app.data.width / blockSize);
	var verticalBlocks   = Math.ceil(app.data.height / blockSize);

	var renderBlockWidth  = (blockSize * app.width / app.data.width) * portalScale;
	var renderBlockHeight = (blockSize * app.height / app.data.height) * portalScale;

	for (key in renderhandle.clients) {
		renderhandle.clients[key].blocklist = [];
		for (i = 0; i < verticalBlocks; i++) {
			for (j = 0; j < horizontalBlocks; j++) {
				var blockIdx = i * horizontalBlocks + j;

				if (renderhandle.clients[key].wsio.clientID < 0) {
					renderhandle.clients[key].blocklist.push(blockIdx);
				} else {
					var display = config.displays[renderhandle.clients[key].wsio.clientID];
					var left = j * renderBlockWidth  + (app.left * portalScale + portalX);
					var top  = i * renderBlockHeight + ((app.top + titleBarHeight) * portalScale + portalY);
					var offsetX = config.resolution.width  * display.column;
					var offsetY = config.resolution.height * display.row;

					if ((left + renderBlockWidth) >= offsetX &&
						left <= (offsetX + config.resolution.width * display.width) &&
						(top + renderBlockHeight) >= offsetY &&
						top  <= (offsetY + config.resolution.height * display.height)) {
						renderhandle.clients[key].blocklist.push(blockIdx);
					}
				}
			}
		}
		renderhandle.clients[key].wsio.emit('updateValidStreamBlocks', {
			id: app.id, blockList: renderhandle.clients[key].blocklist
		});
	}
}

function wsDeleteElementFromStoredFiles(wsio, data) {
	assets.deleteAsset(data.filename);

	if (data.application === "load_session") {
		// if it's a session
		deleteSession(data.filename);
	}

	// send the update file list
	broadcast('storedFileList', getSavedFilesList());
}

function wsMoveElementFromStoredFiles(wsio, data) {
	var destinationURL = data.url;
	var destinationFile;

	// calculate the new destination filename
	for (var folder in mediaFolders) {
		var f = mediaFolders[folder];
		if (destinationURL.indexOf(f.url) === 0) {
			var splits = destinationURL.split(f.url);
			var subdir = splits[1];
			destinationFile = path.join(f.path, subdir, path.basename(data.filename));
		}
	}

	// Do the move and reprocess the asset
	if (destinationFile) {
		assets.moveAsset(data.filename, destinationFile, function(err) {
			if (err) {
				console.log(sageutils.header('Assets') + 'Error moving ' + data.filename);
			} else {
				// if all good, send the new list of files
				// wsRequestStoredFiles(wsio);
				// send the update file list
				broadcast('storedFileList', getSavedFilesList());
			}
		});
	}
}


// **************  Adding Web Content (URL) *****************

function wsAddNewWebElement(wsio, data) {
	appLoader.loadFileFromWebURL(data, function(appInstance, videohandle) {

		// Get the drop position and convert it to wall coordinates
		var position = data.position || [0, 0];
		position[0] = Math.round(position[0] * config.totalWidth);
		position[1] = Math.round(position[1] * config.totalHeight);

		// Use the position from the drop location
		if (position[0] !== 0 || position[1] !== 0) {
			appInstance.left = position[0] - appInstance.width / 2;
			if (appInstance.left < 0) {
				appInstance.left = 0;
			}
			appInstance.top  = position[1] - appInstance.height / 2;
			if (appInstance.top < 0) {
				appInstance.top = 0;
			}
		}

		appInstance.id = getUniqueAppId();
		handleNewApplication(appInstance, videohandle);

		if (appInstance.animation) {
			var i;
			SAGE2Items.renderSync[appInstance.id] = {clients: {}, date: Date.now()};
			for (i = 0; i < clients.length; i++) {
				if (clients[i].clientType === "display") {
					SAGE2Items.renderSync[appInstance.id].clients[clients[i].id] = {
						wsio: clients[i], readyForNextFrame: false, blocklist: []
					};
				}
			}
		}
	});
}

// **************  Folder management     *****************

function wsCreateFolder(wsio, data) {
	// Create a folder as needed
	for (var folder in mediaFolders) {
		var f = mediaFolders[folder];
		// if it starts with the sage root
		if (data.root.indexOf(f.url) === 0) {
			var subdir = data.root.split(f.url)[1];
			var toCreate = path.join(f.path, subdir, data.path);
			if (!sageutils.folderExists(toCreate)) {
				sageutils.mkdirParent(toCreate);
				console.log(sageutils.header('Folder') + toCreate + ' created');
			}
		}
	}
}


// **************  Command line          *****************

function wsCommand(wsio, data) {
	// send the command to the REPL interpreter
	processInputCommand(data);
}

// **************  Launching Web Browser *****************

function wsOpenNewWebpage(wsio, data) {
	console.log(sageutils.header('Webview') + "opening " + data.url);

	wsLoadApplication(null,
		{application: "/uploads/apps/Webview",
		user: wsio.id,
		// pass the url in the data object
		data: data,
		position: [0, 0]});

	// Check if the web-browser is connected
	if (webBrowserClient !== null) {
		// then emit the command
		console.log("Browser> new page", data.url);
		webBrowserClient.emit('openWebBrowser', {url: data.url});
	}
}

// **************  Volume sync  ********************

function wsSetVolume(wsio, data) {
	if (SAGE2Items.renderSync[data.id] === undefined || SAGE2Items.renderSync[data.id] === null) {
		return;
	}

	broadcast('setVolume', data);
}

// **************  Video / Audio Synchonization *****************

function wsPlayVideo(wsio, data) {
	if (SAGE2Items.renderSync[data.id] === undefined || SAGE2Items.renderSync[data.id] === null) {
		return;
	}

	SAGE2Items.renderSync[data.id].decoder.play();
}

function wsPauseVideo(wsio, data) {
	if (SAGE2Items.renderSync[data.id] === undefined || SAGE2Items.renderSync[data.id] === null) {
		return;
	}

	SAGE2Items.renderSync[data.id].decoder.pause(function() {
		broadcast('videoPaused', {id: data.id});
	});
}

function wsStopVideo(wsio, data) {
	if (SAGE2Items.renderSync[data.id] === undefined || SAGE2Items.renderSync[data.id] === null) {
		return;
	}

	SAGE2Items.renderSync[data.id].decoder.stop(function() {
		broadcast('videoPaused', {id: data.id});
		broadcast('updateVideoItemTime', {id: data.id, timestamp: 0.0, play: false});
		broadcast('updateFrameIndex', {id: data.id, frameIdx: 0});
	});
}

function wsUpdateVideoTime(wsio, data) {
	if (SAGE2Items.renderSync[data.id] === undefined || SAGE2Items.renderSync[data.id] === null) {
		return;
	}

	SAGE2Items.renderSync[data.id].decoder.seek(data.timestamp, function() {
		if (data.play === true) {
			SAGE2Items.renderSync[data.id].decoder.play();
		}
	});
	broadcast('updateVideoItemTime', data);
}

function wsMuteVideo(wsio, data) {
	if (SAGE2Items.renderSync[data.id] === undefined || SAGE2Items.renderSync[data.id] === null) {
		return;
	}

	broadcast('videoMuted', {id: data.id});
}

function wsUnmuteVideo(wsio, data) {
	if (SAGE2Items.renderSync[data.id] === undefined || SAGE2Items.renderSync[data.id] === null) {
		return;
	}

	broadcast('videoUnmuted', {id: data.id});
}

function wsLoopVideo(wsio, data) {
	if (SAGE2Items.renderSync[data.id] === undefined || SAGE2Items.renderSync[data.id] === null) {
		return;
	}

	SAGE2Items.renderSync[data.id].loop = data.loop;
}

// **************  Remote Server Content *****************

function wsAddNewElementFromRemoteServer(wsio, data) {
	console.log("add element from remote server");
	var i;

	appLoader.loadApplicationFromRemoteServer(data, function(appInstance, videohandle) {
		console.log("Remote App: " + appInstance.title + " (" + appInstance.application + ")");
		if (appInstance.application === "media_stream" || appInstance.application === "media_block_stream") {
			appInstance.id = wsio.remoteAddress.address + ":" + wsio.remoteAddress.port + "|" + appInstance.id;
			SAGE2Items.renderSync[appInstance.id] = {chunks: [], clients: {}};
			for (i = 0; i < clients.length; i++) {
				if (clients[i].clientType === "display") {
					SAGE2Items.renderSync[appInstance.id].clients[clients[i].id] = {
						wsio: clients[i], readyForNextFrame: false, blocklist: []
					};
				}
			}
		} else {
			appInstance.id = getUniqueAppId();
		}

		sageutils.mergeObjects(data.data, appInstance.data, ['video_url', 'video_type', 'audio_url', 'audio_type']);

		handleNewApplication(appInstance, videohandle);

		if (appInstance.animation) {
			SAGE2Items.renderSync[appInstance.id] = {clients: {}, date: Date.now()};
			for (i = 0; i < clients.length; i++) {
				if (clients[i].clientType === "display") {
					SAGE2Items.renderSync[appInstance.id].clients[clients[i].id] = {
						wsio: clients[i], readyForNextFrame: false, blocklist: []
					};
				}
			}
		}
	});
}

function wsAddNewSharedElementFromRemoteServer(wsio, data) {
	var i;

	appLoader.loadApplicationFromRemoteServer(data.application, function(appInstance, videohandle) {
		console.log(sageutils.header("Remote App") + appInstance.title + " (" + appInstance.application + ")");

		if (appInstance.application === "media_stream" || appInstance.application === "media_block_stream") {
			appInstance.id = wsio.remoteAddress.address + ":" + wsio.remoteAddress.port + "|" + data.id;
			SAGE2Items.renderSync[appInstance.id] = {chunks: [], clients: {}};
			for (i = 0; i < clients.length; i++) {
				if (clients[i].clientType === "display") {
					console.log(sageutils.header("Remote App") + "render client: " + clients[i].id);
					SAGE2Items.renderSync[appInstance.id].clients[clients[i].id] = {
						wsio: clients[i], readyForNextFrame: false, blocklist: []
					};
				}
			}
		} else {
			appInstance.id = data.id;
		}

		sageutils.mergeObjects(data.application.data, appInstance.data, ['video_url', 'video_type', 'audio_url', 'audio_type']);

		handleNewApplication(appInstance, videohandle);

		if (appInstance.animation) {
			SAGE2Items.renderSync[appInstance.id] = {clients: {}, date: Date.now()};
			for (i = 0; i < clients.length; i++) {
				if (clients[i].clientType === "display") {
					SAGE2Items.renderSync[appInstance.id].clients[clients[i].id] = {
						wsio: clients[i], readyForNextFrame: false, blocklist: []
					};
				}
			}
		}

		sharedApps[appInstance.id] = [{wsio: wsio, sharedId: data.remoteAppId}];

		SAGE2Items.applications.editButtonVisibilityOnItem(appInstance.id, "syncButton", true);
		broadcast('setAppSharingFlag', {id: appInstance.id, sharing: true});
	});
}

function wsRequestNextRemoteFrame(wsio, data) {
	var originId;
	var portalCloneIdx = data.id.indexOf("_");
	if (portalCloneIdx >= 0) {
		originId = data.id.substring(0, portalCloneIdx);
	} else {
		originId = data.id;
	}
	var remote_id = config.host + ":" + config.secure_port + "|" + data.id;

	if (SAGE2Items.applications.list.hasOwnProperty(originId)) {
		var stream = SAGE2Items.applications.list[originId];
		wsio.emit('updateRemoteMediaStreamFrame', {id: remote_id, state: stream.data});
	} else {
		wsio.emit('stopMediaStream', {id: remote_id});
	}
}

function wsUpdateRemoteMediaStreamFrame(wsio, data) {
	if (!SAGE2Items.applications.list.hasOwnProperty(data.id)) {
		return;
	}

	var key;
	for (key in SAGE2Items.renderSync[data.id].clients) {
		SAGE2Items.renderSync[data.id].clients[key].readyForNextFrame = false;
	}
	var stream = SAGE2Items.applications.list[data.id];
	stream.data = data.data;

	broadcast('updateMediaStreamFrame', data);
}

function wsReceivedRemoteMediaStreamFrame(wsio, data) {
	SAGE2Items.renderSync[data.id].clients[wsio.id].readyForNextFrame = true;
	if (allTrueDict(SAGE2Items.renderSync[data.id].clients, "readyForNextFrame")) {
		var i;
		var mediaStreamData = data.id.substring(6).split("|");
		var sender = {wsio: null, serverId: mediaStreamData[0], clientId: mediaStreamData[1], streamId: null};
		for (i = 0; i < clients.length; i++) {
			if (clients[i].id === sender.serverId) {
				sender.wsio = clients[i];
				break;
			}
		}
		if (sender.wsio !== null) {
			sender.wsio.emit('requestNextRemoteFrame', {id: sender.clientId});
		}
	}
}

// XXX - Remote block streaming not tested
function wsRequestNextRemoteBlockFrame(wsio, data) {
	var remote_id = config.host + ":" + config.secure_port + "|" + data.id;
	if (SAGE2Items.applications.list.hasOwnProperty(data.id)) {
		var stream = SAGE2Items.applications.list[data.id];
		wsio.emit('updateRemoteMediaBlockStreamFrame', {id: remote_id, state: stream.data});
	} else {
		wsio.emit('stopMediaBlockStream', {id: remote_id});
	}
}

function wsUpdateRemoteMediaBlockStreamFrame(wsio, data) {
	if (!SAGE2Items.applications.list.hasOwnProperty(data.id)) {
		return;
	}

	var key;
	for (key in SAGE2Items.renderSync[data.id].clients) {
		SAGE2Items.renderSync[data.id].clients[key].readyForNextFrame = false;
	}
	var stream = SAGE2Items.applications.list[data.id];
	stream.data = data.data;

	broadcast('updateMediaBlockStreamFrame', data);
}

function wsReceivedRemoteMediaBlockStreamFrame(wsio, data) {
	SAGE2Items.renderSync[data.id].clients[wsio.id].readyForNextFrame = true;
	if (allTrueDict(SAGE2Items.renderSync[data.id].clients, "readyForNextFrame")) {
		var i;
		var mediaBlockStreamData = data.id.substring(6).split("|");
		var sender = {wsio: null, serverId: mediaBlockStreamData[0], clientId: mediaBlockStreamData[1], streamId: null};
		for (i = 0; i < clients.length; i++) {
			if (clients[i].id === sender.serverId) {
				sender.wsio = clients[i];
				break;
			}
		}
		if (sender.wsio !== null) {
			sender.wsio.emit('requestNextRemoteFrame', {id: sender.clientId});
		}
	}
}

function wsRequestDataSharingSession(wsio, data) {
	var known_site = findRemoteSiteByConnection(wsio);
	if (known_site !== null) {
		data.config.name = known_site.name;
	}
	if (data.config.name === undefined || data.config.name === null) {
		data.config.name = "Unknown";
	}

	console.log("Data-sharing request from " + data.config.name + " (" + data.config.host + ":" + data.config.secure_port + ")");
	broadcast('requestedDataSharingSession', {name: data.config.name, host: data.config.host, port: data.config.port});
	// remoteSharingRequestDialog = {wsio: wsio, config: data.config};
	showRequestDialog(true);
}

function wsCancelDataSharingSession(wsio, data) {
	console.log("Data-sharing request cancelled");
	broadcast('closeRequestDataSharingDialog', null, 'requiresFullApps');
	// remoteSharingRequestDialog = null;
	showRequestDialog(false);
}

function wsAcceptDataSharingSession(wsio, data) {
	var myMin = Math.min(config.totalWidth, config.totalHeight - config.ui.titleBarHeight);
	var sharingScale = (0.9 * myMin) / Math.min(data.width, data.height);
	console.log("Data-sharing request accepted: " + data.width + "x" + data.height + ", scale: " + sharingScale);
	broadcast('closeDataSharingWaitDialog', null);
	createNewDataSharingSession(remoteSharingWaitDialog.name, remoteSharingWaitDialog.wsio.remoteAddress.address,
		remoteSharingWaitDialog.wsio.remoteAddress.port, remoteSharingWaitDialog.wsio,
		new Date(data.date), data.width, data.height, sharingScale, data.titleBarHeight, true);
	remoteSharingWaitDialog = null;
	showWaitDialog(false);
}

function wsRejectDataSharingSession(wsio, data) {
	console.log("Data-sharing request rejected");
	broadcast('closeDataSharingWaitDialog', null, 'requiresFullApps');
	remoteSharingWaitDialog = null;
	showWaitDialog(false);
}

function wsCreateRemoteSagePointer(wsio, data) {
	var key;
	var portalId = null;
	for (key in remoteSharingSessions) {
		if (remoteSharingSessions[key].portal.host === data.portal.host &&
			remoteSharingSessions[key].portal.port === data.portal.port) {
			portalId = key;
		}
	}
	createSagePointer(data.id, portalId);
}

function wsStartRemoteSagePointer(wsio, data) {
	sagePointers[data.id].left = data.left;
	sagePointers[data.id].top  = data.top;

	showPointer(data.id, data);
}

function wsStopRemoteSagePointer(wsio, data) {
	hidePointer(data.id, data);

	// return to window interaction mode after stopping pointer
	if (remoteInteraction[data.id].appInteractionMode()) {
		remoteInteraction[data.id].toggleModes();
		broadcast('changeSagePointerMode', {id: sagePointers[data.id].id, mode: remoteInteraction[data.id].interactionMode });
	}
}

function wsRecordInnerGeometryForWidget(wsio, data) {
	// var center = data.innerGeometry.center;
	var buttons = data.innerGeometry.buttons;
	var textInput = data.innerGeometry.textInput;
	var slider = data.innerGeometry.slider;
	// SAGE2Items.widgets.addButtonToItem(data.instanceID, "center", "circle", {x:center.x, y: center.y, r:center.r}, 0);
	for (var i = 0; i < buttons.length; i++) {
		SAGE2Items.widgets.addButtonToItem(data.instanceID, buttons[i].id, "circle",
			{x: buttons[i].x, y: buttons[i].y, r: buttons[i].r}, 0);
	}
	if (textInput !== null) {
		SAGE2Items.widgets.addButtonToItem(data.instanceID, textInput.id, "rectangle",
			{x: textInput.x, y: textInput.y, w: textInput.w, h: textInput.h}, 0);
	}
	if (slider !== null) {
		SAGE2Items.widgets.addButtonToItem(data.instanceID, slider.id, "rectangle",
			{x: slider.x, y: slider.y, w: slider.w, h: slider.h}, 0);
	}
}

function wsCreateAppClone(wsio, data) {
	var app = SAGE2Items.applications.list[data.id];

	createAppFromDescription(app, function(appInstance, videohandle) {
		appInstance.id = getUniqueAppId();
		if (appInstance.animation) {
			var i;
			SAGE2Items.renderSync[appInstance.id] = {clients: {}, date: Date.now()};
			for (i = 0; i < clients.length; i++) {
				if (clients[i].clientType === "display") {
					SAGE2Items.renderSync[appInstance.id].clients[clients[i].id] = {
						wsio: clients[i], readyForNextFrame: false, blocklist: []
					};
				}
			}
		}

		handleNewApplication(appInstance, videohandle);
	});
}

function wsRemoteSagePointerPosition(wsio, data) {
	if (sagePointers[data.id] === undefined) {
		return;
	}

	sagePointers[data.id].left = data.left;
	sagePointers[data.id].top = data.top;

	broadcast('updateSagePointerPosition', sagePointers[data.id]);
}

function wsRemoteSagePointerToggleModes(wsio, data) {
	// remoteInteraction[data.id].toggleModes();
	remoteInteraction[data.id].interactionMode = data.mode;
	broadcast('changeSagePointerMode', {id: sagePointers[data.id].id, mode: remoteInteraction[data.id].interactionMode});
}

function wsRemoteSagePointerHoverCorner(wsio, data) {
	var appId = data.appHoverCorner.elemId;
	var app = null;
	if (SAGE2Items.applications.list.hasOwnProperty(appId)) {
		app = SAGE2Items.applications.list[appId];
	} else if (SAGE2Items.applications.list.hasOwnProperty(wsio.id + "|" + appId)) {
		data.appHoverCorner.elemId = wsio.id + "|" + appId;
		appId = data.appHoverCorner.elemId;
		app = SAGE2Items.applications.list[appId];
	}
	if (app === undefined || app === null) {
		return;
	}

	broadcast('hoverOverItemCorner', data.appHoverCorner);
}

function wsAddNewRemoteElementInDataSharingPortal(wsio, data) {
	var key;
	var remote = null;
	for (key in remoteSharingSessions) {
		if (remoteSharingSessions[key].wsio.id === wsio.id) {
			remote = remoteSharingSessions[key];
			break;
		}
	}
	console.log("adding element from remote server:");
	if (remote !== null) {
		createAppFromDescription(data, function(appInstance, videohandle) {
			if (appInstance.application === "media_stream" || appInstance.application === "media_block_stream") {
				appInstance.id = wsio.remoteAddress.address + ":" + wsio.remoteAddress.port + "|" + data.id;
			} else {
				appInstance.id = data.id;
			}
			appInstance.left = data.left;
			appInstance.top = data.top;
			appInstance.width = data.width;
			appInstance.height = data.height;

			remoteSharingSessions[remote.portal.id].appCount++;

			var i;
			SAGE2Items.renderSync[appInstance.id] = {clients: {}, date: Date.now()};
			for (i = 0; i < clients.length; i++) {
				if (clients[i].clientType === "display") {
					SAGE2Items.renderSync[appInstance.id].clients[clients[i].id] = {
						wsio: clients[i], readyForNextFrame: false, blocklist: []
					};
				}
			}
			handleNewApplicationInDataSharingPortal(appInstance, videohandle, remote.portal.id);
		});
	}
}

function wsUpdateApplicationOrder(wsio, data) {
	// should check timestamp first (data.date)
	broadcast('updateItemOrder', data.order);
}

function wsStartApplicationMove(wsio, data) {
	// should check timestamp first (data.date)
	var app = null;
	if (SAGE2Items.applications.list.hasOwnProperty(data.appId)) {
		app = SAGE2Items.applications.list[data.appId];
	} else if (SAGE2Items.applications.list.hasOwnProperty(wsio.id + "|" + data.appId)) {
		data.appId = wsio.id + "|" + data.appId;
		app = SAGE2Items.applications.list[data.appId];
	}
	if (app === undefined || app === null) {
		return;
	}

	broadcast('startMove', {id: data.appId, date: Date.now()});

	var eLogData = {
		type: "move",
		action: "start",
		application: {
			id: app.id,
			type: app.application
		},
		location: {
			x: parseInt(app.left, 10),
			y: parseInt(app.top, 10),
			width: parseInt(app.width, 10),
			height: parseInt(app.height, 10)
		}
	};
	addEventToUserLog(data.id, {type: "windowManagement", data: eLogData, time: Date.now()});
}

function wsStartApplicationResize(wsio, data) {
	// should check timestamp first (data.date)
	var app = null;
	if (SAGE2Items.applications.list.hasOwnProperty(data.appId)) {
		app = SAGE2Items.applications.list[data.appId];
	} else if (SAGE2Items.applications.list.hasOwnProperty(wsio.id + "|" + data.appId)) {
		data.appId = wsio.id + "|" + data.appId;
		app = SAGE2Items.applications.list[data.appId];
	}
	if (app === undefined || app === null) {
		return;
	}

	broadcast('startResize', {id: data.appId, date: Date.now()});

	var eLogData = {
		type: "resize",
		action: "start",
		application: {
			id: app.id,
			type: app.application
		},
		location: {
			x: parseInt(app.left, 10),
			y: parseInt(app.top, 10),
			width: parseInt(app.width, 10),
			height: parseInt(app.height, 10)
		}
	};
	addEventToUserLog(data.id, {type: "windowManagement", data: eLogData, time: Date.now()});
}

function wsUpdateApplicationPosition(wsio, data) {
	console.log("wsUpdateApplicationPosition");
	// should check timestamp first (data.date)
	var appId = data.appPositionAndSize.elemId;
	var app = null;
	if (SAGE2Items.applications.list.hasOwnProperty(appId)) {
		app = SAGE2Items.applications.list[appId];
	} else if (SAGE2Items.applications.list.hasOwnProperty(wsio.id + "|" + appId)) {
		data.appPositionAndSize.elemId = wsio.id + "|" + appId;
		appId = data.appPositionAndSize.elemId;
		app = SAGE2Items.applications.list[appId];
	}
	if (app === undefined || app === null) {
		return;
	}

	var titleBarHeight = config.ui.titleBarHeight;
	if (data.portalId !== undefined && data.portalId !== null) {
		titleBarHeight = remoteSharingSessions[data.portalId].portal.titleBarHeight;
	}
	app.left = data.appPositionAndSize.elemLeft;
	app.top = data.appPositionAndSize.elemTop;
	app.width = data.appPositionAndSize.elemWidth;
	app.height = data.appPositionAndSize.elemHeight;
	var im = findInteractableManager(data.appPositionAndSize.elemId);
	im.editGeometry(app.id, "applications", "rectangle", {x: app.left, y: app.top, w: app.width, h: app.height + titleBarHeight});
	broadcast('setItemPosition', data.appPositionAndSize);
	if (SAGE2Items.renderSync.hasOwnProperty(app.id)) {
		calculateValidBlocks(app, mediaBlockSize, SAGE2Items.renderSync[app.id]);
		if (app.id in SAGE2Items.renderSync && SAGE2Items.renderSync[app.id].newFrameGenerated === false) {
			handleNewVideoFrame(app.id);
		}
	}
}

function wsUpdateApplicationPositionAndSize(wsio, data) {
	console.log("wsUpdateApplicationPositionAndSize");
	// should check timestamp first (data.date)
	var appId = data.appPositionAndSize.elemId;
	var app = null;
	if (SAGE2Items.applications.list.hasOwnProperty(appId)) {
		app = SAGE2Items.applications.list[appId];
	} else if (SAGE2Items.applications.list.hasOwnProperty(wsio.id + "|" + appId)) {
		data.appPositionAndSize.elemId = wsio.id + "|" + appId;
		appId = data.appPositionAndSize.elemId;
		app = SAGE2Items.applications.list[appId];
	}
	if (app === undefined || app === null) {
		return;
	}

	var titleBarHeight = config.ui.titleBarHeight;
	if (data.portalId !== undefined && data.portalId !== null) {
		titleBarHeight = remoteSharingSessions[data.portalId].portal.titleBarHeight;
	}
	app.left = data.appPositionAndSize.elemLeft;
	app.top = data.appPositionAndSize.elemTop;
	app.width = data.appPositionAndSize.elemWidth;
	app.height = data.appPositionAndSize.elemHeight;
	var im = findInteractableManager(data.appPositionAndSize.elemId);
	im.editGeometry(app.id, "applications", "rectangle", {x: app.left, y: app.top, w: app.width, h: app.height + titleBarHeight});
	handleApplicationResize(app.id);
	broadcast('setItemPositionAndSize', data.appPositionAndSize);
	if (SAGE2Items.renderSync.hasOwnProperty(app.id)) {
		calculateValidBlocks(app, mediaBlockSize, SAGE2Items.renderSync[app.id]);
		if (app.id in SAGE2Items.renderSync && SAGE2Items.renderSync[app.id].newFrameGenerated === false) {
			handleNewVideoFrame(app.id);
		}
	}
}

function wsFinishApplicationMove(wsio, data) {
	// should check timestamp first (data.date)
	var app = null;
	if (SAGE2Items.applications.list.hasOwnProperty(data.appId)) {
		app = SAGE2Items.applications.list[data.appId];
	} else if (SAGE2Items.applications.list.hasOwnProperty(wsio.id + "|" + data.appId)) {
		data.appId = wsio.id + "|" + data.appId;
		app = SAGE2Items.applications.list[data.appId];
	}
	if (app === undefined || app === null) {
		return;
	}

	broadcast('finishedMove', {id: data.appId, date: Date.now()});

	var eLogData = {
		type: "move",
		action: "end",
		application: {
			id: app.id,
			type: app.application
		},
		location: {
			x: parseInt(app.left, 10),
			y: parseInt(app.top, 10),
			width: parseInt(app.width, 10),
			height: parseInt(app.height, 10)
		}
	};
	addEventToUserLog(data.id, {type: "windowManagement", data: eLogData, time: Date.now()});
}

function wsFinishApplicationResize(wsio, data) {
	// should check timestamp first (data.date)
	var app = null;
	if (SAGE2Items.applications.list.hasOwnProperty(data.appId)) {
		app = SAGE2Items.applications.list[data.appId];
	} else if (SAGE2Items.applications.list.hasOwnProperty(wsio.id + "|" + data.appId)) {
		data.appId = wsio.id + "|" + data.appId;
		app = SAGE2Items.applications.list[data.appId];
	}
	if (app === undefined || app === null) {
		return;
	}

	broadcast('finishedResize', {id: data.appId, date: Date.now()});

	var eLogData = {
		type: "resize",
		action: "end",
		application: {
			id: app.id,
			type: app.application
		},
		location: {
			x: parseInt(app.left, 10),
			y: parseInt(app.top, 10),
			width: parseInt(app.width, 10),
			height: parseInt(app.height, 10)
		}
	};
	addEventToUserLog(data.id, {type: "windowManagement", data: eLogData, time: Date.now()});
}

function wsDeleteApplication(wsio, data) {
	deleteApplication(data.appId);

	// Is that diffent ?
	// if (SAGE2Items.applications.list.hasOwnProperty(data.appId)) {
	// 	SAGE2Items.applications.removeItem(data.appId);
	// 	var im = findInteractableManager(data.appId);
	// 	im.removeGeometry(data.appId, "applications");
	// 	broadcast('deleteElement', {elemId: data.appId});
	// }
}

function wsUpdateApplicationState(wsio, data) {
	// should check timestamp first (data.date)
	if (SAGE2Items.applications.list.hasOwnProperty(data.id)) {
		var app = SAGE2Items.applications.list[data.id];

		// hang on to old values if movie player
		var oldTs;
		var oldPaused;
		var oldMuted;
		if (app.application === "movie_player") {
			oldTs = app.data.frame / app.data.framerate;
			oldPaused = app.data.paused;
			oldMuted = app.data.muted;
		}

		var modified = sageutils.mergeObjects(data.state, app.data,
			['doc_url', 'video_url', 'video_type', 'audio_url', 'audio_type']);
		if (modified === true) {
			// update video demuxer based on state
			if (app.application === "movie_player") {
				console.log("received state from remote site:", data.state);

				SAGE2Items.renderSync[app.id].loop = app.data.looped;

				var ts = app.data.frame / app.data.framerate;
				if (app.data.paused === true && ts !== oldTs) {
					SAGE2Items.renderSync[app.id].decoder.seek(ts, function() {
						// do nothing
					});
					broadcast('updateVideoItemTime', {id: app.id, timestamp: ts, play: false});
				} else {
					if (app.data.paused === true && oldPaused === false) {
						SAGE2Items.renderSync[app.id].decoder.pause(function() {
							broadcast('videoPaused', {id: app.id});
						});
					}
					if (app.data.paused === false && oldPaused === true) {
						SAGE2Items.renderSync[app.id].decoder.play();
					}
				}
				if (app.data.muted === true && oldMuted === false) {
					broadcast('videoMuted', {id: app.id});
				}
				if (app.data.muted === false && oldMuted === true) {
					broadcast('videoUnmuted', {id: app.id});
				}
			}

			// for all apps - send new state to app
			broadcast('loadApplicationState', {id: app.id, state: app.data, date: Date.now()});
		}
	}
}

function wsUpdateApplicationStateOptions(wsio, data) {
	// should check timestamp first (data.date)
	if (SAGE2Items.applications.list.hasOwnProperty(data.id)) {
		broadcast('loadApplicationOptions', {id: data.id, options: data.options});
	}
}


// **************  Widget Control Messages *****************

function wsAddNewControl(wsio, data) {
	if (!SAGE2Items.applications.list.hasOwnProperty(data.appId)) {
		return;
	}
	if (SAGE2Items.widgets.list.hasOwnProperty(data.id)) {
		return;
	}

	broadcast('createControl', data);

	var zIndex = SAGE2Items.widgets.numItems;
	var radialGeometry = {
		x: data.left + (data.height / 2),
		y: data.top + (data.height / 2),
		r: data.height / 2
	};

	if (data.hasSideBar === true) {
		var shapeData = {
			radial: {
				type: "circle",
				visible: true,
				geometry: radialGeometry
			},
			sidebar: {
				type: "rectangle",
				visible: true,
				geometry: {
					x: data.left + data.height,
					y: data.top + (data.height / 2) - (data.barHeight / 2),
					w: data.width - data.height, h: data.barHeight
				}
			}
		};
		interactMgr.addComplexGeometry(data.id, "widgets", shapeData, zIndex, data);
	} else {
		interactMgr.addGeometry(data.id, "widgets", "circle", radialGeometry, true, zIndex, data);
	}
	SAGE2Items.widgets.addItem(data);
	var uniqueID = data.id.substring(data.appId.length, data.id.lastIndexOf("_"));
	var app = SAGE2Items.applications.list[data.appId];
	addEventToUserLog(uniqueID, {type: "widgetMenu", data: {action: "open", application:
		{id: app.id, type: app.application}}, time: Date.now()});
}


function wsCloseAppFromControl(wsio, data) {
	deleteApplication(data.appId);
}

function wsHideWidgetFromControl(wsio, data) {
	var ctrl = SAGE2Items.widgets.list[data.instanceID];
	hideControl(ctrl);
}

function wsOpenRadialMenuFromControl(wsio, data) {
	console.log("radial menu");
	var ctrl = SAGE2Items.widgets.list[data.id];
	createRadialMenu(wsio.id, ctrl.left, ctrl.top);
}


function loadConfiguration() {
	var configFile = null;

	if (program.configuration) {
		configFile = program.configuration;
	} else {
		// Read config.txt - if exists and specifies a user defined config, then use it
		if (sageutils.fileExists("config.txt")) {
			var lines = fs.readFileSync("config.txt", 'utf8').split("\n");
			for (var i = 0; i < lines.length; i++) {
				var text = "";
				var comment = lines[i].indexOf("//");
				if (comment >= 0) {
					text = lines[i].substring(0, comment).trim();
				} else {
					text = lines[i].trim();
				}

				if (text !== "") {
					configFile = text;
					console.log(sageutils.header("SAGE2") + "Found configuration file: " + configFile);
					break;
				}
			}
		}
	}

	// If config.txt does not exist or does not specify any files, look for a config with the hostname
	if (configFile === null) {
		var hn  = os.hostname();
		var dot = hn.indexOf(".");
		if (dot >= 0) {
			hn = hn.substring(0, dot);
		}
		configFile = path.join("config", hn + "-cfg.json");
		if (sageutils.fileExists(configFile)) {
			console.log(sageutils.header("SAGE2") + "Found configuration file: " + configFile);
		} else {
			// Check in ~/Document/SAGE2_Media/config
			if (platform === "Windows") {
				configFile = path.join(mainFolder.path, "config", "defaultWin-cfg.json");
			} else {
				configFile = path.join(mainFolder.path, "config", "default-cfg.json");
			}
			// finally check in the internal folder
			if (!sageutils.fileExists(configFile)) {
				if (platform === "Windows") {
					configFile = path.join("config", "defaultWin-cfg.json");
				} else {
					configFile = path.join("config", "default-cfg.json");
				}
			}
			console.log(sageutils.header("SAGE2") + "Using default configuration file: " + configFile);
		}
	}

	if (!sageutils.fileExists(configFile)) {
		console.log("\n----------");
		console.log(sageutils.header("SAGE2") + "Cannot find configuration file: " + configFile);
		console.log("----------\n\n");
		process.exit(1);
	}

	// Read the specified configuration file
	var json_str   = fs.readFileSync(configFile, 'utf8');
	// Parse it using JSON5 syntax (more lax than strict JSON)
	var userConfig = json5.parse(json_str);

	// compute extra dependent parameters
	userConfig.totalWidth  = userConfig.resolution.width  * userConfig.layout.columns;
	userConfig.totalHeight = userConfig.resolution.height * userConfig.layout.rows;

	var minDim = Math.min(userConfig.totalWidth, userConfig.totalHeight);
	var maxDim = Math.max(userConfig.totalWidth, userConfig.totalHeight);

	if (userConfig.ui.titleBarHeight) {
		userConfig.ui.titleBarHeight = parseInt(userConfig.ui.titleBarHeight, 10);
	} else {
		userConfig.ui.titleBarHeight = Math.round(0.025 * minDim);
	}

	if (userConfig.ui.widgetControlSize) {
		userConfig.ui.widgetControlSize = parseInt(userConfig.ui.widgetControlSize, 10);
	} else {
		userConfig.ui.widgetControlSize = Math.round(0.020 * minDim);
	}

	if (userConfig.ui.titleTextSize) {
		userConfig.ui.titleTextSize = parseInt(userConfig.ui.titleTextSize, 10);
	} else {
		userConfig.ui.titleTextSize  = Math.round(0.015 * minDim);
	}

	if (userConfig.ui.pointerSize) {
		userConfig.ui.pointerSize = parseInt(userConfig.ui.pointerSize, 10);
	} else {
		userConfig.ui.pointerSize = Math.round(0.08 * minDim);
	}

	if (userConfig.ui.minWindowWidth) {
		userConfig.ui.minWindowWidth = parseInt(userConfig.ui.minWindowWidth, 10);
	} else {
		userConfig.ui.minWindowWidth  = Math.round(0.08 * minDim);  // 8%
	}
	if (userConfig.ui.minWindowHeight) {
		userConfig.ui.minWindowHeight = parseInt(userConfig.ui.minWindowHeight, 10);
	} else {
		userConfig.ui.minWindowHeight = Math.round(0.08 * minDim); // 8%
	}

	if (userConfig.ui.maxWindowWidth) {
		userConfig.ui.maxWindowWidth = parseInt(userConfig.ui.maxWindowWidth, 10);
	} else {
		userConfig.ui.maxWindowWidth  = Math.round(1.2 * maxDim);  // 120%
	}
	if (userConfig.ui.maxWindowHeight) {
		userConfig.ui.maxWindowHeight = parseInt(userConfig.ui.maxWindowHeight, 10);
	} else {
		userConfig.ui.maxWindowHeight = Math.round(1.2 * maxDim); // 120%
	}

	// Check the borders settings (for hidding the borders)
	if (userConfig.dimensions === undefined) {
		userConfig.dimensions = {};
	}

	// Overlapping tile dimension in pixels to allow edge blending
	// tile_overlap = { horizontal: 20, vertical: 20}
	// code provided by Larse Bilke
	// larsbilke83@gmail.com
	if (userConfig.dimensions.tile_overlap === undefined) {
		userConfig.dimensions.tile_overlap = {
			horizontal: 0,
			vertical:   0
		};
	} else {
		// Check the values
		var hoverlap = parseInt(userConfig.dimensions.tile_overlap.horizontal, 10);
		var voverlap = parseInt(userConfig.dimensions.tile_overlap.vertical,   10);
		// If negative values, converted to positives
		if (hoverlap < 0) {
			hoverlap *= -1;
		}
		if (voverlap < 0) {
			voverlap *= -1;
		}
		// Set the final values back into the configuration
		userConfig.dimensions.tile_overlap = {
			horizontal: hoverlap,
			vertical:   voverlap
		};
	}

	// Tile config Basic mode
	var aspectRatioConfig = userConfig.dimensions.aspect_ratio;
	var aspectRatio = 1.7778; // 16:9
	var userDefinedAspectRatio = false;
	if (aspectRatioConfig !== undefined) {
		var ratioParsed = aspectRatioConfig.split(":");
		aspectRatio = (parseFloat(ratioParsed[0]) / parseFloat(ratioParsed[1])) || aspectRatio;
		userDefinedAspectRatio = true;
		console.log(sageutils.header("UI") + "User defined aspect ratio: " + aspectRatio);
	}

	var tileHeight = 0.0;
	if (userConfig.dimensions.tile_diagonal_inches !== undefined) {
		var tile_diagonal_meters = userConfig.dimensions.tile_diagonal_inches * 0.0254;
		tileHeight = tile_diagonal_meters * aspectRatio;
	}

	if (userConfig.dimensions.tileHeight) {
		// tileWidth    = parseFloat(userConfig.dimensions.tile_width) || 0.0;
		tileHeight   = parseFloat(userConfig.dimensions.tile_height) || 0.0;
	}

	// Check the display border settings
	if (userConfig.dimensions.tile_borders === undefined) {
		// set default values to 0
		// first for pixel sizes
		userConfig.resolution.borders = { left: 0, right: 0, bottom: 0, top: 0};
		// then for dimensions
		userConfig.dimensions.tile_borders = { left: 0.0, right: 0.0, bottom: 0.0, top: 0.0};
	} else {
		var borderLeft, borderRight, borderBottom, borderTop; // tileWidth,
		// make sure the values are valid floats
		borderLeft   = parseFloat(userConfig.dimensions.tile_borders.left)   || 0.0;
		borderRight  = parseFloat(userConfig.dimensions.tile_borders.right)  || 0.0;
		borderBottom = parseFloat(userConfig.dimensions.tile_borders.bottom) || 0.0;
		borderTop    = parseFloat(userConfig.dimensions.tile_borders.top)    || 0.0;

		// calculate values in pixel now
		userConfig.resolution.borders = {};
		userConfig.resolution.borders.left   = Math.round(pixelsPerMeter * borderLeft)   || 0;
		userConfig.resolution.borders.right  = Math.round(pixelsPerMeter * borderRight)  || 0;
		userConfig.resolution.borders.bottom = Math.round(pixelsPerMeter * borderBottom) || 0;
		userConfig.resolution.borders.top    = Math.round(pixelsPerMeter * borderTop)    || 0;
	}

	// calculate pixel density (ppm) based on width
	var pixelsPerMeter = userConfig.resolution.height / tileHeight;
	if (userDefinedAspectRatio == false) {
		aspectRatio = userConfig.resolution.width / userConfig.resolution.height;
		console.log(sageutils.header("UI") + "Resolution defined aspect ratio: " + aspectRatio);
	}

	// calculate the widget control size based on dimensions and user distance
	if (userConfig.ui.auto_scale_ui && tileHeight !== undefined) {
		var objectHeightMeters = 27 / pixelsPerMeter;
		// var minimumWidgetControlSize = 20; // Min button size for text readability (also for touch wall)
		var perceptualScalingFactor = 0.0213;
		var userDist = userConfig.dimensions.viewing_distance;
		var calcuatedWidgetControlSize = userDist * (perceptualScalingFactor * (userDist / objectHeightMeters));
		var targetVisualAcuity = 1; // degrees of arc

		calcuatedWidgetControlSize = Math.tan((targetVisualAcuity * Math.PI / 180.0) / 2) * 2 * userDist * pixelsPerMeter;

		console.log(sageutils.header("UI") + "widgetControlSize: " + calcuatedWidgetControlSize);
		console.log(sageutils.header("UI") + "pixelsPerMeter: " + pixelsPerMeter);
	}

	// Check the width and height of each display (in tile count)
	// by default, a display covers one tile
	for (var d = 0; d < userConfig.displays.length; d++) {
		userConfig.displays[d].width  = parseInt(userConfig.displays[d].width)  || 1;
		userConfig.displays[d].height = parseInt(userConfig.displays[d].height) || 1;
	}

	// legacy support for config port names
	var http_port, https_port;
	if (userConfig.secure_port === undefined) {
		http_port = userConfig.index_port;
		https_port = userConfig.port;
		delete userConfig.index_port;
	} else {
		http_port = userConfig.port;
		https_port = userConfig.secure_port;
	}
        if (program.slaveports !== undefined) {
		userConfig.master_http_port = http_port;
		userConfig.master_https_port = https_port;
		var ports = program.slaveports.split(',');
		console.log("Slave: use master ports from config ", ports);
		https_port = ports[0];
		http_port = ports[1];
	}
	var rproxy_port, rproxys_port;
	if (userConfig.rproxy_secure_port === undefined) {
		rproxy_port = userConfig.rproxy_index_port;
		rproxys_port = userConfig.rproxy_port;
		delete userConfig.rproxy_index_port;
	} else {
		rproxy_port = userConfig.rproxy_port;
		rproxys_port = userConfig.rproxy_secure_port;
	}
	// Set default values if missing
	if (https_port === undefined) {
		userConfig.secure_port = 443;
	} else {
		userConfig.secure_port = parseInt(https_port, 10); // to make sure it's a number
	}
	if (http_port === undefined) {
		userConfig.port = 80;
	} else {
		userConfig.port = parseInt(http_port, 10);
	}
	userConfig.rproxy_port = parseInt(rproxy_port, 10) || undefined;
	userConfig.rproxy_secure_port = parseInt(rproxys_port, 10) || undefined;

	// Set the display clip value if missing (true by default)
	if (userConfig.background.clip !== undefined) {
		userConfig.background.clip = sageutils.isTrue(userConfig.background.clip);
	} else {
		userConfig.background.clip = true;
	}

	// Registration to EVL's server (sage.evl.uic.edu), true by default
	if (userConfig.register_site === undefined) {
		userConfig.register_site = true;
	} else {
		// test for a true value: true, on, yes, 1, ...
		if (sageutils.isTrue(userConfig.register_site)) {
			userConfig.register_site = true;
		} else {
			userConfig.register_site = false;
		}
	}

	return userConfig;
}

var getUniqueAppId = function(param) {
	// reset the counter
	if (param && param === -1) {
		getUniqueAppId.count = 0;
		return;
	}
	var id = "app_" + getUniqueAppId.count.toString();
	getUniqueAppId.count++;
	return id;
};
getUniqueAppId.count = 0;

var getNewUserId = (function() {
	var count = 0;
	return function() {
		var id = "usr_" + count.toString();
		count++;
		return id;
	};
}());

function getUniqueDataSharingId(remoteHost, remotePort, caller) {
	var id;
	if (caller === true) {
		id = config.host + ":" + config.secure_port + "+" + remoteHost + ":" + remotePort;
	} else {
		id = remoteHost + ":" + remotePort + "+" + config.host + ":" + config.secure_port;
	}
	return "portal_" + id;
}

function getUniqueSharedAppId(portalId) {
	return "app_" + remoteSharingSessions[portalId].appCount + "_" + portalId;
}

function getSavedFilesList() {
	// Get the sessions
	var savedSessions  = listSessions();
	savedSessions.sort(sageutils.compareFilename);

	// Get everything from the asset manager
	var list = assets.listAssets();
	// add the sessions
	list.sessions = savedSessions;

	return list;
}

function setupDisplayBackground() {
	var tmpImg, imgExt;

	// background image
	if (config.background.image !== undefined && config.background.image.url !== undefined) {
		var bg_file = path.join(publicDirectory, config.background.image.url);

		if (config.background.image.style === "fit") {
			exiftool.file(bg_file, function(err1, data) {
				if (err1) {
					console.log("Error processing background image:", bg_file, err1);
					console.log(" ");
					process.exit(1);
				}
				var bg_info = data;

				if (bg_info.ImageWidth === config.totalWidth && bg_info.ImageHeight === config.totalHeight) {
					sliceBackgroundImage(bg_file, bg_file);
				} else {
					tmpImg = path.join(publicDirectory, "images", "background", "tmp_background.png");
					var out_res  = config.totalWidth.toString() + "x" + config.totalHeight.toString();

					imageMagick(bg_file).noProfile().command("convert").in("-gravity", "center")
						.in("-background", "rgba(0,0,0,0)")
						.in("-extent", out_res).write(tmpImg, function(err2) {
							if (err2) {
								throw err2;
							}
							sliceBackgroundImage(tmpImg, bg_file);
						});
				}
			});
		} else if (config.background.image.style === "tile") {
			// do nothing
		} else {
			config.background.image.style = "stretch";
			imgExt = path.extname(bg_file);
			tmpImg = path.join(publicDirectory, "images", "background", "tmp_background" + imgExt);

			imageMagick(bg_file).resize(config.totalWidth, config.totalHeight, "!").write(tmpImg, function(err) {
				if (err) {
					throw err;
				}

				sliceBackgroundImage(tmpImg, bg_file);
			});
		}
	}
}

function sliceBackgroundImage(fileName, outputBaseName) {
	for (var i = 0; i < config.displays.length; i++) {
		var x = config.displays[i].column * config.resolution.width;
		var y = config.displays[i].row * config.resolution.height;
		var output_dir  = path.dirname(outputBaseName);
		var input_ext   = path.extname(outputBaseName);
		var output_ext  = path.extname(fileName);
		var output_base = path.basename(outputBaseName, input_ext);
		var output = path.join(output_dir, output_base + "_" + i.toString() + output_ext);
		imageMagick(fileName).crop(
				config.resolution.width * config.displays[i].width,
				config.resolution.height * config.displays[i].height, x, y)
			.write(output, function(err) {
				if (err) {
					console.log("error slicing image", err); // throw err;
				}
			});
	}
}

function setupHttpsOptions() {
	// build a list of certs to support multi-homed computers
	var certs = {};

	// file caching for the main key of the server
	var server_key = null;
	var server_crt = null;
	var server_ca  = [];

	// add the default cert from the hostname specified in the config file
	try {
		// first try the filename based on the hostname-server.key
		if (sageutils.fileExists(path.join("keys", config.host + "-server.key"))) {
			// Load the certificate files
			console.log(sageutils.header("Certificate") + "Loading certificate " + config.host + "-server.key");
			server_key = fs.readFileSync(path.join("keys", config.host + "-server.key"));
			server_crt = fs.readFileSync(path.join("keys", config.host + "-server.crt"));
			server_ca  = sageutils.loadCABundle(path.join("keys", config.host + "-ca.crt"));
			// Build the crypto
			certs[config.host] = sageutils.secureContext(server_key, server_crt, server_ca);
		} else {
			// remove the hostname from the FQDN and search for wildcard certificate
			//    syntax: _.rest.com.key or _.rest.bigger.com.key
			var domain = '_.' + config.host.split('.').slice(1).join('.');
			console.log(sageutils.header("Certificate") + "Loading domain certificate " + domain + ".key");
			server_key = fs.readFileSync(path.join("keys", domain + ".key"));
			server_crt = fs.readFileSync(path.join("keys", domain + ".crt"));
			server_ca  = sageutils.loadCABundle(path.join("keys", domain + "-ca.crt"));
			certs[config.host] = sageutils.secureContext(server_key, server_crt, server_ca);
		}
	} catch (e) {
		console.log("\n----------");
		console.log("Cannot open certificate for default host:");
		console.log(" \"" + config.host + "\" needs file: " + e.path);
		console.log(" --> Please generate the appropriate certificate in the 'keys' folder");
		console.log("----------\n\n");
		process.exit(1);
	}

	for (var h in config.alternate_hosts) {
		try {
			var alth = config.alternate_hosts[h];
			certs[ alth ] = sageutils.secureContext(
				fs.readFileSync(path.join("keys", alth + "-server.key")),
				fs.readFileSync(path.join("keys", alth + "-server.crt")),
				sageutils.loadCABundle(path.join("keys", alth + "-ca.crt"))
			);
		} catch (e) {
			console.log("\n----------");
			console.log("Cannot open certificate for the alternate host: ", config.alternate_hosts[h]);
			console.log(" needs file: \"" + e.path + "\"");
			console.log(" --> Please generate the appropriate certificates in the 'keys' folder");
			console.log(" Ignoring alternate host: ", config.alternate_hosts[h]);
			console.log("----------\n");
		}
	}

	var httpsOptions;

	if (sageutils.nodeVersion === 10) {
		httpsOptions = {
			// server default keys
			key:  server_key,
			cert: server_crt,
			ca:   server_ca,
			// If true the server will request a certificate from clients that connect and attempt to verify that certificate
			requestCert: false,
			rejectUnauthorized: false,
			// callback to handle multi-homed machines
			SNICallback: function(servername) {
				if (!certs.hasOwnProperty(servername)) {
					console.log(sageutils.header("SNI") + "Unknown host, cannot find a certificate for ", servername);
					return null;
				}
				return certs[servername];
			}
		};
	} else {
		httpsOptions = {
			// server default keys
			key:  server_key,
			cert: server_crt,
			ca:   server_ca,
			// If true the server will request a certificate from clients that connect and attempt to verify that certificate
			requestCert: false,
			rejectUnauthorized: false,
			honorCipherOrder: true,
			// callback to handle multi-homed machines
			SNICallback: function(servername, cb) {
				if (certs.hasOwnProperty(servername)) {
					cb(null, certs[servername]);
				} else {
					console.log(sageutils.header("SNI") + "Unknown host, cannot find a certificate for ", servername);
					cb("SNI Unknown host", null);
				}
			}
		};

		// The SSL method to use, otherwise undefined
		if (config.security && config.security.secureProtocol) {
			// Possible values are defined in the constant SSL_METHODS of OpenSSL
			// Only enable TLS 1.2 for instance
			// SSLv3_method,
			// TLSv1_method, TLSv1_1_method, TLSv1_2_method
			// DTLS_method,  DTLSv1_method,  DTLSv1_2_method
			httpsOptions.secureProtocol = config.security.secureProtocol;
			console.log(sageutils.header("HTTPS") +
				"securing with protocol: " + httpsOptions.secureProtocol);
		}
	}

	return httpsOptions;
}

function sendConfig(req, res) {
	var header = HttpServer.prototype.buildHeader();
	// Set type
	header["Content-Type"] = "application/json";
	// Allow CORS on the /config route
	header['Access-Control-Allow-Origin' ]     = req.headers.origin;
	header['Access-Control-Allow-Methods']     = "GET";
	header['Access-Control-Allow-Headers']     = "X-Requested-With, X-HTTP-Method-Override, Content-Type, Accept";
	header['Access-Control-Allow-Credentials'] = true;
	res.writeHead(200, header);
	// Adding the calculated version into the data structure
	config.version = SAGE2_version;
	res.write(JSON.stringify(config));
	res.end();
}

function uploadForm(req, res) {
	var form     = new formidable.IncomingForm();
	// Drop position
	var position = [0, 0];
	// Open or not the file after upload
	var openAfter = true;
	// User information
	var ptrName  = "";
	var ptrColor = "";

	// Limits the amount of memory all fields together (except files) can allocate in bytes.
	//    set to 4MB.
	form.maxFieldsSize = 4 * 1024 * 1024;
	form.type          = 'multipart';
	form.multiples     = true;

	form.on('fileBegin', function(name, file) {
		console.log(sageutils.header("Upload") + file.name + ' ' + file.type);
	});

	form.on('error', function(err) {
		console.log(sageutils.header("Upload") + 'Request aborted');
		try {
			// Removing the temporary file
			fs.unlinkSync(this.openedFiles[0].path);
		} catch (err) {
			console.log(sageutils.header("Upload") + '   error removing the temporary file');
		}
	});

	form.on('field', function(field, value) {
		// Keep user information
		if (field === 'SAGE2_ptrName') {
			ptrName = value;
			console.log(sageutils.header("Upload") + "by " + ptrName);
		}
		if (field === 'SAGE2_ptrColor') {
			ptrColor = value;
			console.log(sageutils.header("Upload") + "color " + ptrColor);
		}
		// convert value [0 to 1] to wall coordinate from drop location
		if (field === 'dropX') {
			position[0] = parseInt(parseFloat(value) * config.totalWidth,  10);
		}
		if (field === 'dropY') {
			position[1] = parseInt(parseFloat(value) * config.totalHeight, 10);
		}
		// initial application window position
		if (field === 'width') {
			position[2] = parseInt(parseFloat(value) * config.totalWidth,  10);
		}
		if (field === 'height') {
			position[3] = parseInt(parseFloat(value) * config.totalHeight,  10);
		}
		// open or not the file after upload
		if (field === 'open') {
			openAfter = (value === "true");
		}
	});

	form.parse(req, function(err, fields, files) {
		var header = HttpServer.prototype.buildHeader();
		if (err) {
			header["Content-Type"] = "text/plain";
			res.writeHead(500, header);
			res.write(err + "\n\n");
			res.end();
			return;
		}
		// build the reply to the upload
		header["Content-Type"] = "application/json";
		res.writeHead(200, header);
		// For webix uploader: status: server
		fields.done = true;

		// Get the file (only one even if multiple drops, it comes one by one)
		var file = files[ Object.keys(files)[0] ];
		var app = registry.getDefaultApp(file.name);
		if (app === undefined || app === "") {
			fields.good = false;
		} else {
			fields.good = true;
		}
		// Send the reply
		res.end(JSON.stringify({status: 'server',
			fields: fields, files: files}));
	});

	form.on('end', function() {
		// saves files in appropriate directory and broadcasts the items to the displays
		manageUploadedFiles(this.openedFiles, position, ptrName, ptrColor, openAfter);
	});
}

function manageUploadedFiles(files, position, ptrName, ptrColor, openAfter) {
	var fileKeys = Object.keys(files);
	fileKeys.forEach(function(key) {
		var file = files[key];
		appLoader.manageAndLoadUploadedFile(file, function(appInstance, videohandle) {

			if (appInstance === null) {
				console.log(sageutils.header("Upload") + 'unrecognized file type: ' + file.name + ' ' + file.type);
				return;
			}

			// Add user information into exif data
			assets.addTag(appInstance.file, "SAGE2user",  ptrName);
			assets.addTag(appInstance.file, "SAGE2color", ptrColor);

			// contains a flag to open the file or not
			if (openAfter) {
				// Use the size from the drop information
				if (position[2] && position[2] !== 0) {
					appInstance.width = parseFloat(position[2]);
				}
				if (position[3] && position[3] !== 0) {
					appInstance.height = parseFloat(position[3]);
				}

				// Use the position from the drop information
				if (position[0] !== 0 || position[1] !== 0) {
					appInstance.left = position[0] - appInstance.width / 2;
					if (appInstance.left < 0) {
						appInstance.left = 0;
					}
					appInstance.top  = position[1] - appInstance.height / 2;
					if (appInstance.top < 0) {
						appInstance.top = 0;
					}
				}

				appInstance.id = getUniqueAppId();
				if (appInstance.animation) {
					var i;
					SAGE2Items.renderSync[appInstance.id] = {clients: {}, date: Date.now()};
					for (i = 0; i < clients.length; i++) {
						if (clients[i].clientType === "display") {
							SAGE2Items.renderSync[appInstance.id].clients[clients[i].id] = {
								wsio: clients[i], readyForNextFrame: false, blocklist: []
							};
						}
					}
				}
				handleNewApplication(appInstance, videohandle);
			}

			// send the update file list
			broadcast('storedFileList', getSavedFilesList());
		});
	});
}


// **************  Remote Site Collaboration *****************

var remoteSites = [];
if (config.remote_sites) {
	remoteSites = new Array(config.remote_sites.length);
	config.remote_sites.forEach(function(element, index, array) {
		var protocol = (element.secure === true) ? "wss" : "ws";
		var wsURL = protocol + "://" + element.host + ":" + element.port.toString();

		var remote = createRemoteConnection(wsURL, element, index);

		var rGeom = {};
		rGeom.w = Math.min((0.5 * config.totalWidth) / remoteSites.length, config.ui.titleBarHeight * 6)
			- (0.16 * config.ui.titleBarHeight);
		rGeom.h = 0.84 * config.ui.titleBarHeight;
		rGeom.x = (0.5 * config.totalWidth) + ((rGeom.w + (0.16 * config.ui.titleBarHeight)) * (index - (remoteSites.length / 2)))
			+ (0.08 * config.ui.titleBarHeight);
		rGeom.y = 0.08 * config.ui.titleBarHeight;

		// Build the object
		remoteSites[index] = {
			name: element.name,
			wsio: remote,
			connected: "off",
			geometry: rGeom
		};
		// Add the gemeotry for the button
		interactMgr.addGeometry("remote_" + index, "staticUI", "rectangle", rGeom,  true, index, remoteSites[index]);

		// attempt to connect every 15 seconds, if connection failed
		setInterval(function() {
			if (remoteSites[index].connected !== "on") {
				var rem = createRemoteConnection(wsURL, element, index);
				remoteSites[index].wsio = rem;
			}
		}, 15000);
	});
}

function manageRemoteConnection(remote, site, index) {
	// Fix address
	remote.updateRemoteAddress(site.host, site.port);
	// Hope for the best
	remoteSites[index].connected = "on";
	// Check the password or session hash
	if (site.password) {
		// MD5 hash of the password
		site.session = md5.getHash(site.password);
	}

	var clientDescription = {
		clientType: "remoteServer",
		host: config.host,
		port: config.secure_port,
		session: site.session,
		// port: config.port,
		requests: {
			config: false,
			version: false,
			time: false,
			console: false
		}
	};
	remote.clientType = "remoteServer";

	remote.onclose(function() {
		console.log(sageutils.header("Remote") + "\"" + config.remote_sites[index].name + "\" offline");
		// it was locked, keep the state locked
		if (remoteSites[index].connected !== "locked") {
			remoteSites[index].connected = "off";
			var delete_site = {name: remoteSites[index].name, connected: remoteSites[index].connected};
			broadcast('connectedToRemoteSite', delete_site);
		}
		removeElement(clients, remote);
	});

	remote.on('addClient',                              wsAddClient);
	remote.on('addNewElementFromRemoteServer',          wsAddNewElementFromRemoteServer);
	remote.on('addNewSharedElementFromRemoteServer',    wsAddNewSharedElementFromRemoteServer);
	remote.on('requestNextRemoteFrame',                 wsRequestNextRemoteFrame);
	remote.on('updateRemoteMediaStreamFrame',           wsUpdateRemoteMediaStreamFrame);
	remote.on('stopMediaStream',                        wsStopMediaStream);
	remote.on('requestNextRemoteBlockFrame',            wsRequestNextRemoteBlockFrame);
	remote.on('updateRemoteMediaBlockStreamFrame',      wsUpdateRemoteMediaBlockStreamFrame);
	remote.on('stopMediaBlockStream',                   wsStopMediaBlockStream);
	remote.on('requestDataSharingSession',              wsRequestDataSharingSession);
	remote.on('cancelDataSharingSession',               wsCancelDataSharingSession);
	remote.on('acceptDataSharingSession',               wsAcceptDataSharingSession);
	remote.on('rejectDataSharingSession',               wsRejectDataSharingSession);
	remote.on('createRemoteSagePointer',                wsCreateRemoteSagePointer);
	remote.on('startRemoteSagePointer',                 wsStartRemoteSagePointer);
	remote.on('stopRemoteSagePointer',                  wsStopRemoteSagePointer);
	remote.on('remoteSagePointerPosition',              wsRemoteSagePointerPosition);
	remote.on('remoteSagePointerToggleModes',           wsRemoteSagePointerToggleModes);
	remote.on('remoteSagePointerHoverCorner',           wsRemoteSagePointerHoverCorner);
	remote.on('addNewRemoteElementInDataSharingPortal', wsAddNewRemoteElementInDataSharingPortal);

	remote.on('updateApplicationOrder',                 wsUpdateApplicationOrder);
	remote.on('startApplicationMove',                   wsStartApplicationMove);
	remote.on('startApplicationResize',                 wsStartApplicationResize);
	remote.on('updateApplicationPosition',              wsUpdateApplicationPosition);
	remote.on('updateApplicationPositionAndSize',       wsUpdateApplicationPositionAndSize);
	remote.on('finishApplicationMove',                  wsFinishApplicationMove);
	remote.on('finishApplicationResize',                wsFinishApplicationResize);
	remote.on('deleteApplication',                      wsDeleteApplication);
	remote.on('updateApplicationState',                 wsUpdateApplicationState);
	remote.on('updateApplicationStateOptions',          wsUpdateApplicationStateOptions);

	remote.emit('addClient', clientDescription);
	clients.push(remote);

	remote.on('remoteConnection', function(remotesocket, data) {
		if (data.status === "refused") {
			console.log(sageutils.header('Remote') + "Connection refused to " + site.name + ": " + data.reason);
			remoteSites[index].connected = "locked";
		} else {
			console.log(sageutils.header("Remote") + "Connected to " + site.name);
			remoteSites[index].connected = "on";
		}
		var update_site = {name: remoteSites[index].name, connected: remoteSites[index].connected};
		broadcast('connectedToRemoteSite', update_site);
	});
}


function createRemoteConnection(wsURL, element, index) {
	var remote = new WebsocketIO(wsURL, false, function() {
		manageRemoteConnection(remote, element, index);
	});

	return remote;
}

// **************  System Time - Updated Every Minute *****************
var cDate = new Date();
setTimeout(function() {
	var now;
	setInterval(function() {
		now = new Date();
		broadcast('setSystemTime', {date: now.toJSON(), offset: now.getTimezoneOffset()});
	}, 60000);

	now = new Date();
	broadcast('setSystemTime', {date: now.toJSON(), offset: now.getTimezoneOffset()});
}, (61 - cDate.getSeconds()) * 1000);


// ***************************************************************************************

// Place callback for success in the 'listen' call for HTTPS

sage2ServerS.on('listening', function(e) {
	// Success
	console.log(sageutils.header("SAGE2") + "Serving secure clients at https://" +
		config.host + ":" + config.secure_port);
	console.log(sageutils.header("SAGE2") + "Web console at https://" + config.host +
		":" + config.secure_port + "/admin/console.html");
});

// Place callback for errors in the 'listen' call for HTTP
sage2Server.on('error', function(e) {
	if (e.code === 'EACCES') {
		console.log(sageutils.header("HTTP_Server") + "You are not allowed to use the port: ", config.port);
		console.log(sageutils.header("HTTP_Server") + "  use a different port or get authorization (sudo, setcap, ...)");
		console.log(" ");
		process.exit(1);
	} else if (e.code === 'EADDRINUSE') {
		console.log(sageutils.header("HTTP_Server") + "The port is already in use by another process:", config.port);
		console.log(sageutils.header("HTTP_Server") + "  use a different port or stop the offending process");
		console.log(" ");
		process.exit(1);
	} else {
		console.log(sageutils.header("HTTP_Server") + "Error in the listen call: ", e.code);
		console.log(" ");
		process.exit(1);
	}
});

// Place callback for success in the 'listen' call for HTTP
sage2Server.on('listening', function(e) {
	// Success
	var ui_url = "http://" + config.host + ":" + config.port;
	var dp_url = "http://" + config.host + ":" + config.port + "/display.html?clientID=0";
	var am_url = "http://" + config.host + ":" + config.port + "/audioManager.html";
	if (global.__SESSION_ID) {
		ui_url = "http://" + config.host + ":" + config.port + "/session.html?hash=" + global.__SESSION_ID;
		dp_url = "http://" + config.host + ":" + config.port + "/session.html?page=display.html?clientID=0&hash="
			+ global.__SESSION_ID;
		am_url = "http://" + config.host + ":" + config.port + "/session.html?page=audioManager.html&hash="
			+ global.__SESSION_ID;
	}
	console.log(sageutils.header("SAGE2") + "Serving web UI at " + ui_url);
	console.log(sageutils.header("SAGE2") + "Display 0 at "      + dp_url);
	console.log(sageutils.header("SAGE2") + "Audio manager at "  + am_url);
});

// KILL intercept
process.on('SIGTERM', quitSAGE2);
// CTRL-C intercept
process.on('SIGINT',  quitSAGE2);


// Start the HTTP server (listen for IPv4 addresses 0.0.0.0)
sage2Server.listen(config.port, "0.0.0.0");
// Start the HTTPS server (listen for IPv4 addresses 0.0.0.0)
sage2ServerS.listen(config.secure_port, "0.0.0.0");


// ***************************************************************************************

// Load session file if specified on the command line (-s)
if (program.session) {
	setTimeout(function() {
		// if -s specified without argument
		if (program.session === true) {
			loadSession();
		} else {
			// if argument specified
			loadSession(program.session);
		}
	}, 1000);
}

function getSAGE2Path(getName) {
	// pathname: result of the search
	var pathname = null;
	// walk through the list of folders
	for (var f in mediaFolders) {
		// Get the folder object
		var folder = mediaFolders[f];
		// Look for the folder url in the request
		var pubdir = getName.split(folder.url);
		if (pubdir.length === 2) {
			// convert the URL into a path
			var suburl = path.join('.', pubdir[1]);
			pathname   = url.resolve(folder.path, suburl);
			pathname   = decodeURIComponent(pathname);
			break;
		}
	}
	// if everything fails, look in the default public folder
	if (!pathname) {
		pathname = getName;
	}
	return pathname;
}


function processInputCommand(line) {
	// split the command line at whitespace(s)
	var command = line.trim().split(/[\s]+/);
	switch (command[0]) {
		case '': {
			// ignore
			break;
		}
		case 'help': {
			console.log('help\t\tlist commands');
			console.log('kill\t\tclose application: appid');
			console.log('apps\t\tlist running applications');
			console.log('clients\t\tlist connected clients');
			console.log('streams\t\tlist media streams');
			console.log('clear\t\tclose all running applications');
			console.log('tile\t\tlayout all running applications');
			console.log('fullscreen\tmaximize one application: appid');
			console.log('save\t\tsave state of running applications into a session');
			console.log('load\t\tload a session and restore applications');
			console.log('open\t\topen a file: open file_url [0.5, 0.5]');
			console.log('play\t\tplay a media stream: appid');
			console.log('pause\t\tpause a media stream: appid');
			console.log('loop\t\tloop a media stream (yes/no): appid boolean');
			console.log('resize\t\tresize a window: appid width height');
			console.log('moveby\t\tshift a window: appid dx dy');
			console.log('moveto\t\tmove a window: appid x y');
			console.log('assets\t\tlist the assets in the file library');
			console.log('regenerate\tregenerates the assets');
			console.log('hideui\t\thide/show/delay the user interface');
			console.log('sessions\tlist the available sessions');
			console.log('update\t\trun a git update');
			console.log('version\t\tprint SAGE2 version');
			console.log('exit\t\tstop SAGE2');
			break;
		}
		case 'version': {
			console.log(sageutils.header("Version") + 'base:', SAGE2_version.base, ' branch:', SAGE2_version.branch,
					' commit:', SAGE2_version.commit, SAGE2_version.date);
			break;
		}
		case 'update': {
			if (SAGE2_version.branch.length > 0) {
				sageutils.updateWithGIT(SAGE2_version.branch, function(error, success) {
					if (error) {
						console.log(sageutils.header('GIT') + 'Update error - ' + error);
					} else {
						console.log(sageutils.header('GIT') + 'Update success - ' + success);
					}
				});
			} else {
				console.log(sageutils.header("Update") + "failed: not linked to any repository");
			}
			break;
		}
		case 'save': {
			if (command[1] !== undefined) {
				saveSession(command[1]);
			} else {
				saveSession();
			}
			break;
		}
		case 'load': {
			if (command[1] !== undefined) {
				loadSession(command[1]);
			} else {
				loadSession();
			}
			break;
		}
                case 'open': {
                        if (command[1] !== undefined) {
                                var pos  = [0.0, 0.0];
                                var file = command[1];
                                var res = undefined;
                                if (command.length >= 4) {
                                        pos = [parseFloat(command[2]), parseFloat(command[3])];
                                }
                                if (command.length >= 5) {
                                        res = parseInt(command[4]);
                                }
                                console.log("cmd open resize "+res);
                                var mt = assets.getMimeType(getSAGE2Path(file));
                                if (mt === "application/custom") {
                                        wsLoadApplication(null,
                                                {application: file,
                                                user: "127.0.0.1:42",
                                                position: pos
                                                });
                                } else {
                                        wsLoadFileFromServer(null, {application: "something",
                                                filename: file,
                                                user: "127.0.0.1:42",
                                                position: pos,
                                                rwidth: res});
                                }
                        } else {
                                console.log(sageutils.header("Command") + "should be: open /user/file.pdf [0.5 0.5]");
                        }
                        break;
                }
		case 'sessions': {
			printListSessions();
			break;
		}
		case 'moveby': {
			// command: moveby appid dx dy (relative, in pixels)
			if (command.length === 4) {
				var dx = parseFloat(command[2]);
				var dy = parseFloat(command[3]);
				wsAppMoveBy(null, {id: command[1], dx: dx, dy: dy});
			} else {
				console.log(sageutils.header("Command") + "should be: moveby app_0 10 10");
			}
			break;
		}
		case 'moveto': {
			// command: moveti appid x y (absolute, in pixels)
			if (command.length === 4) {
				var xx = parseFloat(command[2]);
				var yy = parseFloat(command[3]);
				wsAppMoveTo(null, {id: command[1], x: xx, y: yy});
			} else {
				console.log(sageutils.header("Command") + "should be: moveto app_0 100 100");
			}
			break;
		}
		case 'resize': {
			var ww, hh;
			// command: resize appid width height (force exact resize)
			// command: resize appid width  (keep aspect ratio)
			if (command.length === 4) {
				ww = parseFloat(command[2]);
				hh = parseFloat(command[3]);
				wsAppResize(null, {id: command[1], width: ww, height: hh, keepRatio: false});
				console.log(sageutils.header("Command") + "resizing exactly to " + ww + "x" + hh);
			} else if (command.length === 3) {
				ww = parseFloat(command[2]);
				hh = 0;
				wsAppResize(null, {id: command[1], width: ww, height: hh, keepRatio: true});
			} else {
				console.log(sageutils.header("Command") + "should be: resize app_0 800 600");
			}
			break;
		}
		case 'hideui': {
			// if argument provided, used as auto_hide delay in second
			//   otherwise, it flips a switch
			if (command[1] !== undefined) {
				broadcast('hideui', {delay: parseInt(command[1], 10)});
			} else {
				broadcast('hideui', null);
			}
			break;
		}
		case 'close':
		case 'delete':
		case 'kill': {
			if (command.length > 1 && typeof command[1] === "string") {
				deleteApplication(command[1]);
			}
			break;
		}
		case 'play': {
			if (command.length > 1 && typeof command[1] === "string") {
				playVideo(command[1]);
			}
			break;
		}
		case 'pause': {
			if (command.length > 1 && typeof command[1] === "string") {
				pauseVideo(command[1]);
			}
			break;
		}
		case 'loop': {
			if (command.length > 2 && typeof command[2] === "string") {
				loopVideo(command[1],(command[2]==="true"));
			}
			break;
		}
		case 'fullscreen': {
			if (command.length > 1 && typeof command[1] === "string") {
				wsFullscreen(null, {id: command[1]});
			} else {
				console.log(sageutils.header("Command") + "should be: fullscreen app_0");
			}
			break;
		}
		case 'clear': {
			clearDisplay();
			break;
		}
		case 'assets': {
			assets.printAssets();
			break;
		}
		case 'regenerate': {
			assets.regenerateAssets();
			break;
		}
		case 'tile': {
			tileApplications();
			break;
		}
		case 'clients': {
			listClients();
			break;
		}
		case 'apps': {
			listApplications();
			break;
		}
		case 'streams': {
			listMediaStreams();
			break;
		}
		case 'blockStreams': {
			listMediaBlockStreams();
			break;
		}
		case 'exit':
		case 'quit':
		case 'bye': {
			quitSAGE2();
			break;
		}
		default: {
			console.log('Say what? I might have heard `' + line.trim() + '`');
			break;
		}
	}
}

function loopVideo(appId, setLoop) {
	var wsio = null; // ignored by wsPlayVideo
	var data = {id: appId, loop: setLoop};
	wsLoopVideo(wsio, data);
}

function playVideo(appId) {
	var wsio = null; // ignored by wsPlayVideo
	wsPlayVideo(wsio, {id: appId});
}

function pauseVideo(appId) {
	var wsio = null; // ignored by wsPauseVideo
	wsPauseVideo(wsio, {id: appId});
}

// Command loop: reading input commands - SHOULD MOVE LATER: INSIDE CALLBACK AFTER SERVER IS LISTENING
if (program.interactive) {
	// Create line reader for stdin and stdout
	var shell = readline.createInterface({
		input:  process.stdin, output: process.stdout
	});

	// Set the prompt
	shell.setPrompt("> ");

	// Callback for each line
	shell.on('line', function(line) {
		processInputCommand(line);
		shell.prompt();
	}).on('close', function() {
		// Saving stuff
		quitSAGE2();
	});
}


// ***************************************************************************************

function formatDateToYYYYMMDD_HHMMSS(date) {
	var year   = date.getFullYear();
	var month  = date.getMonth() + 1;
	var day    = date.getDate();
	var hour   = date.getHours();
	var minute = date.getMinutes();
	var second = date.getSeconds();

	year   = year.toString();
	month  = month >= 10 ? month.toString() : "0" + month.toString();
	day    = day >= 10 ? day.toString() : "0" + day.toString();
	hour   = hour >= 10 ? hour.toString() : "0" + hour.toString();
	minute = minute >= 10 ? minute.toString() : "0" + minute.toString();
	second = second >= 10 ? second.toString() : "0" + second.toString();

	return year + "-" + month + "-" + day + "_" + hour + "-" + minute + "-" + second;
}

function quitSAGE2() {
	if (config.register_site) {
		// de-register with EVL's server
		sageutils.deregisterSAGE2(config, function() {
			saveUserLog();
			saveSession();
			assets.saveAssets();
			if (omicronRunning) {
				omicronManager.disconnect();
			}
			process.exit(0);
		});
	} else {
		saveUserLog();
		saveSession();
		assets.saveAssets();
		if (omicronRunning) {
			omicronManager.disconnect();
		}
		process.exit(0);
	}
}

function findRemoteSiteByConnection(wsio) {
	var remoteIdx = -1;
	for (var i = 0; i < config.remote_sites.length; i++) {
		if (wsio.remoteAddress.address === config.remote_sites[i].host &&
			wsio.remoteAddress.port === config.remote_sites[i].port) {
			remoteIdx = i;
		}
	}
	if (remoteIdx >= 0) {
		return remoteSites[remoteIdx];
	}
	return null;
}

function hideControl(ctrl) {
	if (ctrl.show === true) {
		ctrl.show = false;
		broadcast('hideControl', {id: ctrl.id, appId: ctrl.appId});
		interactMgr.editVisibility(ctrl.id, "widgets", false);
	}
}

function removeControlsForUser(uniqueID) {
	var widgets = SAGE2Items.widgets.list;
	for (var w in widgets) {
		if (widgets.hasOwnProperty(w) && widgets[w].id.indexOf(uniqueID) > -1) {
			interactMgr.removeGeometry(widgets[w].id, "widgets");
			SAGE2Items.widgets.removeItem(widgets[w].id);
		}
	}
	broadcast('removeControlsForUser', {user_id: uniqueID});
}

function showControl(ctrl, uniqueID, pointerX, pointerY) {
	if (ctrl.show === false) {
		ctrl.show = true;
		interactMgr.editVisibility(ctrl.id, "widgets", true);
		moveControlToPointer(ctrl, uniqueID, pointerX, pointerY);
		broadcast('showControl', {
			id: ctrl.id, appId: ctrl.appId,
			user_color: sagePointers[uniqueID] ? sagePointers[uniqueID].color : null
		});
	}
}

function moveControlToPointer(ctrl, uniqueID, pointerX, pointerY) {
	var dt = new Date();
	var rightMargin = config.totalWidth - ctrl.width;
	var bottomMargin = config.totalHeight - ctrl.height;
	ctrl.left = (pointerX > rightMargin) ? rightMargin : pointerX - ctrl.height / 2;
	ctrl.top = (pointerY > bottomMargin) ? bottomMargin : pointerY - ctrl.height / 2;
	var radialGeometry = {
		x: ctrl.left + (ctrl.height / 2),
		y: ctrl.top + (ctrl.height / 2),
		r: ctrl.height / 2
	};
	if (ctrl.hasSideBar === true) {
		var shapeData = {
			radial: {
				type: "circle",
				visible: true,
				geometry: radialGeometry
			},
			sidebar: {
				type: "rectangle",
				visible: true,
				geometry: {
					x: ctrl.left + ctrl.height,
					y: ctrl.top + (ctrl.height / 2) - (ctrl.barHeight / 2),
					w: ctrl.width - ctrl.height, h: ctrl.barHeight
				}
			}
		};
		interactMgr.editComplexGeometry(ctrl.id, "widgets", shapeData);
	} else {
		interactMgr.editGeometry(ctrl.id, "widgets", "circle", radialGeometry);
	}

	var app = SAGE2Items.applications.list[ctrl.appId];
	var appPos = (app === null) ? null : getAppPositionSize(app);
	broadcast('setControlPosition', {date: dt, elemId: ctrl.id, elemLeft: ctrl.left, elemTop: ctrl.top,
		elemHeight: ctrl.height, appData: appPos});
}

function initializeArray(size, val) {
	var arr = new Array(size);
	for (var i = 0; i < size; i++) {
		arr[i] = val;
	}
	return arr;
}

function allNonBlank(arr) {
	for (var i = 0; i < arr.length; i++) {
		if (arr[i] === "") {
			return false;
		}
	}
	return true;
}

function allTrueDict(dict, property) {
	var key;
	for (key in dict) {
		if (property === undefined && dict[key] !== true) {
			return false;
		}
		if (property !== undefined && dict[key][property] !== true) {
			return false;
		}
	}
	return true;
}

function removeElement(list, elem) {
	if (list.indexOf(elem) >= 0) {
		moveElementToEnd(list, elem);
		list.pop();
	}
}

function moveElementToEnd(list, elem) {
	var i;
	var pos = list.indexOf(elem);
	if (pos < 0) {
		return;
	}
	for (i = pos; i < list.length - 1; i++) {
		list[i] = list[i + 1];
	}
	list[list.length - 1] = elem;
}

function intToByteBuffer(aInt, bytes) {
	var buf = new Buffer(bytes);
	var byteVal;
	var num = aInt;
	for (var i = 0; i < bytes; i++) {
		byteVal = num & 0xff;
		buf[i] = byteVal;
		num = (num - byteVal) / 256;
	}

	return buf;
}

function byteBufferToString(buf) {
	var str = "";
	var i = 0;

	while (buf[i] !== 0 && i < buf.length) {
		str += String.fromCharCode(buf[i]);
		i++;
	}

	return str;
}

function addEventToUserLog(id, data) {
	var key;
	for (key in users) {
		if (users[key].ip && users[key].ip === id) {
			users[key].actions.push(data);
		}
	}
}

function getAppPositionSize(appInstance) {
	return {
		id:          appInstance.id,
		application: appInstance.application,
		left:        appInstance.left,
		top:         appInstance.top,
		width:       appInstance.width,
		height:      appInstance.height,
		icon:        appInstance.icon || null,
		title:       appInstance.title,
		color:       appInstance.color || null
	};
}

// **************  Pointer Functions *****************

function createSagePointer(uniqueID, portal) {
	// From addClient type == sageUI
	sagePointers[uniqueID] = new Sagepointer(uniqueID + "_pointer");
	sagePointers[uniqueID].portal = portal;
	remoteInteraction[uniqueID] = new Interaction(config);
	remoteInteraction[uniqueID].local = portal ? false : true;

	broadcast('createSagePointer', sagePointers[uniqueID]);
}

function showPointer(uniqueID, data) {
	if (sagePointers[uniqueID] === undefined) {
		return;
	}

	console.log(sageutils.header("Pointer") + "starting: " + uniqueID);

	if (data.sourceType === undefined) {
		data.sourceType = "Pointer";
	}

	sagePointers[uniqueID].start(data.label, data.color, data.sourceType);
	broadcast('showSagePointer', sagePointers[uniqueID]);
}

function hidePointer(uniqueID) {
	if (sagePointers[uniqueID] === undefined) {
		return;
	}

	console.log(sageutils.header("Pointer") + "stopping: " + uniqueID);

	sagePointers[uniqueID].stop();
	var prevInteractionItem = remoteInteraction[uniqueID].getPreviousInteractionItem();
	if (prevInteractionItem !== null) {
		showOrHideWidgetLinks({uniqueID: uniqueID, show: false, item: prevInteractionItem});
		remoteInteraction[uniqueID].setPreviousInteractionItem(null);
	}
	broadcast('hideSagePointer', sagePointers[uniqueID]);
}


function globalToLocal(globalX, globalY, type, geometry) {
	var local = {};
	if (type === "circle") {
		local.x = globalX - (geometry.x - geometry.r);
		local.y = globalY - (geometry.y - geometry.r);
	} else {
		local.x = globalX - geometry.x;
		local.y = globalY - geometry.y;
	}

	return local;
}

function pointerPress(uniqueID, pointerX, pointerY, data) {
	if (sagePointers[uniqueID] === undefined) {
		return;
	}

	// Middle click changes interaction mode
	if (data.button === "middle") {
		remoteInteraction[uniqueID].toggleModes();
		broadcast('changeSagePointerMode', {id: sagePointers[uniqueID].id, mode: remoteInteraction[uniqueID].interactionMode});
	}

	var color = sagePointers[uniqueID] ? sagePointers[uniqueID].color : null;

	// Whiteboard app
	// If the user touches on the palette with drawing disabled, enable it
	if ((!drawingManager.drawingMode) && drawingManager.touchInsidePalette(pointerX, pointerY)) {
		drawingManager.reEnableDrawingMode();
	}
	if (drawingManager.drawingMode) {
		drawingManager.pointerEvent(
			omicronManager.sageToOmicronEvent(uniqueID, pointerX, pointerY, data, 5, color),
			uniqueID, pointerX, pointerY, 10, 10);
	}

	var obj = interactMgr.searchGeometry({x: pointerX, y: pointerY});

	if (obj === null) {
		pointerPressOnOpenSpace(uniqueID, pointerX, pointerY, data);
		return;
	}
	var prevInteractionItem = remoteInteraction[uniqueID].getPreviousInteractionItem();
	var localPt = globalToLocal(pointerX, pointerY, obj.type, obj.geometry);

	switch (obj.layerId) {
		case "staticUI": {
			pointerPressOnStaticUI(uniqueID, pointerX, pointerY, data, obj, localPt);
			break;
		}
		case "radialMenus": {
			pointerPressOnRadialMenu(uniqueID, pointerX, pointerY, data, obj, localPt, color);
			break;
		}
		case "widgets": {
			if (prevInteractionItem === null) {
				remoteInteraction[uniqueID].pressOnItem(obj);
				showOrHideWidgetLinks({uniqueID: uniqueID, item: obj, user_color: color, show: true});
			}
			pointerPressOrReleaseOnWidget(uniqueID, pointerX, pointerY, data, obj, localPt, "press");
			break;
		}
		case "applications": {
			if (prevInteractionItem === null) {
				remoteInteraction[uniqueID].pressOnItem(obj);
				showOrHideWidgetLinks({uniqueID: uniqueID, item: obj, user_color: color, show: true});
			}
			pointerPressOnApplication(uniqueID, pointerX, pointerY, data, obj, localPt, null);
			break;
		}
		case "portals": {
			pointerPressOnDataSharingPortal(uniqueID, pointerX, pointerY, data, obj, localPt);
			break;
		}
	}
}

function pointerPressOnOpenSpace(uniqueID, pointerX, pointerY, data) {
	if (data.button === "right") {
		// Right click opens the radial menu
		createRadialMenu(uniqueID, pointerX, pointerY);
	}
}

function pointerPressOnStaticUI(uniqueID, pointerX, pointerY, data, obj, localPt) {
	// don't allow data-pushing

	/*
	switch (obj.id) {
		case "dataSharingRequestDialog": {
			break;
		}
		case "dataSharingWaitDialog": {
			break;
		}
		case "acceptDataSharingRequest": {
			console.log("Accepting Data-Sharing Request");
			broadcast('closeRequestDataSharingDialog', null);
			var sharingMin = Math.min(remoteSharingRequestDialog.config.totalWidth,
					remoteSharingRequestDialog.config.totalHeight - remoteSharingRequestDialog.config.ui.titleBarHeight);
			var myMin = Math.min(config.totalWidth, config.totalHeight - config.ui.titleBarHeight);
			var sharingSize = parseInt(0.45 * (sharingMin + myMin), 10);
			var sharingScale = (0.9 * myMin) / sharingSize;
			var sharingTitleBarHeight = (remoteSharingRequestDialog.config.ui.titleBarHeight + config.ui.titleBarHeight) / 2;
			remoteSharingRequestDialog.wsio.emit('acceptDataSharingSession',
				{width: sharingSize, height: sharingSize, titleBarHeight: sharingTitleBarHeight, date: Date.now()});
			createNewDataSharingSession(remoteSharingRequestDialog.config.name,
				remoteSharingRequestDialog.config.host, remoteSharingRequestDialog.config.port,
				remoteSharingRequestDialog.wsio, null, sharingSize, sharingSize, sharingScale,
				sharingTitleBarHeight, false);
			remoteSharingRequestDialog = null;
			showRequestDialog(false);
			break;
		}
		case "rejectDataSharingRequest": {
			console.log("Rejecting Data-Sharing Request");
			broadcast('closeRequestDataSharingDialog', null);
			remoteSharingRequestDialog.wsio.emit('rejectDataSharingSession', null);
			remoteSharingRequestDialog = null;
			showRequestDialog(false);
			break;
		}
		case "cancelDataSharingRequest": {
			console.log("Canceling Data-Sharing Request");
			broadcast('closeDataSharingWaitDialog', null);
			remoteSharingWaitDialog.wsio.emit('cancelDataSharingSession', null);
			remoteSharingWaitDialog = null;
			showWaitDialog(false);
			break;
		}
		default: {
			// remote site icon
			requestNewDataSharingSession(obj.data);
		}
	}
	*/
}

function createNewDataSharingSession(remoteName, remoteHost, remotePort, remoteWSIO, remoteTime,
	sharingWidth, sharingHeight, sharingScale, sharingTitleBarHeight, caller) {
	var zIndex = SAGE2Items.applications.numItems + SAGE2Items.portals.numItems;
	var dataSession = {
		id: getUniqueDataSharingId(remoteHost, remotePort, caller),
		name: remoteName,
		host: remoteHost,
		port: remotePort,
		left: config.ui.titleBarHeight,
		top: 1.5 * config.ui.titleBarHeight,
		width: sharingWidth * sharingScale,
		height: sharingHeight * sharingScale,
		previous_left: config.ui.titleBarHeight,
		previous_top: 1.5 * config.ui.titleBarHeight,
		previous_width: sharingWidth * sharingScale,
		previous_height: sharingHeight * sharingScale,
		natural_width: sharingWidth,
		natural_height: sharingHeight,
		aspect: sharingWidth / sharingHeight,
		scale: sharingScale,
		titleBarHeight: sharingTitleBarHeight,
		zIndex: zIndex
	};

	console.log("New Data Sharing Session: " + dataSession.id);

	var geometry = {
		x: dataSession.left,
		y: dataSession.top,
		w: dataSession.width,
		h: dataSession.height + config.ui.titleBarHeight
	};

	var cornerSize   = 0.2 * Math.min(geometry.w, geometry.h);
	var oneButton    = Math.round(config.ui.titleBarHeight) * (300 / 235);
	var buttonsPad   = 0.1 * oneButton;
	var startButtons = geometry.w - Math.round(2 * oneButton + buttonsPad);

	/*
	var buttonsWidth = (config.ui.titleBarHeight-4) * (324.0/111.0);
	var buttonsPad   = (config.ui.titleBarHeight-4) * ( 10.0/111.0);
	var oneButton    = buttonsWidth / 2; // two buttons
	var startButtons = geometry.w - buttonsWidth;
	*/

	interactMgr.addGeometry(dataSession.id, "portals", "rectangle", geometry, true, zIndex, dataSession);

	SAGE2Items.portals.addItem(dataSession);
	SAGE2Items.portals.addButtonToItem(dataSession.id, "titleBar", "rectangle",
		{x: 0, y: 0, w: geometry.w, h: config.ui.titleBarHeight}, 0);
	SAGE2Items.portals.addButtonToItem(dataSession.id, "fullscreenButton", "rectangle",
		{x: startButtons + buttonsPad, y: 0, w: oneButton, h: config.ui.titleBarHeight}, 1);
	SAGE2Items.portals.addButtonToItem(dataSession.id, "closeButton", "rectangle",
		{x: startButtons + buttonsPad + oneButton, y: 0, w: oneButton, h: config.ui.titleBarHeight}, 1);
	SAGE2Items.portals.addButtonToItem(dataSession.id, "dragCorner", "rectangle",
		{x: geometry.w - cornerSize, y: geometry.h + config.ui.titleBarHeight - cornerSize, w: cornerSize, h: cornerSize}, 2);

	SAGE2Items.portals.interactMgr[dataSession.id] = new InteractableManager();
	SAGE2Items.portals.interactMgr[dataSession.id].addLayer("radialMenus",  2);
	SAGE2Items.portals.interactMgr[dataSession.id].addLayer("widgets",      1);
	SAGE2Items.portals.interactMgr[dataSession.id].addLayer("applications", 0);

	broadcast('initializeDataSharingSession', dataSession);
	var key;
	for (key in sagePointers) {
		remoteWSIO.emit('createRemoteSagePointer', {id: key, portal: {host: config.host, port: config.port}});
	}
	var to = caller ? remoteTime.getTime() - Date.now() : 0;
	remoteSharingSessions[dataSession.id] = {portal: dataSession, wsio: remoteWSIO, appCount: 0, timeOffset: to};

}

// Disabling data sharing portal for now
/*
function requestNewDataSharingSession(remote) {
	return;

	if (remote.connected) {
		console.log("Requesting data-sharing session with " + remote.name);

		remoteSharingWaitDialog = remote;
		broadcast('dataSharingConnectionWait', {name: remote.name, host: remote.wsio.remoteAddress.address,
			port: remote.wsio.remoteAddress.port});
		remote.wsio.emit('requestDataSharingSession', {config: config, secure: false});

		showWaitDialog(true);
	} else {
		console.log("Remote site " + remote.name + " is not currently connected");
	}
}
*/

function showWaitDialog(flag) {
	interactMgr.editVisibility("dataSharingWaitDialog", "staticUI", flag);
	interactMgr.editVisibility("cancelDataSharingRequest", "staticUI", flag);
}

function showRequestDialog(flag) {
	interactMgr.editVisibility("dataSharingRequestDialog", "staticUI", flag);
	interactMgr.editVisibility("acceptDataSharingRequest", "staticUI", flag);
	interactMgr.editVisibility("rejectDataSharingRequest", "staticUI", flag);
}

function pointerPressOnRadialMenu(uniqueID, pointerX, pointerY, data, obj, localPt, color) {
	var existingRadialMenu = obj.data;

	if (obj.id.indexOf("menu_radial_button") !== -1) {
		// Pressing on radial menu button
		var menuStateChange = existingRadialMenu.onButtonEvent(obj.id, uniqueID, "pointerPress", color);
		if (menuStateChange !== undefined) {
			radialMenuEvent({type: "stateChange", menuID: existingRadialMenu.id, menuState: menuStateChange });
		}
	} else if (obj.id.indexOf("menu_thumbnail") !== -1) {
		// Pressing on thumbnail window
		// console.log("Pointer press on thumbnail window");
		data = { button: data.button, color: sagePointers[uniqueID].color };
		radialMenuEvent({type: "pointerPress", id: uniqueID, x: pointerX, y: pointerY, data: data});
	} else {
		// Not on a button
		// Drag Content Browser only from radial menu
		if (data.button === "left" && obj.type !== 'rectangle') {
			obj.data.onStartDrag(uniqueID, {x: pointerX, y: pointerY});
		}
	}
}

function pointerPressOrReleaseOnWidget(uniqueID, pointerX, pointerY, data, obj, localPt, pressRelease) {
	var id = obj.data.id;
	if (data.button === "left") {
		var sidebarPoint = {x: obj.geometry.x - obj.data.left + localPt.x, y: obj.geometry.y - obj.data.top + localPt.y};
		var btn = SAGE2Items.widgets.findButtonByPoint(id, localPt) || SAGE2Items.widgets.findButtonByPoint(id, sidebarPoint);
		var ctrlData = {ctrlId: btn ? btn.id : null, appId: obj.data.appId, instanceID: id};
		var regTI = /textInput/;
		var regSl = /slider/;
		var regButton = /button/;
		var lockedControl = null;
		var eUser = {id: sagePointers[uniqueID].id, label: sagePointers[uniqueID].label, color: sagePointers[uniqueID].color};

		if (pressRelease === "press") {
			// var textInputOrSlider = SAGE2Items.widgets.findButtonByPoint(id, sidebarPoint);
			if (btn === null) {// && textInputOrSlider===null) {
				remoteInteraction[uniqueID].selectMoveControl(obj.data, pointerX, pointerY);
			} else {
				remoteInteraction[uniqueID].releaseControl();
				lockedControl = remoteInteraction[uniqueID].lockedControl();
				if (lockedControl) {
					// If a text input widget was locked, drop it
					broadcast('deactivateTextInputControl', lockedControl);
					remoteInteraction[uniqueID].dropControl();
				}

				remoteInteraction[uniqueID].lockControl(ctrlData);
				if (regSl.test(btn.id)) {
					broadcast('sliderKnobLockAction', {ctrl: ctrlData, x: pointerX, user: eUser, date: Date.now()});
				} else if (regTI.test(btn.id)) {
					broadcast('activateTextInputControl', {
						prevTextInput: lockedControl,
						curTextInput: ctrlData, date: Date.now()
					});
				}
			}
		} else {
			lockedControl = remoteInteraction[uniqueID].lockedControl();
			if (lockedControl !== null && btn !== null && regButton.test(btn.id) && lockedControl.ctrlId === btn.id) {
				remoteInteraction[uniqueID].dropControl();
				broadcast('executeControlFunction', {ctrl: ctrlData, user: eUser, date: Date.now()}, 'receivesWidgetEvents');

				var app = SAGE2Items.applications.list[ctrlData.appId];
				if (app) {
					if (btn.id.indexOf("buttonCloseApp") >= 0) {
						addEventToUserLog(data.addr, {type: "delete", data: {application:
							{id: app.id, type: app.application}}, time: Date.now()});
					} else if (btn.id.indexOf("buttonCloseWidget") >= 0) {
						addEventToUserLog(data.addr, {type: "widgetMenu", data: {action: "close", application:
							{id: app.id, type: app.application}}, time: Date.now()});
					} else if (btn.id.indexOf("buttonShareApp") >= 0) {
						console.log("sharing app");
					} else {
						addEventToUserLog(data.addr, {type: "widgetAction", data: {application:
							data.appId, widget: data.ctrlId}, time: Date.now()});
					}
				}
			}
			remoteInteraction[uniqueID].releaseControl();
		}
	} else {
		if (obj.data.show === true && pressRelease === "press") {
			hideControl(obj.data);
			var app2 = SAGE2Items.applications.list[obj.data.appId];
			if (app2 !== null) {
				addEventToUserLog(uniqueID, {type: "widgetMenu", data: {action: "close", application:
					{id: app2.id, type: app2.application}}, time: Date.now()});
			}
		}
	}
}

function releaseSlider(uniqueID) {
	var ctrlData = remoteInteraction[uniqueID].lockedControl();
	if (/slider/.test(ctrlData.ctrlId) === true) {
		remoteInteraction[uniqueID].dropControl();
		var eUser = {id: sagePointers[uniqueID].id, label: sagePointers[uniqueID].label, color: sagePointers[uniqueID].color};
		broadcast('executeControlFunction', {ctrl: ctrlData, user: eUser}, 'receivesWidgetEvents');
	}
}


function pointerPressOnApplication(uniqueID, pointerX, pointerY, data, obj, localPt, portalId) {
	var im = findInteractableManager(obj.data.id);
	im.moveObjectToFront(obj.id, "applications", ["portals"]);
	var stickyList = stickyAppHandler.getStickingItems(obj.id);
	for (var idx in stickyList) {
		im.moveObjectToFront(stickyList[idx].id, obj.layerId);
	}
	var newOrder = im.getObjectZIndexList("applications", ["portals"]);
	broadcast('updateItemOrder', newOrder);

	if (portalId !== undefined && portalId !== null) {
		var ts = Date.now() + remoteSharingSessions[portalId].timeOffset;
		remoteSharingSessions[portalId].wsio.emit('updateApplicationOrder', {order: newOrder, date: ts});
	}

	var btn = SAGE2Items.applications.findButtonByPoint(obj.id, localPt);

	// pointer press on app window
	if (btn === null) {
		if (data.button === "right" && !vncApp(obj)) {
			var elemCtrl = SAGE2Items.widgets.list[obj.id + uniqueID + "_controls"];
			if (!elemCtrl) {
				// if no UI element, send event to app if in interaction mode
				if (remoteInteraction[uniqueID].appInteractionMode()) {
					sendPointerPressToApplication(uniqueID, obj.data, pointerX, pointerY, data);
				}
				// Request a control (do not know in advance)
				broadcast('requestNewControl', {elemId: obj.id, user_id: uniqueID,
					user_label: sagePointers[uniqueID] ? sagePointers[uniqueID].label : "",
					x: pointerX, y: pointerY, date: Date.now() });
			} else if (elemCtrl.show === false) {
				showControl(elemCtrl, uniqueID, pointerX, pointerY);
				addEventToUserLog(uniqueID, {type: "widgetMenu", data: {action: "open", application:
					{id: obj.id, type: obj.data.application}}, time: Date.now()});
			} else {
				moveControlToPointer(elemCtrl, uniqueID, pointerX, pointerY);
			}
		} else {
			if (remoteInteraction[uniqueID].appInteractionMode()) {
				sendPointerPressToApplication(uniqueID, obj.data, pointerX, pointerY, data);
			} else {
				selectApplicationForMove(uniqueID, obj.data, pointerX, pointerY, portalId);
			}
		}
		return;
	}

	switch (btn.id) {
		case "titleBar":
			if (drawingManager.paletteID !== uniqueID) {
				selectApplicationForMove(uniqueID, obj.data, pointerX, pointerY, portalId);
			}
			break;
		case "dragCorner":
			selectApplicationForResize(uniqueID, obj.data, pointerX, pointerY, portalId);
			break;
		case "syncButton":
			if (sagePointers[uniqueID].visible) {
				// only if pointer on the wall, not the web UI
				broadcast('toggleSyncOptions', {id: obj.data.id});
			}
			break;
		case "fullscreenButton":
			if (sagePointers[uniqueID].visible) {
				// only if pointer on the wall, not the web UI
				toggleApplicationFullscreen(uniqueID, obj.data, portalId);
			}
			break;
		case "closeButton":
			if (sagePointers[uniqueID].visible) {
				// only if pointer on the wall, not the web UI
				deleteApplication(obj.data.id, portalId);
			}
			break;
	}
}

function pointerPressOnDataSharingPortal(uniqueID, pointerX, pointerY, data, obj, localPt) {
	interactMgr.moveObjectToFront(obj.id, "portals", ["applications"]);
	var newOrder = interactMgr.getObjectZIndexList("portals", ["applications"]);
	broadcast('updateItemOrder', newOrder);

	var btn = SAGE2Items.portals.findButtonByPoint(obj.id, localPt);

	// pointer press inside portal window
	if (btn === null) {
		var scaledPt = {x: localPt.x / obj.data.scale, y: (localPt.y - config.ui.titleBarHeight) / obj.data.scale};
		pointerPressInDataSharingArea(uniqueID, obj.data.id, scaledPt, data);
		return;
	}

	switch (btn.id) {
		case "titleBar": {
			selectPortalForMove(uniqueID, obj.data, pointerX, pointerY);
			break;
		}
		case "dragCorner": {
			if (remoteInteraction[uniqueID].windowManagementMode()) {
				selectPortalForResize(uniqueID, obj.data, pointerX, pointerY);
			}
			break;
		}
		case "fullscreenButton": {
			// toggleApplicationFullscreen(uniqueID, obj.data);
			break;
		}
		case "closeButton": {
			// deleteApplication(obj.data.id);
			break;
		}
	}
}

function pointerPressInDataSharingArea(uniqueID, portalId, scaledPt, data) {
	var pObj = SAGE2Items.portals.interactMgr[portalId].searchGeometry(scaledPt);
	if (pObj === null) {
		// pointerPressOnOpenSpace(uniqueID, pointerX, pointerY, data);
		return;
	}

	var pLocalPt = globalToLocal(scaledPt.x, scaledPt.y, pObj.type, pObj.geometry);
	switch (pObj.layerId) {
		case "radialMenus": {
			// pointerPressOnRadialMenu(uniqueID, pointerX, pointerY, data, pObj, pLocalPt);
			break;
		}
		case "widgets": {
			// pointerPressOnWidget(uniqueID, pointerX, pointerY, data, pObj, pLocalPt);
			break;
		}
		case "applications": {
			pointerPressOnApplication(uniqueID, scaledPt.x, scaledPt.y, data, pObj, pLocalPt, portalId);
			break;
		}
	}
	return;
}

function selectApplicationForMove(uniqueID, app, pointerX, pointerY, portalId) {
	remoteInteraction[uniqueID].selectMoveItem(app, pointerX, pointerY);
	broadcast('startMove', {id: app.id, date: Date.now()});

	if (portalId !== undefined && portalId !== null) {
		var ts = Date.now() + remoteSharingSessions[portalId].timeOffset;
		remoteSharingSessions[portalId].wsio.emit('startApplicationMove', {id: uniqueID, appId: app.id, date: ts});
	}

	var eLogData = {
		type: "move",
		action: "start",
		application: {
			id: app.id,
			type: app.application
		},
		location: {
			x: parseInt(app.left, 10),
			y: parseInt(app.top, 10),
			width: parseInt(app.width, 10),
			height: parseInt(app.height, 10)
		}
	};
	addEventToUserLog(uniqueID, {type: "windowManagement", data: eLogData, time: Date.now()});
}

function selectApplicationForResize(uniqueID, app, pointerX, pointerY, portalId) {
	remoteInteraction[uniqueID].selectResizeItem(app, pointerX, pointerY);
	broadcast('startResize', {id: app.id, date: Date.now()});

	if (portalId !== undefined && portalId !== null) {
		var ts = Date.now() + remoteSharingSessions[portalId].timeOffset;
		remoteSharingSessions[portalId].wsio.emit('startApplicationResize', {id: uniqueID, appId: app.id, date: ts});
	}

	var eLogData = {
		type: "resize",
		action: "start",
		application: {
			id: app.id,
			type: app.application
		},
		location: {
			x: parseInt(app.left, 10),
			y: parseInt(app.top, 10),
			width: parseInt(app.width, 10),
			height: parseInt(app.height, 10)
		}
	};
	addEventToUserLog(uniqueID, {type: "windowManagement", data: eLogData, time: Date.now()});
}

function sendPointerPressToApplication(uniqueID, app, pointerX, pointerY, data) {
	var ePosition = {x: pointerX - app.left, y: pointerY - (app.top + config.ui.titleBarHeight)};
	var eUser = {id: sagePointers[uniqueID].id, label: sagePointers[uniqueID].label, color: sagePointers[uniqueID].color};

	var event = {
		id: app.id,
		type: "pointerPress",
		position: ePosition,
		user: eUser,
		data: data,
		date: Date.now()
	};

	broadcast('eventInItem', event);

	var eLogData = {
		type: "pointerPress",
		application: {
			id: app.id,
			type: app.application
		},
		position: {
			x: parseInt(ePosition.x, 10),
			y: parseInt(ePosition.y, 10)
		}
	};
	addEventToUserLog(uniqueID, {type: "applicationInteraction", data: eLogData, time: Date.now()});
}

function sendPointerDblClickToApplication(uniqueID, app, pointerX, pointerY) {
	var ePosition = {x: pointerX - app.left, y: pointerY - (app.top + config.ui.titleBarHeight)};
	var eUser = {id: sagePointers[uniqueID].id, label: sagePointers[uniqueID].label, color: sagePointers[uniqueID].color};

	var event = {
		id: app.id,
		type: "pointerDblClick",
		position: ePosition,
		user: eUser,
		date: Date.now()
	};

	broadcast('eventInItem', event);

	var eLogData = {
		type: "pointerDblClick",
		application: {
			id: app.id,
			type: app.application
		},
		position: {
			x: parseInt(ePosition.x, 10),
			y: parseInt(ePosition.y, 10)
		}
	};
	addEventToUserLog(uniqueID, {type: "applicationInteraction", data: eLogData, time: Date.now()});
}

function selectPortalForMove(uniqueID, portal, pointerX, pointerY) {
	remoteInteraction[uniqueID].selectMoveItem(portal, pointerX, pointerY);

	var eLogData = {
		type: "move",
		action: "start",
		portal: {
			id: portal.id,
			name: portal.name,
			host: portal.host,
			port: portal.port
		},
		location: {
			x: parseInt(portal.left, 10),
			y: parseInt(portal.top, 10),
			width: parseInt(portal.width, 10),
			height: parseInt(portal.height, 10)
		}
	};
	addEventToUserLog(uniqueID, {type: "windowManagement", data: eLogData, time: Date.now()});
}

function selectPortalForResize(uniqueID, portal, pointerX, pointerY) {
	remoteInteraction[uniqueID].selectResizeItem(portal, pointerX, pointerY);

	var eLogData = {
		type: "resize",
		action: "start",
		portal: {
			id: portal.id,
			name: portal.name,
			host: portal.host,
			port: portal.port
		},
		location: {
			x: parseInt(portal.left, 10),
			y: parseInt(portal.top, 10),
			width: parseInt(portal.width, 10),
			height: parseInt(portal.height, 10)
		}
	};
	addEventToUserLog(uniqueID, {type: "windowManagement", data: eLogData, time: Date.now()});
}

function pointerMove(uniqueID, pointerX, pointerY, data) {
	if (sagePointers[uniqueID] === undefined) {
		return;
	}

	// Whiteboard app
	if (drawingManager.drawingMode) {
		var color = sagePointers[uniqueID] ? sagePointers[uniqueID].color : null;
		drawingManager.pointerEvent(
			omicronManager.sageToOmicronEvent(uniqueID, pointerX, pointerY, data, 4, color),
			uniqueID, pointerX, pointerY, 10, 10);
	}

	// Trick: press ALT key while moving switches interaction mode
	if (sagePointers[uniqueID] && remoteInteraction[uniqueID].ALT && pressingAlt) {
		remoteInteraction[uniqueID].toggleModes();
		broadcast('changeSagePointerMode', {id: sagePointers[uniqueID].id, mode: remoteInteraction[uniqueID].interactionMode});
		pressingAlt = false;
	} else if (sagePointers[uniqueID] && !remoteInteraction[uniqueID].ALT && !pressingAlt) {
		remoteInteraction[uniqueID].toggleModes();
		broadcast('changeSagePointerMode', {id: sagePointers[uniqueID].id, mode: remoteInteraction[uniqueID].interactionMode});
		pressingAlt = true;
	}

	sagePointers[uniqueID].updatePointerPosition(data, config.totalWidth, config.totalHeight);
	pointerX = sagePointers[uniqueID].left;
	pointerY = sagePointers[uniqueID].top;

	updatePointerPosition(uniqueID, pointerX, pointerY, data);
}

function pointerPosition(uniqueID, data) {
	if (sagePointers[uniqueID] === undefined) {
		return;
	}

	sagePointers[uniqueID].updatePointerPosition(data, config.totalWidth, config.totalHeight);
	var pointerX = sagePointers[uniqueID].left;
	var pointerY = sagePointers[uniqueID].top;

	updatePointerPosition(uniqueID, pointerX, pointerY, data);
}

function updatePointerPosition(uniqueID, pointerX, pointerY, data) {
	broadcast('updateSagePointerPosition', sagePointers[uniqueID]);

	var localPt;
	var scaledPt;
	var moveAppPortal = findApplicationPortal(remoteInteraction[uniqueID].selectedMoveItem);
	var resizeAppPortal = findApplicationPortal(remoteInteraction[uniqueID].selectedResizeItem);
	var updatedMoveItem;
	var updatedResizeItem;
	var updatedControl;

	if (moveAppPortal !== null) {
		localPt = globalToLocal(pointerX, pointerY, moveAppPortal.type, moveAppPortal.geometry);
		scaledPt = {x: localPt.x / moveAppPortal.data.scale,
			y: (localPt.y - config.ui.titleBarHeight) / moveAppPortal.data.scale};
		remoteSharingSessions[moveAppPortal.id].wsio.emit('remoteSagePointerPosition',
			{id: uniqueID, left: scaledPt.x, top: scaledPt.y});
		updatedMoveItem = remoteInteraction[uniqueID].moveSelectedItem(scaledPt.x, scaledPt.y);
		moveApplicationWindow(uniqueID, updatedMoveItem, moveAppPortal.id);
		return;
	}
	if (resizeAppPortal !== null) {
		localPt = globalToLocal(pointerX, pointerY, resizeAppPortal.type, resizeAppPortal.geometry);
		scaledPt = {x: localPt.x / resizeAppPortal.data.scale,
			y: (localPt.y - config.ui.titleBarHeight) / resizeAppPortal.data.scale};
		remoteSharingSessions[resizeAppPortal.id].wsio.emit('remoteSagePointerPosition',
			{id: uniqueID, left: scaledPt.x, top: scaledPt.y});
		updatedResizeItem = remoteInteraction[uniqueID].resizeSelectedItem(scaledPt.x, scaledPt.y);
		moveAndResizeApplicationWindow(updatedResizeItem, resizeAppPortal.id);
		return;
	}

	// update radial menu position if dragged outside radial menu
	updateRadialMenuPointerPosition(uniqueID, pointerX, pointerY);

	// update app position and size if currently modifying a window
	updatedMoveItem = remoteInteraction[uniqueID].moveSelectedItem(pointerX, pointerY);
	updatedResizeItem = remoteInteraction[uniqueID].resizeSelectedItem(pointerX, pointerY);
	updatedControl = remoteInteraction[uniqueID].moveSelectedControl(pointerX, pointerY);
	if (updatedMoveItem !== null) {
		if (SAGE2Items.portals.list.hasOwnProperty(updatedMoveItem.elemId)) {
			moveDataSharingPortalWindow(updatedMoveItem);
		} else {
			moveApplicationWindow(uniqueID, updatedMoveItem, null);
		}
		return;
	}
	if (updatedResizeItem !== null) {
		if (SAGE2Items.portals.list.hasOwnProperty(updatedResizeItem.elemId)) {
			moveAndResizeDataSharingPortalWindow(updatedResizeItem);
		} else {
			moveAndResizeApplicationWindow(updatedResizeItem, null);
		}
		return;
	}
	if (updatedControl !== null) {
		moveWidgetControls(uniqueID, updatedControl);
		return;
	}

	var prevInteractionItem = remoteInteraction[uniqueID].getPreviousInteractionItem();

	var obj = interactMgr.searchGeometry({x: pointerX, y: pointerY});
	if (obj === null) {
		removeExistingHoverCorner(uniqueID);
		if (remoteInteraction[uniqueID].portal !== null) {
			remoteSharingSessions[remoteInteraction[uniqueID].portal.id].wsio.emit('stopRemoteSagePointer', {id: uniqueID});
			remoteInteraction[uniqueID].portal = null;
		}
		if (prevInteractionItem !== null) {
			showOrHideWidgetLinks({uniqueID: uniqueID, item: prevInteractionItem, show: false});
		}
	} else {
		var color = sagePointers[uniqueID] ? sagePointers[uniqueID].color : null;
		if (prevInteractionItem !== obj) {
			if (prevInteractionItem !== null) {
				showOrHideWidgetLinks({uniqueID: uniqueID, item: prevInteractionItem, show: false});
			}
			showOrHideWidgetLinks({uniqueID: uniqueID, item: obj, user_color: color, show: true});
		} else {
			var appId = obj.id;
			if (obj.data !== undefined && obj.data !== null && obj.data.appId !== undefined) {
				appId = obj.data.appId;
			}
			if (appUserColors[appId] !== color) {
				showOrHideWidgetLinks({uniqueID: uniqueID, item: prevInteractionItem, show: false});
				showOrHideWidgetLinks({uniqueID: uniqueID, item: obj, user_color: color, show: true});
			}
		}
		localPt = globalToLocal(pointerX, pointerY, obj.type, obj.geometry);
		switch (obj.layerId) {
			case "staticUI": {
				removeExistingHoverCorner(uniqueID);
				if (remoteInteraction[uniqueID].portal !== null) {
					remoteSharingSessions[remoteInteraction[uniqueID].portal.id].wsio.emit(
						'stopRemoteSagePointer', {id: uniqueID});
					remoteInteraction[uniqueID].portal = null;
				}
				break;
			}
			case "radialMenus": {
				pointerMoveOnRadialMenu(uniqueID, pointerX, pointerY, data, obj, localPt, color);
				removeExistingHoverCorner(uniqueID);
				if (remoteInteraction[uniqueID].portal !== null) {
					remoteSharingSessions[remoteInteraction[uniqueID].portal.id].wsio.emit(
						'stopRemoteSagePointer', {id: uniqueID});
					remoteInteraction[uniqueID].portal = null;
				}
				break;
			}
			case "widgets": {
				pointerMoveOnWidgets(uniqueID, pointerX, pointerY, data, obj, localPt);
				removeExistingHoverCorner(uniqueID);
				if (remoteInteraction[uniqueID].portal !== null) {
					remoteSharingSessions[remoteInteraction[uniqueID].portal.id].wsio.emit(
						'stopRemoteSagePointer', {id: uniqueID});
					remoteInteraction[uniqueID].portal = null;
				}
				break;
			}
			case "applications": {
				pointerMoveOnApplication(uniqueID, pointerX, pointerY, data, obj, localPt, null);
				if (remoteInteraction[uniqueID].portal !== null) {
					remoteSharingSessions[remoteInteraction[uniqueID].portal.id].wsio.emit(
						'stopRemoteSagePointer', {id: uniqueID});
					remoteInteraction[uniqueID].portal = null;
				}
				break;
			}
			case "portals": {
				pointerMoveOnDataSharingPortal(uniqueID, pointerX, pointerY, data, obj, localPt);
				break;
			}
		}
	}

	remoteInteraction[uniqueID].setPreviousInteractionItem(obj);
}

function pointerMoveOnRadialMenu(uniqueID, pointerX, pointerY, data, obj, localPt, color) {
	var existingRadialMenu = obj.data;

	if (obj.id.indexOf("menu_radial_button") !== -1) {
		// Pressing on radial menu button
		// console.log("over radial button: " + obj.id);
		// data = { buttonID: obj.id, button: data.button, color: sagePointers[uniqueID].color };
		// radialMenuEvent({type: "pointerMove", id: uniqueID, x: pointerX, y: pointerY, data: data});
		var menuStateChange = existingRadialMenu.onButtonEvent(obj.id, uniqueID, "pointerMove", color);
		if (menuStateChange !== undefined) {
			radialMenuEvent({type: "stateChange", menuID: existingRadialMenu.id, menuState: menuStateChange });
		}
	} else if (obj.id.indexOf("menu_thumbnail") !== -1) {
		// PointerMove on thumbnail window
		// console.log("Pointer move on thumbnail window");
		data = { button: data.button, color: sagePointers[uniqueID].color };
		radialMenuEvent({type: "pointerMove", id: uniqueID, x: pointerX, y: pointerY, data: data});
	} else {
		// Not on a button
		var menuButtonState = existingRadialMenu.onMenuEvent(uniqueID);
		if (menuButtonState !== undefined) {
			radialMenuEvent({type: "stateChange", menuID: existingRadialMenu.id, menuState: menuButtonState });
		}
		// Drag Content Browser only from radial menu
		if (existingRadialMenu.dragState === true && obj.type !== 'rectangle') {
			var offset = existingRadialMenu.getDragOffset(uniqueID, {x: pointerX, y: pointerY});
			moveRadialMenu(existingRadialMenu.id, offset.x, offset.y);
			radialMenuEvent({type: "pointerMove", id: uniqueID, x: pointerX, y: pointerY, data: data});
		}
	}
}

function pointerMoveOnWidgets(uniqueID, pointerX, pointerY, data, obj, localPt) {
	// widgets
	var lockedControl = remoteInteraction[uniqueID].lockedControl();
	var eUser = {id: sagePointers[uniqueID].id, label: sagePointers[uniqueID].label, color: sagePointers[uniqueID].color};

	if (lockedControl && /slider/.test(lockedControl.ctrlId)) {
		broadcast('moveSliderKnob', {ctrl: lockedControl, x: pointerX, user: eUser, date: Date.now()});
		return;
	}
	// showOrHideWidgetConnectors(uniqueID, obj.data, "move");
	// Widget connector show logic ends

}

function pointerMoveOnApplication(uniqueID, pointerX, pointerY, data, obj, localPt, portalId) {
	var btn = SAGE2Items.applications.findButtonByPoint(obj.id, localPt);

	// pointer move on app window
	if (btn === null) {
		removeExistingHoverCorner(uniqueID, portalId);
		if (remoteInteraction[uniqueID].appInteractionMode()) {
			sendPointerMoveToApplication(uniqueID, obj.data, pointerX, pointerY, data);
		}
		return;
	}

	var ts;
	switch (btn.id) {
		case "titleBar": {
			removeExistingHoverCorner(uniqueID, portalId);
			break;
		}
		case "dragCorner": {
			if (remoteInteraction[uniqueID].hoverCornerItem === null) {
				remoteInteraction[uniqueID].setHoverCornerItem(obj.data);
				broadcast('hoverOverItemCorner', {elemId: obj.data.id, flag: true});
				if (portalId !== undefined && portalId !== null) {
					ts = Date.now() + remoteSharingSessions[portalId].timeOffset;
					remoteSharingSessions[portalId].wsio.emit('remoteSagePointerHoverCorner',
						{appHoverCorner: {elemId: obj.data.id, flag: true}, date: ts});
				}
			} else if (remoteInteraction[uniqueID].hoverCornerItem.id !== obj.data.id) {
				broadcast('hoverOverItemCorner', {elemId: remoteInteraction[uniqueID].hoverCornerItem.id, flag: false});
				if (portalId !== undefined && portalId !== null) {
					ts = Date.now() + remoteSharingSessions[portalId].timeOffset;
					remoteSharingSessions[portalId].wsio.emit('remoteSagePointerHoverCorner',
						{appHoverCorner: {elemId: remoteInteraction[uniqueID].hoverCornerItem.id, flag: false}, date: ts});
				}
				remoteInteraction[uniqueID].setHoverCornerItem(obj.data);
				broadcast('hoverOverItemCorner', {elemId: obj.data.id, flag: true});
				if (portalId !== undefined && portalId !== null) {
					ts = Date.now() + remoteSharingSessions[portalId].timeOffset;
					remoteSharingSessions[portalId].wsio.emit('remoteSagePointerHoverCorner',
						{appHoverCorner: {elemId: obj.data.id, flag: true}, date: ts});
				}
			}
			break;
		}
		case "fullscreenButton": {
			removeExistingHoverCorner(uniqueID, portalId);
			break;
		}
		case "closeButton": {
			removeExistingHoverCorner(uniqueID, portalId);
			break;
		}
	}
}

function pointerMoveOnDataSharingPortal(uniqueID, pointerX, pointerY, data, obj, localPt) {
	var scaledPt = {x: localPt.x / obj.data.scale, y: (localPt.y - config.ui.titleBarHeight) / obj.data.scale};

	if (remoteInteraction[uniqueID].portal === null || remoteInteraction[uniqueID].portal.id !== obj.data.id) {
		remoteInteraction[uniqueID].portal = obj.data;
		var rPointer = {
			id: uniqueID,
			left: scaledPt.x,
			top: scaledPt.y,
			label: sagePointers[uniqueID].label,
			color: sagePointers[uniqueID].color
		};
		remoteSharingSessions[remoteInteraction[uniqueID].portal.id].wsio.emit('startRemoteSagePointer', rPointer);
	}
	remoteSharingSessions[obj.data.id].wsio.emit('remoteSagePointerPosition', {id: uniqueID, left: scaledPt.x, top: scaledPt.y});

	var btn = SAGE2Items.portals.findButtonByPoint(obj.id, localPt);

	// pointer move on portal window
	if (btn === null) {
		var pObj = SAGE2Items.portals.interactMgr[obj.data.id].searchGeometry(scaledPt);
		if (pObj === null) {
			removeExistingHoverCorner(uniqueID, obj.data.id);
			return;
		}

		var pLocalPt = globalToLocal(scaledPt.x, scaledPt.y, pObj.type, pObj.geometry);
		switch (pObj.layerId) {
			case "radialMenus": {
				removeExistingHoverCorner(uniqueID, obj.data.id);
				break;
			}
			case "widgets": {
				removeExistingHoverCorner(uniqueID, obj.data.id);
				break;
			}
			case "applications": {
				pointerMoveOnApplication(uniqueID, scaledPt.x, scaledPt.y, data, pObj, pLocalPt, obj.data.id);
				break;
			}
		}
		return;
	}

	switch (btn.id) {
		case "titleBar": {
			removeExistingHoverCorner(uniqueID, obj.data.id);
			break;
		}
		case "dragCorner": {
			if (remoteInteraction[uniqueID].windowManagementMode()) {
				if (remoteInteraction[uniqueID].hoverCornerItem === null) {
					remoteInteraction[uniqueID].setHoverCornerItem(obj.data);
					broadcast('hoverOverItemCorner', {elemId: obj.data.id, flag: true});
				} else if (remoteInteraction[uniqueID].hoverCornerItem.id !== obj.data.id) {
					broadcast('hoverOverItemCorner', {elemId: remoteInteraction[uniqueID].hoverCornerItem.id, flag: false});
					var ts = Date.now() + remoteSharingSessions[obj.data.id].timeOffset;
					remoteSharingSessions[obj.data.id].wsio.emit('remoteSagePointerHoverCorner',
						{appHoverCorner: {elemId: remoteInteraction[uniqueID].hoverCornerItem.id, flag: false}, date: ts});
					remoteInteraction[uniqueID].setHoverCornerItem(obj.data);
					broadcast('hoverOverItemCorner', {elemId: obj.data.id, flag: true});
				}
			} else if (remoteInteraction[uniqueID].appInteractionMode()) {
				// sendPointerMoveToApplication(uniqueID, obj.data, pointerX, pointerY, data);
			}
			break;
		}
		case "fullscreenButton": {
			removeExistingHoverCorner(uniqueID, obj.data.id);
			break;
		}
		case "closeButton": {
			removeExistingHoverCorner(uniqueID, obj.data.id);
			break;
		}
	}
}

function removeExistingHoverCorner(uniqueID, portalId) {
	// remove hover corner if exists
	if (remoteInteraction[uniqueID].hoverCornerItem !== null) {
		broadcast('hoverOverItemCorner', {elemId: remoteInteraction[uniqueID].hoverCornerItem.id, flag: false});
		if (portalId !== undefined && portalId !== null) {
			var ts = Date.now() + remoteSharingSessions[portalId].timeOffset;
			remoteSharingSessions[portalId].wsio.emit('remoteSagePointerHoverCorner',
				{appHoverCorner: {elemId: remoteInteraction[uniqueID].hoverCornerItem.id, flag: false}, date: ts});
		}
		remoteInteraction[uniqueID].setHoverCornerItem(null);
	}
}

function moveApplicationWindow(uniqueID, moveApp, portalId) {
	var app = SAGE2Items.applications.list[moveApp.elemId];

	var titleBarHeight = config.ui.titleBarHeight;
	if (portalId !== undefined && portalId !== null) {
		titleBarHeight = remoteSharingSessions[portalId].portal.titleBarHeight;
	}
	var im = findInteractableManager(moveApp.elemId);
	if (im) {
		var backgroundObj = im.searchGeometry({x: moveApp.elemLeft - 1, y: moveApp.elemTop - 1});
		if (backgroundObj !== null) {
			if (SAGE2Items.applications.list.hasOwnProperty(backgroundObj.data.id)) {
				attachAppIfSticky(backgroundObj.data, moveApp.elemId);
			}
		}
		drawingManager.applicationMoved(moveApp.elemId, moveApp.elemLeft, moveApp.elemTop);
		im.editGeometry(moveApp.elemId, "applications", "rectangle",
			{x: moveApp.elemLeft, y: moveApp.elemTop, w: moveApp.elemWidth, h: moveApp.elemHeight + titleBarHeight});
		broadcast('setItemPosition', moveApp);
		if (SAGE2Items.renderSync.hasOwnProperty(moveApp.elemId)) {
			calculateValidBlocks(app, mediaBlockSize, SAGE2Items.renderSync[app.id]);
			if (app.id in SAGE2Items.renderSync && SAGE2Items.renderSync[app.id].newFrameGenerated === false) {
				handleNewVideoFrame(app.id);
			}
		}

		if (portalId !== undefined && portalId !== null) {
			var ts = Date.now() + remoteSharingSessions[portalId].timeOffset;
			remoteSharingSessions[portalId].wsio.emit('updateApplicationPosition',
				{appPositionAndSize: moveApp, portalId: portalId, date: ts});
		}

		var updatedStickyItems = stickyAppHandler.moveItemsStickingToUpdatedItem(moveApp);

		for (var idx = 0; idx < updatedStickyItems.length; idx++) {
			var stickyItem = updatedStickyItems[idx];
			im.editGeometry(stickyItem.elemId, "applications", "rectangle",
				{x: stickyItem.elemLeft, y: stickyItem.elemTop,
				w: stickyItem.elemWidth, h: stickyItem.elemHeight + config.ui.titleBarHeight});
			broadcast('setItemPosition', updatedStickyItems[idx]);
		}
	}
}

function moveAndResizeApplicationWindow(resizeApp, portalId) {
	// Shift position up and left by one pixel to take border into account
	//    visible in hide-ui mode
	resizeApp.elemLeft = resizeApp.elemLeft - 1;
	resizeApp.elemTop  = resizeApp.elemTop  - 1;

	var app = SAGE2Items.applications.list[resizeApp.elemId];

	var titleBarHeight = config.ui.titleBarHeight;
	if (portalId !== undefined && portalId !== null) {
		titleBarHeight = remoteSharingSessions[portalId].portal.titleBarHeight;
	}
	var im = findInteractableManager(resizeApp.elemId);
	drawingManager.applicationMoved(resizeApp.elemId, resizeApp.elemLeft, resizeApp.elemTop);
	drawingManager.applicationResized(resizeApp.elemId, resizeApp.elemWidth, resizeApp.elemHeight + titleBarHeight,
										{x: resizeApp.elemLeft, y: resizeApp.elemTop});
	im.editGeometry(resizeApp.elemId, "applications", "rectangle",
		{x: resizeApp.elemLeft, y: resizeApp.elemTop, w: resizeApp.elemWidth, h: resizeApp.elemHeight + titleBarHeight});
	handleApplicationResize(resizeApp.elemId);
	broadcast('setItemPositionAndSize', resizeApp);
	if (SAGE2Items.renderSync.hasOwnProperty(resizeApp.elemId)) {
		calculateValidBlocks(app, mediaBlockSize, SAGE2Items.renderSync[app.id]);
		if (app.id in SAGE2Items.renderSync && SAGE2Items.renderSync[app.id].newFrameGenerated === false) {
			handleNewVideoFrame(app.id);
		}
	}

	if (portalId !== undefined && portalId !== null) {
		var ts = Date.now() + remoteSharingSessions[portalId].timeOffset;
		remoteSharingSessions[portalId].wsio.emit('updateApplicationPositionAndSize',
			{appPositionAndSize: resizeApp, portalId: portalId, date: ts});
	}
}

function moveDataSharingPortalWindow(movePortal) {
	interactMgr.editGeometry(movePortal.elemId, "portals", "rectangle",
		{x: movePortal.elemLeft, y: movePortal.elemTop,
		w: movePortal.elemWidth, h: movePortal.elemHeight + config.ui.titleBarHeight});
	broadcast('setItemPosition', movePortal);
}

function moveAndResizeDataSharingPortalWindow(resizePortal) {
	interactMgr.editGeometry(resizePortal.elemId, "portals", "rectangle",
		{x: resizePortal.elemLeft, y: resizePortal.elemTop,
			w: resizePortal.elemWidth, h: resizePortal.elemHeight + config.ui.titleBarHeight});
	handleDataSharingPortalResize(resizePortal.elemId);
	broadcast('setItemPositionAndSize', resizePortal);
}

function moveWidgetControls(uniqueID, moveControl) {
	var app = SAGE2Items.applications.list[moveControl.appId];
	if (app) {
		moveControl.appData = getAppPositionSize(app);
		broadcast('setControlPosition', moveControl);
		var radialGeometry =  {
			x: moveControl.elemLeft + (moveControl.elemHeight / 2),
			y: moveControl.elemTop + (moveControl.elemHeight / 2),
			r: moveControl.elemHeight / 2
		};
		var barGeometry = {
			x: moveControl.elemLeft + moveControl.elemHeight,
			y: moveControl.elemTop + (moveControl.elemHeight / 2) - (moveControl.elemBarHeight / 2),
			w: moveControl.elemWidth - moveControl.elemHeight, h: moveControl.elemBarHeight
		};

		if (moveControl.hasSideBar === true) {
			var shapeData = {
				radial: {
					type: "circle",
					visible: true,
					geometry: radialGeometry
				},
				sidebar: {
					type: "rectangle",
					visible: true,
					geometry: barGeometry
				}
			};
			interactMgr.editComplexGeometry(moveControl.elemId, "widgets", shapeData);
		} else {
			interactMgr.editGeometry(moveControl.elemId, "widgets", "circle", radialGeometry);
		}

		/*interactMgr.editGeometry(moveControl.elemId+"_radial", "widgets", "circle", circle);
		if(moveControl.hasSideBar === true) {
			interactMgr.editGeometry(moveControl.elemId+"_sidebar", "widgets", "rectangle", bar );
		}*/
	}
}

function sendPointerMoveToApplication(uniqueID, app, pointerX, pointerY, data) {
	var ePosition = {x: pointerX - app.left, y: pointerY - (app.top + config.ui.titleBarHeight)};
	var eUser = {id: sagePointers[uniqueID].id, label: sagePointers[uniqueID].label, color: sagePointers[uniqueID].color};

	var event = {
		id: app.id,
		type: "pointerMove",
		position: ePosition,
		user: eUser,
		data: data,
		date: Date.now()
	};

	broadcast('eventInItem', event);
}

function pointerRelease(uniqueID, pointerX, pointerY, data) {
	if (sagePointers[uniqueID] === undefined) {
		return;
	}

	// Whiteboard app
	if (drawingManager.drawingMode) {
		var color = sagePointers[uniqueID] ? sagePointers[uniqueID].color : null;
		drawingManager.pointerEvent(
			omicronManager.sageToOmicronEvent(uniqueID, pointerX, pointerY, data, 6, color),
			uniqueID, pointerX, pointerY, 10, 10);
	}

	// If obj is undefined (as in this case, will search for radial menu using uniqueID
	pointerReleaseOnRadialMenu(uniqueID, pointerX, pointerY, data);

	if (remoteInteraction[uniqueID].lockedControl() !== null) {
		releaseSlider(uniqueID);
	}

	var prevInteractionItem = remoteInteraction[uniqueID].releaseOnItem();
	if (prevInteractionItem) {
		showOrHideWidgetLinks({uniqueID: uniqueID, item: prevInteractionItem, show: false});
	}
	var obj;
	var selectedApp = remoteInteraction[uniqueID].selectedMoveItem || remoteInteraction[uniqueID].selectedResizeItem;
	var portal = {id: null};

	if (selectedApp !== undefined && selectedApp !== null) {
		obj = interactMgr.searchGeometry({x: pointerX, y: pointerY}, null, [selectedApp.id]);
		portal = findApplicationPortal(selectedApp) || {id: null};
	}	else {
		obj = interactMgr.searchGeometry({x: pointerX, y: pointerY});
	}
	if (obj === null) {
		dropSelectedItem(uniqueID, true, portal.id);
		return;
	}

	var localPt = globalToLocal(pointerX, pointerY, obj.type, obj.geometry);
	switch (obj.layerId) {
		case "staticUI": {
			if (portal.id !== null) {
				dropSelectedItem(uniqueID, true, portal.id);
			}
			pointerReleaseOnStaticUI(uniqueID, pointerX, pointerY, obj, portal.id);
			break;
		}
		case "radialMenus": {
			pointerReleaseOnRadialMenu(uniqueID, pointerX, pointerY, data, obj);
			dropSelectedItem(uniqueID, true, portal.id);
			break;
		}
		case "applications": {
			if (dropSelectedItem(uniqueID, true, portal.id) === null) {
				if (remoteInteraction[uniqueID].appInteractionMode()) {
					sendPointerReleaseToApplication(uniqueID, obj.data, pointerX, pointerY, data);
				}
			}
			break;
		}
		case "portals": {
			pointerReleaseOnPortal(uniqueID, obj.data.id, localPt, data);
			break;
		}
		case "widgets": {
			pointerPressOrReleaseOnWidget(uniqueID, pointerX, pointerY, data, obj, localPt, "release");
			dropSelectedItem(uniqueID, true, portal.id);
			break;
		}
		default: {
			dropSelectedItem(uniqueID, true, portal.id);
		}
	}
}

function pointerReleaseOnStaticUI(uniqueID, pointerX, pointerY, obj) {
	// don't allow data-pushing
	// dropSelectedItem(uniqueID, true);

	/*
	var remote = obj.data;
	var app = dropSelectedItem(uniqueID, false, null);
	if (app !== null && SAGE2Items.applications.list.hasOwnProperty(app.application.id) && remote.connected) {
		remote.wsio.emit('addNewElementFromRemoteServer', app.application);

		var eLogData = {
			host: remote.wsio.remoteAddress.address,
			port: remote.wsio.remoteAddress.port,
			application: {
				id: app.application.id,
				type: app.application.application
			}
		};
		addEventToUserLog(uniqueID, {type: "shareApplication", data: eLogData, time: Date.now()});
	}
	*/

	var remote = obj.data;
	var app = dropSelectedItem(uniqueID, false, null);
	if (app !== null && SAGE2Items.applications.list.hasOwnProperty(app.application.id) && remote.connected === "on") {
		var sharedId = app.application.id + "_" + config.host + ":" + config.secure_port + "+" + remote.wsio.id;
		if (sharedApps[app.application.id] === undefined) {
			sharedApps[app.application.id] = [{wsio: remote.wsio, sharedId: sharedId}];
		} else {
			sharedApps[app.application.id].push({wsio: remote.wsio, sharedId: sharedId});
		}

		SAGE2Items.applications.editButtonVisibilityOnItem(app.application.id, "syncButton", true);

		remote.wsio.emit('addNewSharedElementFromRemoteServer',
			{application: app.application, id: sharedId, remoteAppId: app.application.id});
		broadcast('setAppSharingFlag', {id: app.application.id, sharing: true});

		var eLogData = {
			host: remote.wsio.remoteAddress.address,
			port: remote.wsio.remoteAddress.port,
			application: {
				id: app.application.id,
				type: app.application.application
			}
		};
		addEventToUserLog(uniqueID, {type: "shareApplication", data: eLogData, time: Date.now()});
	}
}

function pointerReleaseOnPortal(uniqueID, portalId, localPt, data) {
	var obj = interactMgr.getObject(portalId, "portals");

	var selectedApp = remoteInteraction[uniqueID].selectedMoveItem || remoteInteraction[uniqueID].selectedResizeItem;
	if (selectedApp) {
		var portal = findApplicationPortal(selectedApp);
		if (portal !== undefined && portal !== null && portal.id === portalId) {
			dropSelectedItem(uniqueID, true, portalId);
			return;
		}

		var app = dropSelectedItem(uniqueID, false, null);
		localPt = globalToLocal(app.previousPosition.left, app.previousPosition.top, obj.type, obj.geometry);
		var remote = remoteSharingSessions[obj.id];
		createAppFromDescription(app.application, function(appInstance, videohandle) {
			if (appInstance.application === "media_stream" || appInstance.application === "media_block_stream") {
				appInstance.id = app.application.id + "_" + obj.data.id;
			} else {
				appInstance.id = getUniqueSharedAppId(obj.data.id);
			}

			appInstance.left = localPt.x / obj.data.scale;
			appInstance.top = (localPt.y - config.ui.titleBarHeight) / obj.data.scale;
			appInstance.width = app.previousPosition.width / obj.data.scale;
			appInstance.height = app.previousPosition.height / obj.data.scale;

			remoteSharingSessions[obj.data.id].appCount++;

			// if (SAGE2Items.renderSync.hasOwnProperty(app.id) {
			var i;
			SAGE2Items.renderSync[appInstance.id] = {clients: {}, date: Date.now()};
			for (i = 0; i < clients.length; i++) {
				if (clients[i].clientType === "display") {
					SAGE2Items.renderSync[appInstance.id].clients[clients[i].id] = {
						wsio: clients[i], readyForNextFrame: false, blocklist: []
					};
				}
			}
			handleNewApplicationInDataSharingPortal(appInstance, videohandle, obj.data.id);

			remote.wsio.emit('addNewRemoteElementInDataSharingPortal', appInstance);

			var eLogData = {
				host: remote.portal.host,
				port: remote.portal.port,
				application: {
					id: appInstance.id,
					type: appInstance.application
				}
			};
			addEventToUserLog(uniqueID, {type: "shareApplication", data: eLogData, time: Date.now()});
		});
	} else {
		if (remoteInteraction[uniqueID].appInteractionMode()) {
			var scaledPt = {x: localPt.x / obj.data.scale, y: (localPt.y - config.ui.titleBarHeight) / obj.data.scale};
			var pObj = SAGE2Items.portals.interactMgr[portalId].searchGeometry(scaledPt);
			if (pObj === null) {
				return;
			}

			// var pLocalPt = globalToLocal(scaledPt.x, scaledPt.y, pObj.type, pObj.geometry);
			switch (pObj.layerId) {
				case "radialMenus": {
					break;
				}
				case "widgets": {
					break;
				}
				case "applications": {
					sendPointerReleaseToApplication(uniqueID, pObj.data, scaledPt.x, scaledPt.y, data);
					break;
				}
			}
		}
	}
}

function pointerReleaseOnRadialMenu(uniqueID, pointerX, pointerY, data, obj) {
	if (obj === undefined) {
		for (var key in SAGE2Items.radialMenus.list) {
			radialMenu = SAGE2Items.radialMenus.list[key];
			// console.log(data.id+"_menu: " + radialMenu);
			if (radialMenu !== undefined) {
				radialMenu.onRelease(uniqueID);
			}
		}
		// If pointer release is outside window, use the pointerRelease type to end the
		// scroll event, but don't trigger any clicks because of a 'null' button (clicks expects a left/right)
		data = { button: "null", color: sagePointers[uniqueID].color };
		radialMenuEvent({type: "pointerRelease", id: uniqueID, x: pointerX, y: pointerY, data: data});
	} else {
		var radialMenu = obj.data;
		if (obj.id.indexOf("menu_radial_button") !== -1) {
			// Pressing on radial menu button
			// console.log("pointer release on radial button: " + obj.id);
			radialMenu.onRelease(uniqueID);
			var menuState = radialMenu.onButtonEvent(obj.id, uniqueID, "pointerRelease");
			if (menuState !== undefined) {
				radialMenuEvent({type: "stateChange", menuID: radialMenu.id, menuState: menuState });
			}
		}  else if (obj.id.indexOf("menu_thumbnail") !== -1) {
			// PointerRelease on thumbnail window
			// console.log("Pointer release on thumbnail window");
			data = { button: data.button, color: sagePointers[uniqueID].color };
			radialMenuEvent({type: "pointerRelease", id: uniqueID, x: pointerX, y: pointerY, data: data});
		} else {
			// Not on a button
			radialMenu = obj.data.onRelease(uniqueID);
		}
	}
}

function dropSelectedItem(uniqueID, valid, portalId) {
	var item;
	var list;
	var position;
	if (remoteInteraction[uniqueID].selectedMoveItem !== null) {
		list = (SAGE2Items.portals.list.hasOwnProperty(remoteInteraction[uniqueID].selectedMoveItem.id)) ?
			"portals" : "applications";
		item = SAGE2Items[list].list[remoteInteraction[uniqueID].selectedMoveItem.id];
		if (item) {
			position = {left: item.left, top: item.top, width: item.width, height: item.height};
			dropMoveItem(uniqueID, item, valid, portalId);
			return {application: item, previousPosition: position};
		}
	} else if (remoteInteraction[uniqueID].selectedResizeItem !== null) {
		list = (SAGE2Items.portals.list.hasOwnProperty(remoteInteraction[uniqueID].selectedResizeItem.id)) ?
			"portals" : "applications";
		item = SAGE2Items[list].list[remoteInteraction[uniqueID].selectedResizeItem.id];
		if (item) {
			position = {left: item.left, top: item.top, width: item.width, height: item.height};
			dropResizeItem(uniqueID, item, portalId);
			return {application: item, previousPosition: position};
		}
	}
	return null;
}

function dropMoveItem(uniqueID, app, valid, portalId) {
	if (valid !== false) {
		valid = true;
	}
	var updatedItem = remoteInteraction[uniqueID].releaseItem(valid);
	if (updatedItem !== null) {
		moveApplicationWindow(uniqueID, updatedItem, portalId);
	}

	broadcast('finishedMove', {id: app.id, date: Date.now()});

	if (portalId !== undefined && portalId !== null) {
		var ts = Date.now() + remoteSharingSessions[portalId].timeOffset;
		remoteSharingSessions[portalId].wsio.emit('finishApplicationMove', {id: uniqueID, appId: app.id, date: ts});
	}

	var eLogData = {
		type: "move",
		action: "end",
		application: {
			id: app.id,
			type: app.application
		},
		location: {
			x: parseInt(app.left, 10),
			y: parseInt(app.top, 10),
			width: parseInt(app.width, 10),
			height: parseInt(app.height, 10)
		}
	};
	addEventToUserLog(uniqueID, {type: "windowManagement", data: eLogData, time: Date.now()});
}

function dropResizeItem(uniqueID, app, portalId) {
	remoteInteraction[uniqueID].releaseItem(true);

	broadcast('finishedResize', {id: app.id, date: Date.now()});

	if (portalId !== undefined && portalId !== null) {
		var ts = Date.now() + remoteSharingSessions[portalId].timeOffset;
		remoteSharingSessions[portalId].wsio.emit('finishApplicationResize', {id: uniqueID, appId: app.id, date: ts});
	}

	var eLogData = {
		type: "resize",
		action: "end",
		application: {
			id: app.id,
			type: app.application
		},
		location: {
			x: parseInt(app.left, 10),
			y: parseInt(app.top, 10),
			width: parseInt(app.width, 10),
			height: parseInt(app.height, 10)
		}
	};
	addEventToUserLog(uniqueID, {type: "windowManagement", data: eLogData, time: Date.now()});
}

function sendPointerReleaseToApplication(uniqueID, app, pointerX, pointerY, data) {
	var ePosition = {x: pointerX - app.left, y: pointerY - (app.top + config.ui.titleBarHeight)};
	var eUser = {id: sagePointers[uniqueID].id, label: sagePointers[uniqueID].label, color: sagePointers[uniqueID].color};

	var event = {
		id: app.id,
		type: "pointerRelease",
		position: ePosition,
		user: eUser,
		data: data,
		date: Date.now()
	};

	broadcast('eventInItem', event);
}

function pointerDblClick(uniqueID, pointerX, pointerY) {
	if (sagePointers[uniqueID] === undefined) {
		return;
	}

	var obj = interactMgr.searchGeometry({x: pointerX, y: pointerY});
	if (obj === null) {
		return;
	}

	var localPt = globalToLocal(pointerX, pointerY, obj.type, obj.geometry);
	switch (obj.layerId) {
		case "applications": {
			pointerDblClickOnApplication(uniqueID, pointerX, pointerY, obj, localPt);
			break;
		}
		case "portals": {
			break;
		}
	}
}

function pointerDblClickOnApplication(uniqueID, pointerX, pointerY, obj, localPt) {
	var btn = SAGE2Items.applications.findButtonByPoint(obj.id, localPt);

	// pointer press on app window
	if (btn === null) {
		if (remoteInteraction[uniqueID].windowManagementMode()) {
			toggleApplicationFullscreen(uniqueID, obj.data);
		} else {
			sendPointerDblClickToApplication(uniqueID, obj.data, pointerX, pointerY);
		}
		return;
	}

	switch (btn.id) {
		case "titleBar": {
			toggleApplicationFullscreen(uniqueID, obj.data);
			break;
		}
		case "dragCorner": {
			break;
		}
		case "fullscreenButton": {
			break;
		}
		case "closeButton": {
			break;
		}
	}
}

function pointerScrollStart(uniqueID, pointerX, pointerY) {
	if (sagePointers[uniqueID] === undefined) {
		return;
	}

	var obj = interactMgr.searchGeometry({x: pointerX, y: pointerY});

	if (obj === null) {
		return;
	}

	var localPt = globalToLocal(pointerX, pointerY, obj.type, obj.geometry);
	switch (obj.layerId) {
		case "staticUI": {
			break;
		}
		case "radialMenus": {
			break;
		}
		case "widgets": {
			break;
		}
		case "applications": {
			pointerScrollStartOnApplication(uniqueID, pointerX, pointerY, obj, localPt);
			break;
		}
		case "portals": {
			break;
		}
	}
}

function pointerScrollStartOnApplication(uniqueID, pointerX, pointerY, obj, localPt) {
	var btn = SAGE2Items.applications.findButtonByPoint(obj.id, localPt);

	interactMgr.moveObjectToFront(obj.id, obj.layerId);
	var newOrder = interactMgr.getObjectZIndexList("applications", ["portals"]);
	broadcast('updateItemOrder', newOrder);

	// pointer scroll on app window
	if (btn === null) {
		if (remoteInteraction[uniqueID].windowManagementMode()) {
			selectApplicationForScrollResize(uniqueID, obj.data, pointerX, pointerY);
		} else if (remoteInteraction[uniqueID].appInteractionMode()) {
			remoteInteraction[uniqueID].selectWheelItem = obj.data;
			remoteInteraction[uniqueID].selectWheelDelta = 0;
		}
		return;
	}

	switch (btn.id) {
		case "titleBar": {
			selectApplicationForScrollResize(uniqueID, obj.data, pointerX, pointerY);
			break;
		}
		case "dragCorner": {
			if (remoteInteraction[uniqueID].windowManagementMode()) {
				selectApplicationForScrollResize(uniqueID, obj.data, pointerX, pointerY);
			} else if (remoteInteraction[uniqueID].appInteractionMode()) {
				remoteInteraction[uniqueID].selectWheelItem = obj.data;
				remoteInteraction[uniqueID].selectWheelDelta = 0;
			}
			break;
		}
		case "fullscreenButton": {
			selectApplicationForScrollResize(uniqueID, obj.data, pointerX, pointerY);
			break;
		}
		case "closeButton": {
			selectApplicationForScrollResize(uniqueID, obj.data, pointerX, pointerY);
			break;
		}
	}
}

function selectApplicationForScrollResize(uniqueID, app, pointerX, pointerY) {
	remoteInteraction[uniqueID].selectScrollItem(app);

	broadcast('startMove', {id: app.id, date: Date.now()});
	broadcast('startResize', {id: app.id, date: Date.now()});

	var a = {
		id: app.id,
		type: app.application
	};
	var l = {
		x: parseInt(app.left, 10),
		y: parseInt(app.top, 10),
		width: parseInt(app.width, 10),
		height: parseInt(app.height, 10)
	};

	addEventToUserLog(uniqueID, {type: "windowManagement", data:
		{type: "move", action: "start", application: a, location: l}, time: Date.now()});
	addEventToUserLog(uniqueID, {type: "windowManagement", data:
		{type: "resize", action: "start", application: a, location: l}, time: Date.now()});
}

function pointerScroll(uniqueID, data) {
	if (sagePointers[uniqueID] === undefined) {
		return;
	}

	var pointerX = sagePointers[uniqueID].left;
	var pointerY = sagePointers[uniqueID].top;

	var scale = 1.0 + Math.abs(data.wheelDelta) / 512;
	if (data.wheelDelta > 0) {
		scale = 1.0 / scale;
	}

	var updatedResizeItem = remoteInteraction[uniqueID].scrollSelectedItem(scale);
	if (updatedResizeItem !== null) {
		moveAndResizeApplicationWindow(updatedResizeItem);
	} else {
		var obj = interactMgr.searchGeometry({x: pointerX, y: pointerY});

		if (obj === null) {
			return;
		}

		// var localPt = globalToLocal(pointerX, pointerY, obj.type, obj.geometry);
		switch (obj.layerId) {
			case "staticUI": {
				break;
			}
			case "radialMenus": {
				sendPointerScrollToRadialMenu(uniqueID, obj, pointerX, pointerY, data);
				break;
			}
			case "widgets": {
				break;
			}
			case "applications": {
				sendPointerScrollToApplication(uniqueID, obj.data, pointerX, pointerY, data);
				break;
			}
		}
	}
}

function sendPointerScrollToRadialMenu(uniqueID, obj, pointerX, pointerY, data) {
	if (obj.id.indexOf("menu_thumbnail") !== -1) {
		var event = { button: data.button, color: sagePointers[uniqueID].color, wheelDelta: data.wheelDelta };
		radialMenuEvent({type: "pointerScroll", id: uniqueID, x: pointerX, y: pointerY, data: event});
	}
	remoteInteraction[uniqueID].selectWheelDelta += data.wheelDelta;
}

function sendPointerScrollToApplication(uniqueID, app, pointerX, pointerY, data) {
	var ePosition = {x: pointerX - app.left, y: pointerY - (app.top + config.ui.titleBarHeight)};
	var eUser = {id: sagePointers[uniqueID].id, label: sagePointers[uniqueID].label, color: sagePointers[uniqueID].color};

	var event = {id: app.id, type: "pointerScroll", position: ePosition, user: eUser, data: data, date: Date.now()};

	broadcast('eventInItem', event);

	remoteInteraction[uniqueID].selectWheelDelta += data.wheelDelta;
}

function pointerScrollEnd(uniqueID) {
	if (sagePointers[uniqueID] === undefined) {
		return;
	}

	var updatedResizeItem = remoteInteraction[uniqueID].selectedScrollItem;
	if (updatedResizeItem !== null) {
		broadcast('finishedMove', {id: updatedResizeItem.id, date: Date()});
		broadcast('finishedResize', {id: updatedResizeItem.id, date: Date.now()});

		var a = {
			id: updatedResizeItem.id,
			type: updatedResizeItem.application
		};
		var l = {
			x: parseInt(updatedResizeItem.left, 10),
			y: parseInt(updatedResizeItem.top, 10),
			width: parseInt(updatedResizeItem.width, 10),
			height: parseInt(updatedResizeItem.height, 10)
		};

		addEventToUserLog(uniqueID, {type: "windowManagement",
			data: {type: "move", action: "end", application: a, location: l}, time: Date.now()});
		addEventToUserLog(uniqueID, {type: "windowManagement",
			data: {type: "resize", action: "end", application: a, location: l}, time: Date.now()});

		remoteInteraction[uniqueID].selectedScrollItem = null;
	} else {
		if (remoteInteraction[uniqueID].appInteractionMode()) {
			var app = remoteInteraction[uniqueID].selectWheelItem;
			if (app !== undefined && app !== null) {
				var eLogData = {
					type: "pointerScroll",
					application: {
						id: app.id,
						type: app.application
					},
					wheelDelta: remoteInteraction[uniqueID].selectWheelDelta
				};
				addEventToUserLog(uniqueID, {type: "applicationInteraction", data: eLogData, time: Date.now()});
			}
		}
	}
}

function checkForSpecialKeys(uniqueID, code, flag) {
	switch (code) {
		case 16: {
			remoteInteraction[uniqueID].SHIFT = flag;
			break;
		}
		case 17: {
			remoteInteraction[uniqueID].CTRL = flag;
			break;
		}
		case 18: {
			remoteInteraction[uniqueID].ALT = flag;
			break;
		}
		case 20: {
			remoteInteraction[uniqueID].CAPS = flag;
			break;
		}
		case 91:
		case 92:
		case 93: {
			remoteInteraction[uniqueID].CMD = flag;
			break;
		}
	}
}

function keyDown(uniqueID, pointerX, pointerY, data) {
	if (sagePointers[uniqueID] === undefined) {
		return;
	}

	checkForSpecialKeys(uniqueID, data.code, true);

	if (remoteInteraction[uniqueID].appInteractionMode()) {
		var obj = interactMgr.searchGeometry({x: pointerX, y: pointerY});

		if (obj === null) {
			return;
		}

		var localPt = globalToLocal(pointerX, pointerY, obj.type, obj.geometry);
		switch (obj.layerId) {
			case "staticUI": {
				break;
			}
			case "radialMenus": {
				break;
			}
			case "widgets": {
				break;
			}
			case "applications": {
				sendKeyDownToApplication(uniqueID, obj.data, localPt, data);
				break;
			}
			case "portals": {
				keyDownOnPortal(uniqueID, obj.data.id, localPt, data);
				break;
			}
		}
	}
}

function sendKeyDownToApplication(uniqueID, app, localPt, data) {
	var portal = findApplicationPortal(app);
	var titleBarHeight = config.ui.titleBarHeight;
	if (portal !== undefined && portal !== null) {
		titleBarHeight = portal.data.titleBarHeight;
	}

	var ePosition = {x: localPt.x, y: localPt.y - titleBarHeight};
	var eUser = {id: sagePointers[uniqueID].id, label: sagePointers[uniqueID].label, color: sagePointers[uniqueID].color};
	var eData =  {code: data.code, state: "down"};

	var event = {id: app.id, type: "specialKey", position: ePosition, user: eUser, data: eData, date: Date.now()};
	broadcast('eventInItem', event);

	var eLogData = {
		type: "specialKey",
		application: {
			id: app.id,
			type: app.application
		},
		code: eData.code,
		state: eData.state
	};
	addEventToUserLog(uniqueID, {type: "applicationInteraction", data: eLogData, time: Date.now()});
}

function keyDownOnPortal(uniqueID, portalId, localPt, data) {
	checkForSpecialKeys(uniqueID, data.code, true);

	var portal = SAGE2Items.portals.list[portalId];
	var scaledPt = {x: localPt.x / portal.scale, y: (localPt.y - config.ui.titleBarHeight) / portal.scale};
	if (remoteInteraction[uniqueID].local && remoteInteraction[uniqueID].portal !== null) {
		var rData = {
			id: uniqueID,
			left: scaledPt.x,
			top: scaledPt.y,
			code: data.code
		};
		remoteSharingSessions[portalId].wsio.emit('remoteSageKeyDown', rData);
	}

	var pObj = SAGE2Items.portals.interactMgr[portalId].searchGeometry(scaledPt);

	if (pObj === null) {
		return;
	}

	// var pLocalPt = globalToLocal(scaledPt.x, scaledPt.y, pObj.type, pObj.geometry);
	switch (pObj.layerId) {
		case "radialMenus": {
			break;
		}
		case "widgets": {
			break;
		}
		case "applications": {
			sendKeyDownToApplication(uniqueID, pObj.data, scaledPt, data);
			break;
		}
	}
}

function vncApp(obj) {
       return obj.data.title.startsWith("vnc") || obj.data.title.startsWith("VNC");
}

function keyUp(uniqueID, pointerX, pointerY, data) {
	if (sagePointers[uniqueID] === undefined) {
		return;
	}

	checkForSpecialKeys(uniqueID, data.code, false);

	if (remoteInteraction[uniqueID].modeChange !== undefined && (data.code === 9 || data.code === 16)) {
		return;
	}

	var lockedControl = remoteInteraction[uniqueID].lockedControl();

	if (lockedControl !== null) {
		var eUser = {id: sagePointers[uniqueID].id, label: sagePointers[uniqueID].label,
			color: sagePointers[uniqueID].color};
		var event = {code: data.code, printable: false, state: "up", ctrlId: lockedControl.ctrlId,
			appId: lockedControl.appId, instanceID: lockedControl.instanceID, user: eUser,
			date: Date.now()};
		broadcast('keyInTextInputWidget', event);
		if (data.code === 13) {
			// Enter key
			remoteInteraction[uniqueID].dropControl();
		}
		return;
	}

	var obj = interactMgr.searchGeometry({x: pointerX, y: pointerY});

	if (obj === null) {
		return;
	}

	var localPt = globalToLocal(pointerX, pointerY, obj.type, obj.geometry);
	switch (obj.layerId) {
		case "staticUI": {
			break;
		}
		case "radialMenus": {
			break;
		}
		case "widgets": {
			break;
		}
		case "applications": {
			if (vncApp(obj) && remoteInteraction[uniqueID].appInteractionMode()) {
                                sendKeyUpToApplication(uniqueID, obj.data, localPt, data);
			} else if (remoteInteraction[uniqueID].windowManagementMode()) {
			    if (data.code === 8 || data.code === 46) { // backspace or delete
				// backspace or delete
				deleteApplication(obj.data.id);

				var eLogData = {
					application: {
						id: obj.data.id,
						type: obj.data.application
					}
				};
				addEventToUserLog(uniqueID, {type: "delete", data: eLogData, time: Date.now()});
			    } else {
				sendKeyUpToApplication(uniqueID, obj.data, localPt, data);
			    }
			}
			break;
		}
		case "portals": {
			keyUpOnPortal(uniqueID, obj.data.id, localPt, data);
			break;
		}
	}
}

function sendKeyUpToApplication(uniqueID, app, localPt, data) {
	var portal = findApplicationPortal(app);
	var titleBarHeight = config.ui.titleBarHeight;
	if (portal !== undefined && portal !== null) {
		titleBarHeight = portal.data.titleBarHeight;
	}

	var ePosition = {x: localPt.x, y: localPt.y - titleBarHeight};
	var eUser = {id: sagePointers[uniqueID].id, label: sagePointers[uniqueID].label, color: sagePointers[uniqueID].color};
	var eData =  {code: data.code, state: "up"};

	var event = {id: app.id, type: "specialKey", position: ePosition, user: eUser, data: eData, date: Date.now()};
	broadcast('eventInItem', event);

	var eLogData = {
		type: "specialKey",
		application: {
			id: app.id,
			type: app.application
		},
		code: eData.code,
		state: eData.state
	};
	addEventToUserLog(uniqueID, {type: "applicationInteraction", data: eLogData, time: Date.now()});
}

function keyUpOnPortal(uniqueID, portalId, localPt, data) {
	checkForSpecialKeys(uniqueID, data.code, false);

	var portal = SAGE2Items.portals.list[portalId];
	var scaledPt = {x: localPt.x / portal.scale, y: (localPt.y - config.ui.titleBarHeight) / portal.scale};
	if (remoteInteraction[uniqueID].local && remoteInteraction[uniqueID].portal !== null) {
		var rData = {
			id: uniqueID,
			left: scaledPt.x,
			top: scaledPt.y,
			code: data.code
		};
		remoteSharingSessions[portalId].wsio.emit('remoteSageKeyUp', rData);
	}

	var pObj = SAGE2Items.portals.interactMgr[portalId].searchGeometry(scaledPt);

	if (pObj === null) {
		return;
	}

	// var pLocalPt = globalToLocal(scaledPt.x, scaledPt.y, pObj.type, pObj.geometry);
	switch (pObj.layerId) {
		case "radialMenus": {
			break;
		}
		case "widgets": {
			break;
		}
		case "applications": {
			sendKeyUpToApplication(uniqueID, pObj.data, scaledPt, data);
			break;
		}
	}
}

function keyPress(uniqueID, pointerX, pointerY, data) {
	if (sagePointers[uniqueID] === undefined) {
		return;
	}

	var modeSwitch = false;
	if (data.code === 9 && remoteInteraction[uniqueID].SHIFT && sagePointers[uniqueID].visible) {
		// shift + tab
		remoteInteraction[uniqueID].toggleModes();
		broadcast('changeSagePointerMode', {id: sagePointers[uniqueID].id, mode: remoteInteraction[uniqueID].interactionMode});

		if (remoteInteraction[uniqueID].modeChange !== undefined) {
			clearTimeout(remoteInteraction[uniqueID].modeChange);
		}
		remoteInteraction[uniqueID].modeChange = setTimeout(function() {
			delete remoteInteraction[uniqueID].modeChange;
		}, 500);

		modeSwitch = true;
	}
	var lockedControl = remoteInteraction[uniqueID].lockedControl();

	if (lockedControl !== null) {
		var eUser = {id: sagePointers[uniqueID].id, label: sagePointers[uniqueID].label,
					color: sagePointers[uniqueID].color};
		var event = {code: data.code, printable: true, state: "press", ctrlId: lockedControl.ctrlId,
					appId: lockedControl.appId, instanceID: lockedControl.instanceID, user: eUser,
					date: Date.now()};
		broadcast('keyInTextInputWidget', event);
		if (data.code === 13) {
			// Enter key
			remoteInteraction[uniqueID].dropControl();
		}
		return;
	}

	var obj = interactMgr.searchGeometry({x: pointerX, y: pointerY});

	if (obj === null) {
		// if in empty space:
		// Pressing ? for help (with shift)
		if (data.code === 63 && remoteInteraction[uniqueID].SHIFT) {
			broadcast('toggleHelp', {});
		}
		return;
	}

	var localPt = globalToLocal(pointerX, pointerY, obj.type, obj.geometry);
	switch (obj.layerId) {
		case "staticUI": {
			break;
		}
		case "radialMenus": {
			break;
		}
		case "widgets": {
			break;
		}
		case "applications": {
			if (modeSwitch === false && remoteInteraction[uniqueID].appInteractionMode()) {
				sendKeyPressToApplication(uniqueID, obj.data, localPt, data);
			}
			break;
		}
		case "portals": {
			if (modeSwitch === true) {
				remoteSharingSessions[obj.data.id].wsio.emit('remoteSagePointerToggleModes',
					{id: uniqueID, mode: remoteInteraction[uniqueID].interactionMode});
			} else if (remoteInteraction[uniqueID].appInteractionMode()) {
				keyPressOnPortal(uniqueID, obj.data.id, localPt, data);
			}
			break;
		}
	}
}

function sendKeyPressToApplication(uniqueID, app, localPt, data) {
	var portal = findApplicationPortal(app);
	var titleBarHeight = config.ui.titleBarHeight;
	if (portal !== undefined && portal !== null) {
		titleBarHeight = portal.data.titleBarHeight;
	}

	var ePosition = {x: localPt.x, y: localPt.y - titleBarHeight};
	var eUser = {id: sagePointers[uniqueID].id, label: sagePointers[uniqueID].label, color: sagePointers[uniqueID].color};

	var event = {id: app.id, type: "keyboard", position: ePosition, user: eUser, data: data, date: Date.now()};
	broadcast('eventInItem', event);

	var eLogData = {
		type: "keyboard",
		application: {
			id: app.id,
			type: app.application
		},
		code: data.code,
		character: data.character
	};
	addEventToUserLog(uniqueID, {type: "applicationInteraction", data: eLogData, time: Date.now()});
}

function keyPressOnPortal(uniqueID, portalId, localPt, data) {
	var portal = SAGE2Items.portals.list[portalId];
	var scaledPt = {x: localPt.x / portal.scale, y: (localPt.y - config.ui.titleBarHeight) / portal.scale};
	if (remoteInteraction[uniqueID].local && remoteInteraction[uniqueID].portal !== null) {
		var rData = {
			id: uniqueID,
			left: scaledPt.x,
			top: scaledPt.y,
			code: data.code,
			character: data.character
		};
		remoteSharingSessions[portalId].wsio.emit('remoteSageKeyPress', rData);
	}

	var pObj = SAGE2Items.portals.interactMgr[portalId].searchGeometry(scaledPt);

	if (pObj === null) {
		return;
	}

	// var pLocalPt = globalToLocal(scaledPt.x, scaledPt.y, pObj.type, pObj.geometry);
	switch (pObj.layerId) {
		case "radialMenus": {
			break;
		}
		case "widgets": {
			break;
		}
		case "applications": {
			sendKeyPressToApplication(uniqueID, pObj.data, scaledPt, data);
			break;
		}
	}
}


function toggleApplicationFullscreen(uniqueID, app) {
	var resizeApp;
	if (app.maximized !== true) { // maximize
		resizeApp = remoteInteraction[uniqueID].maximizeSelectedItem(app);
	} else { // restore to previous
		resizeApp = remoteInteraction[uniqueID].restoreSelectedItem(app);
	}
	if (resizeApp !== null) {
		broadcast('startMove', {id: resizeApp.elemId, date: Date.now()});
		broadcast('startResize', {id: resizeApp.elemId, date: Date.now()});

		var a = {
			id: app.id,
			type: app.application
		};
		var l = {
			x: parseInt(app.left, 10),
			y: parseInt(app.top, 10),
			width: parseInt(app.width, 10),
			height: parseInt(app.height, 10)
		};

		addEventToUserLog(uniqueID, {type: "windowManagement",
			data: {type: "move", action: "start", application: a, location: l}, time: Date.now()});
		addEventToUserLog(uniqueID, {type: "windowManagement",
			data: {type: "resize", action: "start", application: a, location: l}, time: Date.now()});

		moveAndResizeApplicationWindow(resizeApp);

		broadcast('finishedMove', {id: resizeApp.elemId, date: Date.now()});
		broadcast('finishedResize', {id: resizeApp.elemId, date: Date.now()});

		addEventToUserLog(uniqueID, {type: "windowManagement",
			data: {type: "move", action: "end", application: a, location: l}, time: Date.now()});
		addEventToUserLog(uniqueID, {type: "windowManagement",
			data: {type: "resize", action: "end", application: a, location: l}, time: Date.now()});
	}
}

function deleteApplication(appId, portalId) {
	if (!SAGE2Items.applications.list.hasOwnProperty(appId)) {
		return;
	}
	var app = SAGE2Items.applications.list[appId];
	var application = app.application;
	if (application === "media_stream" || application === "media_block_stream") {
		var i;
		var mediaStreamData = appId.split("|");
		var sender = {wsio: null, clientId: mediaStreamData[0], streamId: parseInt(mediaStreamData[1], 10)};
		for (i = 0; i < clients.length; i++) {
			if (clients[i].id === sender.clientId) {
				sender.wsio = clients[i];
			}
		}
		if (sender.wsio !== null) {
			sender.wsio.emit('stopMediaCapture', {streamId: sender.streamId});
		}
	}

	SAGE2Items.applications.removeItem(appId);
	var im = findInteractableManager(appId);
	im.removeGeometry(appId, "applications");
	var widgets = SAGE2Items.widgets.list;
	for (var w in widgets) {
		if (widgets.hasOwnProperty(w) && widgets[w].appId === appId) {
			im.removeGeometry(widgets[w].id, "widgets");
			SAGE2Items.widgets.removeItem(widgets[w].id);
		}
	}

	stickyAppHandler.removeElement(app);
	broadcast('deleteElement', {elemId: appId});

	if (portalId !== undefined && portalId !== null) {
		var ts = Date.now() + remoteSharingSessions[portalId].timeOffset;
		remoteSharingSessions[portalId].wsio.emit('deleteApplication', {appId: appId, date: ts});
	}
	console.log('broadcast deleteApplication');
	broadcast('deleteApplication', {appId: appId, data:ts});
}


function pointerDraw(uniqueID, data) {
	var ePos  = {x: 0, y: 0};
	var eUser = {id: null, label: 'drawing', color: [220, 10, 10]};
	var now   = Date.now();

	var key;
	var app;
	var event;
	for (key in SAGE2Items.applications.list) {
		app = SAGE2Items.applications.list[key];
		// Send the drawing events only to whiteboard apps
		if (app.application === 'whiteboard') {
			event = {id: app.id, type: "pointerDraw", position: ePos, user: eUser, data: data, date: now};
			broadcast('eventInItem', event);
		}
	}
}


function pointerCloseGesture(uniqueID, pointerX, pointerY, time, gesture) {
	if (sagePointers[uniqueID] === undefined) {
		return;
	}

	var elem = null;
	if (elem !== null) {
		if (elem.closeGestureID === undefined && gesture === 0) { // gesture: 0 = down, 1 = hold/move, 2 = up
			elem.closeGestureID = uniqueID;
			elem.closeGestureTime = time + closeGestureDelay; // Delay in ms
		} else if (elem.closeGestureTime <= time && gesture === 1) { // Held long enough, remove
			deleteApplication(elem);
		} else if (gesture === 2) { // Released, reset timer
			elem.closeGestureID = undefined;
		}
	}
}

function handleNewApplication(appInstance, videohandle) {
	broadcast('createAppWindow', appInstance);
	broadcast('createAppWindowPositionSizeOnly', getAppPositionSize(appInstance));

	var zIndex = SAGE2Items.applications.numItems + SAGE2Items.portals.numItems;
	interactMgr.addGeometry(appInstance.id, "applications", "rectangle", {
		x: appInstance.left, y: appInstance.top,
		w: appInstance.width, h: appInstance.height + config.ui.titleBarHeight},
		true, zIndex, appInstance);

	var cornerSize   = 0.2 * Math.min(appInstance.width, appInstance.height);
	var oneButton    = Math.round(config.ui.titleBarHeight) * (300 / 235);
	var buttonsPad   = 0.1 * oneButton;
	var startButtons = appInstance.width - Math.round(3 * oneButton + 2 * buttonsPad);

	/*
	var buttonsWidth = config.ui.titleBarHeight * (324.0/111.0);
	var buttonsPad   = config.ui.titleBarHeight * ( 10.0/111.0);
	var oneButton    = buttonsWidth / 2; // two buttons
	var startButtons = appInstance.width - buttonsWidth;
	*/

	SAGE2Items.applications.addItem(appInstance);
	SAGE2Items.applications.addButtonToItem(appInstance.id, "titleBar", "rectangle",
		{x: 0, y: 0, w: appInstance.width, h: config.ui.titleBarHeight}, 0);
	SAGE2Items.applications.addButtonToItem(appInstance.id, "syncButton", "rectangle",
		{x: startButtons, y: 0, w: oneButton, h: config.ui.titleBarHeight}, 1);
	SAGE2Items.applications.addButtonToItem(appInstance.id, "fullscreenButton", "rectangle",
		{x: startButtons + (1 * (buttonsPad + oneButton)), y: 0, w: oneButton, h: config.ui.titleBarHeight}, 1);
	SAGE2Items.applications.addButtonToItem(appInstance.id, "closeButton", "rectangle",
		{x: startButtons + (2 * (buttonsPad + oneButton)), y: 0, w: oneButton, h: config.ui.titleBarHeight}, 1);
	SAGE2Items.applications.addButtonToItem(appInstance.id, "dragCorner", "rectangle",
		{x: appInstance.width - cornerSize,
		y: appInstance.height + config.ui.titleBarHeight - cornerSize, w: cornerSize, h: cornerSize}, 2);
	SAGE2Items.applications.editButtonVisibilityOnItem(appInstance.id, "syncButton", false);

	initializeLoadedVideo(appInstance, videohandle);
}

function handleNewApplicationInDataSharingPortal(appInstance, videohandle, portalId) {
	broadcast('createAppWindowInDataSharingPortal', {portal: portalId, application: appInstance});

	var zIndex = remoteSharingSessions[portalId].appCount;
	var titleBarHeight = SAGE2Items.portals.list[portalId].titleBarHeight;
	SAGE2Items.portals.interactMgr[portalId].addGeometry(appInstance.id, "applications", "rectangle",
		{x: appInstance.left, y: appInstance.top,
		w: appInstance.width, h: appInstance.height + titleBarHeight},
		true, zIndex, appInstance);

	var cornerSize = 0.2 * Math.min(appInstance.width, appInstance.height);
	var oneButton    = Math.round(titleBarHeight) * (300 / 235);
	var buttonsPad   = 0.1 * oneButton;
	var startButtons = appInstance.width - Math.round(3 * oneButton + 2 * buttonsPad);

	/*
	var buttonsWidth = titleBarHeight * (324.0/111.0);
	var buttonsPad   = titleBarHeight * ( 10.0/111.0);
	var oneButton    = buttonsWidth / 2; // two buttons
	var startButtons = appInstance.width - buttonsWidth;
	*/

	SAGE2Items.applications.addItem(appInstance);
	SAGE2Items.applications.addButtonToItem(appInstance.id, "titleBar", "rectangle",
		{x: 0, y: 0, w: appInstance.width, h: titleBarHeight}, 0);
	SAGE2Items.applications.addButtonToItem(appInstance.id, "syncButton", "rectangle",
		{x: startButtons, y: 0, w: oneButton, h: titleBarHeight}, 1);
	SAGE2Items.applications.addButtonToItem(appInstance.id, "fullscreenButton", "rectangle",
		{x: startButtons + (1 * (buttonsPad + oneButton)), y: 0, w: oneButton, h: titleBarHeight}, 1);
	SAGE2Items.applications.addButtonToItem(appInstance.id, "closeButton", "rectangle",
		{x: startButtons + (2 * (buttonsPad + oneButton)), y: 0, w: oneButton, h: titleBarHeight}, 1);
	SAGE2Items.applications.addButtonToItem(appInstance.id, "dragCorner", "rectangle",
		{x: appInstance.width - cornerSize, y: appInstance.height + titleBarHeight - cornerSize,
		w: cornerSize, h: cornerSize}, 2);
	SAGE2Items.applications.editButtonVisibilityOnItem(appInstance.id, "syncButton", false);

	initializeLoadedVideo(appInstance, videohandle);
}

function handleApplicationResize(appId) {
	if (SAGE2Items.applications.list[appId] === undefined) {
		return;
	}

	var app = SAGE2Items.applications.list[appId];
	var portal = findApplicationPortal(app);
	var titleBarHeight = config.ui.titleBarHeight;
	if (portal !== undefined && portal !== null) {
		titleBarHeight = portal.data.titleBarHeight;
	}

	var cornerSize = 0.2 * Math.min(app.width, app.height);
	var oneButton    = Math.round(titleBarHeight) * (300 / 235);
	var buttonsPad   = 0.1 * oneButton;
	var startButtons = app.width - Math.round(3 * oneButton + 2 * buttonsPad);

	/*
	var buttonsWidth = titleBarHeight * (324.0/111.0);
	var buttonsPad   = titleBarHeight * ( 10.0/111.0);
	var oneButton    = buttonsWidth / 2; // two buttons
	var startButtons = app.width - buttonsWidth;
	*/

	SAGE2Items.applications.editButtonOnItem(appId, "titleBar", "rectangle",
		{x: 0, y: 0, w: app.width, h: titleBarHeight});
	SAGE2Items.applications.editButtonOnItem(appId, "syncButton", "rectangle",
		{x: startButtons, y: 0, w: oneButton, h: titleBarHeight});
	SAGE2Items.applications.editButtonOnItem(appId, "fullscreenButton", "rectangle",
		{x: startButtons + (1 * (buttonsPad + oneButton)), y: 0, w: oneButton, h: titleBarHeight});
	SAGE2Items.applications.editButtonOnItem(appId, "closeButton", "rectangle",
		{x: startButtons + (2 * (buttonsPad + oneButton)), y: 0, w: oneButton, h: titleBarHeight});
	SAGE2Items.applications.editButtonOnItem(appId, "dragCorner", "rectangle",
		{x: app.width - cornerSize, y: app.height + titleBarHeight - cornerSize, w: cornerSize, h: cornerSize});
}

function handleDataSharingPortalResize(portalId) {
	if (SAGE2Items.portals.list[portalId] === undefined) {
		return;
	}

	SAGE2Items.portals.list[portalId].scale = SAGE2Items.portals.list[portalId].width /
											SAGE2Items.portals.list[portalId].natural_width;
	var portalWidth = SAGE2Items.portals.list[portalId].width;
	var portalHeight = SAGE2Items.portals.list[portalId].height;

	var cornerSize   = 0.2 * Math.min(portalWidth, portalHeight);
	var oneButton    = Math.round(config.ui.titleBarHeight) * (300 / 235);
	var buttonsPad   = 0.1 * oneButton;
	var startButtons = portalWidth - Math.round(2 * oneButton + buttonsPad);

	/*
	var buttonsWidth = (config.ui.titleBarHeight-4) * (324.0/111.0);
	var buttonsPad   = (config.ui.titleBarHeight-4) * ( 10.0/111.0);
	var oneButton    = buttonsWidth / 2; // two buttons
	var startButtons = portalWidth - buttonsWidth;
	*/

	SAGE2Items.portals.editButtonOnItem(portalId, "titleBar", "rectangle",
		{x: 0, y: 0, w: portalWidth, h: config.ui.titleBarHeight});
	SAGE2Items.portals.editButtonOnItem(portalId, "fullscreenButton", "rectangle",
		{x: startButtons, y: 0, w: oneButton, h: config.ui.titleBarHeight});
	SAGE2Items.portals.editButtonOnItem(portalId, "closeButton", "rectangle",
		{x: startButtons + buttonsPad + oneButton, y: 0, w: oneButton, h: config.ui.titleBarHeight});
	SAGE2Items.portals.editButtonOnItem(portalId, "dragCorner", "rectangle",
		{x: portalWidth - cornerSize, y: portalHeight + config.ui.titleBarHeight - cornerSize, w: cornerSize, h: cornerSize});
}

function findInteractableManager(appId) {
	if (interactMgr.hasObjectWithId(appId) === true) {
		return interactMgr;
	}

	var key;
	for (key in SAGE2Items.portals.interactMgr) {
		if (SAGE2Items.portals.interactMgr[key].hasObjectWithId(appId) === true) {
			return SAGE2Items.portals.interactMgr[key];
		}
	}

	return null;
}

function findApplicationPortal(app) {
	if (app === undefined || app === null) {
		return null;
	}

	var portalIdx = app.id.indexOf("_portal");
	if (portalIdx < 0) {
		return null;
	}

	var portalId = app.id.substring(portalIdx + 1, app.id.length);
	return interactMgr.getObject(portalId, "portals");
}


// **************  Omicron section *****************
var omicronRunning = false;
var omicronManager = new Omicron(config);
omicronManager.linkDrawingManager(drawingManager);

if (config.experimental && config.experimental.omicron &&
	(config.experimental.omicron.enable === true || config.experimental.omicron.useSageInputServer === true)) {

	var closeGestureDelay = 1500;

	if (config.experimental.omicron.closeGestureDelay !== undefined) {
		closeGestureDelay = config.experimental.omicron.closeGestureDelay;
	}

	omicronManager.setCallbacks(
		sagePointers,
		createSagePointer,
		showPointer,
		pointerPress,
		pointerMove,
		pointerPosition,
		hidePointer,
		pointerRelease,
		pointerScrollStart,
		pointerScroll,
		pointerScrollEnd,
		pointerDblClick,
		pointerCloseGesture,
		keyDown,
		keyUp,
		keyPress,
		createRadialMenu
	);
	omicronManager.runTracker();
	omicronRunning = true;
}

/* ****** Radial Menu section ************************************************************** */
// createMediabrowser();

function createRadialMenu(uniqueID, pointerX, pointerY) {
	var validLocation = true;
	var newMenuPos = {x: pointerX, y: pointerY};
	var existingRadialMenu = null;
	// Make sure there's enough distance from other menus
	for (var key in SAGE2Items.radialMenus.list) {
		existingRadialMenu = SAGE2Items.radialMenus.list[key];
		var prevMenuPos = {x: existingRadialMenu.left, y: existingRadialMenu.top };
		var distance = Math.sqrt(Math.pow(Math.abs(newMenuPos.x - prevMenuPos.x), 2) +
						Math.pow(Math.abs(newMenuPos.y - prevMenuPos.y), 2));
		if (existingRadialMenu.visible && distance < existingRadialMenu.radialMenuSize.x) {
			// validLocation = false;
			// console.log("Menu is too close to existing menu");
		}
	}

	if (validLocation && SAGE2Items.radialMenus.list[uniqueID + "_menu"] === undefined) {
		// Create a new radial menu
		var newRadialMenu = new Radialmenu(uniqueID, uniqueID, config);
		newRadialMenu.generateGeometry(interactMgr, SAGE2Items.radialMenus);
		newRadialMenu.setPosition(newMenuPos);

		SAGE2Items.radialMenus.list[uniqueID + "_menu"] = newRadialMenu;

		// Open a 'media' radial menu
		broadcast('createRadialMenu', newRadialMenu.getInfo());
	} else if (validLocation && SAGE2Items.radialMenus.list[uniqueID + "_menu"] !== undefined) {
		// Radial menu already exists for this pointer, move to new location instead
		setRadialMenuPosition(uniqueID, pointerX, pointerY);
		broadcast('updateRadialMenu', existingRadialMenu.getInfo());
	}
	updateWallUIMediaBrowser(uniqueID);
}

/**
* Translates position of a radial menu by an offset
*
* @method moveRadialMenu
* @param uniqueID {Integer} radial menu ID
* @param pointerX {Float} offset x position
* @param pointerY {Float} offset y position
*/
function moveRadialMenu(uniqueID, pointerX, pointerY) {
	var existingRadialMenu = SAGE2Items.radialMenus.list[uniqueID + "_menu"];

	if (existingRadialMenu) {

		existingRadialMenu.setPosition({x: existingRadialMenu.left + pointerX, y: existingRadialMenu.top + pointerY});
		existingRadialMenu.visible = true;

		broadcast('updateRadialMenuPosition', existingRadialMenu.getInfo());
	}
}

/**
* Sets the absolute position of a radial menu
*
* @method setRadialMenuPosition
* @param uniqueID {Integer} radial menu ID
* @param pointerX {Float} x position
* @param pointerY {Float} y position
*/
function setRadialMenuPosition(uniqueID, pointerX, pointerY) {
	var existingRadialMenu = SAGE2Items.radialMenus.list[uniqueID + "_menu"];

	// Sets the position and visibility
	existingRadialMenu.setPosition({x: pointerX, y: pointerY});

	// Update the interactable geometry
	interactMgr.editGeometry(uniqueID + "_menu_radial", "radialMenus", "circle",
			{x: existingRadialMenu.left, y: existingRadialMenu.top, r: existingRadialMenu.radialMenuSize.y / 2});
	showRadialMenu(uniqueID);
	// Send the updated radial menu state to the display clients (and set menu visible)
	broadcast('updateRadialMenuPosition', existingRadialMenu.getInfo());
}

/**
* Shows radial menu and enables interactivity
*
* @method showRadialMenu
* @param uniqueID {Integer} radial menu ID
*/
function showRadialMenu(uniqueID) {
	var radialMenu = SAGE2Items.radialMenus.list[uniqueID + "_menu"];

	if (radialMenu !== undefined) {
		radialMenu.visible = true;
		interactMgr.editVisibility(uniqueID + "_menu_radial", "radialMenus", true);
		interactMgr.editVisibility(uniqueID + "_menu_thumbnail", "radialMenus", radialMenu.isThumbnailWindowOpen());
	}
}

/**
* Hides radial menu and enables interactivity
*
* @method hideRadialMenu
* @param uniqueID {Integer} radial menu ID
*/
function hideRadialMenu(uniqueID) {
	var radialMenu = SAGE2Items.radialMenus.list[uniqueID + "_menu"];
	if (radialMenu !== undefined) {
		radialMenu.hide();
	}
	broadcast('updateRadialMenu', radialMenu.getInfo());
}

function updateWallUIMediaBrowser(uniqueID) {
	var list = getSavedFilesList();

	broadcast('updateRadialMenuDocs', {id: uniqueID, fileList: list});
}

// Sends button state update messages to display
function radialMenuEvent(data) {
	if (data.type === "stateChange") {
		broadcast('radialMenuEvent', data);

		if (data.menuState.action !== undefined && data.menuState.action.type === "saveSession") {
			var ad    = new Date();
			var sname = sprint("session_%4d_%02d_%02d_%02d_%02d_%02s",
							ad.getFullYear(), ad.getMonth() + 1, ad.getDate(),
							ad.getHours(), ad.getMinutes(), ad.getSeconds());
			saveSession(sname);
		} else if (data.menuState.action !== undefined && data.menuState.action.type === "tileContent") {
			tileApplications();
		} else if (data.menuState.action !== undefined && data.menuState.action.type === "clearAllContent") {
			clearDisplay();
		}
	} else {
		broadcast('radialMenuEvent', data);
	}
}

// Check for pointer move events that are dragging a radial menu (but outside the menu)
function updateRadialMenuPointerPosition(uniqueID, pointerX, pointerY) {
	for (var key in SAGE2Items.radialMenus.list) {
		var radialMenu = SAGE2Items.radialMenus.list[key];
		// console.log(data.id+"_menu: " + radialMenu);
		if (radialMenu !== undefined && radialMenu.dragState === true) {
			var offset = radialMenu.getDragOffset(uniqueID, {x: pointerX, y: pointerY});
			moveRadialMenu(radialMenu.id, offset.x, offset.y);
		}
	}
}

function wsRemoveRadialMenu(wsio, data) {
	hideRadialMenu(data.id);
}

function wsRadialMenuThumbnailWindow(wsio, data) {
	var radialMenu = SAGE2Items.radialMenus.list[data.id + "_menu"];

	if (radialMenu !== undefined) {
		radialMenu.openThumbnailWindow(data);

		var thumbnailWindowPos = radialMenu.getThumbnailWindowPosition();
		interactMgr.editGeometry(data.id + "_menu_thumbnail", "radialMenus", "rectangle",
				{x: thumbnailWindowPos.x, y: thumbnailWindowPos.y,
				w: radialMenu.thumbnailWindowSize.x,
				h: radialMenu.thumbnailWindowSize.y});
		interactMgr.editVisibility(data.id + "_menu_thumbnail", "radialMenus", data.thumbnailWindowOpen);
	}
}

function wsRadialMenuMoved(wsio, data) {
	var radialMenu = SAGE2Items.radialMenus.list[data.uniqueID + "_menu"];
	if (radialMenu !== undefined) {
		radialMenu.setPosition(data);
	}
}


function attachAppIfSticky(backgroundItem, appId) {
	var app = SAGE2Items.applications.list[appId];
	if (app === null || app.sticky !== true) {
		return;
	}
	stickyAppHandler.detachStickyItem(app);
	if (backgroundItem !== null) {
		stickyAppHandler.attachStickyItem(backgroundItem, app);
	}
}


function showOrHideWidgetLinks(data) {
	var obj = data.item;
	var appId = obj.id;
	if (obj.data !== undefined && obj.data !== null && obj.data.appId !== undefined) {
		appId = obj.data.appId;
	}
	var app = SAGE2Items.applications.list[appId];
	if (app !== null && app !== undefined) {
		app = getAppPositionSize(app);
		app.user_id = data.uniqueID;
		if (data.show === true) {
			app.user_color = data.user_color;
			if (app.user_color !== null) {
				appUserColors[appId] = app.user_color;
			}
			broadcast('showWidgetToAppConnector', app);
		} else {
			broadcast('hideWidgetToAppConnector', app);
		}
	}
}

/**
 * Asks what app is at given x,y coordinate.
 */
function wsUtdWhatAppIsAt(wsio, data) {
	var obj = interactMgr.searchGeometry({x: data.x, y: data.y});

	data.message = "utdWhatAppIsAt>Received query from:" + wsio.id + " ";
	if (obj === null) {
		data.message += "no app at location";
	} else {
		data.message += obj.data.id;
	}
	wsio.emit('utdConsoleMessage', data);
}

/**
 * Asks for rmb context menu from app under x,y coordinate.
 */
function wsUtdRequestRmbContextMenu(wsio, data) {
	var obj = interactMgr.searchGeometry({x: data.x, y: data.y});
	if (obj !== null) {
		if (SAGE2Items.applications.list[obj.data.id].contextMenu) {
			// If we already have the menu info, send it
			wsio.emit('dtuRmbContextMenuContents', {
				x: data.xClick,
				y: data.yClick,
				app: obj.data.id,
				entries: SAGE2Items.applications.list[obj.data.id].contextMenu
			});
		} else {
			// Default response
			wsio.emit('dtuRmbContextMenuContents', {
				x: data.xClick,
				y: data.yClick,
				app: obj.data.id,
				entries: [{
					description: "App not yet loaded on display client yet."
				}]
			});
		}
	}
}

/**
 * Asks for rmb context menu from app under x,y coordinate.
 */
function wsUtdCallFunctionOnApp(wsio, data) {
	if (data.func === "SAGE2DeleteElement") {
		deleteApplication(data.app);
		return; // closing of applications are handled by the called function.
	}
	// Using broadcast means the parameter must be in data.data
	data.data = data.parameters;
	// add the serverDate property
	data.data.serverDate = Date.now();
	// add the clientId property
	data.data.clientId = wsio.id;
	// send to all display clients(since they all need to update)
	for (var i = 0; i < clients.length; i++) {
		if (clients[i].clientType === "display") {
			clients[i].emit('broadcast', data);
		}
	}
}

/**
 * Passes the received values from app to the specified client.
 */
function wsDtuRmbContextMenuContents(wsio, data) {
	SAGE2Items.applications.list[data.app].contextMenu = data.entries;
}


/**
This is the function that handles all 'csdMessage' packets.
Required for processing is data.type.
Further requirements based upon the type.
*/
function wsCsdMessage(wsio, data) {
	// if the type is not defined,
	if (data.type === undefined) {
		console.log(sageutils.header("csdMessage") + "Error: Undefined csdMessage");
		return;
	}

	switch (data.type) {
		case "consolePrint":
			// used for debugging
			csdConsolePrint(wsio, data);
			break;
		case "whatAppIsAt":
			// used for testing
			csdWhatAppIsAt(wsio, data);
			break;
		case "getPathOfApp":
			// currently just used for testing
			console.log("csd getPathOfApp " + data.appName + ":" + csdGetPathOfApp(data.appName));
			break;
		case "launchAppWithValues":
			csdLaunchAppWithValues(wsio, data);
			break;
		case "sendDataToClient":
			csdSendDataToClient(wsio, data);
			break;
		case "setValue":
			csdSetValue(wsio, data);
			break;
		case "getValue":
			csdGetValue(wsio, data);
			break;
		case "subscribeToValue":
			csdSubscribeToValue(wsio, data);
			break;
		case "getAllTrackedValues":
			csdGetAllTrackedValues(wsio, data);
			break;
		case "saveDataOnServer":
			csdSaveDataOnServer(wsio, data);
			break;
		default:
			console.log("csd ERROR, unknown message type " + data.type);
			break;
	}
}

/**
 * Prints a console message on the server.
 * csd requirement:
 * 		data.message 		what will be printed.
 */
function csdConsolePrint(wsio, data) {
	if (data.message === undefined) {
		console.log(sageutils.header("csdConsolePrint") + "Error: Undefined message");
		return;
	}
	console.log(sageutils.header("csdConsolePrint") + data.message);
}

/**
 * Will find app at location x,y.
 *
 * csd requirement:
 * 		data.x 		x location to check.
 * 		data.y 		y location to check.
 *
 * csd options:
 * 		data.serverPrint 	true = print to console on server.
 * 		data.replyPrint 	true = print to console on server.
 *
 */
function csdWhatAppIsAt(wsio, data) {
	var obj = interactMgr.searchGeometry({x: data.x, y: data.y});

	if (data.serverPrint === true) {
		console.log(sageutils.header("csdWhatAppIsAt") + obj.data.id);
	}

	if (data.replyPrint === true) {
		// send back to the source the print command
		var csdData = {};
		csdData.type	= "consolePrint";
		csdData.message = obj.data.id;
		wsio.emit('csdMessage', csdData);
	}
}

/**
 * Used to get the full path of an app starting with appName in the FileName.
 *
 * Note: under conditions it might be possible to generate false positives.
*/
function csdGetPathOfApp(appName) {
	var apps = assets.listApps();
	// for each of the apps known to SAGE2, usually everything in public/uploads/apps
	for (var i = 0; i < apps.length; i++) {
		if (// if the name contains appName
			apps[i].exif.FileName.indexOf(appName) === 0
			|| apps[i].id.indexOf(appName) !== -1
		) {
			return apps[i].id; // this is the path.
		} // end if this app contains the specified name
	} // end for each application available.
	return null;
}


/**
 * Will launch app with specified name and call the given function after.
 *
 * csd requirement:
 * 		data.appName 	x location to check.
 *
 * csd options:
 * 		data.func 		if defined will attempt to call this func on the app
 * 		data.params 	assumed to be defined if data.func is. Will send these params to func.
 *
 */
function csdLaunchAppWithValues(wsio, data) {
	var fullpath = csdGetPathOfApp(data.appName);
	if (fullpath === null) {
		fullpath = path.join(mediaFolders.system.path, "apps", data.appName);
		try {
			fs.accessSync(fullpath);
		} catch (err) {
			console.log(sageutils.header("csdLaunchAppWithValues") + "Cannot launch " + data.appName + ", doesn't exist.");
			return;
		}
	}
	// Prep the data needed to launch an application.
	var appLoadData = { };
	appLoadData.application = fullpath;
	appLoadData.user = wsio.id; // needed for the wsLoadApplication function
	var whatTheNewAppIdShouldBe = "app_" + getUniqueAppId.count;

	// If the launch location is defined, use it, otherwise use the stagger position.
	if (data.xLaunch !== null && data.xLaunch !== undefined) {
		appLoadData.position = [data.xLaunch, data.yLaunch];
	} else {
		// stagger the start location to prevent them from stacking on top of each other.
		// this is just a temporary solution.
		// percents
		appLoadData.position = [csdDataStructure.xAppLaunchCoordinate, csdDataStructure.yAppLaunchCoordinate];
		// after launch reset position
		csdDataStructure.xAppLaunchCoordinate += 600;
		if (csdDataStructure.xAppLaunchCoordinate >= config.totalWidth - 500) {
			csdDataStructure.yAppLaunchCoordinate += 600;
			csdDataStructure.xAppLaunchCoordinate = 10;
			if (csdDataStructure.yAppLaunchCoordinate >= config.totalHeight - 500) {
				csdDataStructure.yAppLaunchCoordinate = 100;
			}
		}
	}

	// call the previously made wsLoadApplication funciton and give it the required data.
	wsLoadApplication(wsio, appLoadData);
	// if a data.func is defined make a delayed call to it on the app. Otherwise, its just an app launch.
	if (data.func !== undefined) {
		setTimeout(
			function() {
				var app = SAGE2Items.applications.list[ whatTheNewAppIdShouldBe ];
				// if the app doesn't exist, exit. Because it should and dunno what happened to it (potentially crash).
				if (app === null || app === undefined) {
					console.log(sageutils.header("csdLaunchAppWithValues") + "App " + data.appName +
						" launched, but now it doesn't exist.");
				} else {
					// else try send it data
					// add potentially missing params
					data.params.serverDate = Date.now();
					data.params.clientId   = wsio.id;
					// load the data object for the new app
					var dataForDisplay  = {};
					dataForDisplay.app  = app.id;
					dataForDisplay.func = data.func;
					dataForDisplay.data = data.params;
					// send to all display clients(since they all need to update)
					for (var i = 0; i < clients.length; i++) {
						if (clients[i].clientType === "display") {
							clients[i].emit('broadcast', dataForDisplay);
						}
					}
				}
			}
		, 400); // milliseconds how low can this value be to ensure it works?
	} // end if data.func !== undefined
} // end csdLaunchAppWithValues


/**
 * Will send data to a client by means of function.
 *
 * csd requirement:
 * 		data.clientDest 	Which clients to send data to.
 * 							allDisplays 	sends to any client with clientType === "display"
 * 							masterDisplay 	sends only to masterDisplay.
 * 							allClients  	sends to all connected clients. (Not implemented)
 * 							<wsio.id>		sends only to the specified id
 *
 * csd options:
 * 		data.func 		displays need func defined
 * 		data.app 	 	displays need app defined
 * 		data.data 	 	displays need data defined (acts a param to function)
 *
 */
function csdSendDataToClient(wsio, data) {
	var i;
	if (data.clientDest === "allDisplays") {
		for (i = 0; i < clients.length; i++) {
			if (clients[i].clientType === "display") {
				clients[i].emit('broadcast', data);
			}
		}
	} else if (data.clientDest === "masterDisplay") {
		// only send if a master display is connected
		if (masterDisplay) {
			masterDisplay.emit('broadcast', data); // only send to one display to prevent multiple responses.
		}
	} else {
		for (i = 0; i < clients.length; i++) {
			// !!!! the clients[i].id  and clientDest need auto convert to evaluate as equivalent.
			// update: condition is because console.log auto converts in a specific way
			if (clients[i].id == data.clientDest) {
				clients[i].emit('csdSendDataToClient', data);
			}
		}
	}
}

/*
Data structure for the csd value passing.

var csdDataStructure = {};
	csdDataStructure.allValues = {};
		object to hold all tracked values
		example csdDataStructure.allValues['nameOfvalue'] = <entryObject>
	csdDataStructure.numberOfValues = 0;
		will increment as new values are added
	csdDataStructure.allNamesOfValues = [];
		strings to denote the names used for values
		order is based on when it was first set (not alphabetical)
	csdDataStructure.xAppLaunchCoordinate = 0.05;
		for the csdLaunchAppWithValues positioning
	csdDataStructure.yAppLaunchCoordinate = 0.05;
		for the csdLaunchAppWithValues positioning

	The allValues is comprised of entry objects
	{
		name: 	name of value
		value: 	actual value which could be an object of more values
		desc: 	used for later
		subscribers: 	[]
	}

	Each entry in subscribers is also an object.
	Current assumption is that all subscribers are apps on a display.
	{
		app: 	identifies the app which is subscribing to the value.
			NOTE: need to find a way to unsubscribe esp if the app is removed, or apps are reset.

		func: 	name of the function to call in order to pass the information.
			NOTE: broadcast currently only supports 1 parameter.
	}
*/
var csdDataStructure = {};
csdDataStructure.allValues = {};
csdDataStructure.numberOfValues = 0;
csdDataStructure.allNamesOfValues = [];
csdDataStructure.xAppLaunchCoordinate = 10;
csdDataStructure.yAppLaunchCoordinate = 100;

/**
Will set the named value.

Needs
	data.nameOfValue
	data.value
	data.description (for later)
*/
function csdSetValue(wsio, data) {
	// don't do anything if this isn't filled out.
	if (data.nameOfValue === undefined || data.nameOfValue === null) {
		return;
	}
	// check if there is no entry for that value
	if (csdDataStructure.allValues["" + data.nameOfValue] === undefined) {
		// need to make an entry for this value
		var newCsdValue = {};
		newCsdValue.name			= data.nameOfValue;
		newCsdValue.value			= data.value;
		newCsdValue.description		= data.description;
		newCsdValue.subscribers		= [];
		// add it and update tracking vars.
		csdDataStructure.allValues["" + data.nameOfValue] = newCsdValue;
		csdDataStructure.numberOfValues++;
		csdDataStructure.allNamesOfValues.push("" + data.nameOfValue);
	} else {
		// value exists, just update it.
		csdDataStructure.allValues[ "" + data.nameOfValue ].value = data.value;
	}
	// send to each of the subscribers.
	var dataForApp = {};
	for (var i = 0; i < csdDataStructure.allValues[ "" + data.nameOfValue ].subscribers.length; i++) {
		// fill the data object for the app, using display's broadcast packet
		dataForApp.app  = csdDataStructure.allValues["" + data.nameOfValue].subscribers[i].app;
		dataForApp.func = csdDataStructure.allValues["" + data.nameOfValue].subscribers[i].func;
		dataForApp.data = csdDataStructure.allValues["" + data.nameOfValue].value;
		// send to all display clients(since they all need to update)
		for (var j = 0; j < clients.length; j++) {
			if (clients[j].clientType === "display") {
				clients[j].emit('broadcast', dataForApp);
			}
		}
	}
}

/**
Will send back the named value if it exists.

Needs
	data.nameOfValue
	data.app
	data.func
*/
function csdGetValue(wsio, data) {
	// don't do anything if this isn't filled out.
	if (data.nameOfValue === undefined || data.nameOfValue === null) {
		return;
	}
	// also don't do anything if the value doesn't exist
	if (csdDataStructure.allValues["" + data.nameOfValue] === undefined) {
		return;
	}
	// make the data for the app, using display's broadcast packet
	var dataForApp = {};
	dataForApp.app  = data.app;
	dataForApp.func = data.func;
	dataForApp.data = csdDataStructure.allValues[ "" + data.nameOfValue ].value;
	wsio.emit('broadcast', dataForApp);
}

/**
Adds the app to the named value as a subscriber. However the named value must exist.
This will NOT automatically add a subscriber if the values doesn't exist but is added later.

Needs
	data.nameOfValue
	data.app
	data.func
*/
function csdSubscribeToValue(wsio, data) {
	// don't do anything if this isn't filled out.
	if (data.nameOfValue === undefined || data.nameOfValue === null) {
		return;
	}
	// also don't do anything if the value doesn't exist
	if (csdDataStructure.allValues["" + data.nameOfValue] === undefined) {
		return;
	}
	// make the new subscriber entry
	var newCsdSubscriber  = {};
	newCsdSubscriber.app  = data.app;
	newCsdSubscriber.func = data.func;
	// add it to that value
	csdDataStructure.allValues[ "" + data.nameOfValue ].subscribers.push(newCsdSubscriber);
}



/**
Adds the app to the named value as a subscriber. However the named value must exist.
This will NOT automatically add a subscriber if the values doesn't exist but is added later.

Needs
	data.nameOfValue
	data.app
	data.func
*/
function csdGetAllTrackedValues(wsio, data) {
	var dataForApp = {};
	dataForApp.data = [];
	dataForApp.app  = data.app;
	dataForApp.func = data.func;
	for (var i = 0; i < csdDataStructure.allNamesOfValues.length; i++) {
		dataForApp.data.push(
			{	name: csdDataStructure.allNamesOfValues[i],
				value: csdDataStructure.allValues[ csdDataStructure.allNamesOfValues[i] ]
			});
	}
	wsio.emit('broadcast', dataForApp);
}




/**
Currently used to save files in server media folders.
Writes to mainFolder.path, which should place it into ~/Documents/SAGE2_Media

Needs
	data.fileName
	data.fileType
		note
	data.fileContent

*/
function csdSaveDataOnServer(wsio, data) {
	// First check if all necessary fields have been provided.
	if (data.fileType == null || data.fileType == undefined
		|| data.fileName == null || data.fileName == undefined
		|| data.fileContent == null || data.fileContent == undefined
	) {
		console.log("ERROR:csdSaveDataOnServer: not saving data, a required field is null or undefined");
	}
	// Remove weird path changing by chopping of the / andor \ in the filename.
	while (data.fileName.indexOf("/") >= 0) {
		data.fileName = data.fileName.substring(data.fileName.indexOf("/") + 1);
	}
	while (data.fileName.indexOf("\\") >= 0) {
		data.fileName = data.fileName.substring(data.fileName.indexOf("\\") + 1);
	}

	// Create the folder as needed
	var notesFolder = path.join(mainFolder.path, "notes");
	if (!sageutils.folderExists(notesFolder)) {
		sageutils.mkdirParent(notesFolder);
	}

	var fullpath;
	// Special case for the extension saving.
	if (data.fileType === "note") {
		// Just in case, save
		fullpath = path.join(notesFolder, "lastNote.note");
		fs.writeFileSync(fullpath, data.fileContent);
		fullpath = path.join(notesFolder, data.fileName);
		fs.writeFileSync(fullpath, data.fileContent);
	} else if (data.fileType === "doodle") {
		// Just in case, save
		fullpath = path.join(notesFolder, "lastDoodle.doodle");
		// Remove the header but keep uri
		var regex = /^data:.+\/(.+);base64,(.*)$/;
		var matches = data.fileContent.match(regex);
		// Convert to base64 encoding
		var buffer = new Buffer(matches[2], 'base64');
		fs.writeFileSync(fullpath, buffer);
		fullpath = path.join(notesFolder, data.fileName);
		fs.writeFileSync(fullpath, buffer);
	} else {
		console.log("ERROR:csdSaveDataOnServer: unable to save data on server for fileType " + data.fileType);
	}
}

/**
 * Start a jupyter connection
 *
 * @method     wsStartJupyterSharing
 * @param      {Object}  wsio    The websocket
 * @param      {Object}  data    The data
 */
function wsStartJupyterSharing(wsio, data) {
	console.log(sageutils.header('Jupyter') + "received new stream: " + data.id);

	/*var i;
	SAGE2Items.renderSync[data.id] = {clients: {}, chunks: []};
	for (i = 0; i < clients.length; i++) {
		if (clients[i].clientType === "display") {
			SAGE2Items.renderSync[data.id].clients[clients[i].id] = {wsio: clients[i], readyForNextFrame: false, blocklist: []};
		}
	}
	*/

	// forcing 'int' type for width and height
	data.width  = parseInt(data.width,  10);
	data.height = parseInt(data.height, 10);

	appLoader.createJupyterApp(data.src, data.type, data.encoding, data.title, data.color, 800, 1200,
		function(appInstance) {
			appInstance.id = data.id;
			handleNewApplication(appInstance, null);
		}
	);
}

function wsUpdateJupyterSharing(wsio, data) {
	console.log(sageutils.header('Jupyter') + "received update from: " + data.id);
	sendJupyterUpdates(data);
}

function sendJupyterUpdates(data) {
	// var ePosition = {x: 0, y: 0};
	var eUser = {id: 1, label: "Touch", color: "none"};

	var event = {
		id: data.id,
		type: "imageUpload",
		position: 0,
		user: eUser,
		data: data,
		date: Date.now()
	};

	broadcast('eventInItem', event);
}


<|MERGE_RESOLUTION|>--- conflicted
+++ resolved
@@ -1568,7 +1568,7 @@
 	return !(x_1 > x_2 + width_2 || x_1 + width_1 < x_2 || y_1 > y_2 + height_2 || y_1 + height_1 < y_2);
 }
 
-function wsUpdateMediaStreamFrame(wsio, dataOrBuffer) {
+function wsUpdateMediaStreamFrame(wsio, data) {
 	var key;
 
         // NB: Cloned code
@@ -1642,7 +1642,7 @@
 		if (doOverlap(left, top, stream.width, stream.height,
 			offsetX, offsetY, checkWidth, checkHeight)) {
 			// send the full frame to be displayed
-			SAGE2Items.renderSync[data.id].clients[key].wsio.emit('updateMediaStreamFrame', dataOrBuffer);
+			SAGE2Items.renderSync[data.id].clients[key].wsio.emit('updateMediaStreamFrame', data);
 		} else {
 			// otherwise send a dummy small image
 			SAGE2Items.renderSync[data.id].clients[key].wsio.emit('updateMediaStreamFrame', data_copy);
@@ -1690,11 +1690,7 @@
 }
 
 function wsReceivedMediaStreamFrame(wsio, data) {
-<<<<<<< HEAD
         //console.log("ReceivedMediaStreamFrame ", data);
-=======
-        //console.log("ReceivedMediaStreamFrame");
->>>>>>> 9686ebf1
 	SAGE2Items.renderSync[data.id].clients[wsio.id].readyForNextFrame = true;
         SAGE2Items.renderSync[data.id].frames = SAGE2Items.renderSync[data.id].frames + 1;
 	if (allTrueDict(SAGE2Items.renderSync[data.id].clients, "readyForNextFrame")) {
