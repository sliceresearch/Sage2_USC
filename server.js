// SAGE2 is available for use under the SAGE2 Software License
//
// University of Illinois at Chicago's Electronic Visualization Laboratory (EVL)
// and University of Hawai'i at Manoa's Laboratory for Advanced Visualization
// and Applications (LAVA)
//
// See full text, terms and conditions in the LICENSE.txt included file
//
// Copyright (c) 2014-2015

/**
 * SAGE2 server
 *
 * @class server
 * @module server
 * @submodule server-core
 * @requires fs http https os path readline url formidable gm json5 qr-image sprint websocketio
 */


// node mode
/* jshint node: true */

// how to deal with spaces and tabs
/* jshint smarttabs: false */

// Don't make functions within a loop
/* jshint -W083 */

/*global mediaFolders */

// require variables to be declared
'use strict';

// node: built-in
var fs            = require('fs');               // filesystem access
var http          = require('http');             // http server
var https         = require('https');            // https server
var os            = require('os');               // operating system access
var path          = require('path');             // file path management
var readline      = require('readline');         // to build an evaluation loop
var url           = require('url');              // parses urls

// npm: defined in package.json
var formidable    = require('formidable');       // upload processor
var gm            = require('gm');               // graphicsmagick
var json5         = require('json5');            // Relaxed JSON format
var qrimage       = require('qr-image');         // qr-code generation
var sprint        = require('sprint');           // pretty formating (sprintf)
var imageMagick;                                 // derived from graphicsmagick

var WebsocketIO   = require('websocketio');      // creates WebSocket server and clients

var chalk 				= require('chalk');						 // used for colorizing the console output

// custom node modules
var assets              = require('./src/node-assets');           // manages the list of files
var commandline         = require('./src/node-sage2commandline'); // handles command line parameters for SAGE2
var exiftool            = require('./src/node-exiftool');         // gets exif tags for images
var pixelblock          = require('./src/node-pixelblock');       // chops pixels buffers into square chunks
var sageutils           = require('./src/node-utils');            // provides the current version number
var md5                 = require('./src/md5');                   // return standard md5 hash of given param

var HttpServer          = require('./src/node-httpserver');       // creates web server
var InteractableManager = require('./src/node-interactable');     // handles geometry and determining which object a point is over
var Interaction         = require('./src/node-interaction');      // handles sage interaction (move, resize, etc.)
var Loader              = require('./src/node-itemloader');       // handles sage item creation
var Omicron             = require('./src/node-omicron');
var Drawing             = require('./src/node-drawing');          // handles Omicron input events
var Radialmenu          = require('./src/node-radialmenu');       // radial menu
var Sage2ItemList       = require('./src/node-sage2itemlist');    // list of SAGE2 items
var Sagepointer         = require('./src/node-sagepointer');      // handles sage pointers (creation, location, etc.)
var StickyItems         = require('./src/node-stickyitems');
var registry            = require('./src/node-registry');         // Registry Manager
var FileBufferManager	= require('./src/node-filebuffer');
var PartitionList	= require('./src/node-partitionlist');        // list of SAGE2 Partitions
var SharedDataManager	= require('./src/node-sharedserverdata'); // manager for shared data

//
// Globals
//

// Global variable for all media folders
global.mediaFolders = {};
// System folder, defined within SAGE2 installation
mediaFolders.system =	{
	name: "system",
	path: "public/uploads/",
	url:  "/uploads",
	upload: false
};
// Home directory, defined as ~/Documents/SAGE2_Media or equivalent
mediaFolders.user =	{
	name: "user",
	path: path.join(sageutils.getHomeDirectory(), "Documents", "SAGE2_Media", "/"),
	url:  "/user",
	upload: true
};
// Default upload folder
var mainFolder = mediaFolders.user;

// Session hash for security
global.__SESSION_ID    = null;

var sage2Server        = null;
var sage2ServerS       = null;
var wsioServer         = null;
var wsioServerS        = null;
var SAGE2_version      = sageutils.getShortVersion();
var platform           = os.platform() === "win32" ? "Windows" : os.platform() === "darwin" ? "Mac OS X" : "Linux";
var program            = commandline.initializeCommandLineParameters(SAGE2_version, emitLog);
var config             = loadConfiguration();
var imageMagickOptions = {imageMagick: true};
var ffmpegOptions      = {};
var hostOrigin         = "";
var SAGE2Items         = {};
var sharedApps         = {};
var users              = null;
var appLoader          = null;
var interactMgr        = new InteractableManager();
var mediaBlockSize     = 512;
var startTime          = Date.now();
var drawingManager;
var pressingCTRL       = true;
var fileBufferManager  = new FileBufferManager();

// Array containing the remote sites informations (toolbar on top of wall)
var remoteSites = [];

var partitions        = new PartitionList(config);
var draggingPartition = {};
var cuttingPartition  = {};

// Create structure to handle automated placement of apps
var appLaunchPositioning = {
	xStart: 10,
	yStart: 50,
	xLast: -1,
	yLast: -1,
	widthLast: -1,
	heightLast: -1,
	tallestInRow: -1,
	padding: 20
};

// Add extra folders defined in the configuration file
if (config.folders) {
	config.folders.forEach(function(f) {
		// Add a new folder into the collection
		mediaFolders[f.name] = {};
		mediaFolders[f.name].name   = f.name;
		mediaFolders[f.name].path   = f.path;
		mediaFolders[f.name].url    = f.url;
		mediaFolders[f.name].upload = sageutils.isTrue(f.upload);
	});
}

var publicDirectory  = "public";
var uploadsDirectory = path.join(publicDirectory, "uploads");
var sessionDirectory = path.join(publicDirectory, "sessions");
var whiteboardDirectory = sessionDirectory;
// Validate all the media folders
for (var folder in mediaFolders) {
	var f = mediaFolders[folder];
	console.log(sageutils.header('Folders') + f.name + " " + f.path + " " + f.url);
	if (!sageutils.folderExists(f.path)) {
		sageutils.mkdirParent(f.path);
	}
	if (mediaFolders[f.name].upload) {
		mediaFolders.system.upload = false;
		// Update the main upload folder
		uploadsDirectory = f.path;
		mainFolder = f;
		sessionDirectory = path.join(uploadsDirectory, "sessions");
		whiteboardDirectory = path.join(uploadsDirectory, "whiteboard");
		if (!sageutils.folderExists(sessionDirectory)) {
			sageutils.mkdirParent(sessionDirectory);
		}
		console.log(sageutils.header('Folders') + 'upload to ' + chalk.yellow.bold(f.path));
	}
	var newdirs = ["apps", "assets", "images", "pdfs",
		"tmp", "videos", "config", "whiteboard", "web"];

	newdirs.forEach(function(d) {
		var newsubdir = path.join(mediaFolders[f.name].path, d);
		if (!sageutils.folderExists(newsubdir)) {
			sageutils.mkdirParent(newsubdir);
		}
	});
}

// Add back all the media folders to the configuration structure
config.folders = mediaFolders;

console.log(sageutils.header("SAGE2") + chalk.cyan("Node Version:\t\t") +
	chalk.green.bold(sageutils.getNodeVersion()));
console.log(sageutils.header("SAGE2") + chalk.cyan("Detected Server OS as:\t") +
	chalk.green.bold(platform));
console.log(sageutils.header("SAGE2") + chalk.cyan("SAGE2 Short Version:\t") +
	chalk.green.bold(SAGE2_version));

// Initialize Server
initializeSage2Server();

/**
 * initialize the SAGE2 server
 *
 * @method     initializeSage2Server
 */
function initializeSage2Server() {
	// Remove API keys from being investigated further
	// if (config.apis) delete config.apis;

	// Register with evl's server
	if (config.register_site) {
		sageutils.registerSAGE2(config);
	}

	// Check for missing packages
	//     pass parameter `true` for devel packages also
	if (process.arch !== 'arm') {
		// seems very slow to do on ARM processor (Raspberry PI)
		sageutils.checkPackages();
	}

	// Setup binaries path
	if (config.dependencies !== undefined) {
		if (config.dependencies.ImageMagick !== undefined) {
			imageMagickOptions.appPath = config.dependencies.ImageMagick;
		}
		if (config.dependencies.FFMpeg !== undefined) {
			ffmpegOptions.appPath = config.dependencies.FFMpeg;
		}
	}
	imageMagick = gm.subClass(imageMagickOptions);
	assets.initializeConfiguration(config);
	assets.setupBinaries(imageMagickOptions, ffmpegOptions);

	// Set default host origin for this server
	if (config.rproxy_port === undefined) {
		hostOrigin = "http://" + config.host + (config.port === 80 ? "" : ":" + config.port) + "/";
	}

	// Initialize sage2 item lists
	SAGE2Items.applications = new Sage2ItemList();
	SAGE2Items.portals      = new Sage2ItemList();
	SAGE2Items.pointers     = new Sage2ItemList();
	SAGE2Items.radialMenus  = new Sage2ItemList();
	SAGE2Items.widgets      = new Sage2ItemList();
	SAGE2Items.renderSync   = {};

	SAGE2Items.portals.interactMgr = {};

	// Initialize user interaction tracking
	if (program.trackUsers) {
		if (typeof program.trackUsers === "string" && sageutils.fileExists(program.trackUsers)) {
			users = json5.parse(fs.readFileSync(program.trackUsers));
		} else {
			users = {};
		}
		users.session = {};
		users.session.start = Date.now();

		setInterval(saveUserLog, 300000); // every 5 minutes
		if (!sageutils.folderExists("logs")) {
			fs.mkdirSync("logs");
		}
	}

	// Generate a qr image that points to sage2 server
	var qr_png = qrimage.image(hostOrigin, { ec_level: 'M', size: 15, margin: 3, type: 'png' });
	var qr_out = path.join(uploadsDirectory, "images", "QR.png");
	qr_png.on('end', function() {
		console.log(sageutils.header("QR") + "image generated", qr_out);
	});
	qr_png.pipe(fs.createWriteStream(qr_out));

	// Setup tmp directory for SAGE2 server
	process.env.TMPDIR = path.join(__dirname, "tmp");
	console.log(sageutils.header("SAGE2") + "Temp folder: " + chalk.yellow.bold(process.env.TMPDIR));
	if (!sageutils.folderExists(process.env.TMPDIR)) {
		fs.mkdirSync(process.env.TMPDIR);
	}

	// Setup tmp directory in uploads
	var uploadTemp = path.join(__dirname, "public", "uploads", "tmp");
	console.log(sageutils.header("SAGE2") + "Upload temp folder: " + chalk.yellow.bold(uploadTemp));
	if (!sageutils.folderExists(uploadTemp)) {
		fs.mkdirSync(uploadTemp);
	}

	// Make sure sessions directory exists
	if (!sageutils.folderExists(sessionDirectory)) {
		fs.mkdirSync(sessionDirectory);
	}

	// Add a flag into the configuration to denote password status (used on display side)
	//   not protected by default
	config.passwordProtected = false;
	// Check for the session password file
	var userDocPath = path.join(sageutils.getHomeDirectory(), "Documents", "SAGE2_Media", "/");
	var passwordFile = userDocPath + 'passwd.json';
	if (typeof program.password  === "string" && program.password.length > 0) {
		// Creating a new hash from the password
		global.__SESSION_ID = md5.getHash(program.password);
		console.log(sageutils.header("Secure") + "Using " + global.__SESSION_ID + " as the key for this session");
		// Saving the hash
		fs.writeFileSync(passwordFile, JSON.stringify({pwd: global.__SESSION_ID}));
		console.log(sageutils.header("Secure") + "Saved to file name " + passwordFile);
		// the session is protected
		config.passwordProtected = true;
	} else if (sageutils.fileExists(passwordFile)) {
		// If a password file exists, load it
		var passwordFileJsonString = fs.readFileSync(passwordFile, 'utf8');
		var passwordFileJson       = JSON.parse(passwordFileJsonString);
		if (passwordFileJson.pwd !== null) {
			global.__SESSION_ID = passwordFileJson.pwd;
			console.log(sageutils.header("Secure") + "A sessionID was found: " + passwordFileJson.pwd);
			// the session is protected
			config.passwordProtected = true;
		} else {
			console.log(sageutils.header("Secure") + "Invalid hash file " + passwordFile);
		}
	}

	// Monitoring some folders
	var listOfFolders = [];
	for (var lf in mediaFolders) {
		listOfFolders.push(mediaFolders[lf].path);
	}
	// try to exclude some folders from the monitoring
	var excludesFiles   = ['.DS_Store', 'Thumbs.db', 'passwd.json'];
	var excludesFolders = ['assets', 'apps', 'config', 'savedFiles', 'sessions', 'tmp', 'web'];
	sageutils.monitorFolders(listOfFolders, excludesFiles, excludesFolders,
		function(change) {
			console.log(sageutils.header("Monitor") + "Changes detected in", this.root);
			if (change.modifiedFiles.length > 0) {
				console.log(sageutils.header("Monitor") + "	Modified files: %j",   change.modifiedFiles);
				// broadcast the new file list
				assets.refresh(this.root, function(count) {
					broadcast('storedFileList', getSavedFilesList());
				});
			}
			if (change.addedFiles.length > 0) {
				// console.log(sageutils.header("Monitor") + "	Added files:    %j",   change.addedFiles);
			}
			if (change.removedFiles.length > 0) {
				// console.log(sageutils.header("Monitor") + "	Removed files:  %j",   change.removedFiles);
			}
			if (change.addedFolders.length > 0) {
				// console.log(sageutils.header("Monitor") + "	Added folders:    %j", change.addedFolders);
			}
			if (change.modifiedFolders.length > 0) {
				// console.log(sageutils.header("Monitor") + "	Modified folders: %j", change.modifiedFolders);
			}
			if (change.removedFolders.length > 0) {
				// console.log(sageutils.header("Monitor") + "	Removed folders:  %j", change.removedFolders);
			}
		}
	);

	// Initialize app loader
	appLoader = new Loader(mainFolder.path, hostOrigin, config, imageMagickOptions, ffmpegOptions);

	// Initialize interactable manager and layers
	interactMgr.addLayer("staticUI",     3);
	interactMgr.addLayer("radialMenus",  2);
	interactMgr.addLayer("widgets",      1);
	interactMgr.addLayer("applications", 0);
	interactMgr.addLayer("portals",      0);
	interactMgr.addLayer("partitions",   0);

	// Initialize the background for the display clients (image or color)
	setupDisplayBackground();

	// initialize dialog boxes
	setUpDialogsAsInteractableObjects();

	// Setup the remote sites for collaboration
	initalizeRemoteSites();

	// Set up http and https servers
	var httpServerApp = new HttpServer(publicDirectory);
	httpServerApp.httpPOST('/upload', uploadForm); // receive newly uploaded files from SAGE Pointer / SAGE UI
	httpServerApp.httpGET('/config',  sendConfig); // send config object to client using http request
	var options  = setupHttpsOptions();            // create HTTPS options - sets up security keys
	sage2Server  = http.createServer(httpServerApp.onrequest);
	sage2ServerS = https.createServer(options, httpServerApp.onrequest);

	// In case the HTTPS client doesnt support tickets
	var tlsSessionStore = {};
	sage2ServerS.on('newSession', function(id, data, cb) {
		tlsSessionStore[id.toString('hex')] = data;
		cb();
	});
	sage2ServerS.on('resumeSession', function(id, cb) {
		cb(null, tlsSessionStore[id.toString('hex')] || null);
	});

	// Set up websocket servers - 2 way communication between server and all browser clients
	wsioServer  = new WebsocketIO.Server({server: sage2Server});
	wsioServerS = new WebsocketIO.Server({server: sage2ServerS});
	wsioServer.onconnection(openWebSocketClient);
	wsioServerS.onconnection(openWebSocketClient);

	// Get full version of SAGE2 - git branch, commit, date
	sageutils.getFullVersion(function(version) {
		// fields: base commit branch date
		SAGE2_version = version;
		console.log(sageutils.header("SAGE2") + "Full Version:" + json5.stringify(SAGE2_version));
		broadcast('setupSAGE2Version', SAGE2_version);

		if (users !== null) {
			users.session.version = SAGE2_version;
		}
	});

	// Initialize assets folders
	assets.initialize(mainFolder, mediaFolders, function() {
		// when processing assets done, send the file list
		broadcast('storedFileList', getSavedFilesList());
	});

	drawingManager = new Drawing(config);
	drawingManager.setCallbacks(
		drawingInit,
		drawingUpdate,
		drawingRemove,
		sendTouchToPalette,
		sendDragToPalette,
		sendStyleToPalette,
		sendChangeToPalette,
		movePaletteTo,
		saveDrawingSession,
		loadDrawingSession,
		sendSessionListToPalette
	);
	// Link the interactable manager to the drawing manager
	drawingManager.linkInteractableManager(interactMgr);
}


/************************Whiteboard Callbacks************************/

function drawingInit(clientWebSocket, drawState) {
	clientWebSocket.emit("drawingInit", drawState);
}

function drawingUpdate(clientWebSocket, drawingObject) {
	clientWebSocket.emit("drawingUpdate", drawingObject);
}

function drawingRemove(clientWebSocket, drawingObject) {
	clientWebSocket.emit("drawingRemove", drawingObject);
}

function sendTouchToPalette(paletteID, x, y) {
	var ePosition = {x: x, y: y};
	var eUser = {id: 1, label: "Touch", color: "none"};

	var event = {
		id: paletteID,
		type: "pointerPress",
		position: ePosition,
		user: eUser,
		data: {button: "left"},
		date: Date.now()
	};

	broadcast('eventInItem', event);
}
function sendDragToPalette(paletteID, x, y) {
	var ePosition = {x: x, y: y};
	var eUser = {id: 1, label: "Touch", color: "none"};

	var event = {
		id: paletteID,
		type: "pointerDrag",
		position: ePosition,
		user: eUser,
		data: {button: "left"},
		date: Date.now()
	};

	broadcast('eventInItem', event);
}

function sendStyleToPalette(paletteID, style) {
	var ePosition = {x: 0, y: 0};
	var eUser = {id: 1, label: "Touch", color: "none"};

	var event = {
		id: paletteID,
		type: "styleChange",
		position: ePosition,
		user: eUser,
		data: {style: style},
		date: Date.now()
	};

	broadcast('eventInItem', event);
}

function sendSessionListToPalette(paletteID, data) {
	var ePosition = {x: 0, y: 0};
	var eUser = {id: 1, label: "Touch", color: "none"};

	var event = {
		id: paletteID,
		type: "sessionsList",
		position: ePosition,
		user: eUser,
		data: data,
		date: Date.now()
	};

	broadcast('eventInItem', event);

}

function sendChangeToPalette(paletteID, data) {
	var ePosition = {x: 0, y: 0};
	var eUser = {id: 1, label: "Touch", color: "none"};

	var event = {
		id: paletteID,
		type: "modeChange",
		position: ePosition,
		user: eUser,
		data: data,
		date: Date.now()
	};

	broadcast('eventInItem', event);
}

function movePaletteTo(paletteID, x, y, w, h) {
	var paletteApp = SAGE2Items.applications.list[paletteID];
	if (paletteApp !== undefined) {
		paletteApp.left = x;
		paletteApp.top = y;
		var moveApp = {
			elemId: paletteID,
			elemLeft: x,
			elemTop: y,
			elemWidth: w,
			elemHeight: h,
			date: new Date()
		};

		moveApplicationWindow(null, moveApp, null);
	}
}


function setUpDialogsAsInteractableObjects() {
	var dialogGeometry = {
		x: config.totalWidth / 2 - 13 * config.ui.titleBarHeight,
		y: 2 * config.ui.titleBarHeight,
		w: 26 * config.ui.titleBarHeight,
		h: 8 * config.ui.titleBarHeight
	};

	var acceptGeometry = {
		x: dialogGeometry.x + 0.25 * config.ui.titleBarHeight,
		y: dialogGeometry.y + 4.75 * config.ui.titleBarHeight,
		w: 9 * config.ui.titleBarHeight,
		h: 3 * config.ui.titleBarHeight
	};

	var rejectCancelGeometry = {
		x: dialogGeometry.x + 16.75 * config.ui.titleBarHeight,
		y: dialogGeometry.y + 4.75 * config.ui.titleBarHeight,
		w: 9 * config.ui.titleBarHeight,
		h: 3 * config.ui.titleBarHeight
	};

	interactMgr.addGeometry("dataSharingWaitDialog",    "staticUI", "rectangle", dialogGeometry, false, 1, null);
	interactMgr.addGeometry("dataSharingRequestDialog", "staticUI", "rectangle", dialogGeometry, false, 1, null);
	interactMgr.addGeometry("acceptDataSharingRequest", "staticUI", "rectangle", acceptGeometry, false, 2, null);
	interactMgr.addGeometry("cancelDataSharingRequest", "staticUI", "rectangle", rejectCancelGeometry, false, 2, null);
	interactMgr.addGeometry("rejectDataSharingRequest", "staticUI", "rectangle", rejectCancelGeometry, false, 2, null);
}

/**
 * Send a message to all clients using websocket
 * @method broadcast
 * @param  name    {String}      name of the message
 * @param  data    {Object}      data of the message
 */
function broadcast(name, data) {
	wsioServer.broadcast(name, data);
	wsioServerS.broadcast(name, data);
}

// Export variables and functions to sub modules
exports.config    = config;
exports.broadcast = broadcast;
exports.dirname   = path.join(__dirname, "node_modules");


/**
 * Print a message to all the web consoles
 *
 * @method     emitLog
 * @param      {Object}  data    object to print
 */
function emitLog(data) {
	if (wsioServer === null || wsioServerS === null) {
		return;
	}
	broadcast('console', data);
}


// global variables to manage clients
var clients           = [];
var masterDisplay     = null;
var webBrowserClient  = null;
var sagePointers      = {};
var remoteInteraction = {};
var mediaBlockStreams = {};
var appUserColors     = {}; // a dict to keep track of app instance colors(for widget connectors)

// var remoteSharingRequestDialog = null;
var remoteSharingWaitDialog    = null;
var remoteSharingSessions      = {};

// Sticky items and window position for new clones
var stickyAppHandler     = new StickyItems();

// create manager for shared data
var sharedServerData = new SharedDataManager(clients, broadcast);


//
// Catch the uncaught errors that weren't wrapped in a domain or try catch statement
//
process.on('uncaughtException', function(err) {
	// handle the error safely
	console.trace("SAGE2>	", err);
});


/**
 * Callback when a client connects
 *
 * @method     openWebSocketClient
 * @param      {Websocket}  wsio    The websocket for this client
 */
function openWebSocketClient(wsio) {
	wsio.onclose(closeWebSocketClient);
	wsio.on('addClient', wsAddClient);
}

/**
 * Callback when a client closes
 *
 * @method     closeWebSocketClient
 * @param      {Websocket}  wsio    websocket of the client
 */
function closeWebSocketClient(wsio) {
	var i;
	var key;
	if (wsio.clientType === "display") {
		console.log(sageutils.header("Disconnect") + chalk.bold.red(wsio.id) +
			" (" + wsio.clientType + " " + wsio.clientID + ")");
	} else {
		if (wsio.clientType) {
			console.log(sageutils.header("Disconnect") + chalk.bold.red(wsio.id) + " (" + wsio.clientType + ")");
		} else {
			console.log(sageutils.header("Disconnect") + chalk.bold.red(wsio.id) + " (unknown)");
		}
	}

	addEventToUserLog(wsio.id, {type: "disconnect", data: null, time: Date.now()});

	// if client is a remote site, send disconnect message
	var remote = findRemoteSiteByConnection(wsio);
	if (remote !== null) {
		console.log(sageutils.header("Remote") + chalk.cyan(remote.name) + " now offline");
		remote.connected = "off";
		var site = {name: remote.name, connected: remote.connected};
		broadcast('connectedToRemoteSite', site);
	}

	if (wsio.clientType === "sageUI") {
		hidePointer(wsio.id);
		removeControlsForUser(wsio.id);
		delete sagePointers[wsio.id];
		delete remoteInteraction[wsio.id];
		for (key in remoteSharingSessions) {
			remoteSharingSessions[key].wsio.emit('stopRemoteSagePointer', {id: wsio.id});
		}
	} else if (wsio.clientType === "display") {
		for (key in SAGE2Items.renderSync) {
			if (SAGE2Items.renderSync.hasOwnProperty(key)) {
				// If the application had an animation timer, clear it
				if (SAGE2Items.renderSync[key].clients[wsio.id] &&
					SAGE2Items.renderSync[key].clients[wsio.id].animateTimer) {
					clearTimeout(SAGE2Items.renderSync[key].clients[wsio.id].animateTimer);
				}
				// Remove the object from the list
				delete SAGE2Items.renderSync[key].clients[wsio.id];
			}
		}
	} else if (wsio.clientType === "webBrowser") {
		webBrowserClient = null;
	} else {
		// if it's an application, assume it's a stream and try
		deleteApplication(wsio.id + '|0');
	}

	if (wsio === masterDisplay) {
		masterDisplay = null;
		for (i = 0; i < clients.length; i++) {
			if (clients[i].clientType === "display" && clients[i] !== wsio) {
				masterDisplay = clients[i];
				clients[i].emit('setAsMasterDisplay');
				break;
			}
		}
	}

	removeElement(clients, wsio);

	// Unregistering the client from the drawingManager
	if (wsio.clientType === "display") {
		drawingManager.removeWebSocket(wsio);
	}

}

/**
 * Callback that configures a new client
 *
 * @method     wsAddClient
 * @param      {Websocket}  wsio    client's websocket
 * @param      {Object}  data    initialization data
 */
function wsAddClient(wsio, data) {
	// Check for password
	if (config.passwordProtected) {
		if (!data.session || data.session !== global.__SESSION_ID) {
			console.log(sageutils.header("WebsocketIO") + "wrong session hash - closing");
			// Send a message back to server
			wsio.emit('remoteConnection', {status: "refused", reason: 'wrong session hash'});
			// If server protected and wrong hash, close the socket and byebye
			wsio.ws.close();
			return;
		}
	}
	// Send a message back to server
	wsio.emit('remoteConnection', {status: "accepted"});

	// Just making sure the data is valid JSON (one gets strings from C++)
	if (sageutils.isTrue(data.requests.config)) {
		data.requests.config = true;
	} else {
		data.requests.config = false;
	}
	if (sageutils.isTrue(data.requests.version)) {
		data.requests.version = true;
	} else {
		data.requests.version = false;
	}
	if (sageutils.isTrue(data.requests.time)) {
		data.requests.time = true;
	} else {
		data.requests.time = false;
	}
	if (sageutils.isTrue(data.requests.console)) {
		data.requests.console = true;
	} else {
		data.requests.console = false;
	}

	wsio.updateRemoteAddress(data.host, data.port); // overwrite host and port if defined
	wsio.clientType = data.clientType;

	if (wsio.clientType === "display") {
		wsio.clientID = data.clientID;
		if (masterDisplay === null) {
			masterDisplay = wsio;
		}
		console.log(sageutils.header("Connect") + chalk.bold.green(wsio.id) + " (" + wsio.clientType + " " + wsio.clientID + ")");
	} else {
		wsio.clientID = -1;
		console.log(sageutils.header("Connect") + chalk.bold.green(wsio.id) + " (" + wsio.clientType + ")");
		if (wsio.clientType === "remoteServer") {
			// Remote info
			// var remoteaddr = wsio.ws.upgradeReq.connection.remoteAddress;
			// var remoteport = wsio.ws.upgradeReq.connection.remotePort;

			// Checking if it's a known server
			// bug: Seems to create a race condition and works without, so far
			// config.remote_sites.forEach(function(element, index, array) {
			// 	if (element.host === data.host &&
			// 		element.port === data.port &&
			// 		remoteSites[index].connected === "on") {
			// 		console.log(sageutils.header("Connect") + 'known remote site ' + data.host + ':' + data.port);
			// 		manageRemoteConnection(wsio, element, index);
			// 	}
			// });
		}
	}

	clients.push(wsio);
	initializeWSClient(wsio, data.requests.config, data.requests.version, data.requests.time, data.requests.console);
	if (wsio.clientType === "display") {
		drawingManager.init(wsio);
	}
	// Check if there's a new pointer for a mobile client
	if (data.browser && data.browser.isMobile && remoteInteraction[wsio.id]) {
		// for mobile clients, default to window interaction mode
		remoteInteraction[wsio.id].previousMode = 0;
	}

	// If it's a UI, send message to enable screenshot capability
	if (wsio.clientType === "sageUI") {
		reportIfCanWallScreenshot();
	}

	// If it's a display, check for Electron and send enable screenshot capability
	if (wsio.clientType === "display") {
		// See in browser data structure if it's Electron
		wsio.capableOfScreenshot = data.browser.isElectron;
		// Send message to UI clients
		reportIfCanWallScreenshot();
	}
}

/**
 * Sends the firt messages when client built
 *
 * @method     initializeWSClient
 * @param      {Websocket}  wsio        client's websocket
 * @param      {bool}  reqConfig   client requests configuration
 * @param      {bool}  reqVersion  client requests version
 * @param      {bool}  reqTime     client requests time information
 * @param      {bool}  reqConsole  client requests console messages
 */
function initializeWSClient(wsio, reqConfig, reqVersion, reqTime, reqConsole) {
	setupListeners(wsio);

	wsio.emit('initialize', {UID: wsio.id, time: Date.now(), start: startTime});
	if (wsio === masterDisplay) {
		wsio.emit('setAsMasterDisplay');
	}

	if (reqConfig) {
		wsio.emit('setupDisplayConfiguration', config);
	}
	if (reqVersion) {
		wsio.emit('setupSAGE2Version', SAGE2_version);
	}
	if (reqTime) {
		var now = new Date();
		wsio.emit('setSystemTime', {date: now.toJSON(), offset: now.getTimezoneOffset()});
	}
	if (reqConsole) {
		wsio.emit('console', json5.stringify(config, null, 4));
	}

	if (wsio.clientType === "display") {
		initializeExistingSagePointers(wsio);
		initializeExistingPartitions(wsio);
		initializeExistingApps(wsio);
		initializeRemoteServerInfo(wsio);
		initializeExistingWallUI(wsio);
		setTimeout(initializeExistingControls, 6000, wsio); // why can't this be done immediately with the rest?
	} else if (wsio.clientType === "audioManager") {
		initializeExistingAppsAudio(wsio);
	} else if (wsio.clientType === "sageUI") {
		createSagePointer(wsio.id);
		var key;
		for (key in remoteSharingSessions) {
			remoteSharingSessions[key].wsio.emit('createRemoteSagePointer', {
				id: wsio.id, portal: {host: config.host, port: config.port}
			});
		}
		initializeExistingAppsPositionSizeTypeOnly(wsio);
		initializeExistingPartitionsUI(wsio);
	}

	var remote = findRemoteSiteByConnection(wsio);
	if (remote !== null) {
		remote.wsio = wsio;
		remote.connected = "on";
		var site = {name: remote.name, connected: remote.connected};
		broadcast('connectedToRemoteSite', site);
	}

	if (wsio.clientType === "webBrowser") {
		webBrowserClient = wsio;
	}
}

/**
 * Installs all the message callbacks on a websocket
 *
 * @method     setupListeners
 * @param      {Websocket}  wsio    concerned websocket
 */
function setupListeners(wsio) {
	wsio.on('registerInteractionClient',            wsRegisterInteractionClient);

	wsio.on('startSagePointer',                     wsStartSagePointer);
	wsio.on('stopSagePointer',                      wsStopSagePointer);

	wsio.on('pointerPress',                         wsPointerPress);
	wsio.on('pointerRelease',                       wsPointerRelease);
	wsio.on('pointerDblClick',                      wsPointerDblClick);
	wsio.on('pointerPosition',                      wsPointerPosition);
	wsio.on('pointerMove',                          wsPointerMove);
	wsio.on('pointerScrollStart',                   wsPointerScrollStart);
	wsio.on('pointerScroll',                        wsPointerScroll);
	wsio.on('pointerScrollEnd',                     wsPointerScrollEnd);
	wsio.on('pointerDraw',                          wsPointerDraw);
	wsio.on('keyDown',                              wsKeyDown);
	wsio.on('keyUp',                                wsKeyUp);
	wsio.on('keyPress',                             wsKeyPress);

	wsio.on('uploadedFile',                         wsUploadedFile);

	wsio.on('startNewMediaStream',                  wsStartNewMediaStream);
	wsio.on('updateMediaStreamFrame',               wsUpdateMediaStreamFrame);
	wsio.on('updateMediaStreamChunk',               wsUpdateMediaStreamChunk);
	wsio.on('stopMediaStream',                      wsStopMediaStream);
	wsio.on('startNewMediaBlockStream',             wsStartNewMediaBlockStream);
	wsio.on('updateMediaBlockStreamFrame',          wsUpdateMediaBlockStreamFrame);
	wsio.on('stopMediaBlockStream',                 wsStopMediaBlockStream);

	wsio.on('requestVideoFrame',                    wsRequestVideoFrame);
	wsio.on('receivedMediaStreamFrame',             wsReceivedMediaStreamFrame);
	wsio.on('receivedRemoteMediaStreamFrame',       wsReceivedRemoteMediaStreamFrame);
	wsio.on('receivedMediaBlockStreamFrame',        wsReceivedMediaBlockStreamFrame);
	wsio.on('receivedRemoteMediaBlockStreamFrame',  wsReceivedRemoteMediaBlockStreamFrame);

	wsio.on('finishedRenderingAppFrame',            wsFinishedRenderingAppFrame);
	wsio.on('updateAppState',                       wsUpdateAppState);
	wsio.on('updateStateOptions',                   wsUpdateStateOptions);
	wsio.on('appResize',                            wsAppResize);
	wsio.on('appFullscreen',                        wsFullscreen);
	wsio.on('broadcast',                            wsBroadcast);
	wsio.on('applicationRPC',                       wsApplicationRPC);

	wsio.on('requestAvailableApplications',         wsRequestAvailableApplications);
	wsio.on('requestStoredFiles',                   wsRequestStoredFiles);
	wsio.on('loadApplication',                      wsLoadApplication);
	wsio.on('loadFileFromServer',                   wsLoadFileFromServer);
	wsio.on('loadImageFromBuffer',                  wsLoadImageFromBuffer);
	wsio.on('deleteElementFromStoredFiles',         wsDeleteElementFromStoredFiles);
	wsio.on('moveElementFromStoredFiles',           wsMoveElementFromStoredFiles);
	wsio.on('saveSesion',                           wsSaveSesion);
	wsio.on('clearDisplay',                         wsClearDisplay);
	wsio.on('deleteAllApplications',								wsDeleteAllApplications);
	wsio.on('tileApplications',                     wsTileApplications);

	// Radial menu should have its own message section? Just appended here for now.
	wsio.on('radialMenuClick',                      wsRadialMenuClick);
	wsio.on('radialMenuMoved',                      wsRadialMenuMoved);
	wsio.on('removeRadialMenu',                     wsRemoveRadialMenu);
	wsio.on('radialMenuWindowToggle',               wsRadialMenuThumbnailWindow);

	// DrawingState messages, should they have their own section?
	wsio.on('updatePalettePosition',				wsUpdatePalettePosition);
	wsio.on('enableDrawingMode',					wsEnableDrawingMode);
	wsio.on('disableDrawingMode',					wsDisableDrawingMode);
	wsio.on('enableEraserMode',						wsEnableEraserMode);
	wsio.on('disableEraserMode',					wsDisableEraserMode);
	wsio.on('enablePointerColorMode',				wsEnablePointerColorMode);
	wsio.on('disablePointerColorMode',				wsDisablePointerColorMode);
	wsio.on('clearDrawingCanvas',					wsClearDrawingCanvas);
	wsio.on('changeStyle',							wsChangeStyle);
	wsio.on('undoLastDrawing',						wsUndoLastDrawing);
	wsio.on('redoDrawing',							wsRedoDrawing);
	wsio.on('loadDrawings',							wsLoadDrawings);
	wsio.on('getSessionsList',						wsGetSessionsList);
	wsio.on('saveDrawings',							wsSaveDrawings);
	wsio.on('enablePaintingMode',					wsEnablePaintingMode);
	wsio.on('disablePaintingMode',					wsDisablePaintingMode);
	wsio.on('saveScreenshot',						wsSaveScreenshot);
	wsio.on('selectionModeOnOff',					wsSelectionModeOnOff);

	wsio.on('addNewWebElement',                     wsAddNewWebElement);

	wsio.on('openNewWebpage',                       wsOpenNewWebpage);

	wsio.on('setVolume',                            wsSetVolume);

	wsio.on('playVideo',                            wsPlayVideo);
	wsio.on('pauseVideo',                           wsPauseVideo);
	wsio.on('stopVideo',                            wsStopVideo);
	wsio.on('updateVideoTime',                      wsUpdateVideoTime);
	wsio.on('muteVideo',                            wsMuteVideo);
	wsio.on('unmuteVideo',                          wsUnmuteVideo);
	wsio.on('loopVideo',                            wsLoopVideo);

	wsio.on('addNewElementFromRemoteServer',          wsAddNewElementFromRemoteServer);
	wsio.on('addNewSharedElementFromRemoteServer',    wsAddNewSharedElementFromRemoteServer);
	wsio.on('requestNextRemoteFrame',                 wsRequestNextRemoteFrame);
	wsio.on('updateRemoteMediaStreamFrame',           wsUpdateRemoteMediaStreamFrame);
	wsio.on('stopMediaStream',                        wsStopMediaStream);
	wsio.on('updateRemoteMediaBlockStreamFrame',      wsUpdateRemoteMediaBlockStreamFrame);
	wsio.on('stopMediaBlockStream',                   wsStopMediaBlockStream);
	wsio.on('requestDataSharingSession',              wsRequestDataSharingSession);
	wsio.on('cancelDataSharingSession',               wsCancelDataSharingSession);
	wsio.on('acceptDataSharingSession',               wsAcceptDataSharingSession);
	wsio.on('rejectDataSharingSession',               wsRejectDataSharingSession);
	wsio.on('createRemoteSagePointer',                wsCreateRemoteSagePointer);
	wsio.on('startRemoteSagePointer',                 wsStartRemoteSagePointer);
	wsio.on('stopRemoteSagePointer',                  wsStopRemoteSagePointer);
	wsio.on('remoteSagePointerPosition',              wsRemoteSagePointerPosition);
	wsio.on('remoteSagePointerToggleModes',           wsRemoteSagePointerToggleModes);
	wsio.on('remoteSagePointerHoverCorner',           wsRemoteSagePointerHoverCorner);
	wsio.on('addNewRemoteElementInDataSharingPortal', wsAddNewRemoteElementInDataSharingPortal);

	wsio.on('updateApplicationOrder',                 wsUpdateApplicationOrder);
	wsio.on('startApplicationMove',                   wsStartApplicationMove);
	wsio.on('startApplicationResize',                 wsStartApplicationResize);
	wsio.on('updateApplicationPosition',              wsUpdateApplicationPosition);
	wsio.on('updateApplicationPositionAndSize',       wsUpdateApplicationPositionAndSize);
	wsio.on('finishApplicationMove',                  wsFinishApplicationMove);
	wsio.on('finishApplicationResize',                wsFinishApplicationResize);
	wsio.on('deleteApplication',                      wsDeleteApplication);
	wsio.on('updateApplicationState',                 wsUpdateApplicationState);
	wsio.on('updateApplicationStateOptions',          wsUpdateApplicationStateOptions);

	wsio.on('addNewControl',                        wsAddNewControl);
	wsio.on('closeAppFromControl',                  wsCloseAppFromControl);
	wsio.on('hideWidgetFromControl',                wsHideWidgetFromControl);
	wsio.on('openRadialMenuFromControl',            wsOpenRadialMenuFromControl);
	wsio.on('recordInnerGeometryForWidget',			wsRecordInnerGeometryForWidget);

	wsio.on('requestNewTitle',						wsRequestNewTitle);
	wsio.on('requestFileBuffer',					wsRequestFileBuffer);
	wsio.on('closeFileBuffer',						wsCloseFileBuffer);
	wsio.on('updateFileBufferCursorPosition', 		wsUpdateFileBufferCursorPosition);

	wsio.on('createAppClone',                       wsCreateAppClone);

	wsio.on('sage2Log',                             wsPrintDebugInfo);
	wsio.on('command',                              wsCommand);

	wsio.on('createFolder',                         wsCreateFolder);

	// Jupyper messages
	wsio.on('startJupyterSharing',					wsStartJupyterSharing);
	wsio.on('updateJupyterSharing',					wsUpdateJupyterSharing);

	// message passing between clients
	wsio.on('requestAppContextMenu',				wsRequestAppContextMenu);
	wsio.on('appContextMenuContents',				wsAppContextMenuContents);
	wsio.on('callFunctionOnApp',					wsCallFunctionOnApp);
	// generic message passing for data requests or for specific communications.
	// csd message standalone
	wsio.on('launchAppWithValues',					wsLaunchAppWithValues);
	wsio.on('sendDataToClient',						wsSendDataToClient);
	wsio.on('saveDataOnServer',						wsSaveDataOnServer);
	wsio.on('serverDataSetValue',					wsServerDataSetValue);
	wsio.on('serverDataGetValue',					wsServerDataGetValue);
	wsio.on('serverDataSubscribeToValue',			wsServerDataSubscribeToValue);
	wsio.on('serverDataGetAllTrackedValues',		wsServerDataGetAllTrackedValues);

	// Screenshot messages
	wsio.on('startWallScreenshot',                  wsStartWallScreenshot);
	wsio.on('wallScreenshotFromDisplay',            wsWallScreenshotFromDisplay);

	// application file saving message
	wsio.on('appFileSaveRequest',                   appFileSaveRequest);

	// create partition
	wsio.on('createPartition',                      wsCreatePartition);
	wsio.on('partitionScreen',                      wsPartitionScreen);
	wsio.on('deleteAllPartitions',                  wsDeleteAllPartitions);
	wsio.on('partitionsGrabAllContent',             wsPartitionsGrabAllContent);
}

/**
 * Ensures that new audioManager instances get metadata about all existing apps
 *
 * @method     initializeExistingAppsAudio
 * @param      {Websocket}  wsio    client's websocket
 */
function initializeExistingAppsAudio(wsio) {
	var key;
	for (key in SAGE2Items.applications.list) {
		wsio.emit('createAppWindow', SAGE2Items.applications.list[key]);
	}
}

/**
 * Rebuilds the application widgets for a given client
 *
 * @method     initializeExistingControls
 * @param      {Websocket}  wsio    client's websocket
 */
function initializeExistingControls(wsio) {
	var i;
	var uniqueID;
	var app;
	var zIndex;
	var data;
	var controlList = SAGE2Items.widgets.list;
	for (i in controlList) {
		if (controlList.hasOwnProperty(i) && SAGE2Items.applications.list.hasOwnProperty(controlList[i].appId)) {
			data = controlList[i];
			wsio.emit('createControl', data);
			zIndex = SAGE2Items.widgets.numItems;
			var radialGeometry = {
				x: data.left + (data.height / 2),
				y: data.top + (data.height / 2),
				r: data.height / 2
			};
			if (data.hasSideBar === true) {
				var shapeData = {
					radial: {
						type: "circle",
						visible: true,
						geometry: radialGeometry
					},
					sidebar: {
						type: "rectangle",
						visible: true,
						geometry: {
							x: data.left + data.height,
							y: data.top + (data.height / 2) - (data.barHeight / 2),
							w: data.width - data.height, h: data.barHeight
						}
					}
				};
				interactMgr.addComplexGeometry(data.id, "widgets", shapeData, zIndex, data);
			} else {
				interactMgr.addGeometry(data.id, "widgets", "circle", radialGeometry, true, zIndex, data);
			}
			SAGE2Items.widgets.addItem(data);
			uniqueID = data.id.substring(data.appId.length, data.id.lastIndexOf("_"));
			app = SAGE2Items.applications.list[data.appId];
			addEventToUserLog(uniqueID, {type: "widgetMenu",
				data: {action: "open", application: {id: app.id, type: app.application}},
				time: Date.now()});
		}
	}
}

/**
 * Rebuilds the pointers for a given client
 *
 * @method     initializeExistingSagePointers
 * @param      {Websocket}  wsio    client's websocket
 */
function initializeExistingSagePointers(wsio) {
	for (var key in sagePointers) {
		if (sagePointers.hasOwnProperty(key)) {
			wsio.emit('createSagePointer', sagePointers[key]);
			wsio.emit('changeSagePointerMode', {id: sagePointers[key].id, mode: remoteInteraction[key].interactionMode});
		}
	}
}

/**
 * Rebuilds the wall radial menu for a given client
 *
 * @method     initializeExistingWallUI
 * @param      {Websocket}  wsio    client's websocket
 */
function initializeExistingWallUI(wsio) {
	var menuInfo;
	if (config.ui.reload_wallui_on_refresh === false) {
		// console.log("WallUI reload on display client refresh: Disabled");
		for (key in SAGE2Items.radialMenus.list) {
			menuInfo = SAGE2Items.radialMenus.list[key].getInfo();
			hideRadialMenu(menuInfo.id);
		}
		return;
	}
	// console.log("WallUI reload on display client refresh: Enabled (default)");
	var key;
	for (key in SAGE2Items.radialMenus.list) {
		menuInfo = SAGE2Items.radialMenus.list[key].getInfo();
		broadcast('createRadialMenu', menuInfo);
		broadcast('updateRadialMenu', menuInfo);
		updateWallUIMediaBrowser(menuInfo.id);
	}
}

function initializeExistingApps(wsio) {
	var key;

	for (key in SAGE2Items.applications.list) {
		// remove partition value from application while sending wsio message (circular structure)
		// does this cause issues?
		var appCopy = Object.assign({}, SAGE2Items.applications.list[key]);
		delete appCopy.partition;

		wsio.emit('createAppWindow', appCopy);
		if (SAGE2Items.renderSync.hasOwnProperty(key)) {
			SAGE2Items.renderSync[key].clients[wsio.id] = {wsio: wsio, readyForNextFrame: false, blocklist: []};
			calculateValidBlocks(SAGE2Items.applications.list[key], mediaBlockSize, SAGE2Items.renderSync[key]);

			// Need to reset the animation loop
			//   a new client could come while other clients were done rendering
			//   (especially true for slow update apps, like the clock)
			broadcast('animateCanvas', {id: SAGE2Items.applications.list[key].id, date: Date.now()});
		}
		handleStickyItem(key);
	}
	for (key in SAGE2Items.portals.list) {
		broadcast('initializeDataSharingSession', SAGE2Items.portals.list[key]);
	}

	var newOrder = interactMgr.getObjectZIndexList("applications", ["portals"]);
	wsio.emit('updateItemOrder', newOrder);
}

function initializeExistingPartitions(wsio) {
	var key;

	for (key in partitions.list) {
		wsio.emit('createPartitionWindow', partitions.list[key].getDisplayInfo());
		wsio.emit('partitionWindowTitleUpdate', partitions.list[key].getTitle());
	}
}

function initializeExistingAppsPositionSizeTypeOnly(wsio) {
	var key;
	for (key in SAGE2Items.applications.list) {
		wsio.emit('createAppWindowPositionSizeOnly', getAppPositionSize(SAGE2Items.applications.list[key]));

		// Send the appliation state to the UI
		broadcast('applicationState', {
			id: SAGE2Items.applications.list[key].id,
			state: SAGE2Items.applications.list[key].data,
			application: SAGE2Items.applications.list[key].application
		});
		handleStickyItem(key);
	}

	var newOrder = interactMgr.getObjectZIndexList("applications", ["portals"]);
	wsio.emit('updateItemOrder', newOrder);
}

function initializeExistingPartitionsUI(wsio) {
	var key;

	for (key in partitions.list) {
		wsio.emit('createPartitionBorder', partitions.list[key].getDisplayInfo());
	}
}

function initializeRemoteServerInfo(wsio) {
	for (var i = 0; i < remoteSites.length; i++) {
		var site = {name: remoteSites[i].name, connected: remoteSites[i].connected, geometry: remoteSites[i].geometry};
		wsio.emit('addRemoteSite', site);
	}
}

// **************  Drawing Functions *****************

// The functions just call their associated method in the drawing manager
function wsUpdatePalettePosition(wsio, data) {
	drawingManager.updatePalettePosition({
		startX: data.x,
		endX: data.x + data.w,
		startY: data.y,
		endY: data.y + data.h});
}

function wsEnableDrawingMode(wsio, data) {
	drawingManager.enableDrawingMode(data);
}
function wsDisableDrawingMode(wsio, data) {
	drawingManager.disableDrawingMode(data);
}

function wsEnableEraserMode(wsio, data) {
	drawingManager.enableEraserMode(data);
}
function wsDisableEraserMode(wsio, data) {
	drawingManager.disableEraserMode(data);
}

function wsEnablePointerColorMode(wsio, data) {
	drawingManager.enablePointerColorMode(data);
}
function wsDisablePointerColorMode(wsio, data) {
	drawingManager.disablePointerColorMode(data);
}


function wsClearDrawingCanvas(wsio, data) {
	drawingManager.clearDrawingCanvas();
}

function wsChangeStyle(wsio, data) {
	drawingManager.changeStyle(data);
}

function wsUndoLastDrawing(wsio, data) {
	drawingManager.undoLastDrawing();
}

function wsRedoDrawing(wsio, data) {
	drawingManager.redoDrawing();
}

function wsLoadDrawings(wsio, data) {
	drawingManager.loadDrawings(data);
}

function wsGetSessionsList(wsio, data) {
	var allDrawings = getAllDrawingsessions();
	drawingManager.gotSessionsList(allDrawings);
}

function wsSaveDrawings(wsio, data) {
	drawingManager.saveDrawings();
}

function wsEnablePaintingMode(wsio, data) {
	drawingManager.enablePaintingMode();
}

function wsDisablePaintingMode(wsio, data) {
	drawingManager.disablePaintingMode();
}
function wsSaveScreenshot(wsio, data) {
	saveScreenshot(data.screenshot);
}

function wsSelectionModeOnOff(wsio, data) {
	drawingManager.selectionModeOnOff();
}

// **************  Sage Pointer Functions *****************

function wsRegisterInteractionClient(wsio, data) {
	var key;

	// Update color and name of pointer when UI connects
	sagePointers[wsio.id].color = data.color;
	sagePointers[wsio.id].name  = data.name;

	if (program.trackUsers === true) {
		var newUser = true;
		for (key in users) {
			if (users[key].name === data.name && users[key].color.toLowerCase() === data.color.toLowerCase()) {
				users[key].ip = wsio.id;
				if (users[key].actions === undefined) {
					users[key].actions = [];
				}
				users[key].actions.push({type: "connect", data: null, time: Date.now()});
				newUser = false;
			}
		}
		if (newUser === true) {
			var id = getNewUserId();
			users[id] = {};
			users[id].name = data.name;
			users[id].color = data.color;
			users[id].ip = wsio.id;
			if (users[id].actions === undefined) {
				users[id].actions = [];
			}
			users[id].actions.push({type: "connect", data: null, time: Date.now()});
		}
	} else {
		for (key in users) {
			if (users[key].name === data.name && users[key].color.toLowerCase() === data.color.toLowerCase()) {
				users[key].ip = wsio.id;
				if (users[key].actions === undefined) {
					users[key].actions = [];
				}
				users[key].actions.push({type: "connect", data: null, time: Date.now()});
			}
		}
	}
}

function wsStartSagePointer(wsio, data) {
	// Switch interaction from window mode (on web) to app mode (wall)
	remoteInteraction[wsio.id].interactionMode = remoteInteraction[wsio.id].getPreviousMode();
	broadcast('changeSagePointerMode', {id: sagePointers[wsio.id].id, mode: remoteInteraction[wsio.id].getPreviousMode()});

	showPointer(wsio.id, data);

	addEventToUserLog(wsio.id, {type: "SAGE2PointerStart", data: null, time: Date.now()});
}

function wsStopSagePointer(wsio, data) {
	hidePointer(wsio.id);

	// return to window interaction mode after stopping pointer
	remoteInteraction[wsio.id].saveMode();
	if (remoteInteraction[wsio.id].appInteractionMode()) {
		remoteInteraction[wsio.id].toggleModes();
		broadcast('changeSagePointerMode', {id: sagePointers[wsio.id].id, mode: remoteInteraction[wsio.id].interactionMode});
	}

	var key;
	for (key in remoteSharingSessions) {
		remoteSharingSessions[key].wsio.emit('stopRemoteSagePointer', {id: wsio.id});
	}

	addEventToUserLog(wsio.id, {type: "SAGE2PointerEnd", data: null, time: Date.now()});
}

function wsPointerPress(wsio, data) {
	var pointerX = sagePointers[wsio.id].left;
	var pointerY = sagePointers[wsio.id].top;

	pointerPress(wsio.id, pointerX, pointerY, data);
}

function wsPointerRelease(wsio, data) {
	var pointerX = sagePointers[wsio.id].left;
	var pointerY = sagePointers[wsio.id].top;

	/*
	if (data.button === 'left')
		pointerRelease(wsio.id, pointerX, pointerY);
	else
		pointerReleaseRight(wsio.id, pointerX, pointerY);
	*/
	pointerRelease(wsio.id, pointerX, pointerY, data);
}

function wsPointerDblClick(wsio, data) {
	var pointerX = sagePointers[wsio.id].left;
	var pointerY = sagePointers[wsio.id].top;

	pointerDblClick(wsio.id, pointerX, pointerY);
}

function wsPointerPosition(wsio, data) {
	pointerPosition(wsio.id, data);
}

function wsPointerMove(wsio, data) {
	var pointerX = sagePointers[wsio.id].left;
	var pointerY = sagePointers[wsio.id].top;

	pointerMove(wsio.id, pointerX, pointerY, data);
}

function wsPointerScrollStart(wsio, data) {
	var pointerX = sagePointers[wsio.id].left;
	var pointerY = sagePointers[wsio.id].top;

	pointerScrollStart(wsio.id, pointerX, pointerY);
}

function wsPointerScroll(wsio, data) {
	// Casting the parameters to correct type
	data.wheelDelta = parseInt(data.wheelDelta, 10);

	pointerScroll(wsio.id, data);
}

function wsPointerScrollEnd(wsio, data) {
	pointerScrollEnd(wsio.id);
}

function wsPointerDraw(wsio, data) {
	pointerDraw(wsio.id, data);
}

function wsKeyDown(wsio, data) {
	var pointerX = sagePointers[wsio.id].left;
	var pointerY = sagePointers[wsio.id].top;

	keyDown(wsio.id, pointerX, pointerY, data);
}

function wsKeyUp(wsio, data) {
	var pointerX = sagePointers[wsio.id].left;
	var pointerY = sagePointers[wsio.id].top;

	keyUp(wsio.id, pointerX, pointerY, data);
}

function wsKeyPress(wsio, data) {
	var pointerX = sagePointers[wsio.id].left;
	var pointerY = sagePointers[wsio.id].top;

	keyPress(wsio.id, pointerX, pointerY, data);
}

// **************  File Upload Functions *****************
function wsUploadedFile(wsio, data) {
	addEventToUserLog(wsio.id, {type: "fileUpload", data: data, time: Date.now()});
}

function wsRadialMenuClick(wsio, data) {
	if (data.button === "closeButton") {
		addEventToUserLog(data.user, {type: "radialMenu", data: {action: "close"}, time: Date.now()});
	} else if (data.button === "settingsButton" || data.button.indexOf("Window") >= 0) {
		var action = data.data.state === "opened" ? "open" : "close";
		addEventToUserLog(data.user, {type: "radialMenuAction", data: {button: data.button, action: action}, time: Date.now()});
	} else {
		addEventToUserLog(data.user, {type: "radialMenuAction", data: {button: data.button}, time: Date.now()});
	}
}

// **************  Media Stream Functions *****************

function wsStartNewMediaStream(wsio, data) {
	console.log(sageutils.header("Media stream") + 'new stream: ' + data.id);

	var i;
	SAGE2Items.renderSync[data.id] = {clients: {}, chunks: []};
	for (i = 0; i < clients.length; i++) {
		if (clients[i].clientType === "display") {
			SAGE2Items.renderSync[data.id].clients[clients[i].id] = {wsio: clients[i], readyForNextFrame: false, blocklist: []};
		}
	}

	// forcing 'int' type for width and height
	data.width  = parseInt(data.width,  10);
	data.height = parseInt(data.height, 10);

	appLoader.createMediaStream(data.src, data.type, data.encoding, data.title, data.color, data.width, data.height,
		function(appInstance) {
			appInstance.id = data.id;
			handleNewApplication(appInstance, null);

			var eLogData = {
				application: {
					id: appInstance.id,
					type: appInstance.application
				}
			};
			addEventToUserLog(wsio.id, {type: "mediaStreamStart", data: eLogData, time: Date.now()});
		});
}

/**
 * Test if two rectangles overlap (axis-aligned)
 *
 * @method doOverlap
 * @param x_1 {Integer} x coordinate first rectangle
 * @param y_1 {Integer} y coordinate first rectangle
 * @param width_1 {Integer} width first rectangle
 * @param height_1 {Integer} height first rectangle
 * @param x_2 {Integer} x coordinate second rectangle
 * @param y_2 {Integer} y coordinate second rectangle
 * @param width_2 {Integer} width second rectangle
 * @param height_2 {Integer} height second rectangle
 * @return {Boolean} true if rectangles overlap
 */
function doOverlap(x_1, y_1, width_1, height_1, x_2, y_2, width_2, height_2) {
	return !(x_1 > x_2 + width_2 || x_1 + width_1 < x_2 || y_1 > y_2 + height_2 || y_1 + height_1 < y_2);
}

function wsUpdateMediaStreamFrame(wsio, data) {
	var key;
	// Remote sites have a pass back issue that needs to be caught
	if (SAGE2Items.renderSync[data.id] === undefined || SAGE2Items.renderSync[data.id] === null) {
		return;
	}

	// Reset the 'ready' flag for every display client
	for (key in SAGE2Items.renderSync[data.id].clients) {
		SAGE2Items.renderSync[data.id].clients[key].readyForNextFrame = false;
	}
	// Get the application from the message
	var stream = SAGE2Items.applications.list[data.id];
	if (stream !== undefined && stream !== null) {
		stream.data = data.state;
	} else {
		// if can't find the application, it's being destroyed...
		return;
	}

	// Send the image to all display nodes
	// broadcast('updateMediaStreamFrame', data);

	// Update the date
	data.date = new Date();

	// Create a copy of the frame object with dummy data (white 1x1 gif)
	var data_copy = {};
	data_copy.id             = data.id;
	data_copy.date           = data.date;
	data_copy.state          = {};
	data_copy.state.src      = "R0lGODlhAQABAIABAP///wAAACwAAAAAAQABAAACAkQBADs=";
	data_copy.state.type     = "image/gif";
	data_copy.state.encoding = "base64";

	// Iterate over all the clients of this app
	for (key in SAGE2Items.renderSync[data.id].clients) {
		var did = SAGE2Items.renderSync[data.id].clients[key].wsio.clientID;
		// Overview display
		if (did === -1) {
			// send the full frame to be displayed
			SAGE2Items.renderSync[data.id].clients[key].wsio.emit('updateMediaStreamFrame', data);
			continue;
		}
		var display = config.displays[did];
		// app coordinates
		var left    = stream.left;
		var top     = stream.top + config.ui.titleBarHeight;
		// tile coordinates
		var offsetX = config.resolution.width  * display.column;
		var offsetY = config.resolution.height * display.row;

		var checkWidth  = config.resolution.width;
		var checkHeight = config.resolution.height;
		// Check for irregular tiles
		checkWidth  *= config.displays[did].width;
		checkHeight *= config.displays[did].height;

		// If the app window and the display overlap
		if (doOverlap(left, top, stream.width, stream.height,
			offsetX, offsetY, checkWidth, checkHeight)) {
			// send the full frame to be displayed
			SAGE2Items.renderSync[data.id].clients[key].wsio.emit('updateMediaStreamFrame', data);
		} else {
			// otherwise send a dummy small image
			SAGE2Items.renderSync[data.id].clients[key].wsio.emit('updateMediaStreamFrame', data_copy);
		}
	}
}

function wsUpdateMediaStreamChunk(wsio, data) {
	if (SAGE2Items.renderSync[data.id].chunks.length === 0) {
		SAGE2Items.renderSync[data.id].chunks = initializeArray(data.total, "");
	}
	SAGE2Items.renderSync[data.id].chunks[data.piece] = data.state.src;
	if (allNonBlank(SAGE2Items.renderSync[data.id].chunks)) {
		wsUpdateMediaStreamFrame(wsio, {id: data.id, state: {
			src: SAGE2Items.renderSync[data.id].chunks.join(""),
			type: data.state.type,
			encoding: data.state.encoding}});
		SAGE2Items.renderSync[data.id].chunks = [];
	}
}

function wsStopMediaStream(wsio, data) {
	var stream = SAGE2Items.applications.list[data.id];
	if (stream !== undefined && stream !== null) {
		deleteApplication(stream.id);

		var eLogData = {
			application: {
				id: stream.id,
				type: stream.application
			}
		};
		addEventToUserLog(wsio.id, {type: "delete", data: eLogData, time: Date.now()});
	}

	// stop all clones in shared portals
	var key;
	for (key in SAGE2Items.portals.list) {
		stream = SAGE2Items.applications.list[data.id + "_" + key];
		if (stream !== undefined && stream !== null) {
			deleteApplication(stream.id);
		}
	}
}

function wsReceivedMediaStreamFrame(wsio, data) {
	SAGE2Items.renderSync[data.id].clients[wsio.id].readyForNextFrame = true;
	if (allTrueDict(SAGE2Items.renderSync[data.id].clients, "readyForNextFrame")) {
		var i;
		var key;
		for (key in SAGE2Items.renderSync[data.id].clients) {
			SAGE2Items.renderSync[data.id].clients[key].readyForNextFrame = false;
		}
		var sender = {wsio: null, serverId: null, clientId: null, streamId: null};
		var mediaStreamData = data.id.split("|");
		if (mediaStreamData.length === 2) { // local stream --> client | stream_id
			sender.clientId = mediaStreamData[0];
			sender.streamId = parseInt(mediaStreamData[1]);
			for (i = 0; i < clients.length; i++) {
				if (clients[i].id === sender.clientId) {
					sender.wsio = clients[i];
					break;
				}
			}
			if (sender.wsio !== null) {
				sender.wsio.emit('requestNextFrame', {streamId: sender.streamId});
			}
		} else if (mediaStreamData.length === 3) { // remote stream --> remote_server | client | stream_id
			sender.serverId = mediaStreamData[0];
			sender.clientId = mediaStreamData[1];
			sender.streamId = mediaStreamData[2];
			for (i = 0; i < clients.length; i++) {
				if (clients[i].id === sender.serverId) {
					sender.wsio = clients[i];
					break;
				}
			}
			if (sender.wsio !== null) {
				sender.wsio.emit('requestNextRemoteFrame', {id: sender.clientId + "|" + sender.streamId});
			}
		}
	}
}

// **************  Media Block Stream Functions *****************
function wsStartNewMediaBlockStream(wsio, data) {
	// Forcing 'int' type for width and height
	//     for some reasons, messages from websocket lib from Linux send strings for ints
	data.width  = parseInt(data.width,  10);
	data.height = parseInt(data.height, 10);

	console.log(sageutils.header("Block stream") + data.width + 'x' + data.height + ' ' + data.colorspace);

	SAGE2Items.renderSync[data.id] = {chunks: [], clients: {}, width: data.width, height: data.height};
	for (var i = 0; i < clients.length; i++) {
		if (clients[i].clientType === "display") {
			SAGE2Items.renderSync[data.id].clients[clients[i].id] = {wsio: clients[i], readyForNextFrame: true, blocklist: []};
		}
	}

	appLoader.createMediaBlockStream(data.title, data.color, data.colorspace, data.width, data.height, function(appInstance) {
		appInstance.id = data.id;
		handleNewApplication(appInstance, null);
		calculateValidBlocks(appInstance, mediaBlockSize, SAGE2Items.renderSync[appInstance.id]);
	});
}

function wsUpdateMediaBlockStreamFrame(wsio, buffer) {
	var i;
	var key;
	var id = byteBufferToString(buffer);

	if (!SAGE2Items.applications.list.hasOwnProperty(id)) {
		return;
	}

	for (key in SAGE2Items.renderSync[id].clients) {
		SAGE2Items.renderSync[id].clients[key].readyForNextFrame = false;
	}

	var imgBuffer = buffer.slice(id.length + 1);

	var colorspace = SAGE2Items.applications.list[id].data.colorspace;
	var blockBuffers;

	if (colorspace === "RGBA") {
		blockBuffers = pixelblock.rgbaToPixelBlocks(imgBuffer, SAGE2Items.renderSync[id].width,
			SAGE2Items.renderSync[id].height, mediaBlockSize);
	} else if (colorspace === "RGB" || colorspace === "BGR") {
		blockBuffers = pixelblock.rgbToPixelBlocks(imgBuffer, SAGE2Items.renderSync[id].width,
			SAGE2Items.renderSync[id].height, mediaBlockSize);
	} else if (colorspace === "YUV420p") {
		blockBuffers = pixelblock.yuv420ToPixelBlocks(imgBuffer, SAGE2Items.renderSync[id].width,
			SAGE2Items.renderSync[id].height, mediaBlockSize);
	}

	var pixelbuffer = [];
	var idBuffer = Buffer.concat([new Buffer(id), new Buffer([0])]);
	var dateBuffer = intToByteBuffer(Date.now(), 8);
	var blockIdxBuffer;
	for (i = 0; i < blockBuffers.length; i++) {
		blockIdxBuffer = intToByteBuffer(i, 2);
		pixelbuffer[i] = Buffer.concat([idBuffer, blockIdxBuffer, dateBuffer, blockBuffers[i]]);
	}

	for (key in SAGE2Items.renderSync[id].clients) {
		for (i = 0; i < pixelbuffer.length; i++) {
			if (SAGE2Items.renderSync[id].clients[key].blocklist.indexOf(i) >= 0) {
				SAGE2Items.renderSync[id].clients[key].wsio.emit('updateMediaBlockStreamFrame', pixelbuffer[i]);
			} else {
				// this client has no blocks, so it is ready for next frame!
				SAGE2Items.renderSync[id].clients[key].readyForNextFrame = true;
			}
		}
	}
}

function wsStopMediaBlockStream(wsio, data) {
	deleteApplication(data.id);
}

function wsReceivedMediaBlockStreamFrame(wsio, data) {
	SAGE2Items.renderSync[data.id].clients[wsio.id].readyForNextFrame = true;

	if (allTrueDict(SAGE2Items.renderSync[data.id].clients, "readyForNextFrame")) {
		var i;
		var key;
		for (key in SAGE2Items.renderSync[data.id].clients) {
			SAGE2Items.renderSync[data.id].clients[key].readyForNextFrame = false;
		}
		var sender = {wsio: null, serverId: null, clientId: null, streamId: null};
		var mediaBlockStreamData = data.id.split("|");
		if (mediaBlockStreamData.length === 2) { // local stream --> client | stream_id
			sender.clientId = mediaBlockStreamData[0];
			sender.streamId = parseInt(mediaBlockStreamData[1]);
			for (i = 0; i < clients.length; i++) {
				if (clients[i].id === sender.clientId) {
					sender.wsio = clients[i];
					break;
				}
			}
			if (sender.wsio !== null) {
				sender.wsio.emit('requestNextFrame', {streamId: sender.streamId});
			}
		} else if (mediaBlockStreamData.length === 3) { // remote stream --> remote_server | client | stream_id
			sender.serverId = mediaBlockStreamData[0];
			sender.clientId = mediaBlockStreamData[1];
			sender.streamId = mediaBlockStreamData[2];
			for (i = 0; i < clients.length; i++) {
				if (clients[i].id === sender.serverId) {
					sender.wsio = clients[i];
					break;
				}
			}
			if (sender.wsio !== null) {
				sender.wsio.emit('requestNextRemoteFrame', {id: sender.clientId + "|" + sender.streamId});
			}
		}
	}
}

// Print message from remote applications
function wsPrintDebugInfo(wsio, data) {
	console.log(sageutils.header("Client") + "Node " + data.node + " [" + data.app + "] " + data.message);
}

function wsRequestVideoFrame(wsio, data) {
	SAGE2Items.renderSync[data.id].clients[wsio.id].readyForNextFrame = true;
	handleNewClientReady(data.id);
}

// **************  Application Animation Functions *****************

function wsFinishedRenderingAppFrame(wsio, data) {
	if (wsio === masterDisplay) {
		SAGE2Items.renderSync[data.id].fps = data.fps;
	}

	SAGE2Items.renderSync[data.id].clients[wsio.id].readyForNextFrame = true;
	if (allTrueDict(SAGE2Items.renderSync[data.id].clients, "readyForNextFrame")) {
		var key;
		for (key in SAGE2Items.renderSync[data.id].clients) {
			SAGE2Items.renderSync[data.id].clients[key].readyForNextFrame = false;
		}
		var now = Date.now();
		var elapsed = now - SAGE2Items.renderSync[data.id].date;
		var fps = SAGE2Items.renderSync[data.id].fps || 30;
		var ticks = 1000 / fps;
		if (elapsed > ticks) {
			SAGE2Items.renderSync[data.id].date = now;
			broadcast('animateCanvas', {id: data.id, date: now});
		} else {
			var aTimer = setTimeout(function() {
				now = Date.now();
				SAGE2Items.renderSync[data.id].date = now;
				broadcast('animateCanvas', {id: data.id, date: now});
			}, ticks - elapsed);
			SAGE2Items.renderSync[data.id].clients[wsio.id].animateTimer = aTimer;
		}
	}
}

function wsUpdateAppState(wsio, data) {
	// Using updates only from master
	if (wsio === masterDisplay && SAGE2Items.applications.list.hasOwnProperty(data.id)) {
		var app = SAGE2Items.applications.list[data.id];

		sageutils.mergeObjects(data.localState, app.data, ['doc_url', 'video_url', 'video_type', 'audio_url', 'audio_type']);

		if (data.updateRemote === true) {
			var ts;
			var portal = findApplicationPortal(app);
			if (portal !== undefined && portal !== null) {
				ts = Date.now() + remoteSharingSessions[portal.id].timeOffset;
				remoteSharingSessions[portal.id].wsio.emit('updateApplicationState', {
					id: data.id, state: data.remoteState, date: ts
				});
			} else if (sharedApps[data.id] !== undefined) {
				var i;
				for (i = 0; i < sharedApps[data.id].length; i++) {
					// var ts = Date.now() + remoteSharingSessions[portal.id].timeOffset;
					ts = Date.now();
					sharedApps[data.id][i].wsio.emit('updateApplicationState',
						{id: sharedApps[data.id][i].sharedId, state: data.remoteState, date: ts});
				}
			}
		}

		// Send the appliation state to the UI
		broadcast('applicationState', {
			id: data.id,
			state: app.data,
			application: app.application
		});
	}
}

function wsUpdateStateOptions(wsio, data) {
	if (wsio === masterDisplay && SAGE2Items.applications.list.hasOwnProperty(data.id)) {
		if (sharedApps[data.id] !== undefined) {
			var i;
			for (i = 0; i < sharedApps[data.id].length; i++) {
				// var ts = Date.now() + remoteSharingSessions[portal.id].timeOffset;
				var ts = Date.now();
				sharedApps[data.id][i].wsio.emit('updateApplicationStateOptions',
					{id: sharedApps[data.id][i].sharedId, options: data.options, date: ts});
			}
		}
	}
}

//
// Got a resize call for an application itself
//
function wsAppResize(wsio, data) {
	if (SAGE2Items.applications.list.hasOwnProperty(data.id)) {
		var app = SAGE2Items.applications.list[data.id];

		// Values in percent if smaller than 1
		if (data.width > 0 && data.width <= 1) {
			data.width = Math.round(data.width * config.totalWidth);
		}
		if (data.height > 0 && data.height <= 1) {
			data.height = Math.round(data.height * config.totalHeight);
		}

		// Update the width height and aspect ratio
		if (sageutils.isTrue(data.keepRatio)) {
			// we use the width as leading the calculation
			app.width  = data.width;
			app.height = data.width / app.aspect;
		} else {
			app.width  = data.width;
			app.height = data.height;
			app.aspect = app.width / app.height;
			app.native_width  = data.width;
			app.native_height = data.height;
		}
		// build the object to be sent
		var updateItem = {
			elemId: app.id,
			elemLeft: app.left,
			elemTop: app.top,
			elemWidth: app.width,
			elemHeight: app.height,
			force: true,
			date: Date.now()
		};
		moveAndResizeApplicationWindow(updateItem);
	}
}

//
// Move the application relative to its position
//
function wsAppMoveBy(wsio, data) {
	if (SAGE2Items.applications.list.hasOwnProperty(data.id)) {
		var app = SAGE2Items.applications.list[data.id];
		// Values in percent if smaller than 1
		if (data.dx > 0 && data.dx < 1) {
			data.dx = Math.round(data.dx * config.totalWidth);
		}
		if (data.dy > 0 && data.dy < 1) {
			data.dy = Math.round(data.dy * config.totalHeight);
		}
		app.left += data.dx;
		app.top  += data.dy;
		// build the object to be sent
		var updateItem = {
			elemId: app.id,
			elemLeft: app.left,
			elemTop: app.top,
			elemWidth: app.width,
			elemHeight: app.height,
			force: true,
			date: Date.now()
		};
		moveAndResizeApplicationWindow(updateItem);
	}
}

//
// Move the application relative to its position
//
function wsAppMoveTo(wsio, data) {
	if (SAGE2Items.applications.list.hasOwnProperty(data.id)) {
		var app = SAGE2Items.applications.list[data.id];
		// Values in percent if smaller than 1
		if (data.x > 0 && data.x <= 1) {
			data.x = Math.round(data.x * config.totalWidth);
		}
		if (data.y > 0 && data.y <= 1) {
			data.y = Math.round(data.y * config.totalHeight);
		}
		app.left = data.x;
		app.top  = data.y;
		// build the object to be sent
		var updateItem = {
			elemId: app.id,
			elemLeft: app.left,
			elemTop: app.top,
			elemWidth: app.width,
			elemHeight: app.height,
			force: true,
			date: Date.now()
		};
		moveAndResizeApplicationWindow(updateItem);
	}
}

//
// Application request fullscreen
//
function wsFullscreen(wsio, data) {
	var id = data.id;
	if (SAGE2Items.applications.list.hasOwnProperty(id)) {
		var item = SAGE2Items.applications.list[id];

		var wallRatio = config.totalWidth  / config.totalHeight;
		var iCenterX  = config.totalWidth  / 2.0;
		var iCenterY  = config.totalHeight / 2.0;
		var iWidth    = 1;
		var iHeight   = 1;
		var titleBar = config.ui.titleBarHeight;
		if (config.ui.auto_hide_ui === true) {
			titleBar = 0;
		}

		if (item.aspect > wallRatio) {
			// Image wider than wall
			iWidth  = config.totalWidth;
			iHeight = iWidth / item.aspect;
		} else {
			// Wall wider than image
			iHeight = config.totalHeight - (2 * titleBar);
			iWidth  = iHeight * item.aspect;
		}
		// back up values for restore
		item.previous_left   = item.left;
		item.previous_top    = item.top;
		item.previous_width  = item.width;
		item.previous_height = item.width / item.aspect;

		// calculate new values
		item.left   = iCenterX - (iWidth / 2);
		item.top    = iCenterY - (iHeight / 2);
		item.width  = iWidth;
		item.height = iHeight;

		// Shift by 'titleBarHeight' if no auto-hide
		if (config.ui.auto_hide_ui === true) {
			item.top = item.top - config.ui.titleBarHeight;
		}

		item.maximized = true;

		// build the object to be sent
		var updateItem = {elemId: item.id, elemLeft: item.left, elemTop: item.top,
			elemWidth: item.width, elemHeight: item.height, force: true,
			date: new Date()};

		moveAndResizeApplicationWindow(updateItem);
	}
}


//
// Broadcast data to all clients who need apps
//
function wsBroadcast(wsio, data) {
	broadcast('broadcast', data);
}

//
// RPC call from apps
//
function wsApplicationRPC(wsio, data) {
	var app = SAGE2Items.applications.list[data.app];
	if (app && app.plugin) {
		// Find the path to the app plugin
		var pluginFile = path.resolve(app.file, app.plugin);

		try {
			// Loading the plugin using builtin require function
			var rpcFunction = require(pluginFile);
			// Start the function inside the plugin
			rpcFunction(wsio, data, config);
		} catch (e) {
			// If something fails
			console.log("----------------------------");
			console.log(sageutils.header('RPC') + 'error in plugin ' + pluginFile);
			console.log(e);
			console.log("----------------------------");
		}
	} else {
		console.log(sageutils.header('RPC') + 'error no plugin found for ' + app.file);
	}

}


// **************  Session Functions *****************

function wsSaveSesion(wsio, data) {
	var sname = "";
	if (data) {
		// If a name is passed, use it
		sname = data;
	} else {
		// Otherwise use the date in the name
		var ad    = new Date();
		sname = sprint("session_%4d_%02d_%02d_%02d_%02d_%02s",
							ad.getFullYear(), ad.getMonth() + 1, ad.getDate(),
							ad.getHours(), ad.getMinutes(), ad.getSeconds());
	}
	saveSession(sname);
}

function printListSessions() {
	var thelist = listSessions();
	console.log("Sessions\n---------");
	for (var i = 0; i < thelist.length; i++) {
		console.log(sprint("%2d: Name: %s\tSize: %.0fKB\tDate: %s",
			i, thelist[i].exif.FileName, thelist[i].exif.FileSize / 1024.0, thelist[i].exif.FileDate
		));
	}
}

function listSessions() {
	var thelist = [];
	// Walk through the session files: sync I/Os to build the array
	var files = fs.readdirSync(sessionDirectory);
	for (var i = 0; i < files.length; i++) {
		var file = files[i];
		var filename = path.join(sessionDirectory, file);
		var stat = fs.statSync(filename);
		// is it a file
		if (stat.isFile()) {
			// doest it ends in .json
			if (filename.indexOf(".json", filename.length - 5) >= 0) {
				// use its change time (creation, update, ...)
				var ad = new Date(stat.mtime);
				var strdate = sprint("%4d/%02d/%02d %02d:%02d:%02s",
										ad.getFullYear(), ad.getMonth() + 1, ad.getDate(),
										ad.getHours(), ad.getMinutes(), ad.getSeconds());
				// create path to thumbnail
				var thumbPath = path.join(path.join(path.join("", "user"), "sessions"), ".previews");
				// replace .json with .svg in filename
				var thumbPathFull = "\\" + path.join(thumbPath, file.substring(".json", file.length - 5) + ".svg");
				// Make it look like an exif data structure
				thelist.push({id: filename,
					sage2URL: '/uploads/' + file,
					exif: { FileName: file.slice(0, -5),
						FileSize: stat.size,
						FileDate: strdate,
						MIMEType: 'sage2/session',
						SAGE2thumbnail: thumbPathFull
					}
				});
			}
		}
	}
	return thelist;
}

function deleteSession(filename) {
	if (filename) {
		var fullpath = path.join(sessionDirectory, filename);
		// if it doesn't end in .json, add it
		if (fullpath.indexOf(".json", fullpath.length - 5) === -1) {
			fullpath += '.json';
		}
		fs.unlink(fullpath, function(err) {
			if (err) {
				console.log(sageutils.header("Session") + "Could not delete session " + filename + err);
				return;
			}
			console.log(sageutils.header("Session") + "Successfully deleted session " + filename);
		});
	}
}

function saveDrawingSession(data) {
	var now = new Date();
	var filename = "drawingSession" + now.getTime();

	var fullpath = path.join(sessionDirectory, filename);
	// if it doesn't end in .json, add it
	if (fullpath.indexOf(".json", fullpath.length - 5) === -1) {
		fullpath += '.json';
	}

	try {
		fs.writeFileSync(fullpath, JSON.stringify(data, null, 4));
		console.log(sageutils.header("Session") + "saved drawing session file to " + fullpath);
	} catch (err) {
		console.log(sageutils.header("Session") + "error saving", err);
	}
}

function getAllDrawingsessions() {
	var allNames = fs.readdirSync(sessionDirectory);
	var res = [];
	for (var i in allNames) {
		if (allNames[i].indexOf("drawingSession") != -1) {
			res.push(allNames[i]);
		}
	}
	return res;
}

function loadDrawingSession(filename) {

	if (filename == null) {
		console.log("Filename does not exist");
		filename = "drawingSession";
	}

	var fullpath;
	if (sageutils.fileExists(path.resolve(filename))) {
		fullpath = filename;
	} else {
		fullpath = path.join(sessionDirectory, filename);
	}

	// if it doesn't end in .json, add it
	if (fullpath.indexOf(".json", fullpath.length - 5) === -1) {
		fullpath += '.json';
	}

	fs.readFile(fullpath, function(err, data) {
		if (err) {
			console.log("Error reading DrawingState: ", err);
		} else {
			console.log("Reading DrawingState from " + fullpath);
			var j = JSON.parse(data);
			drawingManager.loadOldState(j);
		}
	});

}

function saveScreenshot(data) {
	var now = new Date();
	// Assign a unique name
	var filename = "screenshot" + now.getTime() + '.png';
	var img = data.replace("data:image/png;base64,", "");
	var fullpath = path.join(whiteboardDirectory, filename);
	var buf = new Buffer(img, 'base64');
	try {
		fs.writeFile(fullpath, buf);
		console.log(sageutils.header("Session") + "saved screenshot file to " + fullpath);
	} catch (err) {
		console.log(sageutils.header("Session") + "error saving", err);
	}
}

function saveSession(filename) {
	filename = filename || 'default.json';

	var key;

	var states     = {};
	states.apps    = [];
	states.numapps = 0;
	states.partitions = [];
	states.numpartitions = 0;
	states.date    = Date.now();
	for (key in SAGE2Items.applications.list) {
		var a = Object.assign({}, SAGE2Items.applications.list[key]);

		if (a.partition) {
			// remove reference to parent partition if it exists
			delete a.partition;
		}

		// Test if the application is shared (coming from another server)
		// appId contains a + character
		var isNotShared = (a.id.indexOf('+') === -1);

		// Ignore media streaming applications for now (desktop sharing) and shared applications
		if (a.application !== 'media_stream' && a.application !== 'media_block_stream' && isNotShared) {
			states.apps.push(a);
			states.numapps++;
		}
	}

	for (key in partitions.list) {
		var p = Object.assign({}, partitions.list[key]);

		if (p.partitionList) {
			delete p.partitionList;
		}

		for (var app in p.children) {
			p.children[app] = Object.assign({}, p.children[app]);

			if (p.children[app].partition) {
				delete p.children[app].partition;
			}
		}

		states.partitions.push(p);
		states.numpartitions++;
	}

	// session with only partitions considered a "LAYOUT"
	if (states.numapps === 0 && states.numpartitions > 0 && filename !== "default.json") {
		filename = "LAYOUT - " + filename;
	}

	var fullpath = path.join(sessionDirectory, filename);
	// if it doesn't end in .json, add it
	if (fullpath.indexOf(".json", fullpath.length - 5) === -1) {
		fullpath += '.json';
	}

	// save session preview image to sessions/.previews/

	var previewPath = path.join(sessionDirectory, ".previews");

	if (!sageutils.folderExists(previewPath)) {
		sageutils.mkdirParent(previewPath);
	}

	var previewFname;

	if (filename.indexOf(".json", filename.length - 5) === -1) {
		previewFname = filename + ".svg";
	} else {
		previewFname = filename.substr(0, filename.length - 5) + ".svg";
	}

	var fullPreviewPath = path.join(previewPath, previewFname);

	// create svg string as thumbnail for session preview

	var width = config.totalWidth,
		height = config.totalHeight,
		box = "0,0," + width + "," + height;

	var svg = "<svg width=\"" + 256 +
		"\" height=\"" + 256 +
		"\" viewBox=\"" + box +
		"\" version=\"1.1\" xmlns=\"http://www.w3.org/2000/svg\" " +
		"xmlns:xlink=\"http://www.w3.org/1999/xlink\">";

	// add gray background
	svg += "<rect width=\"" + width +
		"\" height=\"" + height +
		"\" style=\"fill: #666666;\"" + "></rect>";

	for (var ptn of states.partitions) {
		// partition areas
		svg += "<rect width=\"" + (ptn.width - 8) +
			"\" height=\"" + (ptn.height - 8) +
			"\" x=\"" + (ptn.left + 4) +
			"\" y=\"" + (ptn.top + 4) +
			"\" style=\"fill: " + ptn.color +
			"; stroke: " + ptn.color +
			"; stroke-width: 8; fill-opacity: 0.3;\"" + "></rect>";

		// partition title bars
		svg += "<rect width=\"" + ptn.width +
			"\" height=\"" + config.ui.titleBarHeight +
			"\" x=\"" + ptn.left +
			"\" y=\"" + (ptn.top - config.ui.titleBarHeight) +
			"\" style=\"fill: " + ptn.color +
			"\"" + "></rect>";
	}

	for (var ap of states.apps) {
		// draw app rectangles
		svg += "<rect width=\"" + ap.width +
			"\" height=\"" + ap.height +
			"\" x=\"" + ap.left +
			"\" y=\"" + ap.top +
			"\" style=\"fill: " + "#AAAAAA; fill-opacity: 0.5; stroke: black; stroke-width: 5;\">" + "</rect>";

		var iconPath;
		if (ap.icon) {
			// the application has a icon defined
			iconPath = path.join(mainFolder.path, path.relative("/user", ap.icon)) + "_256.jpg";
		} else {
			// application does not have an icon (for instance, shared applciation)
			iconPath = path.join(mainFolder.path, "assets/apps/unknownapp") + "_256.jpg";
		}

		var iconImageData = "";
		try {
			iconImageData = new Buffer(fs.readFileSync(iconPath)).toString('base64');
		} catch (error) {
			// error reading/converting icon image
		}

		svg += "<image width=\"" + ap.width +
			"\" height=\"" + ap.height +
			"\" x=\"" + ap.left +
			"\" y=\"" + ap.top +
			"\" xlink:href=\"data:image/jpg;base64," + iconImageData + "\">" + "</image>";
	}

	svg += "</svg>";

	// svg file header
	var header = "<?xml version=\"1.0\" encoding=\"utf-8\"?>";
	header += "<!DOCTYPE svg PUBLIC \"-//W3C//DTD SVG 1.1//EN\" \"http://www.w3.org/Graphics/SVG/1.1/DTD/svg11.dtd\">";

	try {
		fs.writeFileSync(fullpath, JSON.stringify(states, null, 4));
		console.log(sageutils.header("Session") + "saved session file to " + chalk.yellow.bold(fullpath));
	} catch (err) {
		console.log(sageutils.header("Session") + "error saving " + err);
	}

	// write preview image
	try {
		fs.writeFileSync(fullPreviewPath, header + svg);
		console.log(sageutils.header("Session") + "saved session preview image to " + chalk.yellow.bold(fullPreviewPath));
	} catch (err) {
		console.log(sageutils.header("Session") + "error saving " + err);
	}
}

function saveUserLog(filename) {
	if (users !== null) {
		filename = filename || "user-log_" + formatDateToYYYYMMDD_HHMMSS(new Date(startTime)) + ".json";

		users.session.end = Date.now();
		var userLogName = path.join("logs", filename);
		if (sageutils.fileExists(userLogName)) {
			fs.unlinkSync(userLogName);
		}
		var ignoreIP = function(key, value) {
			if (key === "ip") {
				return undefined;
			}
			return value;
		};

		fs.writeFileSync(userLogName, json5.stringify(users, ignoreIP, 4));
		console.log(sageutils.header("LOG") + "saved log file to " + userLogName);
	}
}

function createAppFromDescription(app, callback) {
	console.log(sageutils.header("Session") + "App", app.id);

	if (app.application === "media_stream" || app.application === "media_block_stream") {
		callback(JSON.parse(JSON.stringify(app)), null);
		return;
	}

	var cloneApp = function(appInstance, videohandle) {
		appInstance.left            = app.left;
		appInstance.top             = app.top;
		appInstance.width           = app.width;
		appInstance.height          = app.height;
		appInstance.previous_left   = app.previous_left;
		appInstance.previous_top    = app.previous_top;
		appInstance.previous_width  = app.previous_width;
		appInstance.previous_height = app.previous_height;
		appInstance.maximized       = app.maximized;
		sageutils.mergeObjects(app.data, appInstance.data, ['doc_url', 'video_url', 'video_type', 'audio_url', 'audio_type']);

		callback(appInstance, videohandle);
	};

	var appURL = url.parse(app.url);

	if (appURL.hostname === config.host) {
		if (app.application === "image_viewer" || app.application === "pdf_viewer" || app.application === "movie_player") {
			appLoader.loadFileFromLocalStorage({application: app.application, filename: appURL.path}, cloneApp);
		} else {
			appLoader.loadFileFromLocalStorage({application: "custom_app", filename: appURL.path}, cloneApp);
		}
	} else {
		if (app.application === "image_viewer" || app.application === "pdf_viewer" || app.application === "movie_player") {
			appLoader.loadFileFromWebURL({url: app.url, type: app.type}, cloneApp);
		} else {
			appLoader.loadApplicationFromRemoteServer(app, cloneApp);
		}
	}

	return app.id;
}

function loadSession(filename) {
	filename = filename || 'default.json';

	var fullpath;
	if (sageutils.fileExists(path.resolve(filename))) {
		fullpath = filename;
	} else {
		fullpath = path.join(sessionDirectory, filename);
	}

	// if it doesn't end in .json, add it
	if (fullpath.indexOf(".json", fullpath.length - 5) === -1) {
		fullpath += '.json';
	}

	fs.readFile(fullpath, function(err, data) {
		if (err) {
			console.log(sageutils.header("SAGE2") + "error reading session", err);
		} else {
			console.log(sageutils.header("SAGE2") + "reading session from " + fullpath);

			var session = JSON.parse(data);
			console.log(sageutils.header("Session") + "number of applications", session.numapps);

			// recreate partitions
			if (session.partitions) {

				// if there are any existing partitions
				if (partitions.count > 0) {
					// remove them and replace with partitions from sessions
					for (var id of Object.keys(partitions.list)) {
						deletePartition(id);
					}
				}

				session.partitions.forEach(function(element, index, array) {
					// remake partition
					var ptn = createPartition(
						{
							width: element.width,
							height: element.height,
							left: element.left,
							top: element.top,
							isSnapping: element.isSnapping
						},
						element.color
					);

					ptn.innerMaximization = element.innerMaximization;
					ptn.innerTiling = element.innerTiling;

					broadcast('partitionWindowTitleUpdate', ptn.getTitle());
				});
			}

			// Assign the windows to partitions
			// don't assign existing content to partitions from session

			// partitionsGrabAllContent();

			// recreate apps
			session.apps.forEach(function(element, index, array) {
				createAppFromDescription(element, function(appInstance, videohandle) {
					appInstance.id = getUniqueAppId();

					if (appInstance.animation) {
						var i;
						SAGE2Items.renderSync[appInstance.id] = {clients: {}, date: Date.now()};
						for (i = 0; i < clients.length; i++) {
							if (clients[i].clientType === "display") {
								SAGE2Items.renderSync[appInstance.id].clients[clients[i].id] = {wsio: clients[i],
									readyForNextFrame: false, blocklist: []};
							}
						}
					}

					handleNewApplication(appInstance, videohandle);
				});
			});
		}
	});
}

// **************  Information Functions *****************

function listClients() {
	var i;
	console.log("Clients (%d)\n------------", clients.length);
	for (i = 0; i < clients.length; i++) {
		if (clients[i].clientType === "display") {
			if (clients[i] === masterDisplay) {
				console.log(sprint("%2d: %s (%s %s) master", i, clients[i].id, clients[i].clientType, clients[i].clientID));
			} else {
				console.log(sprint("%2d: %s (%s %s)", i, clients[i].id, clients[i].clientType, clients[i].clientID));
			}
		} else {
			console.log(sprint("%2d: %s (%s)", i, clients[i].id, clients[i].clientType));
		}
	}
}

function listMediaStreams() {
	var i, c, key;
	console.log("Block streams (%d)\n------------", Object.keys(mediaBlockStreams).length);
	i = 0;
	for (key in mediaBlockStreams) {
		var numclients = Object.keys(mediaBlockStreams[key].clients).length;
		console.log(sprint("%2d: %s ready:%s clients:%d", i, key, mediaBlockStreams[key].ready, numclients));
		var cstr = " ";
		for (c in mediaBlockStreams[key].clients) {
			cstr += c + "(" + mediaBlockStreams[key].clients[c] + ") ";
		}
		console.log("\t", cstr);
		i++;
	}

	console.log("Media streams\n------------");
	for (key in SAGE2Items.applications.list) {
		var app = SAGE2Items.applications.list[key];
		if (app.application === "media_stream") {
			console.log(sprint("%2d: %s %s %s",
				i, app.id, app.application, app.title));
			i++;
		}
	}
}

function listMediaBlockStreams() {
	listMediaStreams();
}

function listApplications() {
	var i = 0;
	var key;
	console.log("Applications\n------------");
	for (key in SAGE2Items.applications.list) {
		var app = SAGE2Items.applications.list[key];
		console.log(sprint("%2d: %s %s [%dx%d +%d+%d] %s (v%s) by %s",
			i, app.id, app.application,
			app.width, app.height,
			app.left,  app.top,
			app.title, app.metadata.version,
			app.metadata.author));
		i++;
	}
}


// **************  Tiling Functions *****************

//
//
// From Ratko's DIM in SAGE
//   adapted to use all the tiles
//   and center of gravity

function averageWindowAspectRatio() {
	var num = SAGE2Items.applications.numItems;

	if (num === 0) {
		return 1.0;
	}

	var totAr = 0.0;
	var key;
	for (key in SAGE2Items.applications.list) {
		totAr += (SAGE2Items.applications.list[key].width / SAGE2Items.applications.list[key].height);
	}
	return (totAr / num);
}

function fitWithin(app, x, y, width, height, margin) {
	var titleBar = config.ui.titleBarHeight;
	if (config.ui.auto_hide_ui === true) {
		titleBar = 0;
	}

	// take buffer into account
	x += margin;
	y += margin;
	width  = width  - 2 * margin;
	height = height - 2 * margin;

	var widthRatio  = (width - titleBar)  / app.width;
	var heightRatio = (height - titleBar) / app.height;
	var maximizeRatio;
	if (widthRatio > heightRatio) {
		maximizeRatio = heightRatio;
	} else {
		maximizeRatio = widthRatio;
	}

	// figure out the maximized app size (w/o the widgets)
	var newAppWidth  = Math.round(maximizeRatio * app.width);
	var newAppHeight = Math.round(maximizeRatio * app.height);

	// figure out the maximized app position (with the widgets)
	var postMaxX = Math.round(width / 2.0 - newAppWidth / 2.0);
	var postMaxY = Math.round(height / 2.0 - newAppHeight / 2.0);

	// the new position of the app considering the maximized state and
	// all the widgets around it
	var newAppX = x + postMaxX;
	var newAppY = y + postMaxY;

	return [newAppX, newAppY, newAppWidth, newAppHeight];
}

// Calculate the square of euclidian distance between two objects with .x and .y fields
function distanceSquared2D(p1, p2) {
	var dx = p2.x - p1.x;
	var dy = p2.y - p1.y;
	return (dx * dx + dy * dy);
}

function findMinimum(arr) {
	var val = Number.MAX_VALUE;
	var idx = 0;
	for (var i = 0; i < arr.length; i++) {
		if (arr[i] < val) {
			val = arr[i];
			idx = i;
		}
	}
	return idx;
}

function tileApplications() {
	var app;
	var i, c, r, key;
	var numCols, numRows, numCells;

	var displayAr  = config.totalWidth / config.totalHeight;
	var arDiff     = displayAr / averageWindowAspectRatio();
	var numWindows = SAGE2Items.applications.numItems;

	// 3 scenarios... windows are on average the same aspect ratio as the display
	if (arDiff >= 0.7 && arDiff <= 1.3) {
		numCols = Math.ceil(Math.sqrt(numWindows));
		numRows = Math.ceil(numWindows / numCols);
	} else if (arDiff < 0.7) {
		// windows are much wider than display
		c = Math.round(1 / (arDiff / 2.0));
		if (numWindows <= c) {
			numRows = numWindows;
			numCols = 1;
		} else {
			numCols = Math.max(2, Math.round(numWindows / c));
			numRows = Math.round(Math.ceil(numWindows / numCols));
		}
	} else {
		// windows are much taller than display
		c = Math.round(arDiff * 2);
		if (numWindows <= c) {
			numCols = numWindows;
			numRows = 1;
		} else {
			numRows = Math.max(2, Math.round(numWindows / c));
			numCols = Math.round(Math.ceil(numWindows / numRows));
		}
	}
	numCells = numRows * numCols;

	// determine the bounds of the tiling area
	var titleBar = config.ui.titleBarHeight;
	if (config.ui.auto_hide_ui === true) {
		titleBar = 0;
	}
	var areaX = 0;
	var areaY = Math.round(1.5 * titleBar); // keep 0.5 height as margin
	if (config.ui.auto_hide_ui === true) {
		areaY = -config.ui.titleBarHeight;
	}

	var areaW = config.totalWidth;
	var areaH = config.totalHeight - (1.0 * titleBar);

	var tileW = Math.floor(areaW / numCols);
	var tileH = Math.floor(areaH / numRows);

	var padding = 4;
	// if only one application, no padding, i.e maximize
	if (numWindows === 1) {
		padding = 0;
	}

	var centroidsApps  = {};
	var centroidsTiles = [];

	// Caculate apps centers
	for (key in SAGE2Items.applications.list) {
		app = SAGE2Items.applications.list[key];
		centroidsApps[key] = {x: app.left + app.width / 2.0, y: app.top + app.height / 2.0};
	}
	// Caculate tiles centers
	for (i = 0; i < numCells; i++) {
		c = i % numCols;
		r = Math.floor(i / numCols);
		centroidsTiles.push({x: (c * tileW + areaX) + tileW / 2.0, y: (r * tileH + areaY) + tileH / 2.0});
	}

	// Calculate distances
	var distances = {};
	for (key in centroidsApps) {
		distances[key] = [];
		for (i = 0; i < numCells; i++) {
			var d = distanceSquared2D(centroidsApps[key], centroidsTiles[i]);
			distances[key].push(d);
		}
	}

	for (key in SAGE2Items.applications.list) {
		// get the application
		app = SAGE2Items.applications.list[key];
		// pick a cell
		var cellid = findMinimum(distances[key]);
		// put infinite value to disable the chosen cell
		for (i in SAGE2Items.applications.list) {
			distances[i][cellid] = Number.MAX_VALUE;
		}

		// calculate new dimensions
		c = cellid % numCols;
		r = Math.floor(cellid / numCols);
		var newdims = fitWithin(app, c * tileW + areaX, r * tileH + areaY, tileW, tileH, padding);

		// update the data structure
		app.left = newdims[0];
		app.top = newdims[1] - titleBar;
		app.width = newdims[2];
		app.height = newdims[3];
		var updateItem = {
			elemId: app.id,
			elemLeft: app.left,
			elemTop: app.top,
			elemWidth: app.width,
			elemHeight: app.height,
			force: true,
			date: Date.now()
		};

		broadcast('startMove', {id: updateItem.elemId, date: updateItem.date});
		broadcast('startResize', {id: updateItem.elemId, date: updateItem.date});

		moveAndResizeApplicationWindow(updateItem);

		broadcast('finishedMove', {id: updateItem.elemId, date: updateItem.date});
		broadcast('finishedResize', {id: updateItem.elemId, date: updateItem.date});
	}
}

// Remove all apps and partitions
function clearDisplay() {
	deleteAllPartitions();
	deleteAllApplications();
}

// Remove all applications
function deleteAllApplications() {
	var i;
	var all = Object.keys(SAGE2Items.applications.list);
	for (i = 0; i < all.length; i++) {
		deleteApplication(all[i]);
	}

	// Reset the app_id counter to 0
	getUniqueAppId(-1);
}

// Remove all Partitions
function deleteAllPartitions() {
	// delete all partitions
	for (var key of Object.keys(partitions.list)) {
		deletePartition(key);
	}

	// reset partition counter to 0
	partitions.totalCreated = 0;
}

/**
	* Remove all applications
	*
	* @method wsDeleteAllApplications
	*/
function wsDeleteAllApplications(wsio) {
	deleteAllApplications();
}

// handlers for messages from UI
function wsClearDisplay(wsio, data) {
	clearDisplay();

	addEventToUserLog(wsio.id, {type: "clearDisplay", data: null, time: Date.now()});
}

function wsTileApplications(wsio, data) {
	tileApplications();

	addEventToUserLog(wsio.id, {type: "tileApplications", data: null, time: Date.now()});
}


// **************  Server File Functions *****************

function wsRequestAvailableApplications(wsio, data) {
	var apps = assets.listApps();
	wsio.emit('availableApplications', apps);
}

function wsRequestStoredFiles(wsio, data) {
	var savedFiles = getSavedFilesList();
	wsio.emit('storedFileList', savedFiles);
}

function wsLoadApplication(wsio, data) {
	var appData = {application: "custom_app", filename: data.application, data: data.data};
	appLoader.loadFileFromLocalStorage(appData, function(appInstance) {
		appInstance.id = getUniqueAppId();
		if (appInstance.animation) {
			var i;
			SAGE2Items.renderSync[appInstance.id] = {clients: {}, date: Date.now()};
			for (i = 0; i < clients.length; i++) {
				if (clients[i].clientType === "display") {
					SAGE2Items.renderSync[appInstance.id].clients[clients[i].id] = {
						wsio: clients[i], readyForNextFrame: false, blocklist: []
					};
				}
			}
		}

		// Get the drop position and convert it to wall coordinates
		var position = data.position || [0, 0];




		if (position[0] > 1) {
			// value in pixels, used as origin
			appInstance.left = position[0];
		} else {
			// value in percent
			position[0] = Math.round(position[0] * config.totalWidth);
			// Use the position as center of drop location
			appInstance.left = position[0] - appInstance.width / 2;
			if (appInstance.left < 0) {
				appInstance.left = 0;
			}
		}
		if (position[1] > 1) {
			// value in pixels, used as origin
			appInstance.top = position[1];
		} else {
			// value in percent
			position[1] = Math.round(position[1] * config.totalHeight);
			// Use the position as center of drop location
			appInstance.top  = position[1] - appInstance.height / 2;
			if (appInstance.top < 0) {
				appInstance.top = 0;
			}
		}

		// Get the size if any specificed
		var initialSize = data.dimensions;
		if (initialSize) {
			appInstance.width  = initialSize[0];
			appInstance.height = initialSize[1];
			appInstance.aspect = initialSize[0] / initialSize[1];
		}

		/*
		If this app is launched from csd command and the position isn't specified, then need to calculate
		First check if it is the first app, they all start from the same place
		If not the first, then check if the position of (last x + last width + padding + this width < wall width)
			if fits, add to this row
			if not fit, then check if fits on next row (last y + last tallest + padding + this height < wall height)
				if fit, add to next row
				if no fit, then restart
		*/
		if (data.wasLaunchedThroughMessage && !data.wasPositionGivenInMessage) {
			let xApp, yApp;
			// if this is the first app.
			if (appLaunchPositioning.xLast === -1) {
				xApp = appLaunchPositioning.xStart;
				yApp = appLaunchPositioning.yStart;
			} else {
				// if not the first app, check that this app fits in the current row
				let fit = false;
				if (appLaunchPositioning.xLast + appLaunchPositioning.widthLast
				+ appLaunchPositioning.padding + appInstance.width < config.totalWidth) {
					if (appLaunchPositioning.yLast + appInstance.height < config.totalHeight) {
						fit = true;
					}
				}
				// if the app fits, then let use the modified position
				if (fit) {
					xApp = appLaunchPositioning.xLast + appLaunchPositioning.widthLast
					+ appLaunchPositioning.padding;
					yApp = appLaunchPositioning.yLast;
				} else { // need to see if fits on next row or restart.
					// either way changing row, set this app's height as tallest in row.
					appLaunchPositioning.tallestInRow = appInstance.height;
					// if fits on next row, put it there
					if (appLaunchPositioning.yLast + appLaunchPositioning.tallestInRow
					+ appLaunchPositioning.padding + appInstance.height < config.totalHeight) {
						xApp = appLaunchPositioning.xStart;
						yApp = appLaunchPositioning.yLast + appLaunchPositioning.tallestInRow
						+ appLaunchPositioning.padding;
					} else { // doesn't fit, restart
						xApp = appLaunchPositioning.xStart;
						yApp = appLaunchPositioning.yStart;
					}
				}
			}
			// set the app values
			appInstance.left = xApp;
			appInstance.top = yApp;
			// track the values to position adjust next app
			appLaunchPositioning.xLast = appInstance.left;
			appLaunchPositioning.yLast = appInstance.top;
			appLaunchPositioning.widthLast = appInstance.width;
			appLaunchPositioning.heightLast = appInstance.height;
			if (appInstance.height > appLaunchPositioning.tallestInRow) {
				appLaunchPositioning.tallestInRow = appInstance.height;
			}
		}
		// if the csd action supplied more values to init with
		if (data.wasLaunchedThroughMessage && data.customLaunchParams) {
			appInstance.customLaunchParams = data.customLaunchParams;
		}

		handleNewApplication(appInstance, null);

		// If not deleted it will be given on display client refresh/connect, or is that a good thing?
		delete appInstance.customLaunchParams;

		addEventToUserLog(data.user, {type: "openApplication", data:
			{application: {id: appInstance.id, type: appInstance.application}}, time: Date.now()});
	});
}

function wsLoadImageFromBuffer(wsio, data) {
	appLoader.loadImageFromDataBuffer(data.src, data.width, data.height,
		"image/jpeg", "", data.url, data.title, {},
		function(appInstance) {
			// Get the drop position and convert it to wall coordinates
			var position = data.position || [0, 0];
			if (position[0] > 1) {
				// value in pixels, used as origin
				appInstance.left = position[0];
			} else {
				// value in percent
				position[0] = Math.round(position[0] * config.totalWidth);
				// Use the position as center of drop location
				appInstance.left = position[0] - appInstance.width / 2;
				if (appInstance.left < 0) {
					appInstance.left = 0;
				}
			}
			if (position[1] > 1) {
				// value in pixels, used as origin
				appInstance.top = position[1];
			} else {
				// value in percent
				position[1] = Math.round(position[1] * config.totalHeight);
				// Use the position as center of drop location
				appInstance.top  = position[1] - appInstance.height / 2;
				if (appInstance.top < 0) {
					appInstance.top = 0;
				}
			}

			appInstance.id = getUniqueAppId();

			handleNewApplication(appInstance, null);

			addEventToUserLog(data.user, {type: "openFile", data:
				{name: data.filename, application: {id: appInstance.id, type: appInstance.application}}, time: Date.now()});
		});
}

function wsLoadFileFromServer(wsio, data) {
	if (data.application === "load_session") {
		// if it's a session, then load it
		loadSession(data.filename);

		addEventToUserLog(wsio.id, {type: "openFile", data: {name: data.filename,
			application: {id: null, type: "session"}}, time: Date.now()});
	} else {
		appLoader.loadFileFromLocalStorage(data, function(appInstance, videohandle) {
			// Get the drop position and convert it to wall coordinates
			var position = data.position || [0, 0];
			if (position[0] > 1) {
				// value in pixels, used as origin
				appInstance.left = position[0];
			} else {
				// value in percent
				position[0] = Math.round(position[0] * config.totalWidth);
				// Use the position as center of drop location
				appInstance.left = position[0] - appInstance.width / 2;
				if (appInstance.left < 0) {
					appInstance.left = 0;
				}
			}
			if (position[1] > 1) {
				// value in pixels, used as origin
				appInstance.top = position[1];
			} else {
				// value in percent
				position[1] = Math.round(position[1] * config.totalHeight);
				// Use the position as center of drop location
				appInstance.top  = position[1] - appInstance.height / 2;
				if (appInstance.top < 0) {
					appInstance.top = 0;
				}
			}

			appInstance.id = getUniqueAppId();

			// Add the application in the list of renderSync if needed
			if (appInstance.animation) {
				var i;
				SAGE2Items.renderSync[appInstance.id] = {clients: {}, date: Date.now()};
				for (i = 0; i < clients.length; i++) {
					if (clients[i].clientType === "display") {
						SAGE2Items.renderSync[appInstance.id].clients[clients[i].id] = {
							wsio: clients[i], readyForNextFrame: false, blocklist: []
						};
					}
				}
			}

			handleNewApplication(appInstance, videohandle);

			addEventToUserLog(data.user, {type: "openFile", data:
				{name: data.filename, application: {id: appInstance.id, type: appInstance.application}}, time: Date.now()});
		});
	}
}

function initializeLoadedVideo(appInstance, videohandle) {
	if (appInstance.application !== "movie_player" || videohandle === null) {
		return;
	}

	var i;
	var horizontalBlocks = Math.ceil(appInstance.native_width / mediaBlockSize);
	var verticalBlocks = Math.ceil(appInstance.native_height / mediaBlockSize);
	var videoBuffer = new Array(horizontalBlocks * verticalBlocks);

	videohandle.on('error', function(err) {
		console.log("VIDEO ERROR: " + err);
	});
	videohandle.on('start', function() {
		broadcast('videoPlaying', {id: appInstance.id});
	});
	videohandle.on('end', function() {
		broadcast('videoEnded', {id: appInstance.id});
		if (SAGE2Items.renderSync[appInstance.id].loop === true) {
			SAGE2Items.renderSync[appInstance.id].decoder.seek(0.0, function() {
				SAGE2Items.renderSync[appInstance.id].decoder.play();
			});
			broadcast('updateVideoItemTime', {id: appInstance.id, timestamp: 0.0, play: false});
		}
	});
	videohandle.on('frame', function(frameIdx, buffer) {
		SAGE2Items.renderSync[appInstance.id].frameIdx = frameIdx;
		var blockBuffers = pixelblock.yuv420ToPixelBlocks(buffer,
			appInstance.data.width, appInstance.data.height, mediaBlockSize);

		var idBuffer = Buffer.concat([new Buffer(appInstance.id), new Buffer([0])]);
		var frameIdxBuffer = intToByteBuffer(frameIdx,   4);
		var dateBuffer = intToByteBuffer(Date.now(), 8);
		for (i = 0; i < blockBuffers.length; i++) {
			var blockIdxBuffer = intToByteBuffer(i, 2);
			SAGE2Items.renderSync[appInstance.id].pixelbuffer[i] = Buffer.concat([idBuffer, blockIdxBuffer,
				frameIdxBuffer, dateBuffer, blockBuffers[i]]);
		}

		handleNewVideoFrame(appInstance.id);
	});

	SAGE2Items.renderSync[appInstance.id] = {decoder: videohandle, frameIdx: null, loop: false,
		pixelbuffer: videoBuffer, newFrameGenerated: false, clients: {}};
	for (i = 0; i < clients.length; i++) {
		if (clients[i].clientType === "display") {
			SAGE2Items.renderSync[appInstance.id].clients[clients[i].id] = {
				wsio: clients[i], readyForNextFrame: false, blocklist: []
			};
		}
	}

	calculateValidBlocks(appInstance, mediaBlockSize, SAGE2Items.renderSync[appInstance.id]);

	// initialize based on state
	SAGE2Items.renderSync[appInstance.id].loop = appInstance.data.looped;
	if (appInstance.data.frame !== 0) {
		var ts = appInstance.data.frame / appInstance.data.framerate;
		SAGE2Items.renderSync[appInstance.id].decoder.seek(ts, function() {
			if (appInstance.data.paused === false) {
				SAGE2Items.renderSync[appInstance.id].decoder.play();
			}
		});
		broadcast('updateVideoItemTime', {id: appInstance.id, timestamp: ts, play: false});
	} else {
		if (appInstance.data.paused === false) {
			SAGE2Items.renderSync[appInstance.id].decoder.play();
		}
	}
	if (appInstance.data.muted === true) {
		broadcast('videoMuted', {id: appInstance.id});
	}
}

// move this function elsewhere
function handleNewVideoFrame(id) {
	var videohandle = SAGE2Items.renderSync[id];

	videohandle.newFrameGenerated = true;
	if (!allTrueDict(videohandle.clients, "readyForNextFrame")) {
		return false;
	}

	updateVideoFrame(id);
	return true;
}

// move this function elsewhere
function handleNewClientReady(id) {
	var videohandle = SAGE2Items.renderSync[id];

	// if no new frame is generate or not all display clients have finished rendering previous frame - return
	if (videohandle.newFrameGenerated !== true || !allTrueDict(videohandle.clients, "readyForNextFrame")) {
		return false;
	}

	updateVideoFrame(id);
	return true;
}

function updateVideoFrame(id) {
	var i;
	var key;
	var videohandle = SAGE2Items.renderSync[id];

	videohandle.newFrameGenerated = false;
	for (key in videohandle.clients) {
		videohandle.clients[key].wsio.emit('updateFrameIndex', {id: id, frameIdx: videohandle.frameIdx});
		var hasBlock = false;
		for (i = 0; i < videohandle.pixelbuffer.length; i++) {
			if (videohandle.clients[key].blocklist.indexOf(i) >= 0) {
				hasBlock = true;
				videohandle.clients[key].wsio.emit('updateVideoFrame', videohandle.pixelbuffer[i]);
			}
		}
		if (hasBlock === true) {
			videohandle.clients[key].readyForNextFrame = false;
		}
	}
}

// move this function elsewhere
function calculateValidBlocks(app, blockSize, renderhandle) {
	if (app.application !== "movie_player" && app.application !== "media_block_stream") {
		return;
	}

	var i;
	var j;
	var key;

	var portalX = 0;
	var portalY = 0;
	var portalScale = 1;
	var titleBarHeight = config.ui.titleBarHeight;
	var portal = findApplicationPortal(app);
	if (portal !== undefined && portal !== null) {
		portalX = portal.data.left;
		portalY = portal.data.top;
		portalScale = portal.data.scale;
		titleBarHeight = portal.data.titleBarHeight;
	}

	var horizontalBlocks = Math.ceil(app.data.width / blockSize);
	var verticalBlocks   = Math.ceil(app.data.height / blockSize);

	var renderBlockWidth  = (blockSize * app.width / app.data.width) * portalScale;
	var renderBlockHeight = (blockSize * app.height / app.data.height) * portalScale;

	for (key in renderhandle.clients) {
		renderhandle.clients[key].blocklist = [];
		for (i = 0; i < verticalBlocks; i++) {
			for (j = 0; j < horizontalBlocks; j++) {
				var blockIdx = i * horizontalBlocks + j;

				if (renderhandle.clients[key].wsio.clientID < 0) {
					renderhandle.clients[key].blocklist.push(blockIdx);
				} else {
					var display = config.displays[renderhandle.clients[key].wsio.clientID];
					var left = j * renderBlockWidth  + (app.left * portalScale + portalX);
					var top  = i * renderBlockHeight + ((app.top + titleBarHeight) * portalScale + portalY);
					var offsetX = config.resolution.width  * display.column;
					var offsetY = config.resolution.height * display.row;

					if ((left + renderBlockWidth) >= offsetX &&
						left <= (offsetX + config.resolution.width * display.width) &&
						(top + renderBlockHeight) >= offsetY &&
						top  <= (offsetY + config.resolution.height * display.height)) {
						renderhandle.clients[key].blocklist.push(blockIdx);
					}
				}
			}
		}
		renderhandle.clients[key].wsio.emit('updateValidStreamBlocks', {
			id: app.id, blockList: renderhandle.clients[key].blocklist
		});
	}
}

function wsDeleteElementFromStoredFiles(wsio, data) {
	if (data.application === "load_session") {
		// if it's a session
		deleteSession(data.filename);
	} else {
		assets.deleteAsset(data.filename, function(err) {
			if (!err) {
				// send the update file list
				broadcast('storedFileList', getSavedFilesList());
			}
		});
	}
}

function wsMoveElementFromStoredFiles(wsio, data) {
	var destinationURL = data.url;
	var destinationFile;

	// calculate the new destination filename
	for (var folder in mediaFolders) {
		var f = mediaFolders[folder];
		if (destinationURL.indexOf(f.url) === 0) {
			var splits = destinationURL.split(f.url);
			var subdir = splits[1];
			destinationFile = path.join(f.path, subdir, path.basename(data.filename));
		}
	}

	// Do the move and reprocess the asset
	if (destinationFile) {
		assets.moveAsset(data.filename, destinationFile, function(err) {
			if (err) {
				console.log(sageutils.header('Assets') + 'Error moving ' + data.filename);
			} else {
				// if all good, send the new list of files
				// wsRequestStoredFiles(wsio);
				// send the update file list
				broadcast('storedFileList', getSavedFilesList());
			}
		});
	}
}


// **************  Adding Web Content (URL) *****************

function wsAddNewWebElement(wsio, data) {
	appLoader.loadFileFromWebURL(data, function(appInstance, videohandle) {

		// Get the drop position and convert it to wall coordinates
		var position = data.position || [0, 0];
		position[0] = Math.round(position[0] * config.totalWidth);
		position[1] = Math.round(position[1] * config.totalHeight);

		// Use the position from the drop location
		if (position[0] !== 0 || position[1] !== 0) {
			appInstance.left = position[0] - appInstance.width / 2;
			if (appInstance.left < 0) {
				appInstance.left = 0;
			}
			appInstance.top  = position[1] - appInstance.height / 2;
			if (appInstance.top < 0) {
				appInstance.top = 0;
			}
		}

		appInstance.id = getUniqueAppId();
		handleNewApplication(appInstance, videohandle);

		if (appInstance.animation) {
			var i;
			SAGE2Items.renderSync[appInstance.id] = {clients: {}, date: Date.now()};
			for (i = 0; i < clients.length; i++) {
				if (clients[i].clientType === "display") {
					SAGE2Items.renderSync[appInstance.id].clients[clients[i].id] = {
						wsio: clients[i], readyForNextFrame: false, blocklist: []
					};
				}
			}
		}
	});
}

// **************  Folder management     *****************

function wsCreateFolder(wsio, data) {
	// Create a folder as needed
	for (var folder in mediaFolders) {
		var f = mediaFolders[folder];
		// if it starts with the sage root
		if (data.root.indexOf(f.url) === 0) {
			var subdir = data.root.split(f.url)[1];
			var toCreate = path.join(f.path, subdir, data.path);
			if (!sageutils.folderExists(toCreate)) {
				sageutils.mkdirParent(toCreate);
				console.log(sageutils.header('Folder') + toCreate + ' created');
			}
		}
	}
}


// **************  Command line          *****************

function wsCommand(wsio, data) {
	// send the command to the REPL interpreter
	processInputCommand(data);
}

// **************  Launching Web Browser *****************

function wsOpenNewWebpage(wsio, data) {
	console.log(sageutils.header('Webview') + "opening " + data.url);

	wsLoadApplication(null, {
		application: "/uploads/apps/Webview",
		user: wsio.id,
		// pass the url in the data object
		data: data,
		position: [0, 0]
	});

	// Check if the web-browser is connected
	if (webBrowserClient !== null) {
		// then emit the command
		console.log("Browser> new page", data.url);
		webBrowserClient.emit('openWebBrowser', {url: data.url});
	}
}

// **************  Volume sync  ********************

function wsSetVolume(wsio, data) {
	if (SAGE2Items.renderSync[data.id] === undefined || SAGE2Items.renderSync[data.id] === null) {
		return;
	}

	broadcast('setVolume', data);
}

// **************  Video / Audio Synchonization *****************

function wsPlayVideo(wsio, data) {
	if (SAGE2Items.renderSync[data.id] === undefined || SAGE2Items.renderSync[data.id] === null) {
		return;
	}

	SAGE2Items.renderSync[data.id].decoder.play();
}

function wsPauseVideo(wsio, data) {
	if (SAGE2Items.renderSync[data.id] === undefined || SAGE2Items.renderSync[data.id] === null) {
		return;
	}

	SAGE2Items.renderSync[data.id].decoder.pause(function() {
		broadcast('videoPaused', {id: data.id});
	});
}

function wsStopVideo(wsio, data) {
	if (SAGE2Items.renderSync[data.id] === undefined || SAGE2Items.renderSync[data.id] === null) {
		return;
	}

	SAGE2Items.renderSync[data.id].decoder.stop(function() {
		broadcast('videoPaused', {id: data.id});
		broadcast('updateVideoItemTime', {id: data.id, timestamp: 0.0, play: false});
		broadcast('updateFrameIndex', {id: data.id, frameIdx: 0});
	});
}

function wsUpdateVideoTime(wsio, data) {
	if (SAGE2Items.renderSync[data.id] === undefined || SAGE2Items.renderSync[data.id] === null) {
		return;
	}

	SAGE2Items.renderSync[data.id].decoder.seek(data.timestamp, function() {
		if (data.play === true) {
			SAGE2Items.renderSync[data.id].decoder.play();
		}
	});
	broadcast('updateVideoItemTime', data);
}

function wsMuteVideo(wsio, data) {
	if (SAGE2Items.renderSync[data.id] === undefined || SAGE2Items.renderSync[data.id] === null) {
		return;
	}

	broadcast('videoMuted', {id: data.id});
}

function wsUnmuteVideo(wsio, data) {
	if (SAGE2Items.renderSync[data.id] === undefined || SAGE2Items.renderSync[data.id] === null) {
		return;
	}

	broadcast('videoUnmuted', {id: data.id});
}

function wsLoopVideo(wsio, data) {
	if (SAGE2Items.renderSync[data.id] === undefined || SAGE2Items.renderSync[data.id] === null) {
		return;
	}

	SAGE2Items.renderSync[data.id].loop = data.loop;
}

// **************  Remote Server Content *****************

function wsAddNewElementFromRemoteServer(wsio, data) {
	console.log("add element from remote server");
	var i;

	appLoader.loadApplicationFromRemoteServer(data, function(appInstance, videohandle) {
		console.log("Remote App: " + appInstance.title + " (" + appInstance.application + ")");
		if (appInstance.application === "media_stream" || appInstance.application === "media_block_stream") {
			appInstance.id = wsio.remoteAddress.address + ":" + wsio.remoteAddress.port + "|" + appInstance.id;
			SAGE2Items.renderSync[appInstance.id] = {chunks: [], clients: {}};
			for (i = 0; i < clients.length; i++) {
				if (clients[i].clientType === "display") {
					SAGE2Items.renderSync[appInstance.id].clients[clients[i].id] = {
						wsio: clients[i], readyForNextFrame: false, blocklist: []
					};
				}
			}
		} else {
			appInstance.id = getUniqueAppId();
		}

		sageutils.mergeObjects(data.data, appInstance.data, ['video_url', 'video_type', 'audio_url', 'audio_type']);

		handleNewApplication(appInstance, videohandle);

		if (appInstance.animation) {
			SAGE2Items.renderSync[appInstance.id] = {clients: {}, date: Date.now()};
			for (i = 0; i < clients.length; i++) {
				if (clients[i].clientType === "display") {
					SAGE2Items.renderSync[appInstance.id].clients[clients[i].id] = {
						wsio: clients[i], readyForNextFrame: false, blocklist: []
					};
				}
			}
		}
	});
}

function wsAddNewSharedElementFromRemoteServer(wsio, data) {
	var i;

	appLoader.loadApplicationFromRemoteServer(data.application, function(appInstance, videohandle) {
		console.log(sageutils.header("Remote App") + appInstance.title + " (" + appInstance.application + ")");

		if (appInstance.application === "media_stream" || appInstance.application === "media_block_stream") {
			appInstance.id = wsio.remoteAddress.address + ":" + wsio.remoteAddress.port + "|" + data.id;
			SAGE2Items.renderSync[appInstance.id] = {chunks: [], clients: {}};
			for (i = 0; i < clients.length; i++) {
				if (clients[i].clientType === "display") {
					console.log(sageutils.header("Remote App") + "render client: " + clients[i].id);
					SAGE2Items.renderSync[appInstance.id].clients[clients[i].id] = {
						wsio: clients[i], readyForNextFrame: false, blocklist: []
					};
				}
			}
		} else {
			appInstance.id = data.id;
		}

		sageutils.mergeObjects(data.application.data, appInstance.data, ['video_url', 'video_type', 'audio_url', 'audio_type']);

		handleNewApplication(appInstance, videohandle);

		if (appInstance.animation) {
			SAGE2Items.renderSync[appInstance.id] = {clients: {}, date: Date.now()};
			for (i = 0; i < clients.length; i++) {
				if (clients[i].clientType === "display") {
					SAGE2Items.renderSync[appInstance.id].clients[clients[i].id] = {
						wsio: clients[i], readyForNextFrame: false, blocklist: []
					};
				}
			}
		}

		sharedApps[appInstance.id] = [{wsio: wsio, sharedId: data.remoteAppId}];

		SAGE2Items.applications.editButtonVisibilityOnItem(appInstance.id, "syncButton", true);
		broadcast('setAppSharingFlag', {id: appInstance.id, sharing: true});
	});
}

function wsRequestNextRemoteFrame(wsio, data) {
	var originId;
	var portalCloneIdx = data.id.indexOf("_");
	if (portalCloneIdx >= 0) {
		originId = data.id.substring(0, portalCloneIdx);
	} else {
		originId = data.id;
	}
	var remote_id = config.host + ":" + config.secure_port + "|" + data.id;

	if (SAGE2Items.applications.list.hasOwnProperty(originId)) {
		var stream = SAGE2Items.applications.list[originId];
		wsio.emit('updateRemoteMediaStreamFrame', {id: remote_id, state: stream.data});
	} else {
		wsio.emit('stopMediaStream', {id: remote_id});
	}
}

function wsUpdateRemoteMediaStreamFrame(wsio, data) {
	if (!SAGE2Items.applications.list.hasOwnProperty(data.id)) {
		return;
	}

	var key;
	for (key in SAGE2Items.renderSync[data.id].clients) {
		SAGE2Items.renderSync[data.id].clients[key].readyForNextFrame = false;
	}
	var stream = SAGE2Items.applications.list[data.id];
	stream.data = data.data;

	broadcast('updateMediaStreamFrame', data);
}

function wsReceivedRemoteMediaStreamFrame(wsio, data) {
	SAGE2Items.renderSync[data.id].clients[wsio.id].readyForNextFrame = true;
	if (allTrueDict(SAGE2Items.renderSync[data.id].clients, "readyForNextFrame")) {
		var i;
		var mediaStreamData = data.id.substring(6).split("|");
		var sender = {wsio: null, serverId: mediaStreamData[0], clientId: mediaStreamData[1], streamId: null};
		for (i = 0; i < clients.length; i++) {
			if (clients[i].id === sender.serverId) {
				sender.wsio = clients[i];
				break;
			}
		}
		if (sender.wsio !== null) {
			sender.wsio.emit('requestNextRemoteFrame', {id: sender.clientId});
		}
	}
}

// XXX - Remote block streaming not tested
function wsRequestNextRemoteBlockFrame(wsio, data) {
	var remote_id = config.host + ":" + config.secure_port + "|" + data.id;
	if (SAGE2Items.applications.list.hasOwnProperty(data.id)) {
		var stream = SAGE2Items.applications.list[data.id];
		wsio.emit('updateRemoteMediaBlockStreamFrame', {id: remote_id, state: stream.data});
	} else {
		wsio.emit('stopMediaBlockStream', {id: remote_id});
	}
}

function wsUpdateRemoteMediaBlockStreamFrame(wsio, data) {
	if (!SAGE2Items.applications.list.hasOwnProperty(data.id)) {
		return;
	}

	var key;
	for (key in SAGE2Items.renderSync[data.id].clients) {
		SAGE2Items.renderSync[data.id].clients[key].readyForNextFrame = false;
	}
	var stream = SAGE2Items.applications.list[data.id];
	stream.data = data.data;

	broadcast('updateMediaBlockStreamFrame', data);
}

function wsReceivedRemoteMediaBlockStreamFrame(wsio, data) {
	SAGE2Items.renderSync[data.id].clients[wsio.id].readyForNextFrame = true;
	if (allTrueDict(SAGE2Items.renderSync[data.id].clients, "readyForNextFrame")) {
		var i;
		var mediaBlockStreamData = data.id.substring(6).split("|");
		var sender = {wsio: null, serverId: mediaBlockStreamData[0], clientId: mediaBlockStreamData[1], streamId: null};
		for (i = 0; i < clients.length; i++) {
			if (clients[i].id === sender.serverId) {
				sender.wsio = clients[i];
				break;
			}
		}
		if (sender.wsio !== null) {
			sender.wsio.emit('requestNextRemoteFrame', {id: sender.clientId});
		}
	}
}

function wsRequestDataSharingSession(wsio, data) {
	var known_site = findRemoteSiteByConnection(wsio);
	if (known_site !== null) {
		data.config.name = known_site.name;
	}
	if (data.config.name === undefined || data.config.name === null) {
		data.config.name = "Unknown";
	}

	console.log("Data-sharing request from " + data.config.name + " (" + data.config.host + ":" + data.config.secure_port + ")");
	broadcast('requestedDataSharingSession', {name: data.config.name, host: data.config.host, port: data.config.port});
	// remoteSharingRequestDialog = {wsio: wsio, config: data.config};
	showRequestDialog(true);
}

function wsCancelDataSharingSession(wsio, data) {
	console.log("Data-sharing request cancelled");
	broadcast('closeRequestDataSharingDialog', null, 'requiresFullApps');
	// remoteSharingRequestDialog = null;
	showRequestDialog(false);
}

function wsAcceptDataSharingSession(wsio, data) {
	var myMin = Math.min(config.totalWidth, config.totalHeight - config.ui.titleBarHeight);
	var sharingScale = (0.9 * myMin) / Math.min(data.width, data.height);
	console.log("Data-sharing request accepted: " + data.width + "x" + data.height + ", scale: " + sharingScale);
	broadcast('closeDataSharingWaitDialog', null);
	createNewDataSharingSession(remoteSharingWaitDialog.name, remoteSharingWaitDialog.wsio.remoteAddress.address,
		remoteSharingWaitDialog.wsio.remoteAddress.port, remoteSharingWaitDialog.wsio,
		new Date(data.date), data.width, data.height, sharingScale, data.titleBarHeight, true);
	remoteSharingWaitDialog = null;
	showWaitDialog(false);
}

function wsRejectDataSharingSession(wsio, data) {
	console.log("Data-sharing request rejected");
	broadcast('closeDataSharingWaitDialog', null, 'requiresFullApps');
	remoteSharingWaitDialog = null;
	showWaitDialog(false);
}

function wsCreateRemoteSagePointer(wsio, data) {
	var key;
	var portalId = null;
	for (key in remoteSharingSessions) {
		if (remoteSharingSessions[key].portal.host === data.portal.host &&
			remoteSharingSessions[key].portal.port === data.portal.port) {
			portalId = key;
		}
	}
	createSagePointer(data.id, portalId);
}

function wsStartRemoteSagePointer(wsio, data) {
	sagePointers[data.id].left = data.left;
	sagePointers[data.id].top  = data.top;

	showPointer(data.id, data);
}

function wsStopRemoteSagePointer(wsio, data) {
	hidePointer(data.id, data);

	// return to window interaction mode after stopping pointer
	if (remoteInteraction[data.id].appInteractionMode()) {
		remoteInteraction[data.id].toggleModes();
		broadcast('changeSagePointerMode', {id: sagePointers[data.id].id, mode: remoteInteraction[data.id].interactionMode });
	}
}

function wsRecordInnerGeometryForWidget(wsio, data) {
	// var center = data.innerGeometry.center;
	var buttons = data.innerGeometry.buttons;
	var textInputs = data.innerGeometry.textInputs;
	var sliders = data.innerGeometry.sliders;
	var radioButtons = data.innerGeometry.radioButtons;

	// SAGE2Items.widgets.addButtonToItem(data.instanceID, "center", "circle", {x:center.x, y: center.y, r:center.r}, 0);
	var i;
	for (i = 0; i < buttons.length; i++) {
		SAGE2Items.widgets.addButtonToItem(data.instanceID, buttons[i].id, "circle",
			{x: buttons[i].x, y: buttons[i].y, r: buttons[i].r}, 0);
	}
	for (i = 0; i < textInputs.length; i++) {
		SAGE2Items.widgets.addButtonToItem(data.instanceID, textInputs[i].id, "rectangle",
			{x: textInputs[i].x, y: textInputs[i].y, w: textInputs[i].w, h: textInputs[i].h}, 0);

	}
	for (i = 0; i < sliders.length; i++) {
		SAGE2Items.widgets.addButtonToItem(data.instanceID, sliders[i].id, "rectangle",
			{x: sliders[i].x, y: sliders[i].y, w: sliders[i].w, h: sliders[i].h}, 0);
	}
	for (i = 0; i < radioButtons.length; i++) {
		var radioOptions = radioButtons[i];
		for (var j = 0; j < radioOptions.length; j++) {
			SAGE2Items.widgets.addButtonToItem(data.instanceID, radioOptions[j].id, "circle",
			{x: radioOptions[j].x, y: radioOptions[j].y, r: radioOptions[j].r}, 0);
		}
	}
}

function wsCreateAppClone(wsio, data) {
	var app = SAGE2Items.applications.list[data.id];

	createAppFromDescription(app, function(appInstance, videohandle) {
		appInstance.id = getUniqueAppId();
		if (appInstance.animation) {
			var i;
			SAGE2Items.renderSync[appInstance.id] = {clients: {}, date: Date.now()};
			for (i = 0; i < clients.length; i++) {
				if (clients[i].clientType === "display") {
					SAGE2Items.renderSync[appInstance.id].clients[clients[i].id] = {
						wsio: clients[i], readyForNextFrame: false, blocklist: []
					};
				}
			}
		}

		handleNewApplication(appInstance, videohandle);
	});
}

function wsRemoteSagePointerPosition(wsio, data) {
	if (sagePointers[data.id] === undefined) {
		return;
	}

	sagePointers[data.id].left = data.left;
	sagePointers[data.id].top = data.top;

	broadcast('updateSagePointerPosition', sagePointers[data.id]);
}

function wsRemoteSagePointerToggleModes(wsio, data) {
	// remoteInteraction[data.id].toggleModes();
	remoteInteraction[data.id].interactionMode = data.mode;
	broadcast('changeSagePointerMode', {id: sagePointers[data.id].id, mode: remoteInteraction[data.id].interactionMode});
}

function wsRemoteSagePointerHoverCorner(wsio, data) {
	var appId = data.appHoverCorner.elemId;
	var app = null;
	if (SAGE2Items.applications.list.hasOwnProperty(appId)) {
		app = SAGE2Items.applications.list[appId];
	} else if (SAGE2Items.applications.list.hasOwnProperty(wsio.id + "|" + appId)) {
		data.appHoverCorner.elemId = wsio.id + "|" + appId;
		appId = data.appHoverCorner.elemId;
		app = SAGE2Items.applications.list[appId];
	}
	if (app === undefined || app === null) {
		return;
	}

	broadcast('hoverOverItemCorner', data.appHoverCorner);
}

function wsAddNewRemoteElementInDataSharingPortal(wsio, data) {
	var key;
	var remote = null;
	for (key in remoteSharingSessions) {
		if (remoteSharingSessions[key].wsio.id === wsio.id) {
			remote = remoteSharingSessions[key];
			break;
		}
	}
	console.log("adding element from remote server:");
	if (remote !== null) {
		createAppFromDescription(data, function(appInstance, videohandle) {
			if (appInstance.application === "media_stream" || appInstance.application === "media_block_stream") {
				appInstance.id = wsio.remoteAddress.address + ":" + wsio.remoteAddress.port + "|" + data.id;
			} else {
				appInstance.id = data.id;
			}
			appInstance.left = data.left;
			appInstance.top = data.top;
			appInstance.width = data.width;
			appInstance.height = data.height;

			remoteSharingSessions[remote.portal.id].appCount++;

			var i;
			SAGE2Items.renderSync[appInstance.id] = {clients: {}, date: Date.now()};
			for (i = 0; i < clients.length; i++) {
				if (clients[i].clientType === "display") {
					SAGE2Items.renderSync[appInstance.id].clients[clients[i].id] = {
						wsio: clients[i], readyForNextFrame: false, blocklist: []
					};
				}
			}
			handleNewApplicationInDataSharingPortal(appInstance, videohandle, remote.portal.id);
		});
	}
}

function wsUpdateApplicationOrder(wsio, data) {
	// should check timestamp first (data.date)
	broadcast('updateItemOrder', data.order);
}

function wsStartApplicationMove(wsio, data) {
	// should check timestamp first (data.date)
	var app = null;
	if (SAGE2Items.applications.list.hasOwnProperty(data.appId)) {
		app = SAGE2Items.applications.list[data.appId];
	} else if (SAGE2Items.applications.list.hasOwnProperty(wsio.id + "|" + data.appId)) {
		data.appId = wsio.id + "|" + data.appId;
		app = SAGE2Items.applications.list[data.appId];
	}
	if (app === undefined || app === null) {
		return;
	}

	broadcast('startMove', {id: data.appId, date: Date.now()});

	var eLogData = {
		type: "move",
		action: "start",
		application: {
			id: app.id,
			type: app.application
		},
		location: {
			x: parseInt(app.left, 10),
			y: parseInt(app.top, 10),
			width: parseInt(app.width, 10),
			height: parseInt(app.height, 10)
		}
	};
	addEventToUserLog(data.id, {type: "windowManagement", data: eLogData, time: Date.now()});
}

function wsStartApplicationResize(wsio, data) {
	// should check timestamp first (data.date)
	var app = null;
	if (SAGE2Items.applications.list.hasOwnProperty(data.appId)) {
		app = SAGE2Items.applications.list[data.appId];
	} else if (SAGE2Items.applications.list.hasOwnProperty(wsio.id + "|" + data.appId)) {
		data.appId = wsio.id + "|" + data.appId;
		app = SAGE2Items.applications.list[data.appId];
	}
	if (app === undefined || app === null) {
		return;
	}

	broadcast('startResize', {id: data.appId, date: Date.now()});

	var eLogData = {
		type: "resize",
		action: "start",
		application: {
			id: app.id,
			type: app.application
		},
		location: {
			x: parseInt(app.left, 10),
			y: parseInt(app.top, 10),
			width: parseInt(app.width, 10),
			height: parseInt(app.height, 10)
		}
	};
	addEventToUserLog(data.id, {type: "windowManagement", data: eLogData, time: Date.now()});
}

function wsUpdateApplicationPosition(wsio, data) {
	// should check timestamp first (data.date)
	var appId = data.appPositionAndSize.elemId;
	var app = null;
	if (SAGE2Items.applications.list.hasOwnProperty(appId)) {
		app = SAGE2Items.applications.list[appId];
	} else if (SAGE2Items.applications.list.hasOwnProperty(wsio.id + "|" + appId)) {
		data.appPositionAndSize.elemId = wsio.id + "|" + appId;
		appId = data.appPositionAndSize.elemId;
		app = SAGE2Items.applications.list[appId];
	}
	if (app === undefined || app === null) {
		return;
	}

	var titleBarHeight = config.ui.titleBarHeight;
	if (data.portalId !== undefined && data.portalId !== null) {
		titleBarHeight = remoteSharingSessions[data.portalId].portal.titleBarHeight;
	}
	app.left = data.appPositionAndSize.elemLeft;
	app.top = data.appPositionAndSize.elemTop;
	app.width = data.appPositionAndSize.elemWidth;
	app.height = data.appPositionAndSize.elemHeight;
	var im = findInteractableManager(data.appPositionAndSize.elemId);
	im.editGeometry(app.id, "applications", "rectangle", {x: app.left, y: app.top, w: app.width, h: app.height + titleBarHeight});
	broadcast('setItemPosition', data.appPositionAndSize);
	if (SAGE2Items.renderSync.hasOwnProperty(app.id)) {
		calculateValidBlocks(app, mediaBlockSize, SAGE2Items.renderSync[app.id]);
		if (app.id in SAGE2Items.renderSync && SAGE2Items.renderSync[app.id].newFrameGenerated === false) {
			handleNewVideoFrame(app.id);
		}
	}
}

function wsUpdateApplicationPositionAndSize(wsio, data) {
	// should check timestamp first (data.date)
	var appId = data.appPositionAndSize.elemId;
	var app = null;
	if (SAGE2Items.applications.list.hasOwnProperty(appId)) {
		app = SAGE2Items.applications.list[appId];
	} else if (SAGE2Items.applications.list.hasOwnProperty(wsio.id + "|" + appId)) {
		data.appPositionAndSize.elemId = wsio.id + "|" + appId;
		appId = data.appPositionAndSize.elemId;
		app = SAGE2Items.applications.list[appId];
	}
	if (app === undefined || app === null) {
		return;
	}

	var titleBarHeight = config.ui.titleBarHeight;
	if (data.portalId !== undefined && data.portalId !== null) {
		titleBarHeight = remoteSharingSessions[data.portalId].portal.titleBarHeight;
	}
	app.left = data.appPositionAndSize.elemLeft;
	app.top = data.appPositionAndSize.elemTop;
	app.width = data.appPositionAndSize.elemWidth;
	app.height = data.appPositionAndSize.elemHeight;
	var im = findInteractableManager(data.appPositionAndSize.elemId);
	im.editGeometry(app.id, "applications", "rectangle", {x: app.left, y: app.top, w: app.width, h: app.height + titleBarHeight});
	handleApplicationResize(app.id);
	broadcast('setItemPositionAndSize', data.appPositionAndSize);
	if (SAGE2Items.renderSync.hasOwnProperty(app.id)) {
		calculateValidBlocks(app, mediaBlockSize, SAGE2Items.renderSync[app.id]);
		if (app.id in SAGE2Items.renderSync && SAGE2Items.renderSync[app.id].newFrameGenerated === false) {
			handleNewVideoFrame(app.id);
		}
	}
}

function wsFinishApplicationMove(wsio, data) {
	// should check timestamp first (data.date)
	var app = null;
	if (SAGE2Items.applications.list.hasOwnProperty(data.appId)) {
		app = SAGE2Items.applications.list[data.appId];
	} else if (SAGE2Items.applications.list.hasOwnProperty(wsio.id + "|" + data.appId)) {
		data.appId = wsio.id + "|" + data.appId;
		app = SAGE2Items.applications.list[data.appId];
	}
	if (app === undefined || app === null) {
		return;
	}

	broadcast('finishedMove', {id: data.appId, date: Date.now()});

	var eLogData = {
		type: "move",
		action: "end",
		application: {
			id: app.id,
			type: app.application
		},
		location: {
			x: parseInt(app.left, 10),
			y: parseInt(app.top, 10),
			width: parseInt(app.width, 10),
			height: parseInt(app.height, 10)
		}
	};
	addEventToUserLog(data.id, {type: "windowManagement", data: eLogData, time: Date.now()});
}

function wsFinishApplicationResize(wsio, data) {
	// should check timestamp first (data.date)
	var app = null;
	if (SAGE2Items.applications.list.hasOwnProperty(data.appId)) {
		app = SAGE2Items.applications.list[data.appId];
	} else if (SAGE2Items.applications.list.hasOwnProperty(wsio.id + "|" + data.appId)) {
		data.appId = wsio.id + "|" + data.appId;
		app = SAGE2Items.applications.list[data.appId];
	}
	if (app === undefined || app === null) {
		return;
	}

	broadcast('finishedResize', {id: data.appId, date: Date.now()});

	var eLogData = {
		type: "resize",
		action: "end",
		application: {
			id: app.id,
			type: app.application
		},
		location: {
			x: parseInt(app.left, 10),
			y: parseInt(app.top, 10),
			width: parseInt(app.width, 10),
			height: parseInt(app.height, 10)
		}
	};
	addEventToUserLog(data.id, {type: "windowManagement", data: eLogData, time: Date.now()});
}

function wsDeleteApplication(wsio, data) {
	deleteApplication(data.appId);

	// Is that diffent ?
	// if (SAGE2Items.applications.list.hasOwnProperty(data.appId)) {
	// 	SAGE2Items.applications.removeItem(data.appId);
	// 	var im = findInteractableManager(data.appId);
	// 	im.removeGeometry(data.appId, "applications");
	// 	broadcast('deleteElement', {elemId: data.appId});
	// }
}

function wsUpdateApplicationState(wsio, data) {
	// should check timestamp first (data.date)
	if (SAGE2Items.applications.list.hasOwnProperty(data.id)) {
		var app = SAGE2Items.applications.list[data.id];

		// hang on to old values if movie player
		var oldTs;
		var oldPaused;
		var oldMuted;
		if (app.application === "movie_player") {
			oldTs = app.data.frame / app.data.framerate;
			oldPaused = app.data.paused;
			oldMuted = app.data.muted;
		}

		var modified = sageutils.mergeObjects(data.state, app.data,
			['doc_url', 'video_url', 'video_type', 'audio_url', 'audio_type']);
		if (modified === true) {
			// update video demuxer based on state
			if (app.application === "movie_player") {
				console.log("received state from remote site:", data.state);

				SAGE2Items.renderSync[app.id].loop = app.data.looped;

				var ts = app.data.frame / app.data.framerate;
				if (app.data.paused === true && ts !== oldTs) {
					SAGE2Items.renderSync[app.id].decoder.seek(ts, function() {
						// do nothing
					});
					broadcast('updateVideoItemTime', {id: app.id, timestamp: ts, play: false});
				} else {
					if (app.data.paused === true && oldPaused === false) {
						SAGE2Items.renderSync[app.id].decoder.pause(function() {
							broadcast('videoPaused', {id: app.id});
						});
					}
					if (app.data.paused === false && oldPaused === true) {
						SAGE2Items.renderSync[app.id].decoder.play();
					}
				}
				if (app.data.muted === true && oldMuted === false) {
					broadcast('videoMuted', {id: app.id});
				}
				if (app.data.muted === false && oldMuted === true) {
					broadcast('videoUnmuted', {id: app.id});
				}
			}

			// for all apps - send new state to app
			broadcast('loadApplicationState', {id: app.id, state: app.data, date: Date.now()});
		}
	}
}

function wsUpdateApplicationStateOptions(wsio, data) {
	// should check timestamp first (data.date)
	if (SAGE2Items.applications.list.hasOwnProperty(data.id)) {
		broadcast('loadApplicationOptions', {id: data.id, options: data.options});
	}
}


// **************  Widget Control Messages *****************

function wsAddNewControl(wsio, data) {
	if (!SAGE2Items.applications.list.hasOwnProperty(data.appId)) {
		return;
	}
	if (SAGE2Items.widgets.list.hasOwnProperty(data.id)) {
		return;
	}

	broadcast('createControl', data);

	var zIndex = SAGE2Items.widgets.numItems;
	var radialGeometry = {
		x: data.left + (data.height / 2),
		y: data.top + (data.height / 2),
		r: data.height / 2
	};

	if (data.hasSideBar === true) {
		var shapeData = {
			radial: {
				type: "circle",
				visible: true,
				geometry: radialGeometry
			},
			sidebar: {
				type: "rectangle",
				visible: true,
				geometry: {
					x: data.left + data.height,
					y: data.top + (data.height / 2) - (data.barHeight / 2),
					w: data.width - data.height, h: data.barHeight
				}
			}
		};
		interactMgr.addComplexGeometry(data.id, "widgets", shapeData, zIndex, data);
	} else {
		interactMgr.addGeometry(data.id, "widgets", "circle", radialGeometry, true, zIndex, data);
	}
	SAGE2Items.widgets.addItem(data);
	var uniqueID = data.id.substring(data.appId.length, data.id.lastIndexOf("_"));
	var app = SAGE2Items.applications.list[data.appId];
	addEventToUserLog(uniqueID, {type: "widgetMenu", data: {action: "open", application:
		{id: app.id, type: app.application}}, time: Date.now()});
}


function wsCloseAppFromControl(wsio, data) {
	deleteApplication(data.appId);
}

function wsHideWidgetFromControl(wsio, data) {
	var ctrl = SAGE2Items.widgets.list[data.instanceID];
	hideControl(ctrl);
}

function wsOpenRadialMenuFromControl(wsio, data) {
	console.log("radial menu");
	var ctrl = SAGE2Items.widgets.list[data.id];
	createRadialMenu(wsio.id, ctrl.left, ctrl.top);
}


function loadConfiguration() {
	var configFile = null;

	if (program.configuration) {
		configFile = program.configuration;
	} else {
		// Read config.txt - if exists and specifies a user defined config, then use it
		if (sageutils.fileExists("config.txt")) {
			var lines = fs.readFileSync("config.txt", 'utf8').split("\n");
			for (var i = 0; i < lines.length; i++) {
				var text = "";
				var comment = lines[i].indexOf("//");
				if (comment >= 0) {
					text = lines[i].substring(0, comment).trim();
				} else {
					text = lines[i].trim();
				}

				if (text !== "") {
					configFile = text;
					console.log(sageutils.header("SAGE2") + "Found configuration file: " + configFile);
					break;
				}
			}
		}
	}

	// If config.txt does not exist or does not specify any files, look for a config with the hostname
	if (configFile === null) {
		var hn  = os.hostname();
		var dot = hn.indexOf(".");
		if (dot >= 0) {
			hn = hn.substring(0, dot);
		}
		configFile = path.join("config", hn + "-cfg.json");
		if (sageutils.fileExists(configFile)) {
			console.log(sageutils.header("SAGE2") + "Found configuration file: " + configFile);
		} else {
			// Check in ~/Document/SAGE2_Media/config
			if (platform === "Windows") {
				configFile = path.join(mainFolder.path, "config", "defaultWin-cfg.json");
			} else {
				configFile = path.join(mainFolder.path, "config", "default-cfg.json");
			}
			// finally check in the internal folder
			if (!sageutils.fileExists(configFile)) {
				if (platform === "Windows") {
					configFile = path.join("config", "defaultWin-cfg.json");
				} else {
					configFile = path.join("config", "default-cfg.json");
				}
			}
			console.log(sageutils.header("SAGE2") + "Using default configuration file: " + configFile);
		}
	}

	if (!sageutils.fileExists(configFile)) {
		console.log("\n----------");
		console.log(sageutils.header("SAGE2") + "Cannot find configuration file: " + configFile);
		console.log("----------\n\n");
		process.exit(1);
	}

	// Read the specified configuration file
	var json_str   = fs.readFileSync(configFile, 'utf8');
	// Parse it using JSON5 syntax (more lax than strict JSON)
	var userConfig = json5.parse(json_str);

	// compute extra dependent parameters
	userConfig.totalWidth  = userConfig.resolution.width  * userConfig.layout.columns;
	userConfig.totalHeight = userConfig.resolution.height * userConfig.layout.rows;

	var minDim = Math.min(userConfig.totalWidth, userConfig.totalHeight);
	var maxDim = Math.max(userConfig.totalWidth, userConfig.totalHeight);

	if (userConfig.ui.titleBarHeight) {
		userConfig.ui.titleBarHeight = parseInt(userConfig.ui.titleBarHeight, 10);
	} else {
		userConfig.ui.titleBarHeight = Math.round(0.025 * minDim);
	}

	if (userConfig.ui.widgetControlSize) {
		userConfig.ui.widgetControlSize = parseInt(userConfig.ui.widgetControlSize, 10);
	} else {
		userConfig.ui.widgetControlSize = Math.round(0.020 * minDim);
	}

	if (userConfig.ui.titleTextSize) {
		userConfig.ui.titleTextSize = parseInt(userConfig.ui.titleTextSize, 10);
	} else {
		userConfig.ui.titleTextSize  = Math.round(0.015 * minDim);
	}

	if (userConfig.ui.pointerSize) {
		userConfig.ui.pointerSize = parseInt(userConfig.ui.pointerSize, 10);
	} else {
		userConfig.ui.pointerSize = Math.round(0.08 * minDim);
	}

	if (userConfig.ui.minWindowWidth) {
		userConfig.ui.minWindowWidth = parseInt(userConfig.ui.minWindowWidth, 10);
	} else {
		userConfig.ui.minWindowWidth  = Math.round(0.08 * minDim);  // 8%
	}
	if (userConfig.ui.minWindowHeight) {
		userConfig.ui.minWindowHeight = parseInt(userConfig.ui.minWindowHeight, 10);
	} else {
		userConfig.ui.minWindowHeight = Math.round(0.08 * minDim); // 8%
	}

	if (userConfig.ui.maxWindowWidth) {
		userConfig.ui.maxWindowWidth = parseInt(userConfig.ui.maxWindowWidth, 10);
	} else {
		userConfig.ui.maxWindowWidth  = Math.round(1.2 * maxDim);  // 120%
	}
	if (userConfig.ui.maxWindowHeight) {
		userConfig.ui.maxWindowHeight = parseInt(userConfig.ui.maxWindowHeight, 10);
	} else {
		userConfig.ui.maxWindowHeight = Math.round(1.2 * maxDim); // 120%
	}

	// Check the borders settings (for hidding the borders)
	if (userConfig.dimensions === undefined) {
		userConfig.dimensions = {};
	}

	// Overlapping tile dimension in pixels to allow edge blending
	// tile_overlap = { horizontal: 20, vertical: 20}
	// code provided by Larse Bilke
	// larsbilke83@gmail.com
	if (userConfig.dimensions.tile_overlap === undefined) {
		userConfig.dimensions.tile_overlap = {
			horizontal: 0,
			vertical:   0
		};
	} else {
		// Check the values
		var hoverlap = parseInt(userConfig.dimensions.tile_overlap.horizontal, 10);
		var voverlap = parseInt(userConfig.dimensions.tile_overlap.vertical,   10);
		// If negative values, converted to positives
		if (hoverlap < 0) {
			hoverlap *= -1;
		}
		if (voverlap < 0) {
			voverlap *= -1;
		}
		// Set the final values back into the configuration
		userConfig.dimensions.tile_overlap = {
			horizontal: hoverlap,
			vertical:   voverlap
		};
	}

	// Tile config Basic mode
	var aspectRatioConfig = userConfig.dimensions.aspect_ratio;
	var aspectRatio = 1.7778; // 16:9
	var userDefinedAspectRatio = false;
	if (aspectRatioConfig !== undefined) {
		var ratioParsed = aspectRatioConfig.split(":");
		aspectRatio = (parseFloat(ratioParsed[0]) / parseFloat(ratioParsed[1])) || aspectRatio;
		userDefinedAspectRatio = true;
		console.log(sageutils.header("UI") + "User defined aspect ratio: " + aspectRatio);
	}

	var tileHeight = 0.0;
	if (userConfig.dimensions.tile_diagonal_inches !== undefined) {
		var tile_diagonal_meters = userConfig.dimensions.tile_diagonal_inches * 0.0254;
		tileHeight = tile_diagonal_meters * aspectRatio;
	}

	if (userConfig.dimensions.tile_height) {
		tileHeight   = parseFloat(userConfig.dimensions.tile_height) || 0.0;
	}

	// calculate pixel density (ppm) based on width
	var pixelsPerMeter = userConfig.resolution.height / tileHeight;
	if (userDefinedAspectRatio == false) {
		aspectRatio = userConfig.resolution.width / userConfig.resolution.height;
		console.log(sageutils.header("UI") + "Resolution defined aspect ratio: " + aspectRatio.toFixed(2));
	}

	// Check the display border settings
	if (userConfig.dimensions.tile_borders === undefined) {
		// set default values to 0
		// first for pixel sizes
		userConfig.resolution.borders = { left: 0, right: 0, bottom: 0, top: 0};
		// then for dimensions
		userConfig.dimensions.tile_borders = { left: 0.0, right: 0.0, bottom: 0.0, top: 0.0};
	} else {
		var borderLeft, borderRight, borderBottom, borderTop;
		// make sure the values are valid floats
		borderLeft   = parseFloat(userConfig.dimensions.tile_borders.left)   || 0.0;
		borderRight  = parseFloat(userConfig.dimensions.tile_borders.right)  || 0.0;
		borderBottom = parseFloat(userConfig.dimensions.tile_borders.bottom) || 0.0;
		borderTop    = parseFloat(userConfig.dimensions.tile_borders.top)    || 0.0;

		// calculate values in pixel now
		userConfig.resolution.borders = {};
		userConfig.resolution.borders.left   = Math.round(pixelsPerMeter * borderLeft)   || 0;
		userConfig.resolution.borders.right  = Math.round(pixelsPerMeter * borderRight)  || 0;
		userConfig.resolution.borders.bottom = Math.round(pixelsPerMeter * borderBottom) || 0;
		userConfig.resolution.borders.top    = Math.round(pixelsPerMeter * borderTop)    || 0;
	}

	// calculate the widget control size based on dimensions and user distance
	if (userConfig.ui.auto_scale_ui && tileHeight !== undefined) {
		var objectHeightMeters = 27 / pixelsPerMeter;
		var minimumWidgetControlSize = 20; // Min button size for text readability (also for touch wall)
		var perceptualScalingFactor = 0.0213;
		var oldDefaultWidgetScale = Math.round(0.020 * minDim);
		var userDist = userConfig.dimensions.viewing_distance;
		var calcuatedWidgetControlSize = userDist * (perceptualScalingFactor * (userDist / objectHeightMeters));
		var targetVisualAcuity = 0.5; // degrees of arc

		calcuatedWidgetControlSize = Math.tan((targetVisualAcuity * Math.PI / 180.0) / 2) * 2 * userDist * pixelsPerMeter;

		if (calcuatedWidgetControlSize < minimumWidgetControlSize) {
			calcuatedWidgetControlSize = minimumWidgetControlSize;
			console.log(sageutils.header("UI") + "widgetControlSize (min): " + calcuatedWidgetControlSize);
		} else if (calcuatedWidgetControlSize > oldDefaultWidgetScale) {
			calcuatedWidgetControlSize = oldDefaultWidgetScale * 2;
			console.log(sageutils.header("UI") + "widgetControlSize (max): " + calcuatedWidgetControlSize);
		} else {
			console.log(sageutils.header("UI") + "widgetControlSize: " + calcuatedWidgetControlSize);
		}
		// console.log(sageutils.header("UI") + "pixelsPerMeter: " + pixelsPerMeter);
		userConfig.ui.widgetControlSize = calcuatedWidgetControlSize;
	}

	// Automatically populate the displays entry if undefined. Adds left to right, starting from the top.
	if (userConfig.displays === undefined || userConfig.displays.length == 0) {
		userConfig.displays = [];
		for (var r = 0; r < userConfig.layout.rows; r++) {
			for (var c = 0; c < userConfig.layout.columns; c++) {
				userConfig.displays.push({row: r, column: c});
			}
		}
	}

	// Check the width and height of each display (in tile count)
	// by default, a display covers one tile
	for (var d = 0; d < userConfig.displays.length; d++) {
		userConfig.displays[d].width  = parseInt(userConfig.displays[d].width)  || 1;
		userConfig.displays[d].height = parseInt(userConfig.displays[d].height) || 1;
	}

	// legacy support for config port names
	var http_port, https_port;
	if (userConfig.secure_port === undefined) {
		http_port = userConfig.index_port;
		https_port = userConfig.port;
		delete userConfig.index_port;
	} else {
		http_port = userConfig.port;
		https_port = userConfig.secure_port;
	}
	var rproxy_port, rproxys_port;
	if (userConfig.rproxy_secure_port === undefined) {
		rproxy_port = userConfig.rproxy_index_port;
		rproxys_port = userConfig.rproxy_port;
		delete userConfig.rproxy_index_port;
	} else {
		rproxy_port = userConfig.rproxy_port;
		rproxys_port = userConfig.rproxy_secure_port;
	}
	// Set default values if missing
	if (https_port === undefined) {
		userConfig.secure_port = 443;
	} else {
		userConfig.secure_port = parseInt(https_port, 10); // to make sure it's a number
	}
	if (http_port === undefined) {
		userConfig.port = 80;
	} else {
		userConfig.port = parseInt(http_port, 10);
	}
	userConfig.rproxy_port = parseInt(rproxy_port, 10) || undefined;
	userConfig.rproxy_secure_port = parseInt(rproxys_port, 10) || undefined;

	// Set the display clip value if missing (true by default)
	if (userConfig.background.clip !== undefined) {
		userConfig.background.clip = sageutils.isTrue(userConfig.background.clip);
	} else {
		userConfig.background.clip = true;
	}

	// Registration to EVL's server (sage.evl.uic.edu), true by default
	if (userConfig.register_site === undefined) {
		userConfig.register_site = true;
	} else {
		// test for a true value: true, on, yes, 1, ...
		if (sageutils.isTrue(userConfig.register_site)) {
			userConfig.register_site = true;
		} else {
			userConfig.register_site = false;
		}
	}

	return userConfig;
}

var getUniqueAppId = function(param) {
	// reset the counter
	if (param && param === -1) {
		getUniqueAppId.count = 0;
		return;
	}
	var id = "app_" + getUniqueAppId.count.toString();
	getUniqueAppId.count++;
	return id;
};
getUniqueAppId.count = 0;

var getNewUserId = (function() {
	var count = 0;
	return function() {
		var id = "usr_" + count.toString();
		count++;
		return id;
	};
}());

function getUniqueDataSharingId(remoteHost, remotePort, caller) {
	var id;
	if (caller === true) {
		id = config.host + ":" + config.secure_port + "+" + remoteHost + ":" + remotePort;
	} else {
		id = remoteHost + ":" + remotePort + "+" + config.host + ":" + config.secure_port;
	}
	return "portal_" + id;
}

function getUniqueSharedAppId(portalId) {
	return "app_" + remoteSharingSessions[portalId].appCount + "_" + portalId;
}

function getSavedFilesList() {
	// Get the sessions
	var savedSessions  = listSessions();
	savedSessions.sort(sageutils.compareFilename);

	// Get everything from the asset manager
	var list = assets.listAssets();
	// add the sessions
	list.sessions = savedSessions;

	return list;
}

function setupDisplayBackground() {
	var tmpImg, imgExt;

	// background image
	if (config.background.image !== undefined && config.background.image.url !== undefined) {
		var bg_file = path.join(publicDirectory, config.background.image.url);

		if (config.background.image.style === "fit") {
			exiftool.file(bg_file, function(err1, data) {
				if (err1) {
					console.log("Error processing background image:", bg_file, err1);
					console.log(" ");
					process.exit(1);
				}
				var bg_info = data;

				if (bg_info.ImageWidth === config.totalWidth && bg_info.ImageHeight === config.totalHeight) {
					sliceBackgroundImage(bg_file, bg_file);
				} else {
					tmpImg = path.join(publicDirectory, "images", "background", "tmp_background.png");
					var out_res  = config.totalWidth.toString() + "x" + config.totalHeight.toString();

					imageMagick(bg_file).noProfile().command("convert").in("-gravity", "center")
						.in("-background", "rgba(0,0,0,0)")
						.in("-extent", out_res).write(tmpImg, function(err2) {
							if (err2) {
								throw err2;
							}
							sliceBackgroundImage(tmpImg, bg_file);
						});
				}
			});
		} else if (config.background.image.style === "tile") {
			// do nothing
		} else {
			config.background.image.style = "stretch";
			imgExt = path.extname(bg_file);
			tmpImg = path.join(publicDirectory, "images", "background", "tmp_background" + imgExt);

			imageMagick(bg_file).resize(config.totalWidth, config.totalHeight, "!").write(tmpImg, function(err) {
				if (err) {
					throw err;
				}

				sliceBackgroundImage(tmpImg, bg_file);
			});
		}
	}
}

function sliceBackgroundImage(fileName, outputBaseName) {
	for (var i = 0; i < config.displays.length; i++) {
		var x = config.displays[i].column * config.resolution.width;
		var y = config.displays[i].row * config.resolution.height;
		var output_dir  = path.dirname(outputBaseName);
		var input_ext   = path.extname(outputBaseName);
		var output_ext  = path.extname(fileName);
		var output_base = path.basename(outputBaseName, input_ext);
		var output = path.join(output_dir, output_base + "_" + i.toString() + output_ext);
		imageMagick(fileName).crop(
				config.resolution.width * config.displays[i].width,
				config.resolution.height * config.displays[i].height, x, y)
			.write(output, function(err) {
				if (err) {
					console.log("error slicing image", err); // throw err;
				}
			});
	}
}

function setupHttpsOptions() {
	// build a list of certs to support multi-homed computers
	var certs = {};

	// file caching for the main key of the server
	var server_key = null;
	var server_crt = null;
	var server_ca  = [];

	// add the default cert from the hostname specified in the config file
	try {
		// first try the filename based on the hostname-server.key
		if (sageutils.fileExists(path.join("keys", config.host + "-server.key"))) {
			// Load the certificate files
			console.log(sageutils.header("Certificate") + "Loading certificate " + config.host + "-server.key");
			server_key = fs.readFileSync(path.join("keys", config.host + "-server.key"));
			server_crt = fs.readFileSync(path.join("keys", config.host + "-server.crt"));
			server_ca  = sageutils.loadCABundle(path.join("keys", config.host + "-ca.crt"));
			// Build the crypto
			certs[config.host] = sageutils.secureContext(server_key, server_crt, server_ca);
		} else {
			// remove the hostname from the FQDN and search for wildcard certificate
			//    syntax: _.rest.com.key or _.rest.bigger.com.key
			var domain = '_.' + config.host.split('.').slice(1).join('.');
			console.log(sageutils.header("Certificate") + "Loading domain certificate " + domain + ".key");
			server_key = fs.readFileSync(path.join("keys", domain + ".key"));
			server_crt = fs.readFileSync(path.join("keys", domain + ".crt"));
			server_ca  = sageutils.loadCABundle(path.join("keys", domain + "-ca.crt"));
			certs[config.host] = sageutils.secureContext(server_key, server_crt, server_ca);
		}
	} catch (e) {
		console.log("\n----------");
		console.log("Cannot open certificate for default host:");
		console.log(" \"" + config.host + "\" needs file: " + e.path);
		console.log(" --> Please generate the appropriate certificate in the 'keys' folder");
		console.log("----------\n\n");
		process.exit(1);
	}

	for (var h in config.alternate_hosts) {
		try {
			var alth = config.alternate_hosts[h];
			certs[ alth ] = sageutils.secureContext(
				fs.readFileSync(path.join("keys", alth + "-server.key")),
				fs.readFileSync(path.join("keys", alth + "-server.crt")),
				sageutils.loadCABundle(path.join("keys", alth + "-ca.crt"))
			);
		} catch (e) {
			console.log("\n----------");
			console.log("Cannot open certificate for the alternate host: ", config.alternate_hosts[h]);
			console.log(" needs file: \"" + e.path + "\"");
			console.log(" --> Please generate the appropriate certificates in the 'keys' folder");
			console.log(" Ignoring alternate host: ", config.alternate_hosts[h]);
			console.log("----------\n");
		}
	}

	var httpsOptions;

	if (sageutils.nodeVersion === 10) {
		httpsOptions = {
			// server default keys
			key:  server_key,
			cert: server_crt,
			ca:   server_ca,
			// If true the server will request a certificate from clients that connect and attempt to verify that certificate
			requestCert: false,
			rejectUnauthorized: false,
			// callback to handle multi-homed machines
			SNICallback: function(servername) {
				if (!certs.hasOwnProperty(servername)) {
					console.log(sageutils.header("SNI") + "Unknown host, cannot find a certificate for ", servername);
					return null;
				}
				return certs[servername];
			}
		};
	} else {
		httpsOptions = {
			// server default keys
			key:  server_key,
			cert: server_crt,
			ca:   server_ca,
			// If true the server will request a certificate from clients that connect and attempt to verify that certificate
			requestCert: false,
			rejectUnauthorized: false,
			honorCipherOrder: true,
			// callback to handle multi-homed machines
			SNICallback: function(servername, cb) {
				if (certs.hasOwnProperty(servername)) {
					cb(null, certs[servername]);
				} else {
					console.log(sageutils.header("SNI") + "Unknown host, cannot find a certificate for ", servername);
					cb("SNI Unknown host", null);
				}
			}
		};

		// The SSL method to use, otherwise undefined
		if (config.security && config.security.secureProtocol) {
			// Possible values are defined in the constant SSL_METHODS of OpenSSL
			// Only enable TLS 1.2 for instance
			// SSLv3_method,
			// TLSv1_method, TLSv1_1_method, TLSv1_2_method
			// DTLS_method,  DTLSv1_method,  DTLSv1_2_method
			httpsOptions.secureProtocol = config.security.secureProtocol;
			console.log(sageutils.header("HTTPS") +
				"securing with protocol: " + httpsOptions.secureProtocol);
		}
	}

	return httpsOptions;
}

function sendConfig(req, res) {
	var header = HttpServer.prototype.buildHeader();
	// Set type
	header["Content-Type"] = "application/json";
	// Allow CORS on the /config route
	if (req.headers.origin !== undefined) {
		header['Access-Control-Allow-Origin' ] = req.headers.origin;
		header['Access-Control-Allow-Methods'] = "GET";
		header['Access-Control-Allow-Headers'] = "X-Requested-With, X-HTTP-Method-Override, Content-Type, Accept";
		header['Access-Control-Allow-Credentials'] = true;
	}
	res.writeHead(200, header);
	// Adding the calculated version into the data structure
	config.version = SAGE2_version;
	res.write(JSON.stringify(config));
	res.end();
}

function uploadForm(req, res) {
	var form     = new formidable.IncomingForm();
	// Drop position
	var position = [0, 0];
	// Open or not the file after upload
	var openAfter = true;
	// User information
	var ptrName  = "";
	var ptrColor = "";

	// Limits the amount of memory all fields together (except files) can allocate in bytes.
	//    set to 4MB.
	form.maxFieldsSize = 4 * 1024 * 1024;
	form.type          = 'multipart';
	form.multiples     = true;

	form.on('fileBegin', function(name, file) {
		console.log(sageutils.header("Upload") + file.name + ' ' + file.type);
	});

	form.on('error', function(err) {
		console.log(sageutils.header("Upload") + 'Request aborted');
		try {
			// Removing the temporary file
			fs.unlinkSync(this.openedFiles[0].path);
		} catch (err) {
			console.log(sageutils.header("Upload") + '   error removing the temporary file');
		}
	});

	form.on('field', function(field, value) {
		// Keep user information
		if (field === 'SAGE2_ptrName') {
			ptrName = value;
			console.log(sageutils.header("Upload") + "by " + ptrName);
		}
		if (field === 'SAGE2_ptrColor') {
			ptrColor = value;
			console.log(sageutils.header("Upload") + "color " + ptrColor);
		}
		// convert value [0 to 1] to wall coordinate from drop location
		if (field === 'dropX') {
			position[0] = parseInt(parseFloat(value) * config.totalWidth,  10);
		}
		if (field === 'dropY') {
			position[1] = parseInt(parseFloat(value) * config.totalHeight, 10);
		}
		// initial application window position
		if (field === 'width') {
			position[2] = parseInt(parseFloat(value) * config.totalWidth,  10);
		}
		if (field === 'height') {
			position[3] = parseInt(parseFloat(value) * config.totalHeight,  10);
		}
		// open or not the file after upload
		if (field === 'open') {
			openAfter = (value === "true");
		}
	});

	form.parse(req, function(err, fields, files) {
		var header = HttpServer.prototype.buildHeader();
		if (err) {
			header["Content-Type"] = "text/plain";
			res.writeHead(500, header);
			res.write(err + "\n\n");
			res.end();
			return;
		}
		// build the reply to the upload
		header["Content-Type"] = "application/json";
		res.writeHead(200, header);
		// For webix uploader: status: server
		fields.done = true;

		// Get the file (only one even if multiple drops, it comes one by one)
		var file = files[ Object.keys(files)[0] ];
		var app = registry.getDefaultApp(file.name);
		if (app === undefined || app === "") {
			fields.good = false;
		} else {
			fields.good = true;
		}
		// Send the reply
		res.end(JSON.stringify({status: 'server',
			fields: fields, files: files}));
	});

	form.on('end', function() {
		// saves files in appropriate directory and broadcasts the items to the displays
		manageUploadedFiles(this.openedFiles, position, ptrName, ptrColor, openAfter);
	});
}

function manageUploadedFiles(files, position, ptrName, ptrColor, openAfter) {
	var fileKeys = Object.keys(files);
	fileKeys.forEach(function(key) {
		var file = files[key];
		appLoader.manageAndLoadUploadedFile(file, function(appInstance, videohandle) {

			if (appInstance === null) {
				console.log(sageutils.header("Upload") + 'unrecognized file type: ' + file.name + ' ' + file.type);
				return;
			}

			// Add user information into exif data
			assets.addTag(appInstance.file, "SAGE2user",  ptrName);
			assets.addTag(appInstance.file, "SAGE2color", ptrColor);

			// contains a flag to open the file or not
			if (openAfter) {
				// Use the size from the drop information
				if (position[2] && position[2] !== 0) {
					appInstance.width = parseFloat(position[2]);
					// If no height provided, calculate it from the aspect ratio
					if (position[3] === undefined && appInstance.aspect) {
						appInstance.height = appInstance.width / appInstance.aspect;
					}
				}
				if (position[3] && position[3] !== 0) {
					appInstance.height = parseFloat(position[3]);
				}

				// Use the position from the drop information
				if (position[0] !== 0 || position[1] !== 0) {
					appInstance.left = position[0] - appInstance.width / 2;
					if (appInstance.left < 0) {
						appInstance.left = 0;
					}
					appInstance.top  = position[1] - appInstance.height / 2;
					if (appInstance.top < 0) {
						appInstance.top = 0;
					}
				}

				appInstance.id = getUniqueAppId();
				if (appInstance.animation) {
					var i;
					SAGE2Items.renderSync[appInstance.id] = {clients: {}, date: Date.now()};
					for (i = 0; i < clients.length; i++) {
						if (clients[i].clientType === "display") {
							SAGE2Items.renderSync[appInstance.id].clients[clients[i].id] = {
								wsio: clients[i], readyForNextFrame: false, blocklist: []
							};
						}
					}
				}
				handleNewApplication(appInstance, videohandle);
			}

			// send the update file list
			broadcast('storedFileList', getSavedFilesList());
		});
	});
}


// **************  Remote Site Collaboration *****************

function initalizeRemoteSites() {
	if (config.remote_sites) {
		remoteSites = new Array(config.remote_sites.length);
		config.remote_sites.forEach(function(element, index, array) {
			// if we have a valid definition of a remote site (host, port and name)
			if (element.host && element.port && element.name) {
				var protocol = (element.secure === true) ? "wss" : "ws";
				var wsURL = protocol + "://" + element.host + ":" + element.port.toString();

				var rGeom = {};
				rGeom.w = Math.min((0.5 * config.totalWidth) / remoteSites.length, config.ui.titleBarHeight * 6)
					- (0.16 * config.ui.titleBarHeight);
				rGeom.h = 0.84 * config.ui.titleBarHeight;
				rGeom.x = (0.5 * config.totalWidth) + ((rGeom.w + (0.16 * config.ui.titleBarHeight))
					* (index - (remoteSites.length / 2))) + (0.08 * config.ui.titleBarHeight);
				rGeom.y = 0.08 * config.ui.titleBarHeight;

				// Build the object
				remoteSites[index] = {
					name: element.name,
					wsio: null,
					connected: "off",
					geometry: rGeom,
					index: index
				};
				// Create a websocket connection to the site
				remoteSites[index].wsio = createRemoteConnection(wsURL, element, index);

				// Add the gemeotry for the button
				interactMgr.addGeometry("remote_" + index, "staticUI", "rectangle", rGeom,  true, index, remoteSites[index]);

				// attempt to connect every 15 seconds, if connection failed
				setInterval(function() {
					if (remoteSites[index].connected !== "on") {
						var rem = createRemoteConnection(wsURL, element, index);
						remoteSites[index].wsio = rem;
					}
				}, 15000);
			} else {
				// not a valid site definition, we ignore it
				console.log(sageutils.header("Remote") + chalk.bold.red('invalid host definition (ignored) ') + element.name);
			}
		});
	}
}

function manageRemoteConnection(remote, site, index) {
	// Fix address
	remote.updateRemoteAddress(site.host, site.port);
	// Hope for the best
	remoteSites[index].connected = "on";
	// Check the password or session hash
	if (site.password) {
		// MD5 hash of the password
		site.session = md5.getHash(site.password);
	}

	var clientDescription = {
		clientType: "remoteServer",
		host: config.host,
		port: config.secure_port,
		session: site.session,
		// port: config.port,
		requests: {
			config: false,
			version: false,
			time: false,
			console: false
		}
	};
	remote.clientType = "remoteServer";

	remote.onclose(function() {
		console.log(sageutils.header("Remote") + chalk.cyan(config.remote_sites[index].name) + " offline");
		// it was locked, keep the state locked
		if (remoteSites[index].connected !== "locked") {
			remoteSites[index].connected = "off";
			var delete_site = {name: remoteSites[index].name, connected: remoteSites[index].connected};
			broadcast('connectedToRemoteSite', delete_site);
		}
		removeElement(clients, remote);
	});

	remote.on('addClient',                              wsAddClient);
	remote.on('addNewElementFromRemoteServer',          wsAddNewElementFromRemoteServer);
	remote.on('addNewSharedElementFromRemoteServer',    wsAddNewSharedElementFromRemoteServer);
	remote.on('requestNextRemoteFrame',                 wsRequestNextRemoteFrame);
	remote.on('updateRemoteMediaStreamFrame',           wsUpdateRemoteMediaStreamFrame);
	remote.on('stopMediaStream',                        wsStopMediaStream);
	remote.on('requestNextRemoteBlockFrame',            wsRequestNextRemoteBlockFrame);
	remote.on('updateRemoteMediaBlockStreamFrame',      wsUpdateRemoteMediaBlockStreamFrame);
	remote.on('stopMediaBlockStream',                   wsStopMediaBlockStream);
	remote.on('requestDataSharingSession',              wsRequestDataSharingSession);
	remote.on('cancelDataSharingSession',               wsCancelDataSharingSession);
	remote.on('acceptDataSharingSession',               wsAcceptDataSharingSession);
	remote.on('rejectDataSharingSession',               wsRejectDataSharingSession);
	remote.on('createRemoteSagePointer',                wsCreateRemoteSagePointer);
	remote.on('startRemoteSagePointer',                 wsStartRemoteSagePointer);
	remote.on('stopRemoteSagePointer',                  wsStopRemoteSagePointer);
	remote.on('remoteSagePointerPosition',              wsRemoteSagePointerPosition);
	remote.on('remoteSagePointerToggleModes',           wsRemoteSagePointerToggleModes);
	remote.on('remoteSagePointerHoverCorner',           wsRemoteSagePointerHoverCorner);
	remote.on('addNewRemoteElementInDataSharingPortal', wsAddNewRemoteElementInDataSharingPortal);

	remote.on('updateApplicationOrder',                 wsUpdateApplicationOrder);
	remote.on('startApplicationMove',                   wsStartApplicationMove);
	remote.on('startApplicationResize',                 wsStartApplicationResize);
	remote.on('updateApplicationPosition',              wsUpdateApplicationPosition);
	remote.on('updateApplicationPositionAndSize',       wsUpdateApplicationPositionAndSize);
	remote.on('finishApplicationMove',                  wsFinishApplicationMove);
	remote.on('finishApplicationResize',                wsFinishApplicationResize);
	remote.on('deleteApplication',                      wsDeleteApplication);
	remote.on('updateApplicationState',                 wsUpdateApplicationState);
	remote.on('updateApplicationStateOptions',          wsUpdateApplicationStateOptions);

	remote.emit('addClient', clientDescription);
	clients.push(remote);

	remote.on('remoteConnection', function(remotesocket, data) {
		if (data.status === "refused") {
			console.log(sageutils.header("Remote") + "Connection refused to " + chalk.cyan(site.name) + ": " + data.reason);
			remoteSites[index].connected = "locked";
		} else {
			console.log(sageutils.header("Remote") + "Connected to " + chalk.cyan(site.name));
			remoteSites[index].connected = "on";
		}
		var update_site = {name: remoteSites[index].name, connected: remoteSites[index].connected};
		broadcast('connectedToRemoteSite', update_site);
	});
}


function createRemoteConnection(wsURL, element, index) {
	var remote = new WebsocketIO(wsURL, false, function() {
		manageRemoteConnection(remote, element, index);
	});

	return remote;
}

// **************  System Time - Updated Every Minute *****************
var cDate = new Date();
setTimeout(function() {
	var now;
	setInterval(function() {
		now = new Date();
		broadcast('setSystemTime', {date: now.toJSON(), offset: now.getTimezoneOffset()});
	}, 60000);

	now = new Date();
	broadcast('setSystemTime', {date: now.toJSON(), offset: now.getTimezoneOffset()});
}, (61 - cDate.getSeconds()) * 1000);


// ***************************************************************************************

// Place callback for success in the 'listen' call for HTTPS

sage2ServerS.on('listening', function(e) {
	// Success
	console.log(sageutils.header("SAGE2") + chalk.bold("Serving Securely:"));
	console.log(sageutils.header("SAGE2") + "- Web UI:\t " + chalk.cyan.bold.underline("https://" +
		config.host + ":" + config.secure_port));
	console.log(sageutils.header("SAGE2") + "- Web console:\t " + chalk.cyan.bold.underline("https://" + config.host +
		":" + config.secure_port + "/admin/console.html"));
});

// Place callback for errors in the 'listen' call for HTTP
sage2Server.on('error', function(e) {
	if (e.code === 'EACCES') {
		console.log(sageutils.header("HTTP_Server") + "You are not allowed to use the port: ", config.port);
		console.log(sageutils.header("HTTP_Server") + "  use a different port or get authorization (sudo, setcap, ...)");
		process.exit(1);
	} else if (e.code === 'EADDRINUSE') {
		console.log(sageutils.header("HTTP_Server") + "The port is already in use by another process:", config.port);
		console.log(sageutils.header("HTTP_Server") + "  use a different port or stop the offending process");
		process.exit(1);
	} else {
		console.log(sageutils.header("HTTP_Server") + "Error in the listen call: ", e.code);
		process.exit(1);
	}
});

// Place callback for success in the 'listen' call for HTTP
sage2Server.on('listening', function(e) {
	// Success
	var ui_url = chalk.cyan.bold.underline("http://" + config.host + ":" + config.port);
	var dp_url = chalk.cyan.bold.underline("http://" + config.host + ":" + config.port +
		"/display.html?clientID=0");
	var am_url = chalk.cyan.bold.underline("http://" + config.host + ":" + config.port +
		"/audioManager.html");
	if (global.__SESSION_ID) {
		ui_url = chalk.cyan.bold.underline("http://" + config.host + ":" + config.port +
			"/session.html?hash=" + global.__SESSION_ID);
		dp_url = chalk.cyan.bold.underline("http://" + config.host + ":" + config.port +
			"/session.html?page=display.html?clientID=0&hash=" + global.__SESSION_ID);
		am_url = chalk.cyan.bold.underline("http://" + config.host + ":" + config.port +
			"/session.html?page=audioManager.html&hash=" + global.__SESSION_ID);
	}

	console.log(sageutils.header("SAGE2") + chalk.bold("Serving:"));
	console.log(sageutils.header("SAGE2") + "- Web UI:\t " + ui_url);
	console.log(sageutils.header("SAGE2") + "- Display 0:\t "      + dp_url);
	console.log(sageutils.header("SAGE2") + "- Audio manager: "  + am_url);
});

// KILL intercept
process.on('SIGTERM', quitSAGE2);
// CTRL-C intercept
process.on('SIGINT',  quitSAGE2);


// Start the HTTP server (listen for IPv4 addresses 0.0.0.0)
sage2Server.listen(config.port, "0.0.0.0");
// Start the HTTPS server (listen for IPv4 addresses 0.0.0.0)
sage2ServerS.listen(config.secure_port, "0.0.0.0");


// ***************************************************************************************

// Load session file if specified on the command line (-s)
if (program.session) {
	setTimeout(function() {
		// if -s specified without argument
		if (program.session === true) {
			loadSession();
		} else {
			// if argument specified
			loadSession(program.session);
		}
	}, 1000);
}

function getSAGE2Path(getName) {
	// pathname: result of the search
	var pathname = null;
	// walk through the list of folders
	for (var f in mediaFolders) {
		// Get the folder object
		var folder = mediaFolders[f];
		// Look for the folder url in the request
		var pubdir = getName.split(folder.url);
		if (pubdir.length === 2) {
			// convert the URL into a path
			var suburl = path.join('.', pubdir[1]);
			pathname   = url.resolve(folder.path, suburl);
			pathname   = decodeURIComponent(pathname);
			break;
		}
	}
	// if everything fails, look in the default public folder
	if (!pathname) {
		pathname = getName;
	}
	return pathname;
}


function processInputCommand(line) {
	// split the command line at whitespace(s)
	var command = line.trim().split(/[\s]+/);
	switch (command[0]) {
		case '': {
			// ignore
			break;
		}
		case 'help': {
			console.log('help\t\tlist commands');
			console.log('kill\t\tclose application: appid');
			console.log('apps\t\tlist running applications');
			console.log('clients\t\tlist connected clients');
			console.log('streams\t\tlist media streams');
			console.log('clear\t\tclose all running applications');
			console.log('tile\t\tlayout all running applications');
			console.log('fullscreen\tmaximize one application: appid');
			console.log('save\t\tsave state of running applications into a session');
			console.log('load\t\tload a session and restore applications');
			console.log('open\t\topen a file: open file_url [0.5, 0.5]');
			console.log('resize\t\tresize a window: appid width height');
			console.log('moveby\t\tshift a window: appid dx dy');
			console.log('moveto\t\tmove a window: appid x y');
			console.log('assets\t\tlist the assets in the file library');
			console.log('regenerate\tregenerates the assets');
			console.log('hideui\t\thide/show/delay the user interface');
			console.log('sessions\tlist the available sessions');
			console.log('screenshot\ttake a screenshot of the wall');
			console.log('update\t\trun a git update');
			console.log('version\t\tprint SAGE2 version');
			console.log('exit\t\tstop SAGE2');
			break;
		}
		case 'version': {
			console.log(sageutils.header("Version") + 'base:', SAGE2_version.base, ' branch:', SAGE2_version.branch,
					' commit:', SAGE2_version.commit, SAGE2_version.date);
			break;
		}
		case 'update': {
			if (SAGE2_version.branch.length > 0) {
				sageutils.updateWithGIT(SAGE2_version.branch, function(error, success) {
					if (error) {
						console.log(sageutils.header('GIT') + 'Update error - ' + error);
					} else {
						console.log(sageutils.header('GIT') + 'Update success - ' + success);
					}
				});
			} else {
				console.log(sageutils.header("Update") + "failed: not linked to any repository");
			}
			break;
		}
		case 'save': {
			if (command[1] !== undefined) {
				saveSession(command[1]);
			} else {
				saveSession();
			}
			break;
		}
		case 'load': {
			if (command[1] !== undefined) {
				loadSession(command[1]);
			} else {
				loadSession();
			}
			break;
		}
		case 'open': {
			if (command[1] !== undefined) {
				var pos  = [0.0, 0.0];
				var file = command[1];
				if (command.length === 4) {
					pos = [parseFloat(command[2]), parseFloat(command[3])];
				}
				var mt = assets.getMimeType(getSAGE2Path(file));
				if (mt === "application/custom") {
					wsLoadApplication(null, {
						application: file,
						user: "127.0.0.1:42",
						position: pos
					});
				} else {
					wsLoadFileFromServer(null, {
						application: "something",
						filename: file,
						user: "127.0.0.1:42",
						position: pos
					});
				}
			} else {
				console.log(sageutils.header("Command") + "should be: open /user/file.pdf [0.5 0.5]");
			}
			break;
		}
		case 'sessions': {
			printListSessions();
			break;
		}
		case 'screenshot': {
			// send messages to take screenshot (dummy arguments)
			wsStartWallScreenshot();
			break;
		}
		case 'moveby': {
			// command: moveby appid dx dy (relative, in pixels)
			if (command.length === 4) {
				var dx = parseFloat(command[2]);
				var dy = parseFloat(command[3]);
				wsAppMoveBy(null, {id: command[1], dx: dx, dy: dy});
			} else {
				console.log(sageutils.header("Command") + "should be: moveby app_0 10 10");
			}
			break;
		}
		case 'moveto': {
			// command: moveti appid x y (absolute, in pixels)
			if (command.length === 4) {
				var xx = parseFloat(command[2]);
				var yy = parseFloat(command[3]);
				wsAppMoveTo(null, {id: command[1], x: xx, y: yy});
			} else {
				console.log(sageutils.header("Command") + "should be: moveto app_0 100 100");
			}
			break;
		}
		case 'resize': {
			var ww, hh;
			// command: resize appid width height (force exact resize)
			// command: resize appid width  (keep aspect ratio)
			if (command.length === 4) {
				ww = parseFloat(command[2]);
				hh = parseFloat(command[3]);
				wsAppResize(null, {id: command[1], width: ww, height: hh, keepRatio: false});
				console.log(sageutils.header("Command") + "resizing exactly to " + ww + "x" + hh);
			} else if (command.length === 3) {
				ww = parseFloat(command[2]);
				hh = 0;
				wsAppResize(null, {id: command[1], width: ww, height: hh, keepRatio: true});
			} else {
				console.log(sageutils.header("Command") + "should be: resize app_0 800 600");
			}
			break;
		}
		case 'hideui': {
			// if argument provided, used as auto_hide delay in second
			//   otherwise, it flips a switch
			if (command[1] !== undefined) {
				broadcast('hideui', {delay: parseInt(command[1], 10)});
			} else {
				broadcast('hideui', null);
			}
			break;
		}
		case 'close':
		case 'delete':
		case 'kill': {
			if (command.length > 1 && typeof command[1] === "string") {
				deleteApplication(command[1]);
			}
			break;
		}
		case 'fullscreen': {
			if (command.length > 1 && typeof command[1] === "string") {
				wsFullscreen(null, {id: command[1]});
			} else {
				console.log(sageutils.header("Command") + "should be: fullscreen app_0");
			}
			break;
		}
		case 'clear': {
			clearDisplay();
			break;
		}
		case 'assets': {
			assets.printAssets();
			break;
		}
		case 'regenerate': {
			assets.regenerateAssets();
			break;
		}
		case 'tile': {
			tileApplications();
			break;
		}
		case 'clients': {
			listClients();
			break;
		}
		case 'apps': {
			listApplications();
			break;
		}
		case 'streams': {
			listMediaStreams();
			break;
		}
		case 'blockStreams': {
			listMediaBlockStreams();
			break;
		}
		case 'exit':
		case 'quit':
		case 'bye': {
			quitSAGE2();
			break;
		}
		default: {
			console.log('Say what? I might have heard `' + line.trim() + '`');
			break;
		}
	}
}

// Command loop: reading input commands - SHOULD MOVE LATER: INSIDE CALLBACK AFTER SERVER IS LISTENING
if (program.interactive) {
	// Create line reader for stdin and stdout
	var shell = readline.createInterface({
		input:  process.stdin, output: process.stdout
	});

	// Set the prompt
	shell.setPrompt("> ");

	// Callback for each line
	shell.on('line', function(line) {
		processInputCommand(line);
		shell.prompt();
	}).on('close', function() {
		// Saving stuff
		quitSAGE2();
	});
}


// ***************************************************************************************

function formatDateToYYYYMMDD_HHMMSS(date) {
	var year   = date.getFullYear();
	var month  = date.getMonth() + 1;
	var day    = date.getDate();
	var hour   = date.getHours();
	var minute = date.getMinutes();
	var second = date.getSeconds();

	year   = year.toString();
	month  = month >= 10 ? month.toString() : "0" + month.toString();
	day    = day >= 10 ? day.toString() : "0" + day.toString();
	hour   = hour >= 10 ? hour.toString() : "0" + hour.toString();
	minute = minute >= 10 ? minute.toString() : "0" + minute.toString();
	second = second >= 10 ? second.toString() : "0" + second.toString();

	return year + "-" + month + "-" + day + "_" + hour + "-" + minute + "-" + second;
}

function quitSAGE2() {
	if (config.register_site) {
		// de-register with EVL's server
		sageutils.deregisterSAGE2(config, function() {
			saveUserLog();
			saveSession();
			assets.saveAssets();
			if (omicronRunning) {
				omicronManager.disconnect();
			}
			process.exit(0);
		});
	} else {
		saveUserLog();
		saveSession();
		assets.saveAssets();
		if (omicronRunning) {
			omicronManager.disconnect();
		}
		process.exit(0);
	}
}

function findRemoteSiteByConnection(wsio) {
	var remoteIdx = -1;
	for (var i = 0; i < config.remote_sites.length; i++) {
		if (wsio.remoteAddress.address === config.remote_sites[i].host &&
			wsio.remoteAddress.port === config.remote_sites[i].port) {
			remoteIdx = i;
		}
	}
	if (remoteIdx >= 0) {
		return remoteSites[remoteIdx];
	}
	return null;
}

function hideControl(ctrl) {
	if (ctrl.show === true) {
		ctrl.show = false;
		broadcast('hideControl', {id: ctrl.id, appId: ctrl.appId});
		interactMgr.editVisibility(ctrl.id, "widgets", false);
	}
}

function removeControlsForUser(uniqueID) {
	var widgets = SAGE2Items.widgets.list;
	for (var w in widgets) {
		if (widgets.hasOwnProperty(w) && widgets[w].id.indexOf(uniqueID) > -1) {
			interactMgr.removeGeometry(widgets[w].id, "widgets");
			SAGE2Items.widgets.removeItem(widgets[w].id);
		}
	}
	broadcast('removeControlsForUser', {user_id: uniqueID});
}

function showControl(ctrl, uniqueID, pointerX, pointerY) {
	if (ctrl.show === false) {
		ctrl.show = true;
		interactMgr.editVisibility(ctrl.id, "widgets", true);
		moveControlToPointer(ctrl, uniqueID, pointerX, pointerY);
		broadcast('showControl', {
			id: ctrl.id, appId: ctrl.appId,
			user_color: sagePointers[uniqueID] ? sagePointers[uniqueID].color : null
		});
	}
}

function moveControlToPointer(ctrl, uniqueID, pointerX, pointerY) {
	var dt = new Date();
	var rightMargin = config.totalWidth - ctrl.width;
	var bottomMargin = config.totalHeight - ctrl.height;
	ctrl.left = (pointerX > rightMargin) ? rightMargin : pointerX - ctrl.height / 2;
	ctrl.top = (pointerY > bottomMargin) ? bottomMargin : pointerY - ctrl.height / 2;
	var radialGeometry = {
		x: ctrl.left + (ctrl.height / 2),
		y: ctrl.top + (ctrl.height / 2),
		r: ctrl.height / 2
	};
	if (ctrl.hasSideBar === true) {
		var shapeData = {
			radial: {
				type: "circle",
				visible: true,
				geometry: radialGeometry
			},
			sidebar: {
				type: "rectangle",
				visible: true,
				geometry: {
					x: ctrl.left + ctrl.height,
					y: ctrl.top + (ctrl.height / 2) - (ctrl.barHeight / 2),
					w: ctrl.width - ctrl.height, h: ctrl.barHeight
				}
			}
		};
		interactMgr.editComplexGeometry(ctrl.id, "widgets", shapeData);
	} else {
		interactMgr.editGeometry(ctrl.id, "widgets", "circle", radialGeometry);
	}

	var app = SAGE2Items.applications.list[ctrl.appId];
	var appPos = (app === null) ? null : getAppPositionSize(app);
	broadcast('setControlPosition', {date: dt, elemId: ctrl.id, elemLeft: ctrl.left, elemTop: ctrl.top,
		elemHeight: ctrl.height, appData: appPos});
}

function initializeArray(size, val) {
	var arr = new Array(size);
	for (var i = 0; i < size; i++) {
		arr[i] = val;
	}
	return arr;
}

function allNonBlank(arr) {
	for (var i = 0; i < arr.length; i++) {
		if (arr[i] === "") {
			return false;
		}
	}
	return true;
}

function allTrueDict(dict, property) {
	var key;
	for (key in dict) {
		if (property === undefined && dict[key] !== true) {
			return false;
		}
		if (property !== undefined && dict[key][property] !== true) {
			return false;
		}
	}
	return true;
}

function removeElement(list, elem) {
	if (list.indexOf(elem) >= 0) {
		moveElementToEnd(list, elem);
		list.pop();
	}
}

function moveElementToEnd(list, elem) {
	var i;
	var pos = list.indexOf(elem);
	if (pos < 0) {
		return;
	}
	for (i = pos; i < list.length - 1; i++) {
		list[i] = list[i + 1];
	}
	list[list.length - 1] = elem;
}

function intToByteBuffer(aInt, bytes) {
	var buf = new Buffer(bytes);
	var byteVal;
	var num = aInt;
	for (var i = 0; i < bytes; i++) {
		byteVal = num & 0xff;
		buf[i] = byteVal;
		num = (num - byteVal) / 256;
	}

	return buf;
}

function byteBufferToString(buf) {
	var str = "";
	var i = 0;

	while (buf[i] !== 0 && i < buf.length) {
		str += String.fromCharCode(buf[i]);
		i++;
	}

	return str;
}

function addEventToUserLog(id, data) {
	var key;
	for (key in users) {
		if (users[key].ip && users[key].ip === id) {
			users[key].actions.push(data);
		}
	}
}

function getAppPositionSize(appInstance) {
	return {
		id:          appInstance.id,
		application: appInstance.application,
		left:        appInstance.left,
		top:         appInstance.top,
		width:       appInstance.width,
		height:      appInstance.height,
		icon:        appInstance.icon || null,
		title:       appInstance.title,
		color:       appInstance.color || null,
		sticky: 	 appInstance.sticky
	};
}

// **************  Pointer Functions *****************

function createSagePointer(uniqueID, portal) {
	// From addClient type == sageUI
	sagePointers[uniqueID] = new Sagepointer(uniqueID + "_pointer");
	sagePointers[uniqueID].portal = portal;
	remoteInteraction[uniqueID] = new Interaction(config);
	remoteInteraction[uniqueID].local = portal ? false : true;

	broadcast('createSagePointer', sagePointers[uniqueID]);
}

function showPointer(uniqueID, data) {
	if (sagePointers[uniqueID] === undefined) {
		return;
	}

	console.log(sageutils.header("Pointer") + chalk.green.bold("starting: ") + chalk.underline.bold(uniqueID));

	if (data.sourceType === undefined) {
		data.sourceType = "Pointer";
	}

	sagePointers[uniqueID].start(data.label, data.color, data.sourceType);
	broadcast('showSagePointer', sagePointers[uniqueID]);
}

function hidePointer(uniqueID) {
	if (sagePointers[uniqueID] === undefined) {
		return;
	}

	console.log(sageutils.header("Pointer") + chalk.red.bold("stopping: ") + chalk.underline.bold(uniqueID));

	sagePointers[uniqueID].stop();
	var prevInteractionItem = remoteInteraction[uniqueID].getPreviousInteractionItem();
	if (prevInteractionItem !== null) {
		showOrHideWidgetLinks({uniqueID: uniqueID, show: false, item: prevInteractionItem});
		remoteInteraction[uniqueID].setPreviousInteractionItem(null);
	}
	broadcast('hideSagePointer', sagePointers[uniqueID]);
}


function globalToLocal(globalX, globalY, type, geometry) {
	var local = {};
	if (type === "circle") {
		local.x = globalX - (geometry.x - geometry.r);
		local.y = globalY - (geometry.y - geometry.r);
	} else {
		local.x = globalX - geometry.x;
		local.y = globalY - geometry.y;
	}

	return local;
}

function pointerPress(uniqueID, pointerX, pointerY, data) {
	if (sagePointers[uniqueID] === undefined) {
		return;
	}

	// Middle click changes interaction mode
	if (data.button === "middle") {
		remoteInteraction[uniqueID].toggleModes();
		broadcast('changeSagePointerMode', {id: sagePointers[uniqueID].id, mode: remoteInteraction[uniqueID].interactionMode});
	}

	var color = sagePointers[uniqueID] ? sagePointers[uniqueID].color : null;

	// Whiteboard app
	// If the user touches on the palette with drawing disabled, enable it
	if ((!drawingManager.drawingMode) && drawingManager.touchInsidePalette(pointerX, pointerY)) {
		// drawingManager.reEnableDrawingMode();
	}
	if (drawingManager.drawingMode) {
		drawingManager.pointerEvent(
			omicronManager.sageToOmicronEvent(uniqueID, pointerX, pointerY, data, 5, color),
			uniqueID, pointerX, pointerY, 10, 10);
	}

	var obj = interactMgr.searchGeometry({x: pointerX, y: pointerY});

	if (obj === null) {
		pointerPressOnOpenSpace(uniqueID, pointerX, pointerY, data);
		return;
	}

	// while cutting partition, can right click to cancel action
	if (cuttingPartition[uniqueID] && data.button === "right") {

		if (cuttingPartition[uniqueID].newPtn1) {
			deletePartition(cuttingPartition[uniqueID].newPtn1.id);
		}

		if (cuttingPartition[uniqueID].newPtn2) {
			deletePartition(cuttingPartition[uniqueID].newPtn2.id);
		}

		delete cuttingPartition[uniqueID];
	}

	// while dragging to create partition, can right click to cancel action
	if (draggingPartition[uniqueID] && data.button === "right") {

		deletePartition(draggingPartition[uniqueID].ptn.id);

		delete draggingPartition[uniqueID];
	}

	var prevInteractionItem = remoteInteraction[uniqueID].getPreviousInteractionItem();
	var localPt = globalToLocal(pointerX, pointerY, obj.type, obj.geometry);

	switch (obj.layerId) {
		case "staticUI": {
			pointerPressOnStaticUI(uniqueID, pointerX, pointerY, data, obj, localPt);
			break;
		}
		case "radialMenus": {
			pointerPressOnRadialMenu(uniqueID, pointerX, pointerY, data, obj, localPt, color);
			break;
		}
		case "widgets": {
			if (prevInteractionItem === null) {
				remoteInteraction[uniqueID].pressOnItem(obj);
				showOrHideWidgetLinks({uniqueID: uniqueID, item: obj, user_color: color, show: true});
			}
			pointerPressOrReleaseOnWidget(uniqueID, pointerX, pointerY, data, obj, localPt, "press");
			break;
		}
		case "applications": {
			if (prevInteractionItem === null) {
				remoteInteraction[uniqueID].pressOnItem(obj);
				showOrHideWidgetLinks({uniqueID: uniqueID, item: obj, user_color: color, show: true});
			}
			pointerPressOnApplication(uniqueID, pointerX, pointerY, data, obj, localPt, null);
			break;
		}
		case "partitions": {
			pointerPressOnPartition(uniqueID, pointerX, pointerY, data, obj, localPt, null);
			break;
		}
		case "portals": {
			pointerPressOnDataSharingPortal(uniqueID, pointerX, pointerY, data, obj, localPt);
			break;
		}
	}
}

function pointerPressOnOpenSpace(uniqueID, pointerX, pointerY, data) {
	if (data.button === "right") {
		// Right click opens the radial menu
		createRadialMenu(uniqueID, pointerX, pointerY);
	} else if (data.button === "left" && remoteInteraction[uniqueID].CTRL) {
		// start tracking size to create new partition
		draggingPartition[uniqueID] = {};
		draggingPartition[uniqueID].ptn = createPartition({left: pointerX, top: pointerY, width: 0, height: 0},
			sagePointers[uniqueID].color);

		draggingPartition[uniqueID].start = {x: pointerX, y: pointerY};
	}
}

function pointerPressOnStaticUI(uniqueID, pointerX, pointerY, data, obj, localPt) {
	// If the remote site is active (green button)
	// also disable action through the web ui (visible pointer)
	if (obj.data.connected === "on" && sagePointers[uniqueID].visible) {
		// Validate the remote address
		var remoteSite = findRemoteSiteByConnection(obj.data.wsio);

		// Build the UI URL
		var viewURL = 'https://' + remoteSite.wsio.remoteAddress.address + ':'
			+ remoteSite.wsio.remoteAddress.port;
		// pass the password or hash to the URL
		if (config.remote_sites[remoteSite.index].password) {
			viewURL += '/session.html?page=index.html?viewonly=true&session=' +
				config.remote_sites[remoteSite.index].password;
		} else if (config.remote_sites[remoteSite.index].hash) {
			viewURL += '/session.html?page=index.html?viewonly=true&hash=' +
				config.remote_sites[remoteSite.index].hash;
		} else {
			// no password
			viewURL += '/index.html?viewonly=true';
		}

		// Create the webview to the remote UI
		wsLoadApplication(obj.data.wsio, {
			application: "/uploads/apps/Webview",
			user: obj.data.wsio.id,
			// pass the url in the data object
			data: {
				id:  uniqueID,
				url: viewURL
			},
			position: [pointerX, config.ui.titleBarHeight + 10],
			dimensions: [400, 120]
		});
	}

	// don't allow data-pushing
	/*
	switch (obj.id) {
		case "dataSharingRequestDialog": {
			break;
		}
		case "dataSharingWaitDialog": {
			break;
		}
		case "acceptDataSharingRequest": {
			console.log("Accepting Data-Sharing Request");
			broadcast('closeRequestDataSharingDialog', null);
			var sharingMin = Math.min(remoteSharingRequestDialog.config.totalWidth,
					remoteSharingRequestDialog.config.totalHeight - remoteSharingRequestDialog.config.ui.titleBarHeight);
			var myMin = Math.min(config.totalWidth, config.totalHeight - config.ui.titleBarHeight);
			var sharingSize = parseInt(0.45 * (sharingMin + myMin), 10);
			var sharingScale = (0.9 * myMin) / sharingSize;
			var sharingTitleBarHeight = (remoteSharingRequestDialog.config.ui.titleBarHeight + config.ui.titleBarHeight) / 2;
			remoteSharingRequestDialog.wsio.emit('acceptDataSharingSession',
				{width: sharingSize, height: sharingSize, titleBarHeight: sharingTitleBarHeight, date: Date.now()});
			createNewDataSharingSession(remoteSharingRequestDialog.config.name,
				remoteSharingRequestDialog.config.host, remoteSharingRequestDialog.config.port,
				remoteSharingRequestDialog.wsio, null, sharingSize, sharingSize, sharingScale,
				sharingTitleBarHeight, false);
			remoteSharingRequestDialog = null;
			showRequestDialog(false);
			break;
		}
		case "rejectDataSharingRequest": {
			console.log("Rejecting Data-Sharing Request");
			broadcast('closeRequestDataSharingDialog', null);
			remoteSharingRequestDialog.wsio.emit('rejectDataSharingSession', null);
			remoteSharingRequestDialog = null;
			showRequestDialog(false);
			break;
		}
		case "cancelDataSharingRequest": {
			console.log("Canceling Data-Sharing Request");
			broadcast('closeDataSharingWaitDialog', null);
			remoteSharingWaitDialog.wsio.emit('cancelDataSharingSession', null);
			remoteSharingWaitDialog = null;
			showWaitDialog(false);
			break;
		}
		default: {
			// remote site icon
			requestNewDataSharingSession(obj.data);
		}
	}
	*/
}

function createNewDataSharingSession(remoteName, remoteHost, remotePort, remoteWSIO, remoteTime,
	sharingWidth, sharingHeight, sharingScale, sharingTitleBarHeight, caller) {
	var zIndex = SAGE2Items.applications.numItems + SAGE2Items.portals.numItems;
	var dataSession = {
		id: getUniqueDataSharingId(remoteHost, remotePort, caller),
		name: remoteName,
		host: remoteHost,
		port: remotePort,
		left: config.ui.titleBarHeight,
		top: 1.5 * config.ui.titleBarHeight,
		width: sharingWidth * sharingScale,
		height: sharingHeight * sharingScale,
		previous_left: config.ui.titleBarHeight,
		previous_top: 1.5 * config.ui.titleBarHeight,
		previous_width: sharingWidth * sharingScale,
		previous_height: sharingHeight * sharingScale,
		natural_width: sharingWidth,
		natural_height: sharingHeight,
		aspect: sharingWidth / sharingHeight,
		scale: sharingScale,
		titleBarHeight: sharingTitleBarHeight,
		zIndex: zIndex
	};

	console.log("New Data Sharing Session: " + dataSession.id);

	var geometry = {
		x: dataSession.left,
		y: dataSession.top,
		w: dataSession.width,
		h: dataSession.height + config.ui.titleBarHeight
	};

	var cornerSize   = 0.2 * Math.min(geometry.w, geometry.h);
	var oneButton    = Math.round(config.ui.titleBarHeight) * (300 / 235);
	var buttonsPad   = 0.1 * oneButton;
	var startButtons = geometry.w - Math.round(2 * oneButton + buttonsPad);

	/*
	var buttonsWidth = (config.ui.titleBarHeight-4) * (324.0/111.0);
	var buttonsPad   = (config.ui.titleBarHeight-4) * ( 10.0/111.0);
	var oneButton    = buttonsWidth / 2; // two buttons
	var startButtons = geometry.w - buttonsWidth;
	*/

	interactMgr.addGeometry(dataSession.id, "portals", "rectangle", geometry, true, zIndex, dataSession);

	SAGE2Items.portals.addItem(dataSession);
	SAGE2Items.portals.addButtonToItem(dataSession.id, "titleBar", "rectangle",
		{x: 0, y: 0, w: geometry.w, h: config.ui.titleBarHeight}, 0);
	SAGE2Items.portals.addButtonToItem(dataSession.id, "fullscreenButton", "rectangle",
		{x: startButtons + buttonsPad, y: 0, w: oneButton, h: config.ui.titleBarHeight}, 1);
	SAGE2Items.portals.addButtonToItem(dataSession.id, "closeButton", "rectangle",
		{x: startButtons + buttonsPad + oneButton, y: 0, w: oneButton, h: config.ui.titleBarHeight}, 1);
	SAGE2Items.portals.addButtonToItem(dataSession.id, "dragCorner", "rectangle",
		{x: geometry.w - cornerSize, y: geometry.h + config.ui.titleBarHeight - cornerSize, w: cornerSize, h: cornerSize}, 2);

	SAGE2Items.portals.interactMgr[dataSession.id] = new InteractableManager();
	SAGE2Items.portals.interactMgr[dataSession.id].addLayer("radialMenus",  2);
	SAGE2Items.portals.interactMgr[dataSession.id].addLayer("widgets",      1);
	SAGE2Items.portals.interactMgr[dataSession.id].addLayer("applications", 0);

	broadcast('initializeDataSharingSession', dataSession);
	var key;
	for (key in sagePointers) {
		remoteWSIO.emit('createRemoteSagePointer', {id: key, portal: {host: config.host, port: config.port}});
	}
	var to = caller ? remoteTime.getTime() - Date.now() : 0;
	remoteSharingSessions[dataSession.id] = {portal: dataSession, wsio: remoteWSIO, appCount: 0, timeOffset: to};

}

// Disabling data sharing portal for now
/*
function requestNewDataSharingSession(remote) {
	return;

	if (remote.connected) {
		console.log("Requesting data-sharing session with " + remote.name);

		remoteSharingWaitDialog = remote;
		broadcast('dataSharingConnectionWait', {name: remote.name, host: remote.wsio.remoteAddress.address,
			port: remote.wsio.remoteAddress.port});
		remote.wsio.emit('requestDataSharingSession', {config: config, secure: false});

		showWaitDialog(true);
	} else {
		console.log("Remote site " + remote.name + " is not currently connected");
	}
}
*/

function showWaitDialog(flag) {
	interactMgr.editVisibility("dataSharingWaitDialog", "staticUI", flag);
	interactMgr.editVisibility("cancelDataSharingRequest", "staticUI", flag);
}

function showRequestDialog(flag) {
	interactMgr.editVisibility("dataSharingRequestDialog", "staticUI", flag);
	interactMgr.editVisibility("acceptDataSharingRequest", "staticUI", flag);
	interactMgr.editVisibility("rejectDataSharingRequest", "staticUI", flag);
}

function pointerPressOnRadialMenu(uniqueID, pointerX, pointerY, data, obj, localPt, color) {
	var existingRadialMenu = obj.data;

	if (obj.id.indexOf("menu_radial_button") !== -1) {
		// Pressing on radial menu button
		var menuStateChange = existingRadialMenu.onButtonEvent(obj.id, uniqueID, "pointerPress", color);
		if (menuStateChange !== undefined) {
			radialMenuEvent({type: "stateChange", menuID: existingRadialMenu.id, menuState: menuStateChange });
		}
	} else if (obj.id.indexOf("menu_thumbnail") !== -1) {
		// Pressing on thumbnail window
		// console.log("Pointer press on thumbnail window");
		data = { button: data.button, color: sagePointers[uniqueID].color };
		radialMenuEvent({type: "pointerPress", id: uniqueID, x: pointerX, y: pointerY, data: data});
	} else {
		// Not on a button
		// Drag Content Browser only from radial menu
		if (data.button === "left" && obj.type !== 'rectangle') {
			obj.data.onStartDrag(uniqueID, {x: pointerX, y: pointerY});
		}
	}
}

function pointerPressOrReleaseOnWidget(uniqueID, pointerX, pointerY, data, obj, localPt, pressRelease) {
	var id = obj.data.id;
	if (data.button === "left") {
		var sidebarPoint = {x: obj.geometry.x - obj.data.left + localPt.x, y: obj.geometry.y - obj.data.top + localPt.y};
		var btn = SAGE2Items.widgets.findButtonByPoint(id, localPt) || SAGE2Items.widgets.findButtonByPoint(id, sidebarPoint);
		var ctrlData = {ctrlId: btn ? btn.id : null, appId: obj.data.appId, instanceID: id};
		var regTI = /textInput/;
		var regSl = /slider/;
		var regButton = /button/;
		var lockedControl = null;
		var eUser = {id: sagePointers[uniqueID].id, label: sagePointers[uniqueID].label, color: sagePointers[uniqueID].color};

		if (pressRelease === "press") {
			// var textInputOrSlider = SAGE2Items.widgets.findButtonByPoint(id, sidebarPoint);
			if (btn === null) {// && textInputOrSlider===null) {
				remoteInteraction[uniqueID].selectMoveControl(obj.data, pointerX, pointerY);
			} else {
				remoteInteraction[uniqueID].releaseControl();
				lockedControl = remoteInteraction[uniqueID].lockedControl();
				if (lockedControl) {
					// If a text input widget was locked, drop it
					broadcast('deactivateTextInputControl', lockedControl);
					remoteInteraction[uniqueID].dropControl();
				}

				remoteInteraction[uniqueID].lockControl(ctrlData);
				if (regSl.test(btn.id)) {
					broadcast('sliderKnobLockAction', {ctrl: ctrlData, x: pointerX, user: eUser, date: Date.now()});
				} else if (regTI.test(btn.id)) {
					broadcast('activateTextInputControl', {
						prevTextInput: lockedControl,
						curTextInput: ctrlData, date: Date.now()
					});
				}
			}
		} else {
			lockedControl = remoteInteraction[uniqueID].lockedControl();
			if (lockedControl !== null && btn !== null && regButton.test(btn.id) && lockedControl.ctrlId === btn.id) {
				remoteInteraction[uniqueID].dropControl();
				broadcast('executeControlFunction', {ctrl: ctrlData, user: eUser, date: Date.now()}, 'receivesWidgetEvents');

				var app = SAGE2Items.applications.list[ctrlData.appId];
				if (app) {
					if (btn.id.indexOf("buttonCloseApp") >= 0) {
						addEventToUserLog(data.addr, {type: "delete", data: {application:
							{id: app.id, type: app.application}}, time: Date.now()});
					} else if (btn.id.indexOf("buttonCloseWidget") >= 0) {
						addEventToUserLog(data.addr, {type: "widgetMenu", data: {action: "close", application:
							{id: app.id, type: app.application}}, time: Date.now()});
					} else if (btn.id.indexOf("buttonShareApp") >= 0) {
						console.log("sharing app");
					} else {
						addEventToUserLog(data.addr, {type: "widgetAction", data: {application:
							data.appId, widget: data.ctrlId}, time: Date.now()});
					}
				}
			}
			remoteInteraction[uniqueID].releaseControl();
		}
	} else {
		if (obj.data.show === true && pressRelease === "press") {
			hideControl(obj.data);
			var app2 = SAGE2Items.applications.list[obj.data.appId];
			if (app2 !== null) {
				addEventToUserLog(uniqueID, {type: "widgetMenu", data: {action: "close", application:
					{id: app2.id, type: app2.application}}, time: Date.now()});
			}
		}
	}
}

function releaseSlider(uniqueID) {
	var ctrlData = remoteInteraction[uniqueID].lockedControl();
	if (/slider/.test(ctrlData.ctrlId) === true) {
		remoteInteraction[uniqueID].dropControl();
		var eUser = {id: sagePointers[uniqueID].id, label: sagePointers[uniqueID].label, color: sagePointers[uniqueID].color};
		broadcast('executeControlFunction', {ctrl: ctrlData, user: eUser}, 'receivesWidgetEvents');
	}
}


function pointerPressOnApplication(uniqueID, pointerX, pointerY, data, obj, localPt, portalId) {
	var im = findInteractableManager(obj.data.id);
	im.moveObjectToFront(obj.id, "applications", ["portals"]);
	var stickyList = stickyAppHandler.getStickingItems(obj.id);
	for (var idx in stickyList) {
		im.moveObjectToFront(stickyList[idx].id, "applications", ["portals"]);
	}
	var newOrder = im.getObjectZIndexList("applications", ["portals"]);
	broadcast('updateItemOrder', newOrder);

	if (portalId !== undefined && portalId !== null) {
		var ts = Date.now() + remoteSharingSessions[portalId].timeOffset;
		remoteSharingSessions[portalId].wsio.emit('updateApplicationOrder', {order: newOrder, date: ts});
	}

	var btn = SAGE2Items.applications.findButtonByPoint(obj.id, localPt);

	// pointer press on app window
	if (btn === null) {
		if (data.button === "right") {
			var elemCtrl = SAGE2Items.widgets.list[obj.id + uniqueID + "_controls"];
			if (!elemCtrl) {
				// if no UI element, send event to app if in interaction mode
				if (remoteInteraction[uniqueID].appInteractionMode()) {
					sendPointerPressToApplication(uniqueID, obj.data, pointerX, pointerY, data);
				}
				// Request a control (do not know in advance)
				broadcast('requestNewControl', {elemId: obj.id, user_id: uniqueID,
					user_label: sagePointers[uniqueID] ? sagePointers[uniqueID].label : "",
					x: pointerX, y: pointerY, date: Date.now() });
			} else if (elemCtrl.show === false) {
				showControl(elemCtrl, uniqueID, pointerX, pointerY);
				addEventToUserLog(uniqueID, {type: "widgetMenu", data: {action: "open", application:
					{id: obj.id, type: obj.data.application}}, time: Date.now()});
			} else {
				moveControlToPointer(elemCtrl, uniqueID, pointerX, pointerY);
			}
		} else {
			if (remoteInteraction[uniqueID].appInteractionMode()) {
				sendPointerPressToApplication(uniqueID, obj.data, pointerX, pointerY, data);
			} else {
				selectApplicationForMove(uniqueID, obj.data, pointerX, pointerY, portalId);
			}
		}
		return;
	}

	switch (btn.id) {
		case "titleBar":
			if (drawingManager.paletteID !== uniqueID) {
				selectApplicationForMove(uniqueID, obj.data, pointerX, pointerY, portalId);
			}
			break;
		case "dragCorner":
			if (obj.data.application === "Webview") {
				// resize with corner only in window mode
				if (!sagePointers[uniqueID].visible || remoteInteraction[uniqueID].windowManagementMode()) {
					selectApplicationForResize(uniqueID, obj.data, pointerX, pointerY, portalId);
				} else {
					// if corner click and webview, then send the click to app
					sendPointerPressToApplication(uniqueID, obj.data, pointerX, pointerY, data);
				}
			} else {
				selectApplicationForResize(uniqueID, obj.data, pointerX, pointerY, portalId);
			}
			break;
		case "syncButton":
			if (sagePointers[uniqueID].visible) {
				// only if pointer on the wall, not the web UI
				broadcast('toggleSyncOptions', {id: obj.data.id});
			}
			break;
		case "fullscreenButton":
			if (sagePointers[uniqueID].visible) {
				// only if pointer on the wall, not the web UI
				toggleApplicationFullscreen(uniqueID, obj.data, portalId);
			}
			break;
		case "pinButton":
			if (sagePointers[uniqueID].visible) {
				// only if pointer on the wall, not the web UI
				toggleStickyPin(obj.data.id);
			}
			break;
		case "closeButton":
			if (sagePointers[uniqueID].visible) {
				// only if pointer on the wall, not the web UI
				deleteApplication(obj.data.id, portalId);
			}
			break;
	}
}

function pointerPressOnPartition(uniqueID, pointerX, pointerY, data, obj, localPt, portalId) {

	var btn = partitions.findButtonByPoint(obj.id, localPt);

	// pointer press on ptn window
	if (btn === null) {
		if (data.button === "left") {
			if (remoteInteraction[uniqueID].CTRL) {
				// start tracking size to create new partition
				cuttingPartition[uniqueID] = {};
				cuttingPartition[uniqueID].start = {x: pointerX, y: pointerY};
				cuttingPartition[uniqueID].ptn = obj.data;
			} else {
				selectApplicationForMove(uniqueID, obj.data, pointerX, pointerY);
			}
		}
		return;
	}

	switch (btn.id) {
		case "titleBar":
			selectApplicationForMove(uniqueID, obj.data, pointerX, pointerY);
			break;
		case "dragCorner":
			selectApplicationForResize(uniqueID, obj.data, pointerX, pointerY, portalId);
			break;
		case "tileButton":
			if (sagePointers[uniqueID].visible) {
				var changedPartitions = partitions.list[obj.id].toggleInnerTiling();

				updatePartitionInnerLayout(partitions.list[obj.id], true);

				changedPartitions.forEach(el => {
					broadcast('partitionWindowTitleUpdate', partitions.list[el].getTitle());
				});
			}
			break;
		case "clearButton":
			if (sagePointers[uniqueID].visible) {
				// only if pointer on the wall, not the web UI

				// clear partition (close all windows inside)
				if (partitions.list.hasOwnProperty(obj.id)) {
					// passing method to delete applications for use within clearPartition method
					changedPartitions = partitions.list[obj.id].clearPartition(deleteApplication);
					changedPartitions.forEach(el => {
						broadcast('partitionWindowTitleUpdate', partitions.list[el].getTitle());
					});
				}
			}
			break;
		case "fullscreenButton":
			if (sagePointers[uniqueID].visible) {
				// only if pointer on the wall, not the web UI

				if (!obj.data.maximized) {
					remoteInteraction[uniqueID].maximizeSelectedItem(obj.data);
				} else {
					remoteInteraction[uniqueID].restoreSelectedItem(obj.data);
				}

				partitions.updatePartitionGeometries(obj.id, interactMgr);
				broadcast('partitionMoveAndResizeFinished', obj.data.getDisplayInfo());

				// update neighbors if it is snapped
				if (obj.data.isSnapping) {
					let updatedNeighbors = obj.data.updateNeighborPtnPositions();

					// update geometries/display/layout of any updated neighbors
					for (var neigh of updatedNeighbors) {
						partitions.updatePartitionGeometries(neigh, interactMgr);
						broadcast('partitionMoveAndResizeFinished', partitions.list[neigh].getDisplayInfo());

						updatePartitionInnerLayout(partitions.list[neigh], true);
					}
				}

				// update child positions within partiton
				updatePartitionInnerLayout(partitions.list[obj.id], false);
			}
			break;
		case "closeButton":
			if (sagePointers[uniqueID].visible) {
				// only if pointer on the wall, not the web UI

				deletePartition(obj.id);
			}
			break;
	}
}

function pointerPressOnDataSharingPortal(uniqueID, pointerX, pointerY, data, obj, localPt) {
	interactMgr.moveObjectToFront(obj.id, "portals", ["applications"]);
	var newOrder = interactMgr.getObjectZIndexList("portals", ["applications"]);
	broadcast('updateItemOrder', newOrder);

	var btn = SAGE2Items.portals.findButtonByPoint(obj.id, localPt);

	// pointer press inside portal window
	if (btn === null) {
		var scaledPt = {x: localPt.x / obj.data.scale, y: (localPt.y - config.ui.titleBarHeight) / obj.data.scale};
		pointerPressInDataSharingArea(uniqueID, obj.data.id, scaledPt, data);
		return;
	}

	switch (btn.id) {
		case "titleBar": {
			selectPortalForMove(uniqueID, obj.data, pointerX, pointerY);
			break;
		}
		case "dragCorner": {
			if (remoteInteraction[uniqueID].windowManagementMode()) {
				selectPortalForResize(uniqueID, obj.data, pointerX, pointerY);
			}
			break;
		}
		case "fullscreenButton": {
			// toggleApplicationFullscreen(uniqueID, obj.data);
			break;
		}
		case "pinButton": {
			// toggleStickyPin(obj.data.id);
			break;
		}
		case "closeButton": {
			// deleteApplication(obj.data.id);
			break;
		}
	}
}

function pointerPressInDataSharingArea(uniqueID, portalId, scaledPt, data) {
	var pObj = SAGE2Items.portals.interactMgr[portalId].searchGeometry(scaledPt);
	if (pObj === null) {
		// pointerPressOnOpenSpace(uniqueID, pointerX, pointerY, data);
		return;
	}

	var pLocalPt = globalToLocal(scaledPt.x, scaledPt.y, pObj.type, pObj.geometry);
	switch (pObj.layerId) {
		case "radialMenus": {
			// pointerPressOnRadialMenu(uniqueID, pointerX, pointerY, data, pObj, pLocalPt);
			break;
		}
		case "widgets": {
			// pointerPressOnWidget(uniqueID, pointerX, pointerY, data, pObj, pLocalPt);
			break;
		}
		case "applications": {
			pointerPressOnApplication(uniqueID, scaledPt.x, scaledPt.y, data, pObj, pLocalPt, portalId);
			break;
		}
	}
	return;
}

function selectApplicationForMove(uniqueID, app, pointerX, pointerY, portalId) {
	remoteInteraction[uniqueID].selectMoveItem(app, pointerX, pointerY);
	broadcast('startMove', {id: app.id, date: Date.now()});

	if (portalId !== undefined && portalId !== null) {
		var ts = Date.now() + remoteSharingSessions[portalId].timeOffset;
		remoteSharingSessions[portalId].wsio.emit('startApplicationMove', {id: uniqueID, appId: app.id, date: ts});
	}

	var eLogData = {
		type: "move",
		action: "start",
		application: {
			id: app.id,
			type: app.application
		},
		location: {
			x: parseInt(app.left, 10),
			y: parseInt(app.top, 10),
			width: parseInt(app.width, 10),
			height: parseInt(app.height, 10)
		}
	};
	addEventToUserLog(uniqueID, {type: "windowManagement", data: eLogData, time: Date.now()});
}

function selectApplicationForResize(uniqueID, app, pointerX, pointerY, portalId) {
	remoteInteraction[uniqueID].selectResizeItem(app, pointerX, pointerY);
	broadcast('startResize', {id: app.id, date: Date.now()});

	if (portalId !== undefined && portalId !== null) {
		var ts = Date.now() + remoteSharingSessions[portalId].timeOffset;
		remoteSharingSessions[portalId].wsio.emit('startApplicationResize', {id: uniqueID, appId: app.id, date: ts});
	}

	var eLogData = {
		type: "resize",
		action: "start",
		application: {
			id: app.id,
			type: app.application
		},
		location: {
			x: parseInt(app.left, 10),
			y: parseInt(app.top, 10),
			width: parseInt(app.width, 10),
			height: parseInt(app.height, 10)
		}
	};
	addEventToUserLog(uniqueID, {type: "windowManagement", data: eLogData, time: Date.now()});
}

function sendPointerPressToApplication(uniqueID, app, pointerX, pointerY, data) {
	var ePosition = {x: pointerX - app.left, y: pointerY - (app.top + config.ui.titleBarHeight)};
	var eUser = {id: sagePointers[uniqueID].id, label: sagePointers[uniqueID].label, color: sagePointers[uniqueID].color};

	var event = {
		id: app.id,
		type: "pointerPress",
		position: ePosition,
		user: eUser,
		data: data,
		date: Date.now()
	};
	handleStickyItem(app.id);

	broadcast('eventInItem', event);

	var eLogData = {
		type: "pointerPress",
		application: {
			id: app.id,
			type: app.application
		},
		position: {
			x: parseInt(ePosition.x, 10),
			y: parseInt(ePosition.y, 10)
		}
	};
	addEventToUserLog(uniqueID, {type: "applicationInteraction", data: eLogData, time: Date.now()});
}

function sendPointerDblClickToApplication(uniqueID, app, pointerX, pointerY) {
	var ePosition = {x: pointerX - app.left, y: pointerY - (app.top + config.ui.titleBarHeight)};
	var eUser = {id: sagePointers[uniqueID].id, label: sagePointers[uniqueID].label, color: sagePointers[uniqueID].color};

	var event = {
		id: app.id,
		type: "pointerDblClick",
		position: ePosition,
		user: eUser,
		date: Date.now()
	};

	broadcast('eventInItem', event);

	var eLogData = {
		type: "pointerDblClick",
		application: {
			id: app.id,
			type: app.application
		},
		position: {
			x: parseInt(ePosition.x, 10),
			y: parseInt(ePosition.y, 10)
		}
	};
	addEventToUserLog(uniqueID, {type: "applicationInteraction", data: eLogData, time: Date.now()});
}

function selectPortalForMove(uniqueID, portal, pointerX, pointerY) {
	remoteInteraction[uniqueID].selectMoveItem(portal, pointerX, pointerY);

	var eLogData = {
		type: "move",
		action: "start",
		portal: {
			id: portal.id,
			name: portal.name,
			host: portal.host,
			port: portal.port
		},
		location: {
			x: parseInt(portal.left, 10),
			y: parseInt(portal.top, 10),
			width: parseInt(portal.width, 10),
			height: parseInt(portal.height, 10)
		}
	};
	addEventToUserLog(uniqueID, {type: "windowManagement", data: eLogData, time: Date.now()});
}

function selectPortalForResize(uniqueID, portal, pointerX, pointerY) {
	remoteInteraction[uniqueID].selectResizeItem(portal, pointerX, pointerY);

	var eLogData = {
		type: "resize",
		action: "start",
		portal: {
			id: portal.id,
			name: portal.name,
			host: portal.host,
			port: portal.port
		},
		location: {
			x: parseInt(portal.left, 10),
			y: parseInt(portal.top, 10),
			width: parseInt(portal.width, 10),
			height: parseInt(portal.height, 10)
		}
	};
	addEventToUserLog(uniqueID, {type: "windowManagement", data: eLogData, time: Date.now()});
}

function pointerMove(uniqueID, pointerX, pointerY, data) {
	if (sagePointers[uniqueID] === undefined) {
		return;
	}

	// Whiteboard app
	if (drawingManager.drawingMode) {
		var color = sagePointers[uniqueID] ? sagePointers[uniqueID].color : null;
		drawingManager.pointerEvent(
			omicronManager.sageToOmicronEvent(uniqueID, pointerX, pointerY, data, 4, color),
			uniqueID, pointerX, pointerY, 10, 10);
	}

	// Trick: press CTRL key while moving switches interaction mode
	if (sagePointers[uniqueID] && remoteInteraction[uniqueID].CTRL && pressingCTRL) {
		remoteInteraction[uniqueID].toggleModes();
		broadcast('changeSagePointerMode', {id: sagePointers[uniqueID].id, mode: remoteInteraction[uniqueID].interactionMode});
		pressingCTRL = false;
	} else if (sagePointers[uniqueID] && !remoteInteraction[uniqueID].CTRL && !pressingCTRL) {
		remoteInteraction[uniqueID].toggleModes();
		broadcast('changeSagePointerMode', {id: sagePointers[uniqueID].id, mode: remoteInteraction[uniqueID].interactionMode});
		pressingCTRL = true;
	}

	sagePointers[uniqueID].updatePointerPosition(data, config.totalWidth, config.totalHeight);
	pointerX = sagePointers[uniqueID].left;
	pointerY = sagePointers[uniqueID].top;

	updatePointerPosition(uniqueID, pointerX, pointerY, data);
}

function pointerPosition(uniqueID, data) {
	if (sagePointers[uniqueID] === undefined) {
		return;
	}

	sagePointers[uniqueID].updatePointerPosition(data, config.totalWidth, config.totalHeight);
	var pointerX = sagePointers[uniqueID].left;
	var pointerY = sagePointers[uniqueID].top;

	updatePointerPosition(uniqueID, pointerX, pointerY, data);
}

function updatePointerPosition(uniqueID, pointerX, pointerY, data) {
	broadcast('updateSagePointerPosition', sagePointers[uniqueID]);

	var localPt;
	var scaledPt;
	var moveAppPortal = findApplicationPortal(remoteInteraction[uniqueID].selectedMoveItem);
	var resizeAppPortal = findApplicationPortal(remoteInteraction[uniqueID].selectedResizeItem);
	var updatedMoveItem;
	var updatedResizeItem;
	var updatedControl;

	if (draggingPartition[uniqueID]) {
		draggingPartition[uniqueID].ptn.left =
			pointerX < draggingPartition[uniqueID].start.x ?
			pointerX : draggingPartition[uniqueID].start.x;

		draggingPartition[uniqueID].ptn.top =
			pointerY < draggingPartition[uniqueID].start.y ?
			pointerY : draggingPartition[uniqueID].start.y;

		draggingPartition[uniqueID].ptn.width =
			pointerX < draggingPartition[uniqueID].start.x ?
			draggingPartition[uniqueID].start.x - pointerX : pointerX - draggingPartition[uniqueID].start.x;

		draggingPartition[uniqueID].ptn.height =
			pointerY < draggingPartition[uniqueID].start.y ?
			draggingPartition[uniqueID].start.y - pointerY : pointerY - draggingPartition[uniqueID].start.y;

		partitions.updatePartitionGeometries(draggingPartition[uniqueID].ptn.id, interactMgr);
		broadcast('partitionMoveAndResizeFinished', draggingPartition[uniqueID].ptn.getDisplayInfo());
	}

	// if the user is cutting a partition
	if (cuttingPartition[uniqueID]) {
		var cutDirection = Math.abs(pointerX - cuttingPartition[uniqueID].start.x) >
			Math.abs(pointerY - cuttingPartition[uniqueID].start.y) ?
			"horizontal" : "vertical";

		var cutPosition = cutDirection === "horizontal" ?
			(cuttingPartition[uniqueID].start.y + pointerY) / 2 :
			(cuttingPartition[uniqueID].start.x + pointerX) / 2;

		var cutDist = Math.sqrt(Math.pow(pointerY - cuttingPartition[uniqueID].start.y, 2) +
			Math.pow(pointerX - cuttingPartition[uniqueID].start.x, 2));

		var oldPtn = cuttingPartition[uniqueID].ptn;

		// calculate dimensions of new partitions
		var newDims1, newDims2 = null;

		if (cutDirection === "horizontal") {
			// make sure partition is tall enough to split
			if (oldPtn.height < 2 * partitions.minSize.height) {
				return;
			}

			// clamp cut position inside partition so it doesn't break
			if (cutPosition > (oldPtn.top + oldPtn.height - partitions.minSize.height)) {
				cutPosition = oldPtn.top + oldPtn.height - partitions.minSize.height;
			}

			if (cutPosition < (oldPtn.top + partitions.minSize.height)) {
				cutPosition = oldPtn.top + partitions.minSize.height;
			}

			newDims1 = {
				top: oldPtn.top,
				left: oldPtn.left,
				width: oldPtn.width,
				height: cutPosition - oldPtn.top  - config.ui.titleBarHeight
			};

			newDims2 = {
				top: cutPosition,
				left: oldPtn.left,
				width: oldPtn.width,
				height: (oldPtn.top + oldPtn.height) - cutPosition
			};

		} else if (cutDirection === "vertical") {
			// make sure partition is wide enough to split
			if (oldPtn.width < 2 * partitions.minSize.width) {
				return;
			}
			// clamp cut position inside partition so it doesn't break
			if (cutPosition > (oldPtn.left + oldPtn.width - partitions.minSize.width)) {
				cutPosition = oldPtn.left + oldPtn.width - partitions.minSize.width;
			}

			if (cutPosition < (oldPtn.left + partitions.minSize.width)) {
				cutPosition = oldPtn.left + partitions.minSize.width;
			}

			newDims1 = {
				top: oldPtn.top,
				left: oldPtn.left,
				width: cutPosition - oldPtn.left,
				height: oldPtn.height
			};

			newDims2 = {
				top: oldPtn.top,
				left: cutPosition,
				width: (oldPtn.left + oldPtn.width) - cutPosition,
				height: oldPtn.height
			};
		}

		if (cutDist > Math.min(oldPtn.width, oldPtn.height) / 3) {
			// if partitions are not created
			if (!cuttingPartition[uniqueID].newPtn1 && !cuttingPartition[uniqueID].newPtn2) {
				// if the gesture is long enough and the new partitions haven't been made, create them
				var ptnColor = oldPtn.color;

				// create the 2 new partitions
				cuttingPartition[uniqueID].newPtn1 = createPartition(newDims1, ptnColor);
				cuttingPartition[uniqueID].newPtn2 = createPartition(newDims2, ptnColor);


				broadcast('updatePartitionBorders', {id: cuttingPartition[uniqueID].newPtn1.id, highlight: true});
				broadcast('updatePartitionBorders', {id: cuttingPartition[uniqueID].newPtn2.id, highlight: true});
			} else {
				// if they are already created just update their size and position

				// resize partition 1
				cuttingPartition[uniqueID].newPtn1.left = newDims1.left;
				cuttingPartition[uniqueID].newPtn1.top = newDims1.top;
				cuttingPartition[uniqueID].newPtn1.width = newDims1.width;
				cuttingPartition[uniqueID].newPtn1.height = newDims1.height;

				// resize partition 2
				cuttingPartition[uniqueID].newPtn2.left = newDims2.left;
				cuttingPartition[uniqueID].newPtn2.top = newDims2.top;
				cuttingPartition[uniqueID].newPtn2.width = newDims2.width;
				cuttingPartition[uniqueID].newPtn2.height = newDims2.height;


				moveAndResizePartitionWindow(uniqueID, {elemId: cuttingPartition[uniqueID].newPtn1.id});
				moveAndResizePartitionWindow(uniqueID, {elemId: cuttingPartition[uniqueID].newPtn2.id});

			}
		}

	}

	if (moveAppPortal !== null) {
		localPt = globalToLocal(pointerX, pointerY, moveAppPortal.type, moveAppPortal.geometry);
		scaledPt = {x: localPt.x / moveAppPortal.data.scale,
			y: (localPt.y - config.ui.titleBarHeight) / moveAppPortal.data.scale};
		remoteSharingSessions[moveAppPortal.id].wsio.emit('remoteSagePointerPosition',
			{id: uniqueID, left: scaledPt.x, top: scaledPt.y});
		updatedMoveItem = remoteInteraction[uniqueID].moveSelectedItem(scaledPt.x, scaledPt.y);
		moveApplicationWindow(uniqueID, updatedMoveItem, moveAppPortal.id);
		return;
	}
	if (resizeAppPortal !== null) {
		localPt = globalToLocal(pointerX, pointerY, resizeAppPortal.type, resizeAppPortal.geometry);
		scaledPt = {x: localPt.x / resizeAppPortal.data.scale,
			y: (localPt.y - config.ui.titleBarHeight) / resizeAppPortal.data.scale};
		remoteSharingSessions[resizeAppPortal.id].wsio.emit('remoteSagePointerPosition',
			{id: uniqueID, left: scaledPt.x, top: scaledPt.y});
		updatedResizeItem = remoteInteraction[uniqueID].resizeSelectedItem(scaledPt.x, scaledPt.y);
		moveAndResizeApplicationWindow(updatedResizeItem, resizeAppPortal.id);
		return;
	}

	// update radial menu position if dragged outside radial menu
	updateRadialMenuPointerPosition(uniqueID, pointerX, pointerY);

	// update app position and size if currently modifying a window
	updatedMoveItem = remoteInteraction[uniqueID].moveSelectedItem(pointerX, pointerY);
	updatedResizeItem = remoteInteraction[uniqueID].resizeSelectedItem(pointerX, pointerY);
	updatedControl = remoteInteraction[uniqueID].moveSelectedControl(pointerX, pointerY);

	if (updatedMoveItem !== null) {
		if (SAGE2Items.portals.list.hasOwnProperty(updatedMoveItem.elemId)) {
			moveDataSharingPortalWindow(updatedMoveItem);
		} else if (partitions.list.hasOwnProperty(updatedMoveItem.elemId)) {
			moveAndResizePartitionWindow(uniqueID, updatedMoveItem, null);
		} else {
			moveApplicationWindow(uniqueID, updatedMoveItem, null);

			let currentMoveItem = SAGE2Items.applications.list[updatedMoveItem.elemId];

			if (currentMoveItem) {
				// Calculate partition which item is over
				let newPartitionHovered = partitions.calculateNewPartition(currentMoveItem, {x: pointerX, y: pointerY});


				if (currentMoveItem.ptnHovered != newPartitionHovered) {
					broadcast('updatePartitionBorders', {id: currentMoveItem.ptnHovered, highlight: false});

					// update ptnHovered with new partition
					currentMoveItem.ptnHovered = newPartitionHovered;

					broadcast('updatePartitionBorders', {id: currentMoveItem.ptnHovered, highlight: true});
				}
			}
		}
		return;
	}
	if (updatedResizeItem !== null) {
		if (SAGE2Items.portals.list.hasOwnProperty(updatedResizeItem.elemId)) {
			moveAndResizeDataSharingPortalWindow(updatedResizeItem);
		} else if (partitions.list.hasOwnProperty(updatedResizeItem.elemId)) {
			moveAndResizePartitionWindow(uniqueID, updatedResizeItem, null);
		} else {
			moveAndResizeApplicationWindow(updatedResizeItem, null);
		}
		return;
	}
	if (updatedControl !== null) {
		moveWidgetControls(uniqueID, updatedControl);
		return;
	}

	var prevInteractionItem = remoteInteraction[uniqueID].getPreviousInteractionItem();

	var obj = interactMgr.searchGeometry({x: pointerX, y: pointerY});
	if (obj === null) {
		removeExistingHoverCorner(uniqueID);
		if (remoteInteraction[uniqueID].portal !== null) {
			remoteSharingSessions[remoteInteraction[uniqueID].portal.id].wsio.emit('stopRemoteSagePointer', {id: uniqueID});
			remoteInteraction[uniqueID].portal = null;
		}
		if (prevInteractionItem !== null) {
			showOrHideWidgetLinks({uniqueID: uniqueID, item: prevInteractionItem, show: false});
		}
	} else {
		var color = sagePointers[uniqueID] ? sagePointers[uniqueID].color : null;
		if (prevInteractionItem !== obj) {
			if (prevInteractionItem !== null) {
				showOrHideWidgetLinks({uniqueID: uniqueID, item: prevInteractionItem, show: false});
			}
			showOrHideWidgetLinks({uniqueID: uniqueID, item: obj, user_color: color, show: true});
		} else {
			var appId = obj.id;
			if (obj.data !== undefined && obj.data !== null && obj.data.appId !== undefined) {
				appId = obj.data.appId;
			}
			if (appUserColors[appId] !== color) {
				showOrHideWidgetLinks({uniqueID: uniqueID, item: prevInteractionItem, show: false});
				showOrHideWidgetLinks({uniqueID: uniqueID, item: obj, user_color: color, show: true});
			}
		}
		localPt = globalToLocal(pointerX, pointerY, obj.type, obj.geometry);
		switch (obj.layerId) {
			case "staticUI": {
				removeExistingHoverCorner(uniqueID);
				if (remoteInteraction[uniqueID].portal !== null) {
					remoteSharingSessions[remoteInteraction[uniqueID].portal.id].wsio.emit(
						'stopRemoteSagePointer', {id: uniqueID});
					remoteInteraction[uniqueID].portal = null;
				}
				break;
			}
			case "radialMenus": {
				pointerMoveOnRadialMenu(uniqueID, pointerX, pointerY, data, obj, localPt, color);
				removeExistingHoverCorner(uniqueID);
				if (remoteInteraction[uniqueID].portal !== null) {
					remoteSharingSessions[remoteInteraction[uniqueID].portal.id].wsio.emit(
						'stopRemoteSagePointer', {id: uniqueID});
					remoteInteraction[uniqueID].portal = null;
				}
				break;
			}
			case "widgets": {
				pointerMoveOnWidgets(uniqueID, pointerX, pointerY, data, obj, localPt);
				removeExistingHoverCorner(uniqueID);
				if (remoteInteraction[uniqueID].portal !== null) {
					remoteSharingSessions[remoteInteraction[uniqueID].portal.id].wsio.emit(
						'stopRemoteSagePointer', {id: uniqueID});
					remoteInteraction[uniqueID].portal = null;
				}
				break;
			}
			case "applications": {
				pointerMoveOnApplication(uniqueID, pointerX, pointerY, data, obj, localPt, null);
				if (remoteInteraction[uniqueID].portal !== null) {
					remoteSharingSessions[remoteInteraction[uniqueID].portal.id].wsio.emit(
						'stopRemoteSagePointer', {id: uniqueID});
					remoteInteraction[uniqueID].portal = null;
				}
				break;
			}
			case "partitions": {
				pointerMoveOnPartition(uniqueID, pointerX, pointerY, data, obj, localPt, null);
				break;
			}
			case "portals": {
				pointerMoveOnDataSharingPortal(uniqueID, pointerX, pointerY, data, obj, localPt);
				break;
			}
		}
	}

	remoteInteraction[uniqueID].setPreviousInteractionItem(obj);
}

function pointerMoveOnRadialMenu(uniqueID, pointerX, pointerY, data, obj, localPt, color) {
	var existingRadialMenu = obj.data;

	if (obj.id.indexOf("menu_radial_button") !== -1) {
		// Pressing on radial menu button
		// console.log("over radial button: " + obj.id);
		// data = { buttonID: obj.id, button: data.button, color: sagePointers[uniqueID].color };
		// radialMenuEvent({type: "pointerMove", id: uniqueID, x: pointerX, y: pointerY, data: data});
		var menuStateChange = existingRadialMenu.onButtonEvent(obj.id, uniqueID, "pointerMove", color);
		if (menuStateChange !== undefined) {
			radialMenuEvent({type: "stateChange", menuID: existingRadialMenu.id, menuState: menuStateChange });
		}
	} else if (obj.id.indexOf("menu_thumbnail") !== -1) {
		// PointerMove on thumbnail window
		// console.log("Pointer move on thumbnail window");
		data = { button: data.button, color: sagePointers[uniqueID].color };
		radialMenuEvent({type: "pointerMove", id: uniqueID, x: pointerX, y: pointerY, data: data});
	} else {
		// Not on a button
		var menuButtonState = existingRadialMenu.onMenuEvent(uniqueID);
		if (menuButtonState !== undefined) {
			radialMenuEvent({type: "stateChange", menuID: existingRadialMenu.id, menuState: menuButtonState });
		}
		// Drag Content Browser only from radial menu
		if (existingRadialMenu.dragState === true && obj.type !== 'rectangle') {
			var offset = existingRadialMenu.getDragOffset(uniqueID, {x: pointerX, y: pointerY});
			moveRadialMenu(existingRadialMenu.id, offset.x, offset.y);
			radialMenuEvent({type: "pointerMove", id: uniqueID, x: pointerX, y: pointerY, data: data});
		}
	}
}

function pointerMoveOnWidgets(uniqueID, pointerX, pointerY, data, obj, localPt) {
	// widgets
	var lockedControl = remoteInteraction[uniqueID].lockedControl();
	var eUser = {id: sagePointers[uniqueID].id, label: sagePointers[uniqueID].label, color: sagePointers[uniqueID].color};

	if (lockedControl && /slider/.test(lockedControl.ctrlId)) {
		broadcast('moveSliderKnob', {ctrl: lockedControl, x: pointerX, user: eUser, date: Date.now()});
		return;
	}
	// showOrHideWidgetConnectors(uniqueID, obj.data, "move");
	// Widget connector show logic ends

}

function pointerMoveOnApplication(uniqueID, pointerX, pointerY, data, obj, localPt, portalId) {
	var btn = SAGE2Items.applications.findButtonByPoint(obj.id, localPt);

	// pointer move on app window
	if (btn === null) {
		removeExistingHoverCorner(uniqueID, portalId);
		if (remoteInteraction[uniqueID].appInteractionMode()) {
			sendPointerMoveToApplication(uniqueID, obj.data, pointerX, pointerY, data);
		}
		return;
	}

	var ts;
	switch (btn.id) {
		case "titleBar": {
			removeExistingHoverCorner(uniqueID, portalId);
			break;
		}
		case "dragCorner": {
			if (obj.data.application === "Webview") {
				// resize corner only in window mode
				if (!sagePointers[uniqueID].visible || remoteInteraction[uniqueID].windowManagementMode()) {
					if (remoteInteraction[uniqueID].hoverCornerItem === null) {
						remoteInteraction[uniqueID].setHoverCornerItem(obj.data);
						broadcast('hoverOverItemCorner', {elemId: obj.data.id, flag: true});
						if (portalId !== undefined && portalId !== null) {
							ts = Date.now() + remoteSharingSessions[portalId].timeOffset;
							remoteSharingSessions[portalId].wsio.emit('remoteSagePointerHoverCorner',
								{appHoverCorner: {elemId: obj.data.id, flag: true}, date: ts});
						}
					} else if (remoteInteraction[uniqueID].hoverCornerItem.id !== obj.data.id) {
						broadcast('hoverOverItemCorner', {elemId: remoteInteraction[uniqueID].hoverCornerItem.id, flag: false});
						if (portalId !== undefined && portalId !== null) {
							ts = Date.now() + remoteSharingSessions[portalId].timeOffset;
							remoteSharingSessions[portalId].wsio.emit('remoteSagePointerHoverCorner',
								{appHoverCorner: {elemId: remoteInteraction[uniqueID].hoverCornerItem.id,
									flag: false}, date: ts});
						}
						remoteInteraction[uniqueID].setHoverCornerItem(obj.data);
						broadcast('hoverOverItemCorner', {elemId: obj.data.id, flag: true});
						if (portalId !== undefined && portalId !== null) {
							ts = Date.now() + remoteSharingSessions[portalId].timeOffset;
							remoteSharingSessions[portalId].wsio.emit('remoteSagePointerHoverCorner',
								{appHoverCorner: {elemId: obj.data.id, flag: true}, date: ts});
						}
					}
				}
			} else {
				if (remoteInteraction[uniqueID].hoverCornerItem === null) {
					remoteInteraction[uniqueID].setHoverCornerItem(obj.data);
					broadcast('hoverOverItemCorner', {elemId: obj.data.id, flag: true});
					if (portalId !== undefined && portalId !== null) {
						ts = Date.now() + remoteSharingSessions[portalId].timeOffset;
						remoteSharingSessions[portalId].wsio.emit('remoteSagePointerHoverCorner',
							{appHoverCorner: {elemId: obj.data.id, flag: true}, date: ts});
					}
				} else if (remoteInteraction[uniqueID].hoverCornerItem.id !== obj.data.id) {
					broadcast('hoverOverItemCorner', {elemId: remoteInteraction[uniqueID].hoverCornerItem.id, flag: false});
					if (portalId !== undefined && portalId !== null) {
						ts = Date.now() + remoteSharingSessions[portalId].timeOffset;
						remoteSharingSessions[portalId].wsio.emit('remoteSagePointerHoverCorner',
							{appHoverCorner: {elemId: remoteInteraction[uniqueID].hoverCornerItem.id, flag: false}, date: ts});
					}
					remoteInteraction[uniqueID].setHoverCornerItem(obj.data);
					broadcast('hoverOverItemCorner', {elemId: obj.data.id, flag: true});
					if (portalId !== undefined && portalId !== null) {
						ts = Date.now() + remoteSharingSessions[portalId].timeOffset;
						remoteSharingSessions[portalId].wsio.emit('remoteSagePointerHoverCorner',
							{appHoverCorner: {elemId: obj.data.id, flag: true}, date: ts});
					}
				}
			}
			break;
		}
		case "fullscreenButton": {
			removeExistingHoverCorner(uniqueID, portalId);
			break;
		}
		case "pinButton": {
			removeExistingHoverCorner(uniqueID, portalId);
			break;
		}
		case "closeButton": {
			removeExistingHoverCorner(uniqueID, portalId);
			break;
		}
	}
}

function pointerMoveOnPartition(uniqueID, pointerX, pointerY, data, obj, localPt, portalId) {
	var btn = partitions.findButtonByPoint(obj.id, localPt);

	// pointer press on app window
	if (btn === null || draggingPartition[uniqueID]) {
		return;
	}

	switch (btn.id) {
		case "titleBar":

			break;
		case "dragCorner":
			if (remoteInteraction[uniqueID].hoverCornerItem === null) {
				remoteInteraction[uniqueID].setHoverCornerItem(obj.data);
				broadcast('hoverOverItemCorner', {elemId: obj.data.id, flag: true});

			} else if (remoteInteraction[uniqueID].hoverCornerItem.id !== obj.data.id) {
				broadcast('hoverOverItemCorner', {elemId: remoteInteraction[uniqueID].hoverCornerItem.id, flag: false});

				remoteInteraction[uniqueID].setHoverCornerItem(obj.data);
				broadcast('hoverOverItemCorner', {elemId: obj.data.id, flag: true});
			}
			break;
		case "tileButton":

			break;
		case "clearButton":

			break;
		case "fullscreenButton":

			break;
		case "closeButton":

			break;
	}
}

function pointerMoveOnDataSharingPortal(uniqueID, pointerX, pointerY, data, obj, localPt) {
	var scaledPt = {x: localPt.x / obj.data.scale, y: (localPt.y - config.ui.titleBarHeight) / obj.data.scale};

	if (remoteInteraction[uniqueID].portal === null || remoteInteraction[uniqueID].portal.id !== obj.data.id) {
		remoteInteraction[uniqueID].portal = obj.data;
		var rPointer = {
			id: uniqueID,
			left: scaledPt.x,
			top: scaledPt.y,
			label: sagePointers[uniqueID].label,
			color: sagePointers[uniqueID].color
		};
		remoteSharingSessions[remoteInteraction[uniqueID].portal.id].wsio.emit('startRemoteSagePointer', rPointer);
	}
	remoteSharingSessions[obj.data.id].wsio.emit('remoteSagePointerPosition', {id: uniqueID, left: scaledPt.x, top: scaledPt.y});

	var btn = SAGE2Items.portals.findButtonByPoint(obj.id, localPt);

	// pointer move on portal window
	if (btn === null) {
		var pObj = SAGE2Items.portals.interactMgr[obj.data.id].searchGeometry(scaledPt);
		if (pObj === null) {
			removeExistingHoverCorner(uniqueID, obj.data.id);
			return;
		}

		var pLocalPt = globalToLocal(scaledPt.x, scaledPt.y, pObj.type, pObj.geometry);
		switch (pObj.layerId) {
			case "radialMenus": {
				removeExistingHoverCorner(uniqueID, obj.data.id);
				break;
			}
			case "widgets": {
				removeExistingHoverCorner(uniqueID, obj.data.id);
				break;
			}
			case "applications": {
				pointerMoveOnApplication(uniqueID, scaledPt.x, scaledPt.y, data, pObj, pLocalPt, obj.data.id);
				break;
			}
		}
		return;
	}

	switch (btn.id) {
		case "titleBar": {
			removeExistingHoverCorner(uniqueID, obj.data.id);
			break;
		}
		case "dragCorner": {
			if (remoteInteraction[uniqueID].windowManagementMode()) {
				if (remoteInteraction[uniqueID].hoverCornerItem === null) {
					remoteInteraction[uniqueID].setHoverCornerItem(obj.data);
					broadcast('hoverOverItemCorner', {elemId: obj.data.id, flag: true});
				} else if (remoteInteraction[uniqueID].hoverCornerItem.id !== obj.data.id) {
					broadcast('hoverOverItemCorner', {elemId: remoteInteraction[uniqueID].hoverCornerItem.id, flag: false});
					var ts = Date.now() + remoteSharingSessions[obj.data.id].timeOffset;
					remoteSharingSessions[obj.data.id].wsio.emit('remoteSagePointerHoverCorner',
						{appHoverCorner: {elemId: remoteInteraction[uniqueID].hoverCornerItem.id, flag: false}, date: ts});
					remoteInteraction[uniqueID].setHoverCornerItem(obj.data);
					broadcast('hoverOverItemCorner', {elemId: obj.data.id, flag: true});
				}
			} else if (remoteInteraction[uniqueID].appInteractionMode()) {
				// sendPointerMoveToApplication(uniqueID, obj.data, pointerX, pointerY, data);
			}
			break;
		}
		case "fullscreenButton": {
			removeExistingHoverCorner(uniqueID, obj.data.id);
			break;
		}
		case "pinButton": {
			removeExistingHoverCorner(uniqueID, obj.data.id);
			break;
		}
		case "closeButton": {
			removeExistingHoverCorner(uniqueID, obj.data.id);
			break;
		}
	}
}

function removeExistingHoverCorner(uniqueID, portalId) {
	// remove hover corner if exists
	if (remoteInteraction[uniqueID].hoverCornerItem !== null) {
		broadcast('hoverOverItemCorner', {elemId: remoteInteraction[uniqueID].hoverCornerItem.id, flag: false});
		if (portalId !== undefined && portalId !== null) {
			var ts = Date.now() + remoteSharingSessions[portalId].timeOffset;
			remoteSharingSessions[portalId].wsio.emit('remoteSagePointerHoverCorner',
				{appHoverCorner: {elemId: remoteInteraction[uniqueID].hoverCornerItem.id, flag: false}, date: ts});
		}
		remoteInteraction[uniqueID].setHoverCornerItem(null);
	}
}

function moveApplicationWindow(uniqueID, moveApp, portalId) {
	var app = SAGE2Items.applications.list[moveApp.elemId];

	var titleBarHeight = config.ui.titleBarHeight;
	if (portalId !== undefined && portalId !== null) {
		titleBarHeight = remoteSharingSessions[portalId].portal.titleBarHeight;
	}
	var im = findInteractableManager(moveApp.elemId);
	if (im) {
		drawingManager.applicationMoved(moveApp.elemId, moveApp.elemLeft, moveApp.elemTop);
		im.editGeometry(moveApp.elemId, "applications", "rectangle",
			{x: moveApp.elemLeft, y: moveApp.elemTop, w: moveApp.elemWidth, h: moveApp.elemHeight + titleBarHeight});
		broadcast('setItemPosition', moveApp);
		if (SAGE2Items.renderSync.hasOwnProperty(moveApp.elemId)) {
			calculateValidBlocks(app, mediaBlockSize, SAGE2Items.renderSync[app.id]);
			if (app.id in SAGE2Items.renderSync && SAGE2Items.renderSync[app.id].newFrameGenerated === false) {
				handleNewVideoFrame(app.id);
			}
		}

		if (portalId !== undefined && portalId !== null) {
			var ts = Date.now() + remoteSharingSessions[portalId].timeOffset;
			remoteSharingSessions[portalId].wsio.emit('updateApplicationPosition',
				{appPositionAndSize: moveApp, portalId: portalId, date: ts});
		}

		var updatedStickyItems = stickyAppHandler.moveItemsStickingToUpdatedItem(moveApp);

		for (var idx = 0; idx < updatedStickyItems.length; idx++) {
			var stickyItem = updatedStickyItems[idx];
			im.editGeometry(stickyItem.elemId, "applications", "rectangle", {
				x: stickyItem.elemLeft, y: stickyItem.elemTop,
				w: stickyItem.elemWidth, h: stickyItem.elemHeight + config.ui.titleBarHeight
			});
			broadcast('setItemPosition', updatedStickyItems[idx]);
		}
	}
}

function moveAndResizeApplicationWindow(resizeApp, portalId) {
	// Shift position up and left by one pixel to take border into account
	//    visible in hide-ui mode
	resizeApp.elemLeft = resizeApp.elemLeft - 1;
	resizeApp.elemTop  = resizeApp.elemTop  - 1;

	var app = SAGE2Items.applications.list[resizeApp.elemId];

	var titleBarHeight = config.ui.titleBarHeight;
	if (portalId !== undefined && portalId !== null) {
		titleBarHeight = remoteSharingSessions[portalId].portal.titleBarHeight;
	}
	var im = findInteractableManager(resizeApp.elemId);
	drawingManager.applicationMoved(resizeApp.elemId, resizeApp.elemLeft, resizeApp.elemTop);
	drawingManager.applicationResized(resizeApp.elemId, resizeApp.elemWidth, resizeApp.elemHeight + titleBarHeight,
										{x: resizeApp.elemLeft, y: resizeApp.elemTop});
	im.editGeometry(resizeApp.elemId, "applications", "rectangle",
		{x: resizeApp.elemLeft, y: resizeApp.elemTop, w: resizeApp.elemWidth, h: resizeApp.elemHeight + titleBarHeight});
	handleApplicationResize(resizeApp.elemId);
	broadcast('setItemPositionAndSize', resizeApp);
	if (SAGE2Items.renderSync.hasOwnProperty(resizeApp.elemId)) {
		calculateValidBlocks(app, mediaBlockSize, SAGE2Items.renderSync[app.id]);
		if (app.id in SAGE2Items.renderSync && SAGE2Items.renderSync[app.id].newFrameGenerated === false) {
			handleNewVideoFrame(app.id);
		}
	}

	if (portalId !== undefined && portalId !== null) {
		var ts = Date.now() + remoteSharingSessions[portalId].timeOffset;
		remoteSharingSessions[portalId].wsio.emit('updateApplicationPositionAndSize',
			{appPositionAndSize: resizeApp, portalId: portalId, date: ts});
	}
}

function moveAndResizePartitionWindow(uniqueID, movePartition) {
	if (partitions.list.hasOwnProperty(movePartition.elemId)) {
		var movedPtn = partitions.list[movePartition.elemId];


		// if it is a snapping partition, update all of the neighbors as well
		if (movedPtn.isSnapping) {

			// then update the neighboring partition positions
			var updatedNeighbors = movedPtn.updateNeighborPtnPositions();

			// update geometries/display/layout of any updated neighbors
			for (var neigh of updatedNeighbors) {
				partitions.updatePartitionGeometries(neigh, interactMgr);
				broadcast('partitionMoveAndResizeFinished', partitions.list[neigh].getDisplayInfo());

				updatePartitionInnerLayout(partitions.list[neigh], true);
			}

		}

		partitions.updatePartitionGeometries(movePartition.elemId, interactMgr);
		broadcast('partitionMoveAndResizeFinished', movedPtn.getDisplayInfo());

		updatePartitionInnerLayout(movedPtn, true);
	}
}

function updatePartitionInnerLayout(partition, animateAppMovement) {
	partition.updateInnerLayout();

	// update children of partition
	let updatedChildren = partition.updateChildrenPositions();

	for (let child of updatedChildren) {
		child.elemAnimate = animateAppMovement;
		moveAndResizeApplicationWindow(child);
	}
}

function moveDataSharingPortalWindow(movePortal) {
	interactMgr.editGeometry(movePortal.elemId, "portals", "rectangle", {
		x: movePortal.elemLeft, y: movePortal.elemTop,
		w: movePortal.elemWidth, h: movePortal.elemHeight + config.ui.titleBarHeight
	});
	broadcast('setItemPosition', movePortal);
}

function moveAndResizeDataSharingPortalWindow(resizePortal) {
	interactMgr.editGeometry(resizePortal.elemId, "portals", "rectangle",
		{x: resizePortal.elemLeft, y: resizePortal.elemTop,
			w: resizePortal.elemWidth, h: resizePortal.elemHeight + config.ui.titleBarHeight});
	handleDataSharingPortalResize(resizePortal.elemId);
	broadcast('setItemPositionAndSize', resizePortal);
}

function moveWidgetControls(uniqueID, moveControl) {
	var app = SAGE2Items.applications.list[moveControl.appId];
	if (app) {
		moveControl.appData = getAppPositionSize(app);
		broadcast('setControlPosition', moveControl);
		var radialGeometry =  {
			x: moveControl.elemLeft + (moveControl.elemHeight / 2),
			y: moveControl.elemTop + (moveControl.elemHeight / 2),
			r: moveControl.elemHeight / 2
		};
		var barGeometry = {
			x: moveControl.elemLeft + moveControl.elemHeight,
			y: moveControl.elemTop + (moveControl.elemHeight / 2) - (moveControl.elemBarHeight / 2),
			w: moveControl.elemWidth - moveControl.elemHeight, h: moveControl.elemBarHeight
		};

		if (moveControl.hasSideBar === true) {
			var shapeData = {
				radial: {
					type: "circle",
					visible: true,
					geometry: radialGeometry
				},
				sidebar: {
					type: "rectangle",
					visible: true,
					geometry: barGeometry
				}
			};
			interactMgr.editComplexGeometry(moveControl.elemId, "widgets", shapeData);
		} else {
			interactMgr.editGeometry(moveControl.elemId, "widgets", "circle", radialGeometry);
		}

		/*interactMgr.editGeometry(moveControl.elemId+"_radial", "widgets", "circle", circle);
		if(moveControl.hasSideBar === true) {
			interactMgr.editGeometry(moveControl.elemId+"_sidebar", "widgets", "rectangle", bar );
		}*/
	}
}

function sendPointerMoveToApplication(uniqueID, app, pointerX, pointerY, data) {
	var ePosition = {x: pointerX - app.left, y: pointerY - (app.top + config.ui.titleBarHeight)};
	var eUser = {id: sagePointers[uniqueID].id, label: sagePointers[uniqueID].label, color: sagePointers[uniqueID].color};

	var event = {
		id: app.id,
		type: "pointerMove",
		position: ePosition,
		user: eUser,
		data: data,
		date: Date.now()
	};

	broadcast('eventInItem', event);
}

function pointerRelease(uniqueID, pointerX, pointerY, data) {
	if (sagePointers[uniqueID] === undefined) {
		return;
	}

	removeExistingHoverCorner(uniqueID);

	// Whiteboard app
	if (drawingManager.drawingMode) {
		var color = sagePointers[uniqueID] ? sagePointers[uniqueID].color : null;
		drawingManager.pointerEvent(
			omicronManager.sageToOmicronEvent(uniqueID, pointerX, pointerY, data, 6, color),
			uniqueID, pointerX, pointerY, 10, 10);
	}

	// If obj is undefined (as in this case, will search for radial menu using uniqueID
	pointerReleaseOnRadialMenu(uniqueID, pointerX, pointerY, data);

	if (remoteInteraction[uniqueID].lockedControl() !== null) {
		releaseSlider(uniqueID);
	}

	var prevInteractionItem = remoteInteraction[uniqueID].releaseOnItem();
	if (prevInteractionItem) {
		showOrHideWidgetLinks({uniqueID: uniqueID, item: prevInteractionItem, show: false});
	}
	var obj;
	var selectedApp = remoteInteraction[uniqueID].selectedMoveItem || remoteInteraction[uniqueID].selectedResizeItem;
	var portal = {id: null};

	if (selectedApp !== undefined && selectedApp !== null) {
		obj = interactMgr.searchGeometry({x: pointerX, y: pointerY}, null, [selectedApp.id]);
		portal = findApplicationPortal(selectedApp) || {id: null};
	}	else {
		obj = interactMgr.searchGeometry({x: pointerX, y: pointerY});
	}

	if (draggingPartition[uniqueID] && data.button === "left") {

		draggingPartition[uniqueID].ptn.left =
			pointerX < draggingPartition[uniqueID].start.x ?
			pointerX : draggingPartition[uniqueID].start.x;

		draggingPartition[uniqueID].ptn.top =
			pointerY < draggingPartition[uniqueID].start.y ?
			pointerY : draggingPartition[uniqueID].start.y;

		draggingPartition[uniqueID].ptn.width =
			pointerX < draggingPartition[uniqueID].start.x ?
			draggingPartition[uniqueID].start.x - pointerX : pointerX - draggingPartition[uniqueID].start.x;

		draggingPartition[uniqueID].ptn.height =
			pointerY < draggingPartition[uniqueID].start.y ?
			draggingPartition[uniqueID].start.y - pointerY : pointerY - draggingPartition[uniqueID].start.y;

		// if the partition is much too small (most likely created by mistake)
		if (draggingPartition[uniqueID].ptn.width < 25 || draggingPartition[uniqueID].ptn.height < 25) {

			// delete the partition
			// broadcast('deletePartitionWindow', partitions.list[draggingPartition[uniqueID].ptn.id].getDisplayInfo());
			// partitions.removePartition(draggingPartition[uniqueID].ptn.id);
			// interactMgr.removeGeometry(draggingPartition[uniqueID].ptn.id, "partitions");

			deletePartition(draggingPartition[uniqueID].ptn.id);
		} else {
			// increase partition width to minimum width if too thin
			if (draggingPartition[uniqueID].ptn.width < partitions.minSize.width) {
				draggingPartition[uniqueID].ptn.width = partitions.minSize.width;
			}

			// increase partition height to minimum height if too short
			if (draggingPartition[uniqueID].ptn.height < partitions.minSize.height) {
				draggingPartition[uniqueID].ptn.height = partitions.minSize.height;
			}

			draggingPartition[uniqueID].ptn.aspect =
				draggingPartition[uniqueID].ptn.width / draggingPartition[uniqueID].ptn.height;

			partitions.updatePartitionGeometries(draggingPartition[uniqueID].ptn.id, interactMgr);
			broadcast('partitionMoveAndResizeFinished', draggingPartition[uniqueID].ptn.getDisplayInfo());

			broadcast('partitionWindowTitleUpdate', draggingPartition[uniqueID].ptn.getTitle());

			// make dragged partition grab content which it is under
			partitionsGrabAllContent();
		}
		// stop creation of partition
		delete draggingPartition[uniqueID];

		return;
	}

	if (cuttingPartition[uniqueID] && data.button === "left") {
		cuttingPartition[uniqueID].end = {x: pointerX, y: pointerY};

		var cutDirection = +(pointerX - cuttingPartition[uniqueID].start.x) >
			+(pointerY - cuttingPartition[uniqueID].start.y) ?
			"horizontal" : "vertical";

		var oldPtn = cuttingPartition[uniqueID].ptn;

		var newPtn1 = cuttingPartition[uniqueID].newPtn1;
		var newPtn2 = cuttingPartition[uniqueID].newPtn2;

		// if mouse is dragged outside of old partition, consider that to be a cancelled split, delete the new partitions
		// also do nothing if partition is not large enough to be split
		if (pointerX < oldPtn.left || pointerX > oldPtn.left + oldPtn.width ||
			pointerY < oldPtn.top || pointerY > oldPtn.top + oldPtn.height ||
			(cutDirection === "horizontal" && oldPtn.height < partitions.minSize.height * 2) ||
			(cutDirection === "vertical" && oldPtn.width < partitions.minSize.width * 2)) {

			// cancel operation, delete new partitions
			if (newPtn1) {
				deletePartition(newPtn1.id);
			}
			if (newPtn2) {
				deletePartition(newPtn2.id);
			}

		} else {
			// otherwise, delete old partition, assign items to new partitions

			// make sure that the new partitions exist
			// it is possible that they wouldn't if the drag gesture was too small
			// if they don't exist, do nothing
			if (newPtn1 && newPtn2) {
				var cutPtnItems = Object.assign({}, oldPtn.children);
				// var ptnColor = oldPtn.color;
				var ptnTiled = oldPtn.innerTiling; // to preserve tiling of new partitions
				var ptnSnapping = oldPtn.isSnapping;

				// delete the old partition
				deletePartition(oldPtn.id);

				// reassign content from oldPtn to the 2 new partitions
				for (var key in cutPtnItems) {
					partitions.updateOnItemRelease(cutPtnItems[key]);
				}

				newPtn1.isSnapping = ptnSnapping;
				newPtn2.isSnapping = ptnSnapping;

				if (ptnSnapping) {
					partitions.updateNeighbors(newPtn1.id);
					partitions.updateNeighbors(newPtn2.id);
				}

				// if the old partition was tiled, set the new displays to be tiled
				if (ptnTiled) {
					newPtn1.toggleInnerTiling();
					updatePartitionInnerLayout(newPtn1, true);

					newPtn2.toggleInnerTiling();
					updatePartitionInnerLayout(newPtn2, true);
				}

				// update parititon titles
				broadcast('partitionWindowTitleUpdate', newPtn1.getTitle());
				broadcast('partitionWindowTitleUpdate', newPtn2.getTitle());

				// return borders to normal
				broadcast('updatePartitionBorders', {id: newPtn1.id, highlight: false});
				broadcast('updatePartitionBorders', {id: newPtn2.id, highlight: false});
			}
		}

		// stop division of partition
		delete cuttingPartition[uniqueID];

		return;
	}

	// update parent partition of item when the app is released
	if (selectedApp && selectedApp.id && SAGE2Items.applications.list.hasOwnProperty(selectedApp.id)) {
		var changedPartitions = partitions.updateOnItemRelease(selectedApp, {x: pointerX, y: pointerY});

		moveAndResizeApplicationWindow({
			elemId: selectedApp.id, elemLeft: selectedApp.left,
			elemTop: selectedApp.top, elemWidth: selectedApp.width,
			elemHeight: selectedApp.height, date: new Date()
		});

		changedPartitions.forEach(el => {
			broadcast('partitionWindowTitleUpdate', partitions.list[el].getTitle());

			updatePartitionInnerLayout(partitions.list[el], true);
		});

		// remove partition edge highlight
		broadcast('updatePartitionBorders', null);
	}

	if (obj === null) {
		dropSelectedItem(uniqueID, true, portal.id);
		return;
	}

	var localPt = globalToLocal(pointerX, pointerY, obj.type, obj.geometry);
	switch (obj.layerId) {
		case "staticUI": {
			if (portal.id !== null) {
				dropSelectedItem(uniqueID, true, portal.id);
			}
			pointerReleaseOnStaticUI(uniqueID, pointerX, pointerY, obj, portal.id);
			break;
		}
		case "radialMenus": {
			pointerReleaseOnRadialMenu(uniqueID, pointerX, pointerY, data, obj);
			dropSelectedItem(uniqueID, true, portal.id);
			break;
		}
		case "applications": {
			if (dropSelectedItem(uniqueID, true, portal.id) === null) {
				if (remoteInteraction[uniqueID].appInteractionMode()) {
					sendPointerReleaseToApplication(uniqueID, obj.data, pointerX, pointerY, data);
				}
			}
			break;
		}
		case "partitions": {
			// pointer release on partition (no functionality yet)
			dropSelectedItem(uniqueID, true, portal.id);
			break;
		}
		case "portals": {
			pointerReleaseOnPortal(uniqueID, obj.data.id, localPt, data);
			break;
		}
		case "widgets": {
			pointerPressOrReleaseOnWidget(uniqueID, pointerX, pointerY, data, obj, localPt, "release");
			dropSelectedItem(uniqueID, true, portal.id);
			break;
		}
		default: {
			dropSelectedItem(uniqueID, true, portal.id);
		}
	}
}

function pointerReleaseOnStaticUI(uniqueID, pointerX, pointerY, obj) {
	// don't allow data-pushing
	// dropSelectedItem(uniqueID, true);

	/*
	var remote = obj.data;
	var app = dropSelectedItem(uniqueID, false, null);
	if (app !== null && SAGE2Items.applications.list.hasOwnProperty(app.application.id) && remote.connected) {
		remote.wsio.emit('addNewElementFromRemoteServer', app.application);

		var eLogData = {
			host: remote.wsio.remoteAddress.address,
			port: remote.wsio.remoteAddress.port,
			application: {
				id: app.application.id,
				type: app.application.application
			}
		};
		addEventToUserLog(uniqueID, {type: "shareApplication", data: eLogData, time: Date.now()});
	}
	*/

	var remote = obj.data;
	var app = dropSelectedItem(uniqueID, false, null);
	if (app !== null && SAGE2Items.applications.list.hasOwnProperty(app.application.id) && remote.connected === "on") {
		var sharedId = app.application.id + "_" + config.host + ":" + config.secure_port + "+" + remote.wsio.id;
		if (sharedApps[app.application.id] === undefined) {
			sharedApps[app.application.id] = [{wsio: remote.wsio, sharedId: sharedId}];
		} else {
			sharedApps[app.application.id].push({wsio: remote.wsio, sharedId: sharedId});
		}

		SAGE2Items.applications.editButtonVisibilityOnItem(app.application.id, "syncButton", true);

		remote.wsio.emit('addNewSharedElementFromRemoteServer',
			{application: app.application, id: sharedId, remoteAppId: app.application.id});
		broadcast('setAppSharingFlag', {id: app.application.id, sharing: true});

		var eLogData = {
			host: remote.wsio.remoteAddress.address,
			port: remote.wsio.remoteAddress.port,
			application: {
				id: app.application.id,
				type: app.application.application
			}
		};
		addEventToUserLog(uniqueID, {type: "shareApplication", data: eLogData, time: Date.now()});
	}
}

function pointerReleaseOnPortal(uniqueID, portalId, localPt, data) {
	var obj = interactMgr.getObject(portalId, "portals");

	var selectedApp = remoteInteraction[uniqueID].selectedMoveItem || remoteInteraction[uniqueID].selectedResizeItem;
	if (selectedApp) {
		var portal = findApplicationPortal(selectedApp);
		if (portal !== undefined && portal !== null && portal.id === portalId) {
			dropSelectedItem(uniqueID, true, portalId);
			return;
		}

		var app = dropSelectedItem(uniqueID, false, null);
		localPt = globalToLocal(app.previousPosition.left, app.previousPosition.top, obj.type, obj.geometry);
		var remote = remoteSharingSessions[obj.id];
		createAppFromDescription(app.application, function(appInstance, videohandle) {
			if (appInstance.application === "media_stream" || appInstance.application === "media_block_stream") {
				appInstance.id = app.application.id + "_" + obj.data.id;
			} else {
				appInstance.id = getUniqueSharedAppId(obj.data.id);
			}

			appInstance.left = localPt.x / obj.data.scale;
			appInstance.top = (localPt.y - config.ui.titleBarHeight) / obj.data.scale;
			appInstance.width = app.previousPosition.width / obj.data.scale;
			appInstance.height = app.previousPosition.height / obj.data.scale;

			remoteSharingSessions[obj.data.id].appCount++;

			// if (SAGE2Items.renderSync.hasOwnProperty(app.id) {
			var i;
			SAGE2Items.renderSync[appInstance.id] = {clients: {}, date: Date.now()};
			for (i = 0; i < clients.length; i++) {
				if (clients[i].clientType === "display") {
					SAGE2Items.renderSync[appInstance.id].clients[clients[i].id] = {
						wsio: clients[i], readyForNextFrame: false, blocklist: []
					};
				}
			}
			handleNewApplicationInDataSharingPortal(appInstance, videohandle, obj.data.id);

			remote.wsio.emit('addNewRemoteElementInDataSharingPortal', appInstance);

			var eLogData = {
				host: remote.portal.host,
				port: remote.portal.port,
				application: {
					id: appInstance.id,
					type: appInstance.application
				}
			};
			addEventToUserLog(uniqueID, {type: "shareApplication", data: eLogData, time: Date.now()});
		});
	} else {
		if (remoteInteraction[uniqueID].appInteractionMode()) {
			var scaledPt = {x: localPt.x / obj.data.scale, y: (localPt.y - config.ui.titleBarHeight) / obj.data.scale};
			var pObj = SAGE2Items.portals.interactMgr[portalId].searchGeometry(scaledPt);
			if (pObj === null) {
				return;
			}

			// var pLocalPt = globalToLocal(scaledPt.x, scaledPt.y, pObj.type, pObj.geometry);
			switch (pObj.layerId) {
				case "radialMenus": {
					break;
				}
				case "widgets": {
					break;
				}
				case "applications": {
					sendPointerReleaseToApplication(uniqueID, pObj.data, scaledPt.x, scaledPt.y, data);
					break;
				}
			}
		}
	}
}

function pointerReleaseOnRadialMenu(uniqueID, pointerX, pointerY, data, obj) {
	if (obj === undefined) {
		for (var key in SAGE2Items.radialMenus.list) {
			radialMenu = SAGE2Items.radialMenus.list[key];
			// console.log(data.id+"_menu: " + radialMenu);
			if (radialMenu !== undefined) {
				radialMenu.onRelease(uniqueID);
			}
		}
		// If pointer release is outside window, use the pointerRelease type to end the
		// scroll event, but don't trigger any clicks because of a 'null' button (clicks expects a left/right)
		data = { button: "null", color: sagePointers[uniqueID].color };
		radialMenuEvent({type: "pointerRelease", id: uniqueID, x: pointerX, y: pointerY, data: data});
	} else {
		var radialMenu = obj.data;
		if (obj.id.indexOf("menu_radial_button") !== -1) {
			// Pressing on radial menu button
			// console.log("pointer release on radial button: " + obj.id);
			radialMenu.onRelease(uniqueID);
			var menuState = radialMenu.onButtonEvent(obj.id, uniqueID, "pointerRelease");
			if (menuState !== undefined) {
				radialMenuEvent({type: "stateChange", menuID: radialMenu.id, menuState: menuState });
			}
		}  else if (obj.id.indexOf("menu_thumbnail") !== -1) {
			// PointerRelease on thumbnail window
			// console.log("Pointer release on thumbnail window");
			data = { button: data.button, color: sagePointers[uniqueID].color };
			radialMenuEvent({type: "pointerRelease", id: uniqueID, x: pointerX, y: pointerY, data: data});
		} else {
			// Not on a button
			radialMenu = obj.data.onRelease(uniqueID);
		}
	}
}

function dropSelectedItem(uniqueID, valid, portalId) {
	var item;
	var position;
	if (remoteInteraction[uniqueID].selectedMoveItem !== null) {
		// check which list contains the move item selected
		if (SAGE2Items.portals.list.hasOwnProperty(remoteInteraction[uniqueID].selectedMoveItem.id)) {
			// if the item is a portal
			item = SAGE2Items.portals.list[remoteInteraction[uniqueID].selectedMoveItem.id];
		} else if (partitions.list.hasOwnProperty(remoteInteraction[uniqueID].selectedMoveItem.id)) {
			// if the item is a partition
			item = partitions.list[remoteInteraction[uniqueID].selectedMoveItem.id];
		} else {
			item = SAGE2Items.applications.list[remoteInteraction[uniqueID].selectedMoveItem.id];
		}

		if (item) {
			position = {left: item.left, top: item.top, width: item.width, height: item.height};
			dropMoveItem(uniqueID, item, valid, portalId);
			return {application: item, previousPosition: position};
		}
	} else if (remoteInteraction[uniqueID].selectedResizeItem !== null) {
		// check which list contains the item selected
		if (SAGE2Items.portals.list.hasOwnProperty(remoteInteraction[uniqueID].selectedResizeItem.id)) {
			// if the item is a portal
			item = SAGE2Items.portals.list[remoteInteraction[uniqueID].selectedResizeItem.id];
		} else if (partitions.list.hasOwnProperty(remoteInteraction[uniqueID].selectedResizeItem.id)) {
			// if the item is a partition
			item = partitions.list[remoteInteraction[uniqueID].selectedResizeItem.id];
		} else {
			item = SAGE2Items.applications.list[remoteInteraction[uniqueID].selectedResizeItem.id];
		}

		if (item) {
			position = {left: item.left, top: item.top, width: item.width, height: item.height};
			dropResizeItem(uniqueID, item, portalId);
			return {application: item, previousPosition: position};
		}
	}
	return null;
}

function dropMoveItem(uniqueID, app, valid, portalId) {
	if (valid !== false) {
		valid = true;
	}

	var updatedItem = remoteInteraction[uniqueID].releaseItem(valid);
	if (updatedItem !== null) {
		moveApplicationWindow(uniqueID, updatedItem, portalId);
	}
	handleStickyItem(app.id);
	broadcast('finishedMove', {id: app.id, date: Date.now()});

	if (portalId !== undefined && portalId !== null) {
		var ts = Date.now() + remoteSharingSessions[portalId].timeOffset;
		remoteSharingSessions[portalId].wsio.emit('finishApplicationMove', {id: uniqueID, appId: app.id, date: ts});
	}

	var eLogData = {
		type: "move",
		action: "end",
		application: {
			id: app.id,
			type: app.application
		},
		location: {
			x: parseInt(app.left, 10),
			y: parseInt(app.top, 10),
			width: parseInt(app.width, 10),
			height: parseInt(app.height, 10)
		}
	};
	addEventToUserLog(uniqueID, {type: "windowManagement", data: eLogData, time: Date.now()});
}

function dropResizeItem(uniqueID, app, portalId) {
	remoteInteraction[uniqueID].releaseItem(true);

	broadcast('finishedResize', {id: app.id, date: Date.now()});

	if (portalId !== undefined && portalId !== null) {
		var ts = Date.now() + remoteSharingSessions[portalId].timeOffset;
		remoteSharingSessions[portalId].wsio.emit('finishApplicationResize', {id: uniqueID, appId: app.id, date: ts});
	}

	var eLogData = {
		type: "resize",
		action: "end",
		application: {
			id: app.id,
			type: app.application
		},
		location: {
			x: parseInt(app.left, 10),
			y: parseInt(app.top, 10),
			width: parseInt(app.width, 10),
			height: parseInt(app.height, 10)
		}
	};
	addEventToUserLog(uniqueID, {type: "windowManagement", data: eLogData, time: Date.now()});
}

function sendPointerReleaseToApplication(uniqueID, app, pointerX, pointerY, data) {
	var ePosition = {x: pointerX - app.left, y: pointerY - (app.top + config.ui.titleBarHeight)};
	var eUser = {id: sagePointers[uniqueID].id, label: sagePointers[uniqueID].label, color: sagePointers[uniqueID].color};

	var event = {
		id: app.id,
		type: "pointerRelease",
		position: ePosition,
		user: eUser,
		data: data,
		date: Date.now()
	};

	broadcast('eventInItem', event);
}

function pointerDblClick(uniqueID, pointerX, pointerY) {
	if (sagePointers[uniqueID] === undefined) {
		return;
	}

	var obj = interactMgr.searchGeometry({x: pointerX, y: pointerY});
	if (obj === null) {
		return;
	}

	var localPt = globalToLocal(pointerX, pointerY, obj.type, obj.geometry);
	switch (obj.layerId) {
		case "applications": {
			pointerDblClickOnApplication(uniqueID, pointerX, pointerY, obj, localPt);
			break;
		}
		case "portals": {
			break;
		}
	}
}

function pointerDblClickOnApplication(uniqueID, pointerX, pointerY, obj, localPt) {
	var btn = SAGE2Items.applications.findButtonByPoint(obj.id, localPt);

	// pointer press on app window
	if (btn === null) {
		if (remoteInteraction[uniqueID].windowManagementMode()) {
			toggleApplicationFullscreen(uniqueID, obj.data, true);
		} else {
			sendPointerDblClickToApplication(uniqueID, obj.data, pointerX, pointerY);
		}
		return;
	}

	switch (btn.id) {
		case "titleBar": {
			toggleApplicationFullscreen(uniqueID, obj.data, true);
			break;
		}
		case "dragCorner": {
			break;
		}
		case "fullscreenButton": {
			break;
		}
		case "pinButton": {
			break;
		}
		case "closeButton": {
			break;
		}
	}
}

function pointerScrollStart(uniqueID, pointerX, pointerY) {
	if (sagePointers[uniqueID] === undefined) {
		return;
	}

	var obj = interactMgr.searchGeometry({x: pointerX, y: pointerY});

	if (obj === null) {
		return;
	}

	var localPt = globalToLocal(pointerX, pointerY, obj.type, obj.geometry);
	switch (obj.layerId) {
		case "staticUI": {
			break;
		}
		case "radialMenus": {
			break;
		}
		case "widgets": {
			break;
		}
		case "applications": {
			pointerScrollStartOnApplication(uniqueID, pointerX, pointerY, obj, localPt);
			break;
		}
		case "portals": {
			break;
		}
	}
}

function pointerScrollStartOnApplication(uniqueID, pointerX, pointerY, obj, localPt) {
	var btn = SAGE2Items.applications.findButtonByPoint(obj.id, localPt);

	interactMgr.moveObjectToFront(obj.id, obj.layerId);
	var newOrder = interactMgr.getObjectZIndexList("applications", ["portals"]);
	broadcast('updateItemOrder', newOrder);

	// pointer scroll on app window
	if (btn === null) {
		if (remoteInteraction[uniqueID].windowManagementMode()) {
			selectApplicationForScrollResize(uniqueID, obj.data, pointerX, pointerY);
		} else if (remoteInteraction[uniqueID].appInteractionMode()) {
			remoteInteraction[uniqueID].selectWheelItem = obj.data;
			remoteInteraction[uniqueID].selectWheelDelta = 0;
		}
		return;
	}

	switch (btn.id) {
		case "titleBar": {
			selectApplicationForScrollResize(uniqueID, obj.data, pointerX, pointerY);
			break;
		}
		case "dragCorner": {
			if (remoteInteraction[uniqueID].windowManagementMode()) {
				selectApplicationForScrollResize(uniqueID, obj.data, pointerX, pointerY);
			} else if (remoteInteraction[uniqueID].appInteractionMode()) {
				remoteInteraction[uniqueID].selectWheelItem = obj.data;
				remoteInteraction[uniqueID].selectWheelDelta = 0;
			}
			break;
		}
		case "fullscreenButton": {
			selectApplicationForScrollResize(uniqueID, obj.data, pointerX, pointerY);
			break;
		}
		case "pinButton": {
			selectApplicationForScrollResize(uniqueID, obj.data, pointerX, pointerY);
			break;
		}
		case "closeButton": {
			selectApplicationForScrollResize(uniqueID, obj.data, pointerX, pointerY);
			break;
		}
	}
}

function selectApplicationForScrollResize(uniqueID, app, pointerX, pointerY) {
	remoteInteraction[uniqueID].selectScrollItem(app);

	broadcast('startMove', {id: app.id, date: Date.now()});
	broadcast('startResize', {id: app.id, date: Date.now()});

	var a = {
		id: app.id,
		type: app.application
	};
	var l = {
		x: parseInt(app.left, 10),
		y: parseInt(app.top, 10),
		width: parseInt(app.width, 10),
		height: parseInt(app.height, 10)
	};

	addEventToUserLog(uniqueID, {type: "windowManagement", data:
		{type: "move", action: "start", application: a, location: l}, time: Date.now()});
	addEventToUserLog(uniqueID, {type: "windowManagement", data:
		{type: "resize", action: "start", application: a, location: l}, time: Date.now()});
}

function pointerScroll(uniqueID, data) {
	if (sagePointers[uniqueID] === undefined) {
		return;
	}

	var pointerX = sagePointers[uniqueID].left;
	var pointerY = sagePointers[uniqueID].top;

	var scale = 1.0 + Math.abs(data.wheelDelta) / 512;
	if (data.wheelDelta > 0) {
		scale = 1.0 / scale;
	}

	var updatedResizeItem = remoteInteraction[uniqueID].scrollSelectedItem(scale);
	if (updatedResizeItem !== null) {
		moveAndResizeApplicationWindow(updatedResizeItem);
	} else {
		var obj = interactMgr.searchGeometry({x: pointerX, y: pointerY});

		if (obj === null) {
			return;
		}

		// var localPt = globalToLocal(pointerX, pointerY, obj.type, obj.geometry);
		switch (obj.layerId) {
			case "staticUI": {
				break;
			}
			case "radialMenus": {
				sendPointerScrollToRadialMenu(uniqueID, obj, pointerX, pointerY, data);
				break;
			}
			case "widgets": {
				break;
			}
			case "applications": {
				sendPointerScrollToApplication(uniqueID, obj.data, pointerX, pointerY, data);
				break;
			}
		}
	}
}

function sendPointerScrollToRadialMenu(uniqueID, obj, pointerX, pointerY, data) {
	if (obj.id.indexOf("menu_thumbnail") !== -1) {
		var event = { button: data.button, color: sagePointers[uniqueID].color, wheelDelta: data.wheelDelta };
		radialMenuEvent({type: "pointerScroll", id: uniqueID, x: pointerX, y: pointerY, data: event});
	}
	remoteInteraction[uniqueID].selectWheelDelta += data.wheelDelta;
}

function sendPointerScrollToApplication(uniqueID, app, pointerX, pointerY, data) {
	var ePosition = {x: pointerX - app.left, y: pointerY - (app.top + config.ui.titleBarHeight)};
	var eUser = {id: sagePointers[uniqueID].id, label: sagePointers[uniqueID].label, color: sagePointers[uniqueID].color};

	var event = {id: app.id, type: "pointerScroll", position: ePosition, user: eUser, data: data, date: Date.now()};

	broadcast('eventInItem', event);

	remoteInteraction[uniqueID].selectWheelDelta += data.wheelDelta;
}

function pointerScrollEnd(uniqueID) {
	if (sagePointers[uniqueID] === undefined) {
		return;
	}

	var updatedResizeItem = remoteInteraction[uniqueID].selectedScrollItem;
	if (updatedResizeItem !== null) {
		broadcast('finishedMove', {id: updatedResizeItem.id, date: Date()});
		broadcast('finishedResize', {id: updatedResizeItem.id, date: Date.now()});

		var a = {
			id: updatedResizeItem.id,
			type: updatedResizeItem.application
		};
		var l = {
			x: parseInt(updatedResizeItem.left, 10),
			y: parseInt(updatedResizeItem.top, 10),
			width: parseInt(updatedResizeItem.width, 10),
			height: parseInt(updatedResizeItem.height, 10)
		};

		addEventToUserLog(uniqueID, {type: "windowManagement",
			data: {type: "move", action: "end", application: a, location: l}, time: Date.now()});
		addEventToUserLog(uniqueID, {type: "windowManagement",
			data: {type: "resize", action: "end", application: a, location: l}, time: Date.now()});

		remoteInteraction[uniqueID].selectedScrollItem = null;
	} else {
		if (remoteInteraction[uniqueID].appInteractionMode()) {
			var app = remoteInteraction[uniqueID].selectWheelItem;
			if (app !== undefined && app !== null) {
				var eLogData = {
					type: "pointerScroll",
					application: {
						id: app.id,
						type: app.application
					},
					wheelDelta: remoteInteraction[uniqueID].selectWheelDelta
				};
				addEventToUserLog(uniqueID, {type: "applicationInteraction", data: eLogData, time: Date.now()});
			}
		}
	}
}

function checkForSpecialKeys(uniqueID, code, flag) {
	switch (code) {
		case 16: {
			remoteInteraction[uniqueID].SHIFT = flag;
			break;
		}
		case 17: {
			remoteInteraction[uniqueID].CTRL = flag;
			break;
		}
		case 18: {
			remoteInteraction[uniqueID].ALT = flag;
			break;
		}
		case 20: {
			remoteInteraction[uniqueID].CAPS = flag;
			break;
		}
		case 91:
		case 92:
		case 93: {
			remoteInteraction[uniqueID].CMD = flag;
			break;
		}
	}
}

function keyDown(uniqueID, pointerX, pointerY, data) {
	if (sagePointers[uniqueID] === undefined) {
		return;
	}

	checkForSpecialKeys(uniqueID, data.code, true);

	// if (remoteInteraction[uniqueID].appInteractionMode()) {
	// luc: send keys to app anyway
	var obj = interactMgr.searchGeometry({x: pointerX, y: pointerY});

	if (obj === null) {
		return;
	}

	var localPt = globalToLocal(pointerX, pointerY, obj.type, obj.geometry);
	switch (obj.layerId) {
		case "staticUI": {
			break;
		}
		case "radialMenus": {
			break;
		}
		case "widgets": {
			break;
		}
		case "applications": {
			sendKeyDownToApplication(uniqueID, obj.data, localPt, data);
			break;
		}
		case "portals": {
			keyDownOnPortal(uniqueID, obj.data.id, localPt, data);
			break;
		}
	}
	// }
}

function sendKeyDownToApplication(uniqueID, app, localPt, data) {
	var portal = findApplicationPortal(app);
	var titleBarHeight = config.ui.titleBarHeight;
	if (portal !== undefined && portal !== null) {
		titleBarHeight = portal.data.titleBarHeight;
	}

	var ePosition = {x: localPt.x, y: localPt.y - titleBarHeight};
	var eUser = {id: sagePointers[uniqueID].id, label: sagePointers[uniqueID].label, color: sagePointers[uniqueID].color};
	var eData =  {
		code: data.code,
		state: "down",
		// add also the state of the special keys
		status: {
			SHIFT: remoteInteraction[uniqueID].SHIFT,
			CTRL:  remoteInteraction[uniqueID].CTRL,
			ALT:   remoteInteraction[uniqueID].ALT,
			CAPS:  remoteInteraction[uniqueID].CAPS,
			CMD:   remoteInteraction[uniqueID].CMD
		}
	};

	if (fileBufferManager.hasFileBufferForApp(app.id)) {
		eData.bufferUpdate = fileBufferManager.insertChar({appId: app.id, code: data.code,
			printable: false, user_id: sagePointers[uniqueID].id});
	}

	var event = {id: app.id, type: "specialKey", position: ePosition, user: eUser, data: eData, date: Date.now()};
	broadcast('eventInItem', event);

	var eLogData = {
		type: "specialKey",
		application: {
			id: app.id,
			type: app.application
		},
		code: eData.code,
		state: eData.state
	};
	addEventToUserLog(uniqueID, {type: "applicationInteraction", data: eLogData, time: Date.now()});
}

function keyDownOnPortal(uniqueID, portalId, localPt, data) {
	checkForSpecialKeys(uniqueID, data.code, true);

	var portal = SAGE2Items.portals.list[portalId];
	var scaledPt = {x: localPt.x / portal.scale, y: (localPt.y - config.ui.titleBarHeight) / portal.scale};
	if (remoteInteraction[uniqueID].local && remoteInteraction[uniqueID].portal !== null) {
		var rData = {
			id: uniqueID,
			left: scaledPt.x,
			top: scaledPt.y,
			code: data.code
		};
		remoteSharingSessions[portalId].wsio.emit('remoteSageKeyDown', rData);
	}

	var pObj = SAGE2Items.portals.interactMgr[portalId].searchGeometry(scaledPt);

	if (pObj === null) {
		return;
	}

	// var pLocalPt = globalToLocal(scaledPt.x, scaledPt.y, pObj.type, pObj.geometry);
	switch (pObj.layerId) {
		case "radialMenus": {
			break;
		}
		case "widgets": {
			break;
		}
		case "applications": {
			sendKeyDownToApplication(uniqueID, pObj.data, scaledPt, data);
			break;
		}
	}
}

function keyUp(uniqueID, pointerX, pointerY, data) {
	if (sagePointers[uniqueID] === undefined) {
		return;
	}

	checkForSpecialKeys(uniqueID, data.code, false);

	if (remoteInteraction[uniqueID].modeChange !== undefined && (data.code === 9 || data.code === 16)) {
		return;
	}

	var lockedControl = remoteInteraction[uniqueID].lockedControl();

	if (lockedControl !== null) {
		var eUser = {id: sagePointers[uniqueID].id, label: sagePointers[uniqueID].label,
			color: sagePointers[uniqueID].color};
		var event = {code: data.code, printable: false, state: "up", ctrlId: lockedControl.ctrlId,
			appId: lockedControl.appId, instanceID: lockedControl.instanceID, user: eUser,
			date: Date.now()};
		broadcast('keyInTextInputWidget', event);
		if (data.code === 13) {
			// Enter key
			remoteInteraction[uniqueID].dropControl();
		}
		return;
	}

	var obj = interactMgr.searchGeometry({x: pointerX, y: pointerY});

	if (obj === null) {
		return;
	}

	var localPt = globalToLocal(pointerX, pointerY, obj.type, obj.geometry);
	switch (obj.layerId) {
		case "staticUI": {
			break;
		}
		case "radialMenus": {
			break;
		}
		case "widgets": {
			break;
		}
		case "applications": {
			if (remoteInteraction[uniqueID].windowManagementMode() &&
				(data.code === 8 || data.code === 46)) {
				// backspace or delete
				deleteApplication(obj.data.id);

				var eLogData = {
					application: {
						id: obj.data.id,
						type: obj.data.application
					}
				};
				addEventToUserLog(uniqueID, {type: "delete", data: eLogData, time: Date.now()});
			// } else {
			// 	sendKeyUpToApplication(uniqueID, obj.data, localPt, data);
			// }
			}
			// luc: send keys to app anyway
			sendKeyUpToApplication(uniqueID, obj.data, localPt, data);
			break;
		}
		case "portals": {
			keyUpOnPortal(uniqueID, obj.data.id, localPt, data);
			break;
		}
	}
}

function sendKeyUpToApplication(uniqueID, app, localPt, data) {
	var portal = findApplicationPortal(app);
	var titleBarHeight = config.ui.titleBarHeight;
	if (portal !== undefined && portal !== null) {
		titleBarHeight = portal.data.titleBarHeight;
	}

	var ePosition = {x: localPt.x, y: localPt.y - titleBarHeight};
	var eUser = {id: sagePointers[uniqueID].id, label: sagePointers[uniqueID].label, color: sagePointers[uniqueID].color};
	var eData =  {code: data.code, state: "up"};

	var event = {id: app.id, type: "specialKey", position: ePosition, user: eUser, data: eData, date: Date.now()};
	broadcast('eventInItem', event);

	var eLogData = {
		type: "specialKey",
		application: {
			id: app.id,
			type: app.application
		},
		code: eData.code,
		state: eData.state
	};
	addEventToUserLog(uniqueID, {type: "applicationInteraction", data: eLogData, time: Date.now()});
}

function keyUpOnPortal(uniqueID, portalId, localPt, data) {
	checkForSpecialKeys(uniqueID, data.code, false);

	var portal = SAGE2Items.portals.list[portalId];
	var scaledPt = {x: localPt.x / portal.scale, y: (localPt.y - config.ui.titleBarHeight) / portal.scale};
	if (remoteInteraction[uniqueID].local && remoteInteraction[uniqueID].portal !== null) {
		var rData = {
			id: uniqueID,
			left: scaledPt.x,
			top: scaledPt.y,
			code: data.code
		};
		remoteSharingSessions[portalId].wsio.emit('remoteSageKeyUp', rData);
	}

	var pObj = SAGE2Items.portals.interactMgr[portalId].searchGeometry(scaledPt);

	if (pObj === null) {
		return;
	}

	// var pLocalPt = globalToLocal(scaledPt.x, scaledPt.y, pObj.type, pObj.geometry);
	switch (pObj.layerId) {
		case "radialMenus": {
			break;
		}
		case "widgets": {
			break;
		}
		case "applications": {
			sendKeyUpToApplication(uniqueID, pObj.data, scaledPt, data);
			break;
		}
	}
}

function keyPress(uniqueID, pointerX, pointerY, data) {
	if (sagePointers[uniqueID] === undefined) {
		return;
	}

	var modeSwitch = false;
	if (data.code === 9 && remoteInteraction[uniqueID].SHIFT && sagePointers[uniqueID].visible) {
		// shift + tab
		remoteInteraction[uniqueID].toggleModes();
		broadcast('changeSagePointerMode', {id: sagePointers[uniqueID].id, mode: remoteInteraction[uniqueID].interactionMode});

		if (remoteInteraction[uniqueID].modeChange !== undefined) {
			clearTimeout(remoteInteraction[uniqueID].modeChange);
		}
		remoteInteraction[uniqueID].modeChange = setTimeout(function() {
			delete remoteInteraction[uniqueID].modeChange;
		}, 500);

		modeSwitch = true;
	}

	var lockedControl = remoteInteraction[uniqueID].lockedControl();
	if (lockedControl !== null) {
		var eUser = {
			id: sagePointers[uniqueID].id, label: sagePointers[uniqueID].label,
			color: sagePointers[uniqueID].color
		};
		var event = {
			code: data.code, printable: true, state: "press", ctrlId: lockedControl.ctrlId,
			appId: lockedControl.appId, instanceID: lockedControl.instanceID, user: eUser,
			date: Date.now()
		};
		broadcast('keyInTextInputWidget', event);
		if (data.code === 13) {
			// Enter key
			remoteInteraction[uniqueID].dropControl();
		}
		return;
	}

	var obj = interactMgr.searchGeometry({x: pointerX, y: pointerY});
	if (obj === null) {
		// if in empty space:
		// Pressing ? for help (with shift)
		if (data.code === 63 && remoteInteraction[uniqueID].SHIFT) {
			broadcast('toggleHelp', {});
		}
		return;
	}

	var localPt = globalToLocal(pointerX, pointerY, obj.type, obj.geometry);
	switch (obj.layerId) {
		case "staticUI": {
			break;
		}
		case "radialMenus": {
			break;
		}
		case "widgets": {
			break;
		}
		case "applications": {
			// if (modeSwitch === false && remoteInteraction[uniqueID].appInteractionMode()) {
			// luc: send keys to app anyway
			if (modeSwitch === false) {
				sendKeyPressToApplication(uniqueID, obj.data, localPt, data);
			}
			break;
		}
		case "portals": {
			if (modeSwitch === true) {
				remoteSharingSessions[obj.data.id].wsio.emit('remoteSagePointerToggleModes',
					{id: uniqueID, mode: remoteInteraction[uniqueID].interactionMode});
			} else if (remoteInteraction[uniqueID].appInteractionMode()) {
				keyPressOnPortal(uniqueID, obj.data.id, localPt, data);
			}
			break;
		}
	}
}

function sendKeyPressToApplication(uniqueID, app, localPt, data) {
	var portal = findApplicationPortal(app);
	var titleBarHeight = config.ui.titleBarHeight;
	if (portal !== undefined && portal !== null) {
		titleBarHeight = portal.data.titleBarHeight;
	}

	var ePosition = {x: localPt.x, y: localPt.y - titleBarHeight};
	var eUser = {id: sagePointers[uniqueID].id, label: sagePointers[uniqueID].label, color: sagePointers[uniqueID].color};
	if (fileBufferManager.hasFileBufferForApp(app.id)) {
		data.bufferUpdate = fileBufferManager.insertChar({appId: app.id, code: data.code,
			printable: true, user_id: sagePointers[uniqueID].id});
	}
	var event = {id: app.id, type: "keyboard", position: ePosition, user: eUser, data: data, date: Date.now()};
	broadcast('eventInItem', event);

	var eLogData = {
		type: "keyboard",
		application: {
			id: app.id,
			type: app.application
		},
		code: data.code,
		character: data.character
	};
	addEventToUserLog(uniqueID, {type: "applicationInteraction", data: eLogData, time: Date.now()});
}

function keyPressOnPortal(uniqueID, portalId, localPt, data) {
	var portal = SAGE2Items.portals.list[portalId];
	var scaledPt = {x: localPt.x / portal.scale, y: (localPt.y - config.ui.titleBarHeight) / portal.scale};
	if (remoteInteraction[uniqueID].local && remoteInteraction[uniqueID].portal !== null) {
		var rData = {
			id: uniqueID,
			left: scaledPt.x,
			top: scaledPt.y,
			code: data.code,
			character: data.character
		};
		remoteSharingSessions[portalId].wsio.emit('remoteSageKeyPress', rData);
	}

	var pObj = SAGE2Items.portals.interactMgr[portalId].searchGeometry(scaledPt);

	if (pObj === null) {
		return;
	}

	// var pLocalPt = globalToLocal(scaledPt.x, scaledPt.y, pObj.type, pObj.geometry);
	switch (pObj.layerId) {
		case "radialMenus": {
			break;
		}
		case "widgets": {
			break;
		}
		case "applications": {
			sendKeyPressToApplication(uniqueID, pObj.data, scaledPt, data);
			break;
		}
	}
}


function toggleApplicationFullscreen(uniqueID, app, dblClick) {
	var resizeApp;
	if (app.maximized !== true) { // maximize
		resizeApp = remoteInteraction[uniqueID].maximizeSelectedItem(app);
	} else { // restore to previous
		resizeApp = remoteInteraction[uniqueID].restoreSelectedItem(app);
	}

	if (resizeApp !== null) {
		broadcast('startMove', {id: resizeApp.elemId, date: Date.now()});
		broadcast('startResize', {id: resizeApp.elemId, date: Date.now()});

		var a = {
			id: app.id,
			type: app.application
		};
		var l = {
			x: parseInt(app.left, 10),
			y: parseInt(app.top, 10),
			width: parseInt(app.width, 10),
			height: parseInt(app.height, 10)
		};

		addEventToUserLog(uniqueID, {type: "windowManagement",
			data: {type: "move", action: "start", application: a, location: l}, time: Date.now()});
		addEventToUserLog(uniqueID, {type: "windowManagement",
			data: {type: "resize", action: "start", application: a, location: l}, time: Date.now()});

		moveAndResizeApplicationWindow(resizeApp);

		if (app.partition) {
			updatePartitionInnerLayout(app.partition, true);
			broadcast('partitionWindowTitleUpdate', app.partition.getTitle());
		}

		broadcast('finishedMove', {id: resizeApp.elemId, date: Date.now()});
		broadcast('finishedResize', {id: resizeApp.elemId, date: Date.now()});

		addEventToUserLog(uniqueID, {type: "windowManagement",
			data: {type: "move", action: "end", application: a, location: l}, time: Date.now()});
		addEventToUserLog(uniqueID, {type: "windowManagement",
			data: {type: "resize", action: "end", application: a, location: l}, time: Date.now()});
	}
}

function deleteApplication(appId, portalId) {
	if (!SAGE2Items.applications.list.hasOwnProperty(appId)) {
		return;
	}

	var app = SAGE2Items.applications.list[appId];

	// if the app being deleted was in a partition, update partition
	if (app.partition) {

		let ptnId = app.partition.releaseChild(app.id)[0]; // only 1 partition effected

		if (partitions.list.hasOwnProperty(ptnId)) {
			// make sure this id is a partition
			updatePartitionInnerLayout(partitions.list[ptnId], true);
			broadcast('partitionWindowTitleUpdate', partitions.list[ptnId].getTitle());
		}
	}

	var application = app.application;
	if (application === "media_stream" || application === "media_block_stream") {
		var i;
		var mediaStreamData = appId.split("|");
		var sender = {wsio: null, clientId: mediaStreamData[0], streamId: parseInt(mediaStreamData[1], 10)};
		for (i = 0; i < clients.length; i++) {
			if (clients[i].id === sender.clientId) {
				sender.wsio = clients[i];
			}
		}
		if (sender.wsio !== null) {
			sender.wsio.emit('stopMediaCapture', {streamId: sender.streamId});
		}
	}

	var stickingItems = stickyAppHandler.getFirstLevelStickingItems(app.id);
	stickyAppHandler.removeElement(app);

	SAGE2Items.applications.removeItem(appId);
	var im = findInteractableManager(appId);
	im.removeGeometry(appId, "applications");
	var widgets = SAGE2Items.widgets.list;
	for (var w in widgets) {
		if (widgets.hasOwnProperty(w) && widgets[w].appId === appId) {
			im.removeGeometry(widgets[w].id, "widgets");
			SAGE2Items.widgets.removeItem(widgets[w].id);
		}
	}

	if (stickingItems.length > 0) {
		for (var s in stickingItems) {
			// When background gets deleted, sticking items stop sticking
			toggleStickyPin(stickingItems[s].id);
		}
	} else {
		// Refresh the pins on all the unpinned apps
		handleStickyItem(null);
	}


	broadcast('deleteElement', {elemId: appId});

	if (portalId !== undefined && portalId !== null) {
		var ts = Date.now() + remoteSharingSessions[portalId].timeOffset;
		remoteSharingSessions[portalId].wsio.emit('deleteApplication', {appId: appId, date: ts});
	}
}


function pointerDraw(uniqueID, data) {
	var ePos  = {x: 0, y: 0};
	var eUser = {id: null, label: 'drawing', color: [220, 10, 10]};
	var now   = Date.now();

	var key;
	var app;
	var event;
	for (key in SAGE2Items.applications.list) {
		app = SAGE2Items.applications.list[key];
		// Send the drawing events only to whiteboard apps
		if (app.application === 'whiteboard') {
			event = {id: app.id, type: "pointerDraw", position: ePos, user: eUser, data: data, date: now};
			broadcast('eventInItem', event);
		}
	}
}


function pointerCloseGesture(uniqueID, pointerX, pointerY, time, gesture) {
	if (sagePointers[uniqueID] === undefined) {
		return;
	}

	var elem = null;
	if (elem !== null) {
		if (elem.closeGestureID === undefined && gesture === 0) { // gesture: 0 = down, 1 = hold/move, 2 = up
			elem.closeGestureID = uniqueID;
			// elem.closeGestureTime = time + closeGestureDelay; // Delay in ms
		} else if (elem.closeGestureTime <= time && gesture === 1) { // Held long enough, remove
			deleteApplication(elem);
		} else if (gesture === 2) { // Released, reset timer
			elem.closeGestureID = undefined;
		}
	}
}

function handleNewApplication(appInstance, videohandle) {
	broadcast('createAppWindow', appInstance);
	broadcast('createAppWindowPositionSizeOnly', getAppPositionSize(appInstance));

	// reserve 20 backmost layers for partitions
	var zIndex = SAGE2Items.applications.numItems + SAGE2Items.portals.numItems + 20;
	interactMgr.addGeometry(appInstance.id, "applications", "rectangle", {
		x: appInstance.left, y: appInstance.top,
		w: appInstance.width, h: appInstance.height + config.ui.titleBarHeight},
		true, zIndex, appInstance);

	var cornerSize   = 0.2 * Math.min(appInstance.width, appInstance.height);
	var oneButton    = Math.round(config.ui.titleBarHeight) * (300 / 235);
	var buttonsPad   = 0.1 * oneButton;
	var startButtons = appInstance.width - Math.round(3 * oneButton + 2 * buttonsPad);

	/*
	var buttonsWidth = config.ui.titleBarHeight * (324.0/111.0);
	var buttonsPad   = config.ui.titleBarHeight * ( 10.0/111.0);
	var oneButton    = buttonsWidth / 2; // two buttons
	var startButtons = appInstance.width - buttonsWidth;
	*/

	SAGE2Items.applications.addItem(appInstance);
	SAGE2Items.applications.addButtonToItem(appInstance.id, "titleBar", "rectangle",
		{x: 0, y: 0, w: appInstance.width, h: config.ui.titleBarHeight}, 0);
	SAGE2Items.applications.addButtonToItem(appInstance.id, "syncButton", "rectangle",
		{x: startButtons, y: 0, w: oneButton, h: config.ui.titleBarHeight}, 1);
	SAGE2Items.applications.addButtonToItem(appInstance.id, "fullscreenButton", "rectangle",
		{x: startButtons + (1 * (buttonsPad + oneButton)), y: 0, w: oneButton, h: config.ui.titleBarHeight}, 1);
	SAGE2Items.applications.addButtonToItem(appInstance.id, "closeButton", "rectangle",
		{x: startButtons + (2 * (buttonsPad + oneButton)), y: 0, w: oneButton, h: config.ui.titleBarHeight}, 1);
	SAGE2Items.applications.addButtonToItem(appInstance.id, "dragCorner", "rectangle", {
		x: appInstance.width - cornerSize,
		y: appInstance.height + config.ui.titleBarHeight - cornerSize,
		w: cornerSize, h: cornerSize
	}, 2);
	if (appInstance.sticky === true) {
		appInstance.pinned = true;
		SAGE2Items.applications.addButtonToItem(appInstance.id, "pinButton", "rectangle",
			{x: buttonsPad, y: 0, w: oneButton, h: config.ui.titleBarHeight}, 1);
		SAGE2Items.applications.editButtonVisibilityOnItem(appInstance.id, "pinButton", false);
		handleStickyItem(appInstance.id);
	}
	SAGE2Items.applications.editButtonVisibilityOnItem(appInstance.id, "syncButton", false);

	initializeLoadedVideo(appInstance, videohandle);

	// assign content to a partition immediately when it is created
	var changedPartitions = partitions.updateOnItemRelease(appInstance);
	changedPartitions.forEach((id => {
		updatePartitionInnerLayout(partitions.list[id], true);

		broadcast('partitionWindowTitleUpdate', partitions.list[id].getTitle());
	}));
}

function handleNewApplicationInDataSharingPortal(appInstance, videohandle, portalId) {
	broadcast('createAppWindowInDataSharingPortal', {portal: portalId, application: appInstance});

	var zIndex = remoteSharingSessions[portalId].appCount;
	var titleBarHeight = SAGE2Items.portals.list[portalId].titleBarHeight;
	SAGE2Items.portals.interactMgr[portalId].addGeometry(appInstance.id, "applications", "rectangle", {
		x: appInstance.left, y: appInstance.top,
		w: appInstance.width, h: appInstance.height + titleBarHeight
	}, true, zIndex, appInstance);

	var cornerSize = 0.2 * Math.min(appInstance.width, appInstance.height);
	var oneButton    = Math.round(titleBarHeight) * (300 / 235);
	var buttonsPad   = 0.1 * oneButton;
	var startButtons = appInstance.width - Math.round(3 * oneButton + 2 * buttonsPad);

	/*
	var buttonsWidth = titleBarHeight * (324.0/111.0);
	var buttonsPad   = titleBarHeight * ( 10.0/111.0);
	var oneButton    = buttonsWidth / 2; // two buttons
	var startButtons = appInstance.width - buttonsWidth;
	*/

	SAGE2Items.applications.addItem(appInstance);
	SAGE2Items.applications.addButtonToItem(appInstance.id, "titleBar", "rectangle",
		{x: 0, y: 0, w: appInstance.width, h: titleBarHeight}, 0);
	SAGE2Items.applications.addButtonToItem(appInstance.id, "syncButton", "rectangle",
		{x: startButtons, y: 0, w: oneButton, h: titleBarHeight}, 1);
	SAGE2Items.applications.addButtonToItem(appInstance.id, "fullscreenButton", "rectangle",
		{x: startButtons + (1 * (buttonsPad + oneButton)), y: 0, w: oneButton, h: titleBarHeight}, 1);
	SAGE2Items.applications.addButtonToItem(appInstance.id, "closeButton", "rectangle",
		{x: startButtons + (2 * (buttonsPad + oneButton)), y: 0, w: oneButton, h: titleBarHeight}, 1);
	SAGE2Items.applications.addButtonToItem(appInstance.id, "dragCorner", "rectangle", {
		x: appInstance.width - cornerSize, y: appInstance.height + titleBarHeight - cornerSize,
		w: cornerSize, h: cornerSize
	}, 2);
	if (appInstance.sticky === true) {
		appInstance.pinned = true;
		SAGE2Items.applications.addButtonToItem(appInstance.id, "pinButton", "rectangle",
			{x: buttonsPad, y: 0, w: oneButton, h: titleBarHeight}, 1);
		SAGE2Items.applications.editButtonVisibilityOnItem(appInstance.id, "pinButton", false);
		handleStickyItem(appInstance.id);
	}
	SAGE2Items.applications.editButtonVisibilityOnItem(appInstance.id, "syncButton", false);

	initializeLoadedVideo(appInstance, videohandle);
}

function handleApplicationResize(appId) {
	if (SAGE2Items.applications.list[appId] === undefined) {
		return;
	}

	var app = SAGE2Items.applications.list[appId];
	var portal = findApplicationPortal(app);
	var titleBarHeight = config.ui.titleBarHeight;
	if (portal !== undefined && portal !== null) {
		titleBarHeight = portal.data.titleBarHeight;
	}

	var cornerSize = 0.2 * Math.min(app.width, app.height);
	var oneButton    = Math.round(titleBarHeight) * (300 / 235);
	var buttonsPad   = 0.1 * oneButton;
	var startButtons = app.width - Math.round(3 * oneButton + 2 * buttonsPad);

	/*
	var buttonsWidth = titleBarHeight * (324.0/111.0);
	var buttonsPad   = titleBarHeight * ( 10.0/111.0);
	var oneButton    = buttonsWidth / 2; // two buttons
	var startButtons = app.width - buttonsWidth;
	*/

	SAGE2Items.applications.editButtonOnItem(appId, "titleBar", "rectangle",
		{x: 0, y: 0, w: app.width, h: titleBarHeight});
	SAGE2Items.applications.editButtonOnItem(appId, "syncButton", "rectangle",
		{x: startButtons, y: 0, w: oneButton, h: titleBarHeight});
	SAGE2Items.applications.editButtonOnItem(appId, "fullscreenButton", "rectangle",
		{x: startButtons + (1 * (buttonsPad + oneButton)), y: 0, w: oneButton, h: titleBarHeight});
	SAGE2Items.applications.editButtonOnItem(appId, "closeButton", "rectangle",
		{x: startButtons + (2 * (buttonsPad + oneButton)), y: 0, w: oneButton, h: titleBarHeight});
	SAGE2Items.applications.editButtonOnItem(appId, "dragCorner", "rectangle",
		{x: app.width - cornerSize, y: app.height + titleBarHeight - cornerSize, w: cornerSize, h: cornerSize});
	if (app.sticky === true) {
		SAGE2Items.applications.editButtonOnItem(app.id, "pinButton", "rectangle",
			{x: buttonsPad, y: 0, w: oneButton, h: titleBarHeight});
		handleStickyItem(app.id);
	}
}

function handleDataSharingPortalResize(portalId) {
	if (SAGE2Items.portals.list[portalId] === undefined) {
		return;
	}

	SAGE2Items.portals.list[portalId].scale = SAGE2Items.portals.list[portalId].width /
											SAGE2Items.portals.list[portalId].natural_width;
	var portalWidth = SAGE2Items.portals.list[portalId].width;
	var portalHeight = SAGE2Items.portals.list[portalId].height;

	var cornerSize   = 0.2 * Math.min(portalWidth, portalHeight);
	var oneButton    = Math.round(config.ui.titleBarHeight) * (300 / 235);
	var buttonsPad   = 0.1 * oneButton;
	var startButtons = portalWidth - Math.round(2 * oneButton + buttonsPad);

	/*
	var buttonsWidth = (config.ui.titleBarHeight-4) * (324.0/111.0);
	var buttonsPad   = (config.ui.titleBarHeight-4) * ( 10.0/111.0);
	var oneButton    = buttonsWidth / 2; // two buttons
	var startButtons = portalWidth - buttonsWidth;
	*/

	SAGE2Items.portals.editButtonOnItem(portalId, "titleBar", "rectangle",
		{x: 0, y: 0, w: portalWidth, h: config.ui.titleBarHeight});
	SAGE2Items.portals.editButtonOnItem(portalId, "fullscreenButton", "rectangle",
		{x: startButtons, y: 0, w: oneButton, h: config.ui.titleBarHeight});
	SAGE2Items.portals.editButtonOnItem(portalId, "closeButton", "rectangle",
		{x: startButtons + buttonsPad + oneButton, y: 0, w: oneButton, h: config.ui.titleBarHeight});
	SAGE2Items.portals.editButtonOnItem(portalId, "dragCorner", "rectangle",
		{x: portalWidth - cornerSize, y: portalHeight + config.ui.titleBarHeight - cornerSize, w: cornerSize, h: cornerSize});

}

function findInteractableManager(appId) {
	if (interactMgr.hasObjectWithId(appId) === true) {
		return interactMgr;
	}

	var key;
	for (key in SAGE2Items.portals.interactMgr) {
		if (SAGE2Items.portals.interactMgr[key].hasObjectWithId(appId) === true) {
			return SAGE2Items.portals.interactMgr[key];
		}
	}

	return null;
}

function findApplicationPortal(app) {
	if (app === undefined || app === null) {
		return null;
	}

	var portalIdx = app.id.indexOf("_portal");
	if (portalIdx < 0) {
		return null;
	}

	var portalId = app.id.substring(portalIdx + 1, app.id.length);
	return interactMgr.getObject(portalId, "portals");
}


// **************  Omicron section *****************
var omicronRunning = false;
var omicronManager = new Omicron(config);

// Helper function for omicron to switch pointer mode
function omi_pointerChangeMode(uniqueID) {
	remoteInteraction[uniqueID].toggleModes();
	broadcast('changeSagePointerMode', {id: sagePointers[uniqueID].id, mode: remoteInteraction[uniqueID].interactionMode});
}

// Set callback functions so Omicron can generate SAGEPointer events
omicronManager.setCallbacks(
		sagePointers,
		createSagePointer,
		showPointer,
		pointerPress,
		pointerMove,
		pointerPosition,
		hidePointer,
		pointerRelease,
		pointerScrollStart,
		pointerScroll,
		pointerScrollEnd,
		pointerDblClick,
		pointerCloseGesture,
		keyDown,
		keyUp,
		keyPress,
		createRadialMenu,
		omi_pointerChangeMode,
		remoteInteraction
	);
omicronManager.linkDrawingManager(drawingManager);

/* ****** Radial Menu section ************************************************************** */
// createMediabrowser();

function createRadialMenu(uniqueID, pointerX, pointerY) {
	var validLocation = true;
	var newMenuPos = {x: pointerX, y: pointerY};
	var existingRadialMenu = null;
	// Make sure there's enough distance from other menus
	for (var key in SAGE2Items.radialMenus.list) {
		existingRadialMenu = SAGE2Items.radialMenus.list[key];
		var prevMenuPos = {x: existingRadialMenu.left, y: existingRadialMenu.top };
		var distance = Math.sqrt(Math.pow(Math.abs(newMenuPos.x - prevMenuPos.x), 2) +
						Math.pow(Math.abs(newMenuPos.y - prevMenuPos.y), 2));
		if (existingRadialMenu.visible && distance < existingRadialMenu.radialMenuSize.x) {
			// validLocation = false;
			// console.log("Menu is too close to existing menu");
		}
	}

	if (validLocation && SAGE2Items.radialMenus.list[uniqueID + "_menu"] === undefined) {
		// Create a new radial menu
		var newRadialMenu = new Radialmenu(uniqueID, uniqueID, config);
		newRadialMenu.generateGeometry(interactMgr, SAGE2Items.radialMenus);
		newRadialMenu.setPosition(newMenuPos);

		SAGE2Items.radialMenus.list[uniqueID + "_menu"] = newRadialMenu;

		// Open a 'media' radial menu
		broadcast('createRadialMenu', newRadialMenu.getInfo());
	} else if (validLocation && SAGE2Items.radialMenus.list[uniqueID + "_menu"] !== undefined) {
		// Radial menu already exists for this pointer, move to new location instead
		setRadialMenuPosition(uniqueID, pointerX, pointerY);
		broadcast('updateRadialMenu', existingRadialMenu.getInfo());
	}
	updateWallUIMediaBrowser(uniqueID);
}

/**
* Translates position of a radial menu by an offset
*
* @method moveRadialMenu
* @param uniqueID {Integer} radial menu ID
* @param pointerX {Float} offset x position
* @param pointerY {Float} offset y position
*/
function moveRadialMenu(uniqueID, pointerX, pointerY) {
	var existingRadialMenu = SAGE2Items.radialMenus.list[uniqueID + "_menu"];

	if (existingRadialMenu) {

		existingRadialMenu.setPosition({x: existingRadialMenu.left + pointerX, y: existingRadialMenu.top + pointerY});
		existingRadialMenu.visible = true;

		broadcast('updateRadialMenuPosition', existingRadialMenu.getInfo());
	}
}

/**
* Sets the absolute position of a radial menu
*
* @method setRadialMenuPosition
* @param uniqueID {Integer} radial menu ID
* @param pointerX {Float} x position
* @param pointerY {Float} y position
*/
function setRadialMenuPosition(uniqueID, pointerX, pointerY) {
	var existingRadialMenu = SAGE2Items.radialMenus.list[uniqueID + "_menu"];

	// Sets the position and visibility
	existingRadialMenu.setPosition({x: pointerX, y: pointerY});

	// Update the interactable geometry
	interactMgr.editGeometry(uniqueID + "_menu_radial", "radialMenus", "circle",
			{x: existingRadialMenu.left, y: existingRadialMenu.top, r: existingRadialMenu.radialMenuSize.y / 2});
	showRadialMenu(uniqueID);
	// Send the updated radial menu state to the display clients (and set menu visible)
	broadcast('updateRadialMenuPosition', existingRadialMenu.getInfo());
}

/**
* Shows radial menu and enables interactivity
*
* @method showRadialMenu
* @param uniqueID {Integer} radial menu ID
*/
function showRadialMenu(uniqueID) {
	var radialMenu = SAGE2Items.radialMenus.list[uniqueID + "_menu"];

	if (radialMenu !== undefined) {
		radialMenu.visible = true;
		interactMgr.editVisibility(uniqueID + "_menu_radial", "radialMenus", true);
		interactMgr.editVisibility(uniqueID + "_menu_thumbnail", "radialMenus", radialMenu.isThumbnailWindowOpen());
	}
}

/**
* Hides radial menu and enables interactivity
*
* @method hideRadialMenu
* @param uniqueID {Integer} radial menu ID
*/
function hideRadialMenu(uniqueID) {
	var radialMenu = SAGE2Items.radialMenus.list[uniqueID + "_menu"];
	if (radialMenu !== undefined) {
		radialMenu.hide();
	}
	broadcast('updateRadialMenu', radialMenu.getInfo());
}

function updateWallUIMediaBrowser(uniqueID) {
	var list = getSavedFilesList();

	broadcast('updateRadialMenuDocs', {id: uniqueID, fileList: list});
}

// Sends button state update messages to display
function radialMenuEvent(data) {
	if (data.type === "stateChange") {
		broadcast('radialMenuEvent', data);

		if (data.menuState.action !== undefined && data.menuState.action.type === "saveSession") {
			var ad    = new Date();
			var sname = sprint("session_%4d_%02d_%02d_%02d_%02d_%02s",
							ad.getFullYear(), ad.getMonth() + 1, ad.getDate(),
							ad.getHours(), ad.getMinutes(), ad.getSeconds());
			saveSession(sname);
		} else if (data.menuState.action !== undefined && data.menuState.action.type === "tileContent") {
			tileApplications();
		} else if (data.menuState.action !== undefined && data.menuState.action.type === "clearAllContent") {
			clearDisplay();
		}
	} else {
		broadcast('radialMenuEvent', data);
	}
}

// Check for pointer move events that are dragging a radial menu (but outside the menu)
function updateRadialMenuPointerPosition(uniqueID, pointerX, pointerY) {
	for (var key in SAGE2Items.radialMenus.list) {
		var radialMenu = SAGE2Items.radialMenus.list[key];
		// console.log(data.id+"_menu: " + radialMenu);
		if (radialMenu !== undefined && radialMenu.dragState === true) {
			var offset = radialMenu.getDragOffset(uniqueID, {x: pointerX, y: pointerY});
			moveRadialMenu(radialMenu.id, offset.x, offset.y);
		}
	}
}

function wsRemoveRadialMenu(wsio, data) {
	hideRadialMenu(data.id);
}

function wsRadialMenuThumbnailWindow(wsio, data) {
	var radialMenu = SAGE2Items.radialMenus.list[data.id + "_menu"];

	if (radialMenu !== undefined) {
		radialMenu.openThumbnailWindow(data);

		var thumbnailWindowPos = radialMenu.getThumbnailWindowPosition();
		interactMgr.editGeometry(data.id + "_menu_thumbnail", "radialMenus", "rectangle", {
			x: thumbnailWindowPos.x,
			y: thumbnailWindowPos.y,
			w: radialMenu.thumbnailWindowSize.x,
			h: radialMenu.thumbnailWindowSize.y
		});
		interactMgr.editVisibility(data.id + "_menu_thumbnail", "radialMenus", data.thumbnailWindowOpen);
	}
}

function wsRadialMenuMoved(wsio, data) {
	var radialMenu = SAGE2Items.radialMenus.list[data.uniqueID + "_menu"];
	if (radialMenu !== undefined) {
		radialMenu.setPosition(data);
	}
}

/**
* Called when an item is dropped after a move, and when a sticky item pin is toggled. This method
* checks attaching of sticky items to background items and detaching previously attached
* sticky items from background items (when the are moved away). It also handles hiding of pins of
* items not pinned when their background is removed from underneath them
*/

function handleStickyItem(elemId) {
	var app = SAGE2Items.applications.list[elemId];
	var im;
	if (app !== null && app !== undefined && app.sticky === true) {
		stickyAppHandler.detachStickyItem(app);
		im = findInteractableManager(elemId);
		var backgroundObj = im.getBackgroundObj(app, null);
		if (backgroundObj === null) {
			hideStickyPin(app);
		} else if (SAGE2Items.applications.list.hasOwnProperty(backgroundObj.data.id)) {
			if (app.pinned === true) {
				stickyAppHandler.attachStickyItem(backgroundObj.data, app);
			} else {
				stickyAppHandler.registerNotPinnedApp(app);
			}
			showStickyPin(app);
		}
	}
	var appsNotPinned = stickyAppHandler.getNotPinnedAppList();
	var appsNotPinnedWithBackground = [];
	for (var i in appsNotPinned) {
		var tmpAppVariable = SAGE2Items.applications.list[appsNotPinned[i].id];
		if (tmpAppVariable === null || tmpAppVariable === undefined) {
			//Apps on this list might have been deleted
			continue;
		}
		im = findInteractableManager(tmpAppVariable.id);
		if (im.getBackgroundObj(tmpAppVariable, null) === null) {
			//If there is no background hide the pin
			hideStickyPin(tmpAppVariable);
		} else {
			//If there is a background, continue to maintain the app on the not pinned list
			appsNotPinnedWithBackground.push(tmpAppVariable);
		}
	}
	stickyAppHandler.refreshNotPinnedAppList(appsNotPinnedWithBackground);
}


/**
* Called when user clicks on a sticky item pin. This method toggles the status of the pin.
*/

function toggleStickyPin(appId) {
	var app = SAGE2Items.applications.list[appId];
	if (app === null || app === undefined || app.sticky !== true) {
		return;
	}
	if (app.hasOwnProperty("pinned") === false || app.pinned !== true) {
		app.pinned = true;
	} else {
		app.pinned = false;
		stickyAppHandler.registerNotPinnedApp(app);
	}

	handleStickyItem(app.id);
}


function showStickyPin(app) {
	SAGE2Items.applications.editButtonVisibilityOnItem(app.id, "pinButton", true);

	// only send required fields (sending full app can throw error from circular JSON
	// if it is in a Partition -- I assume it could happen in other cases as well)
	broadcast('showStickyPin', {
		id: app.id,
		sticky: app.sticky
	});
}

function hideStickyPin(app) {
	SAGE2Items.applications.editButtonVisibilityOnItem(app.id, "pinButton", false);

	// only send required fields (sending full app can throw error from circular JSON
	// if it is in a Partition -- I assume it could happen in other cases as well)
	broadcast('hideStickyPin', {
		id: app.id,
		sticky: app.sticky
	});
}


function showOrHideWidgetLinks(data) {
	var obj = data.item;
	var appId = obj.id;
	if (obj.data !== undefined && obj.data !== null && obj.data.appId !== undefined) {
		appId = obj.data.appId;
	}
	var app = SAGE2Items.applications.list[appId];
	if (app !== null && app !== undefined) {
		app = getAppPositionSize(app);
		app.user_id = data.uniqueID;
		if (data.show === true) {
			app.user_color = data.user_color;
			if (app.user_color !== null) {
				appUserColors[appId] = app.user_color;
			}
			broadcast('showWidgetToAppConnector', app);
		} else {
			broadcast('hideWidgetToAppConnector', app);
		}
	}
}

/**
 * Asks server for the context menu of an app. Server will send the current known menu.
 * Menus must be sumitted by app, or the default "Not yet loaded" will be displayed.
 * To use context menu an app MUST have been loaded on a master display.
 *
 * @method wsRequestAppContextMenu
 * @param  {Object} wsio - The websocket of sender.
 * @param  {Object} data - The object needed to get menu, properties described below.
 * @param  {Integer} data.x - Pointer x, corresponds to on entire wall.
 * @param  {Integer} data.y - Pointer y, corresponds to on entire wall.
 * @param  {Integer} data.xClick - Where client clicked on their screen, because this is async.
 * @param  {Integer} data.yClick - Where client clicked on their screen, because this is async.
 */
function wsRequestAppContextMenu(wsio, data) {
	// first find if there is an app at location, top most element.
	var obj = interactMgr.searchGeometry({x: data.x, y: data.y});
	if (obj !== null) {
		// check if it was an application
		if (SAGE2Items.applications.list.hasOwnProperty(obj.data.id)) {
			// if an app was under the right-click
			if (SAGE2Items.applications.list[obj.data.id].contextMenu) {
				// If we already have the menu info, send it
				wsio.emit('appContextMenuContents', {
					x: data.xClick,
					y: data.yClick,
					app: obj.data.id,
					entries: SAGE2Items.applications.list[obj.data.id].contextMenu
				});
			} else { // Else, app did not submit menu, give default (not loaded).
				wsio.emit('appContextMenuContents', {
					x: data.xClick,
					y: data.yClick,
					app: obj.data.id,
					entries: [{
						description: "App not yet loaded on display client yet."
					}]
				});
			} // otherwise if it was a partition
		} else if (partitions.list.hasOwnProperty(obj.data.id)) {
			// if a partition was under the right-click
			wsio.emit('appContextMenuContents', {
				x: data.xClick,
				y: data.yClick,
				app: obj.data.id,
				entries: partitions.list[obj.data.id].getContextMenu()
			});
		}

	}
}

/**
 * Received from a display client, apps will send their context menu after completing their initialization.
 *
 * @method wsAppContextMenuContents
 * @param  {Object} wsio - The websocket of sender.
 * @param  {Object} data - The object properties described below.
 * @param  {String} data.app - App id that this menu is for.
 * @param  {Array} data.entries - Array of objects describing the entries.
 */
function wsAppContextMenuContents(wsio, data) {
	SAGE2Items.applications.list[data.app].contextMenu = data.entries;
}

/**
 * Will call a function on each display client's app that matches id. Expected usage with context menu.
 * But can be used in other cases.
 * There are some special functionality cases like:
 *   SAGE2DeleteElement, SAGE2SendToBack, SAGE2Maximize
 *   These do not send message to app.
 *
 * @method wsCallFunctionOnApp
 * @param  {Object} wsio - The websocket of sender.
 * @param  {Object} data - The object properties described below.
 * @param  {Integer} data.x - Pointer x, corresponds to on entire wall.
 * @param  {Integer} data.y - Pointer y, corresponds to on entire wall.
 * @param  {String} data.app - App id, which function should be activated.
 * @param  {String} data.func - Name of function to activate
 * @param  {Object} data.parameters - Object to send to the app as parameter.
 */
function wsCallFunctionOnApp(wsio, data) {
	// check if the id is an applications or partition
	if (SAGE2Items.applications.list.hasOwnProperty(data.app)) {
		// check for special cases, no message sent to app.
		if (data.func === "SAGE2DeleteElement") {
			deleteApplication(data.app);
			return;
		} else if (data.func === "SAGE2SendToBack") {
			// data.app should contain the id.
			var im = findInteractableManager(data.app);
			im.moveObjectToBack(data.app, "applications");
			var newOrder = im.getObjectZIndexList("applications");
			broadcast('updateItemOrder', newOrder);
			return;
		} else if (data.func === "SAGE2Maximize") {
			if (data.parameters.clientId && SAGE2Items.applications.list[data.app]) {
				toggleApplicationFullscreen(data.parameters.clientId,
					SAGE2Items.applications.list[data.app],
					true);
			}
			return;
		}

		// Using broadcast means the parameter must be in data.data
		data.data = data.parameters;
		// add the serverDate property
		data.data.serverDate = Date.now();
		// add the clientId property
		data.data.clientId = wsio.id;
		// send to all display clients(since they all need to update)
		for (var i = 0; i < clients.length; i++) {
			if (clients[i].clientType === "display") {
				clients[i].emit('broadcast', data);
			}
		}
	}  else if (partitions.list.hasOwnProperty(data.app)) {
		// the context menu is on a partition
		let ptn = partitions.list[data.app];

		if (data.func === "SAGE2DeleteElement") {
			deletePartition(data.app);
			// closing of applications are handled by the called function.
			return;
		} else if (data.func === "SAGE2Maximize") {
			if (data.parameters.clientId) {
				if (!ptn.maximized) {
					remoteInteraction[data.parameters.clientId].maximizeSelectedItem(ptn);
				} else {
					remoteInteraction[data.parameters.clientId].restoreSelectedItem(ptn);
				}

				partitions.updatePartitionGeometries(data.app, interactMgr);
				broadcast('partitionMoveAndResizeFinished', ptn.getDisplayInfo());

				// update neighbors if it is snapped
				if (ptn.isSnapping) {
					let updatedNeighbors = ptn.updateNeighborPtnPositions();

					// update geometries/display/layout of any updated neighbors
					for (var neigh of updatedNeighbors) {
						partitions.updatePartitionGeometries(neigh, interactMgr);
						broadcast('partitionMoveAndResizeFinished', partitions.list[neigh].getDisplayInfo());

						updatePartitionInnerLayout(partitions.list[neigh], true);
					}
				}

				// update child positions within partiton
				updatePartitionInnerLayout(ptn, false);
			}
		} else if (data.func === "clearPartition") {
			// invoke clear with delete application method -- messy, should refactor
			partitions.list[data.app][data.func](deleteApplication);
		} else {
			// invoke the other callback
			partitions.list[data.app][data.func]();
		}

		updatePartitionInnerLayout(partitions.list[data.app], true);

		broadcast('partitionWindowTitleUpdate', partitions.list[data.app].getTitle());

	}

}

/**
<<<<<<< HEAD
 * Passes the received values from app to the specified client.
 */
function wsDtuRmbContextMenuContents(wsio, data) {
	SAGE2Items.applications.list[data.app].contextMenu = data.entries;
}


/**
This is the function that handles all 'csdMessage' packets.
Required for processing is data.type.
Further requirements based upon the type.
*/
function wsCsdMessage(wsio, data) {
	// if the type is not defined,
	if (data.type === undefined) {
		console.log(sageutils.header("csdMessage") + "Error: Undefined csdMessage");
		return;
	}

	switch (data.type) {
		case "consolePrint":
			// used for debugging
			csdConsolePrint(wsio, data);
			break;
		case "whatAppIsAt":
			// used for testing
			csdWhatAppIsAt(wsio, data);
			break;
		case "getPathOfApp":
			// currently just used for testing
			console.log("csd getPathOfApp " + data.appName + ":" + csdGetPathOfApp(data.appName));
			break;
		case "launchAppWithValues":
			csdLaunchAppWithValues(wsio, data);
			break;
		case "sendDataToClient":
			csdSendDataToClient(wsio, data);
			break;
		case "setValue":
			csdSetValue(wsio, data);
			break;
		case "getValue":
			csdGetValue(wsio, data);
			break;
		case "subscribeToValue":
			csdSubscribeToValue(wsio, data);
			break;
		case "subscribeToNewValueNotification":
			csdSubscribeToNewValueNotification(wsio, data);
			break;
		case "getAllTrackedValues":
			csdGetAllTrackedValues(wsio, data);
			break;
		case "getAllTrackedDescriptions":
			csdGetAllTrackedDescriptions(wsio, data);
			break;
		case "saveDataOnServer":
			csdSaveDataOnServer(wsio, data);
			break;
		default:
			console.log("csd ERROR, unknown message type " + data.type);
			break;
	}
}

/**
 * Prints a console message on the server.
 * csd requirement:
 * 		data.message 		what will be printed.
 */
function csdConsolePrint(wsio, data) {
	if (data.message === undefined) {
		console.log(sageutils.header("csdConsolePrint") + "Error: Undefined message");
		return;
	}
	console.log(sageutils.header("csdConsolePrint") + data.message);
}

/**
 * Will find app at location x,y.
 *
 * csd requirement:
 * 		data.x 		x location to check.
 * 		data.y 		y location to check.
 *
 * csd options:
 * 		data.serverPrint 	true = print to console on server.
 * 		data.replyPrint 	true = print to console on server.
 *
 */
function csdWhatAppIsAt(wsio, data) {
	var obj = interactMgr.searchGeometry({x: data.x, y: data.y});

	if (data.serverPrint === true) {
		console.log(sageutils.header("csdWhatAppIsAt") + obj.data.id);
	}

	if (data.replyPrint === true) {
		// send back to the source the print command
		var csdData = {};
		csdData.type	= "consolePrint";
		csdData.message = obj.data.id;
		wsio.emit('csdMessage', csdData);
	}
}

/**
 * Used to get the full path of an app starting with appName in the FileName.
 *
 * Note: under conditions it might be possible to generate false positives.
*/
function csdGetPathOfApp(appName) {
	var apps = assets.listApps();
	// for each of the apps known to SAGE2, usually everything in public/uploads/apps
	for (var i = 0; i < apps.length; i++) {
		if (// if the name contains appName
			apps[i].exif.FileName.indexOf(appName) === 0
			|| apps[i].id.indexOf(appName) !== -1
		) {
			return apps[i].id; // this is the path.
		} // end if this app contains the specified name
	} // end for each application available.
	return null;
}


/**
=======
>>>>>>> 9c38ce04
 * Will launch app with specified name and call the given function after.
 * The function doesn't need to be called to give the parameters.
 *
<<<<<<< HEAD
 * csd requirement:
 * 		data.appName 	x location to check.
 *
 * csd options:
 *		data.app			id of the app that called the launch
 *		data.csdInitValues	object passed into data will be available within app's init function.
 * 		data.func			if defined will attempt to call this func on the app
 * 		data.params			assumed to be defined if data.func is. Will send these params to func.
 *
=======
 * @method wsLaunchAppWithValues
 * @param  {Object} wsio - The websocket of sender.
 * @param  {Object} data - The object properties described below.
 * @param  {String} data.appName - Folder name to check for the app.
 * @param  {Object} data.params - Will be passed to the app. Function too, it is specified.
 * @param  {String}  data.func - Optional, if specified, will also call this funciton and pass parameters.
>>>>>>> 9c38ce04
 */
function wsLaunchAppWithValues(wsio, data) {
	// first try see if the app is registered with apps exif.
	var fullpath = appLaunchHelperGetPathOfApp(data.appName);
	// null means not found, try check if folder path exists.
	if (fullpath === null) {
		fullpath = path.join(mediaFolders.system.path, "apps", data.appName);
		try {
			fs.accessSync(fullpath);
		} catch (err) {
			console.log(sageutils.header("wsLaunchAppWithValues") + "Cannot launch " + data.appName + ", doesn't exist.");
			return;
		}
	}
	// Prep the data needed to launch an application.
	var appLoadData = { };
	appLoadData.application = fullpath;
	appLoadData.user = wsio.id; // needed for the wsLoadApplication function
<<<<<<< HEAD
	appLoadData.wasCsdPositionStated = false;
	appLoadData.csdLaunch = true;
	if (data.params) {
		appLoadData.csdInitValues = data.params;
		appLoadData.csdInitValues.parent = data.app;
		appLoadData.csdInitValues.csdFunctionCallback = data.func;
	} else {
		appLoadData.csdInitValues = { parent: data.app};
=======
	appLoadData.wasPositionGivenInMessage = false;
	appLoadData.wasLaunchedThroughMessage = true;
	if (data.customLaunchParams) {
		appLoadData.customLaunchParams = data.customLaunchParams;
		appLoadData.customLaunchParams.serverDate = Date.now();
		appLoadData.customLaunchParams.clientId = wsio.id;
		appLoadData.customLaunchParams.parent = data.app;
		appLoadData.customLaunchParams.functionToCallAfterInit = data.func;
	} else {
		appLoadData.customLaunchParams = {parent: data.app};
>>>>>>> 9c38ce04
	}
	// If the launch location is defined, use it, otherwise use the stagger position.
	if (data.xLaunch !== null && data.xLaunch !== undefined) {
		appLoadData.position = [data.xLaunch, data.yLaunch];
		appLoadData.wasPositionGivenInMessage = true;
	}
	// get this before the app is created. id start from 0. count is the next one
	var whatTheNewAppIdShouldBe = "app_" + getUniqueAppId.count;
	// call the previously made wsLoadApplication funciton and give it the required data.
	wsLoadApplication(wsio, appLoadData);
<<<<<<< HEAD

	broadcast('broadcast', {app: data.app, func: "csdAddToAppsLaunchedList", data: whatTheNewAppIdShouldBe});

	// // if a data.func is defined make a delayed call to it on the app. Otherwise, its just an app launch.
	// if (data.func !== undefined) {
	// 	setTimeout(
	// 		function() {
	// 			var app = SAGE2Items.applications.list[ whatTheNewAppIdShouldBe ];
	// 			// if the app doesn't exist, exit. Because it should and dunno what happened to it (potentially crash).
	// 			if (app === null || app === undefined) {
	// 				console.log(sageutils.header("csdLaunchAppWithValues") + "App " + data.appName +
	// 					" launched, but now it doesn't exist.");
	// 			} else {
	// 				// else try send it data
	// 				// add potentially missing params
	// 				data.params.serverDate = Date.now();
	// 				data.params.clientId   = wsio.id;
	// 				// load the data object for the new app
	// 				var dataForDisplay  = {};
	// 				dataForDisplay.app  = app.id;
	// 				dataForDisplay.func = data.func;
	// 				dataForDisplay.data = data.params;
	// 				// send to all display clients(since they all need to update)
	// 				for (var i = 0; i < clients.length; i++) {
	// 					if (clients[i].clientType === "display") {
	// 						clients[i].emit('broadcast', dataForDisplay);
	// 					}
	// 				}
	// 			}
	// 		}
	// 	, 400); // milliseconds how low can this value be to ensure it works?
	// } // end if data.func !== undefined
} // end csdLaunchAppWithValues

=======
	// notify the creating app(if any) child's id, if undefined, then the display doesn't do anything with it
	broadcast('broadcast', {app: data.app, func: "addToAppsLaunchedList", data: whatTheNewAppIdShouldBe});
} // end wsLaunchAppWithValues
>>>>>>> 9c38ce04

/**
 * Used to get the full path of an app starting with appName in the FileName.
 *
 * @method appLaunchHelperGetPathOfApp
 * @param  {Object} appName - Folder name to check for the app.
 * @return {String|null} Either it gets the full path or null to indicate not available.
 */
function appLaunchHelperGetPathOfApp(appName) {
	var apps = assets.listApps();
	// for each of the apps known to SAGE2, usually everything in public/uploads/apps
	for (var i = 0; i < apps.length; i++) {
		if (// if the name contains appName
			apps[i].exif.FileName.indexOf(appName) === 0
			|| apps[i].id.indexOf(appName) !== -1
		) {
			return apps[i].id; // this is the path.
		} // end if this app contains the specified name
	} // end for each application available.
	return null;
}

/**
 * Sends data to a specific client or set.
 *
 * @method wsSendDataToClient
 * @param  {Object} wsio - The websocket of sender.
 * @param  {Object} data - The object properties described below.
 * @param  {Integer} data.x   - Pointer x, corresponds to on entire wall.
 * @param  {Integer} data.y   - Pointer y, corresponds to on entire wall.
 * @param  {String} data.app  - App id, which function should be activated.
 * @param  {String} data.func - Name of function to activate
 * @param  {Object} data.parameters - Object to send to the app as parameter.
 */
function wsSendDataToClient(wsio, data) {
	var i;
	if (data.clientDest === "allDisplays") {
		for (i = 0; i < clients.length; i++) {
			if (clients[i].clientType === "display") {
				clients[i].emit('broadcast', data);
			}
		}
	} else if (data.clientDest === "masterDisplay") {
		// only send if a master display is connected
		if (masterDisplay) {
			masterDisplay.emit('broadcast', data); // only send to one display to prevent multiple responses.
		}
	} else {
		for (i = 0; i < clients.length; i++) {
			// !!!! the clients[i].id  and clientDest need auto convert to evaluate as equivalent.
			// update: condition is because console.log auto converts in a specific way
			if (clients[i].id == data.clientDest) {
<<<<<<< HEAD
				clients[i].emit('csdSendDataToClient', data);
			}
		}
	}
}

/*
Data structure for the csd value passing.

var csdDataStructure = {};
	csdDataStructure.allValues = {};
		object to hold all tracked values
		example csdDataStructure.allValues['nameOfvalue'] = <entryObject>
	csdDataStructure.numberOfValues = 0;
		will increment as new values are added
	csdDataStructure.allNamesOfValues = [];
		strings to denote the names used for values
		order is based on when it was first set (not alphabetical)

	The allValues is comprised of entry objects
	{
		name: 	name of value
		value: 	actual value which could be an object of more values
		desc: 	used for later
		subscribers: 	[]
	}

	Each entry in subscribers is also an object.
	Current assumption is that all subscribers are apps on a display.
	{
		app: 	identifies the app which is subscribing to the value.
			NOTE: need to find a way to unsubscribe esp if the app is removed, or apps are reset.

		func: 	name of the function to call in order to pass the information.
			NOTE: broadcast currently only supports 1 parameter.
	}
*/
var csdDataStructure = {};
csdDataStructure.allValues = {};
csdDataStructure.numberOfValues = 0;
csdDataStructure.allNamesOfValues = [];
csdDataStructure.appLaunch = {};
csdDataStructure.newValueWatchers = [];
csdDataStructure.appLaunch.xStart = 10;
csdDataStructure.appLaunch.yStart = 50;
csdDataStructure.appLaunch.xLast = -1;
csdDataStructure.appLaunch.yLast = -1;
csdDataStructure.appLaunch.widthLast = -1;
csdDataStructure.appLaunch.heightLast = -1;
csdDataStructure.appLaunch.tallestInRow = -1;
csdDataStructure.appLaunch.padding = 20;
csdDataStructure.appsThatLaunched = {};
csdDataStructure.appsThatWereLaunched = {};

/**
Will set the named value.

Needs
	data.nameOfValue
	data.value
	data.description (for later)
*/
function csdSetValue(wsio, data) {
	// don't do anything if this isn't filled out.
	if (data.nameOfValue === undefined || data.nameOfValue === null || data.value === undefined) {
		return;
	}
	var addedNewValue = false;
	// check if there is no entry for that value
	if (csdDataStructure.allValues["" + data.nameOfValue] === undefined) {
		// need to make an entry for this value
		let newCsdValue = {};
		newCsdValue.name			= data.nameOfValue;
		newCsdValue.value			= data.value;
		newCsdValue.description		= data.description;
		newCsdValue.subscribers		= [];
		// placeholder for subscription ahead of time
		if (data.subscribePlaceholder) {
			// this should be the only way a value is undefined
			newCsdValue.value = undefined;
		}
		// add it and update tracking vars.
		csdDataStructure.allValues["" + data.nameOfValue] = newCsdValue;
		csdDataStructure.numberOfValues++;
		csdDataStructure.allNamesOfValues.push("" + data.nameOfValue);
		addedNewValue = true;
	} else {
		// undefined should only possible through subscription placeholder
		if (undefined === csdDataStructure.allValues[ "" + data.nameOfValue ].value) {
			addedNewValue = true;
		}
		// value exists, just update it.
		csdDataStructure.allValues[ "" + data.nameOfValue ].value = data.value;
		// potentially the new value isn't the same and a description can be useful
		if (data.description) {
			csdDataStructure.allValues[ "" + data.nameOfValue ].description = data.description;
		}
	}
	// send to each of the new value watchers, currently only works with displays clients
	var dataForApp = {};
	dataForApp.data = {
		nameOfValue: data.nameOfValue,
		description: data.description
	};
	if (addedNewValue) {
		for (let i = 0; i < csdDataStructure.newValueWatchers.length; i++) {
			// fill the data object for the app, using display's broadcast packet
			dataForApp.app  = csdDataStructure.newValueWatchers[i].app;
			dataForApp.func = csdDataStructure.newValueWatchers[i].func;
			// send to all display clients(since they all need to update)
			// for (let j = 0; j < clients.length; j++) {
			// 	if (clients[j].clientType === "display") {
			// 		clients[j].emit('broadcast', dataForApp);
			// 	}
			// }
			broadcast('broadcast', dataForApp);
		}
	}

	// now send to each of the subscribers to the value
	dataForApp.data = csdDataStructure.allValues["" + data.nameOfValue].value;
	for (let i = 0; i < csdDataStructure.allValues[ "" + data.nameOfValue ].subscribers.length; i++) {
		// fill the data object for the app, using display's broadcast packet
		dataForApp.app  = csdDataStructure.allValues["" + data.nameOfValue].subscribers[i].app;
		dataForApp.func = csdDataStructure.allValues["" + data.nameOfValue].subscribers[i].func;
		// send to all display clients(since they all need to update)
		// for (let j = 0; j < clients.length; j++) {
		// 	if (clients[j].clientType === "display") {
		// 		clients[j].emit('broadcast', dataForApp);
		// 	}
		// }
		broadcast('broadcast', dataForApp);
	}
}

/**
Will send back the named value if it exists.
Should it send back null if the value doesn't exist?
The current behavior is do nothing. Maybe sending null isn't bad.

Needs
	data.nameOfValue
	data.app
	data.func
*/
function csdGetValue(wsio, data) {
	// don't do anything if this isn't filled out.
	if (data.nameOfValue === undefined || data.nameOfValue === null) {
		return;
	}
	// also don't do anything if the value doesn't exist
	if (csdDataStructure.allValues["" + data.nameOfValue] === undefined) {
		return;
	}
	// make the data for the app, using display's broadcast packet
	var dataForApp = {};
	dataForApp.app  = data.app;
	dataForApp.func = data.func;
	dataForApp.data = csdDataStructure.allValues[ "" + data.nameOfValue ].value;
	wsio.emit('broadcast', dataForApp);
}

/**
Adds the app to the named value as a subscriber.
Changed from previous behavior. If the value doesn't exist, it will create a "blank" value and subscribe to it.

Needs
	data.nameOfValue
	data.app
	data.func
optional
	data.unsubscribe = true to remove from list of subscribers
*/
function csdSubscribeToValue(wsio, data) {
	// Need to have a name. Without a name, nothing can be done.
	if (data.nameOfValue === undefined || data.nameOfValue === null) {
		return;
	}
	// also don't do anything if the value doesn't exist
	if (csdDataStructure.allValues["" + data.nameOfValue] === undefined) {
		data.value = null; // nothing
		data.subscribePlaceholder = true;
		csdSetValue(wsio, data);
	}

	let foundSubscriber = false;
	for (let i = 0; i < csdDataStructure.allValues[ "" + data.nameOfValue ].subscribers.length; i++) {
		// do not double add if the app and function are the same this permits same app diff function
		if (csdDataStructure.allValues[ "" + data.nameOfValue ].subscribers[i].app == data.app
			&& csdDataStructure.allValues[ "" + data.nameOfValue ].subscribers[i].func == data.func) {
			foundSubscriber = true;
			if (data.unsubscribe) {
				csdDataStructure.allValues[ "" + data.nameOfValue ].subscribers.splice(i, 1);
			}
			break;
		}
	}
	// if app is not already subscribing
	if (!foundSubscriber && !data.unsubscribe) {
		// make the new subscriber entry
		let newCsdSubscriber  = {};
		newCsdSubscriber.app  = data.app;
		newCsdSubscriber.func = data.func;
		// add it to that value
		csdDataStructure.allValues[ "" + data.nameOfValue ].subscribers.push(newCsdSubscriber);
	}
}

/**
Will send a notification to app when a new value gets created.
App will get the value's name and description.

Needs
	data.app
	data.func
optional:
	data.unsubscribe = true will remove from notification list
*/
function csdSubscribeToNewValueNotification(wsio, data) {
	// create the element
	var appWatcher = {
		app: data.app,
		func: data.func
	};
	// make sure it wasn't already added
	for (let i = 0; i < csdDataStructure.newValueWatchers.length; i++) {
		if (csdDataStructure.newValueWatchers[i].app === appWatcher.app
		&& csdDataStructure.newValueWatchers[i].func === appWatcher.func) {
			if (data.unsubscribe) {
				csdDataStructure.newValueWatchers.splice(i, 1);
			}
			return; // they are already subscribed, or this was an unsubscribe
		}
	}
	csdDataStructure.newValueWatchers.push(appWatcher);
}



/**
Gets all tracked values and gives to requesting app. This could be really large.

Needs
	data.nameOfValue
	data.app
	data.func
*/
function csdGetAllTrackedValues(wsio, data) {
	var dataForApp = {};
	dataForApp.data = [];
	dataForApp.app  = data.app;
	dataForApp.func = data.func;
	for (var i = 0; i < csdDataStructure.allNamesOfValues.length; i++) {
		dataForApp.data.push(
			{	nameOfValue: csdDataStructure.allNamesOfValues[i],
				value: csdDataStructure.allValues[ csdDataStructure.allNamesOfValues[i] ]
			});
	}
	wsio.emit('broadcast', dataForApp);
}

/**
Gets all tracked value names and descriptions, gives to requesting app.

Needs
	data.app
	data.func
*/
function csdGetAllTrackedDescriptions(wsio, data) {
	var dataForApp = {};
	dataForApp.data = [];
	dataForApp.app  = data.app;
	dataForApp.func = data.func;
	for (var i = 0; i < csdDataStructure.allNamesOfValues.length; i++) {
		dataForApp.data.push(
			{	nameOfValue: csdDataStructure.allNamesOfValues[i],
				description: csdDataStructure.allValues[ csdDataStructure.allNamesOfValues[i] ].description
			});
	}
	wsio.emit('broadcast', dataForApp);
}





/**
Currently used to save files in server media folders.
Writes to mainFolder.path, which should place it into ~/Documents/SAGE2_Media

Needs
	data.fileName
	data.fileType
		note
	data.fileContent

*/
function csdSaveDataOnServer(wsio, data) {
=======
				clients[i].emit('sendDataToClient', data);
			}
		}
	}
}

/**
 * Used to write files into the media folders.
 * Writes to a joined location of mainFolder.path(~/Documents/SAGE2_media)
 *
 * @method wsSaveDataOnServer
 * @param  {Object} wsio - The websocket of sender.
 * @param  {Object} data - The object properties described below.
 * @param  {String} data.fileName    - Name of the file.
 * @param  {String} data.fileType    - Extension of the file.
 * @param  {String} data.fileContent - To be written in the file.
 */
function wsSaveDataOnServer(wsio, data) {
>>>>>>> 9c38ce04
	// First check if all necessary fields have been provided.
	if (data.fileType == null || data.fileType == undefined
		|| data.fileName == null || data.fileName == undefined
		|| data.fileContent == null || data.fileContent == undefined
	) {
		console.log(sageutils.header("wsSaveDataOnServer") + "ERROR> not saving data, a required field is null or undefined");
	}
	// Remove any path changing by chopping off the / andor \ in the filename.
	while (data.fileName.indexOf("/") >= 0) {
		data.fileName = data.fileName.substring(data.fileName.indexOf("/") + 1);
	}
	while (data.fileName.indexOf("\\") >= 0) {
		data.fileName = data.fileName.substring(data.fileName.indexOf("\\") + 1);
	}

	// Create the notes folder as needed
	var notesFolder = path.join(mainFolder.path, "notes");
	if (!sageutils.folderExists(notesFolder)) {
		sageutils.mkdirParent(notesFolder);
	}

	var fullpath;
	// Specific checks for each file type (extension)
	if (data.fileType === "note") {
		// Just in case, save
		fullpath = path.join(notesFolder, "lastNote.note");
		fs.writeFileSync(fullpath, data.fileContent);
		fullpath = path.join(notesFolder, data.fileName);
		fs.writeFileSync(fullpath, data.fileContent);
	} else if (data.fileType === "doodle") {
		// Just in case, save
		fullpath = path.join(notesFolder, "lastDoodle.doodle");
		// Remove the header but keep uri
		var regex = /^data:.+\/(.+);base64,(.*)$/;
		var matches = data.fileContent.match(regex);
		// Convert to base64 encoding
		var buffer = new Buffer(matches[2], 'base64');
		fs.writeFileSync(fullpath, buffer);
		fullpath = path.join(notesFolder, data.fileName);
		fs.writeFileSync(fullpath, buffer);
	}  else if (data.fileType === "png") {
		fullpath = path.join(mainFolder.path, "images", data.fileName);
		var pngBuffer = new Buffer(data.fileContent, "base64");
		fs.writeFileSync(fullpath, pngBuffer);
	}  else if (data.fileType === "jpg") {
		fullpath = path.join(mainFolder.path, "images", data.fileName);
		var jpgBuffer = new Buffer(data.fileContent);
		fs.writeFileSync(fullpath, jpgBuffer);
	}  else if (data.fileType === "tmp") {
		fullpath = path.join(mainFolder.path, "tmp", data.fileName);
		var aBuffer = new Buffer(data.fileContent);
		fs.writeFileSync(fullpath, aBuffer);
	} else {
		console.log(sageutils.header("wsSaveDataOnServer") + "ERROR> unable to save fileType " + data.fileType);
	}
}

/**
 * Sets the value of specified server data. If it doesn't exist, will create it.
 *
 * @method wsServerDataSetValue
 * @param  {Object} wsio - The websocket of sender.
 * @param  {Object} data - The object properties described below.
 */
function wsServerDataSetValue(wsio, data) {
	sharedServerData.setValue(wsio, data);
}

/**
 * Checks if there is a value, and if so will send the value.
 * If the value doesn't exist, it will not return anything.
 *
 * @method wsServerDataGetValue
 * @param  {Object} wsio - The websocket of sender.
 * @param  {Object} data - The object properties described below.
 */
function wsServerDataGetValue(wsio, data) {
	sharedServerData.getValue(wsio, data);
}

/**
 * Add the app to the named values a subscriber.
 * If the value doesn't exist, it will create a "blank" value and subscribe to it.
 *
 * @method wsServerDataSubscribeToValue
 * @param  {Object} wsio - The websocket of sender.
 * @param  {Object} data - The object properties described below.
 * @param  {String} data.nameOfValue - Name of value to subscribe to.
 * @param  {String} data.app - App that requested.
 * @param  {String} data.func - Name of the function on the app to give value to.
 */
function wsServerDataSubscribeToValue(wsio, data) {
	sharedServerData.subscribeToValue(wsio, data);
}

/**
 * Will respond back once to the app giving the func an array of tracked values.
 * They will be in an array of objects with properties nameOfValue and value.
 * NOTE: this could be a huge array.
 *
 * @method wsServerDataGetAllTrackedValues
 * @param  {Object} wsio - The websocket of sender.
 * @param  {Object} data - The object properties described below.
 * @param  {String} data.app - App that requested.
 * @param  {String} data.func - Name of the function on the app to give value to.
 */
function wsServerDataGetAllTrackedValues(wsio, data) {
	sharedServerData.getAllTrackedValues(wsio, data);
}

/*
Data structure for the csd value passing.

var csdDataStructure = {};
	csdDataStructure.allValues = {};
		object to hold all tracked values
		example csdDataStructure.allValues['nameOfvalue'] = <entryObject>
	csdDataStructure.numberOfValues = 0;
		will increment as new values are added
	csdDataStructure.allNamesOfValues = [];
		strings to denote the names used for values
		order is based on when it was first set (not alphabetical)

	The allValues is comprised of entry objects
	{
		name: 	name of value
		value: 	actual value which could be an object of more values
		desc: 	used for later
		subscribers: 	[]
	}

	Each entry in subscribers is also an object.
	Current assumption is that all subscribers are apps on a display.
	{
		app: 	identifies the app which is subscribing to the value.
			NOTE: need to find a way to unsubscribe esp if the app is removed, or apps are reset.

		func: 	name of the function to call in order to pass the information.
			NOTE: broadcast currently only supports 1 parameter.
	}
*/
var csdDataStructure = {};
csdDataStructure.allValues = {};
csdDataStructure.numberOfValues = 0;
csdDataStructure.allNamesOfValues = [];

/**
 * Calculate if we have enough screenshot-capable display clients
 * and send message to UI clients to enable the screenshot menu
 *
 * @method     ReportIfCanWallScreenshot
 */
function reportIfCanWallScreenshot() {
	var numOfDisplayClients = config.displays.length;
	var canWallScreenshot = 0;
	// check if all display clients can take a screenshot
	for (let i = 0; i < clients.length; i++) {
		if (clients[i].clientType === "display" && clients[i].capableOfScreenshot === true) {
			canWallScreenshot++;
		}
	}
	// Send the news to the UI clients
	broadcast("reportIfCanWallScreenshot", {
		capableOfScreenshot: (canWallScreenshot === numOfDisplayClients)
	});
}

/**
 * Sent from UI, server gets it and tells displays to send back screenshots.
 * Only happens if a screenshot is not already in progress to prevent spam.
 * The masterDisplay check in array is reset (discarded) and rebuilt.
 *
 * @method     wsStartWallScreenshot
 * @param      {Object}  wsio    The websocket
 * @param      {Object}  data    The data
 */
function wsStartWallScreenshot(wsio, data) {
	// If not already taking a screen shot, then can emit, to prevent spamming
	if (masterDisplay.startedScreenshot === undefined || masterDisplay.startedScreenshot === false) {
		// Need and additional tracking variable to prevent multiple users
		// from spamming the screenshot command
		masterDisplay.startedScreenshot = true;
		// [x][y] the previous array is discarded
		masterDisplay.displayCheckIn = [];
		for (var x = 0; x < config.layout.columns; x++) {
			for (var y = 0; y < config.layout.rows; y++) {
				var idx = y * config.layout.columns + x;
				// Set to false
				masterDisplay.displayCheckIn[idx] = false;
			}
		}
		// then send the messages
		for (var i = 0; i < clients.length; i++) {
			if (clients[i].clientType === "display") {
				// Their submission status is reset
				clients[i].submittedScreenshot = false;
				// Necessary to ignore other displays
				if (clients[i].capableOfScreenshot === undefined) {
					// Capabilities are set on response
					clients[i].capableOfScreenshot = true;
				}
				clients[i].emit("sendServerWallScreenshot");
			}
		}
	}
}

/**
 * Called when displays are sending screenshots.
 * Displays that are not capable of screenshots will report back saying so.
 * Performs the following:
 * 	if not display, stop
 * 	if display is not capable, mark status, stop
 * 	get all displays in array
 * 	save the current display's screenshot
 * 	mark this display in the correct check in position
 * 		if display has width and height, mark those locations too
 * 	if all display tiles screenshots have been submitted
 * 		OR all displays have submitted a screenshot or are incapable
 * 	then make a screenshot
 * 		done with mosaic and offset tiles based on config information
 * 		stitching is done in tmp folder to avoid problems caused by the folder monitor
 * 	finally reset variable to allow another screenshot
 *
 *
 * @method     wsWallScreenshotFromDisplay
 * @param      {Object}  wsio    The websocket
 * @param      {Object}  data    The data
 */
function wsWallScreenshotFromDisplay(wsio, data) {
	if (wsio.clientType != "display") {
		// Something incorrect happened for a non-display to submit a screenshot
		return;
	}

	// Check if the responded display was capable in the first place
	if (!data.capable) {
		wsio.capableOfScreenshot = false;
		// Can't do anything if the display isn't capable
		return;
	}

	// Declaring reused variables here
	var xDisplay, yDisplay;
	var i, x, y, idx, id;

	// First get all connected display clients
	var allDisplaysFromClients = [];
	for (i = 0; i < clients.length; i++) {
		if (clients[i].clientType === "display") {
			allDisplaysFromClients.push(clients[i]);
		}
	}

	// First create information necessary to save the file
	var fileSaveObject = {};
	// client ID in this case refers to the display clientID url param. 0 by default
	// TODO: mirror overwrite is possible, is bad?
	fileSaveObject.fileName = "wallScreenshot_" + wsio.clientID + ".jpg";
	fileSaveObject.fileType = "tmp";
	fileSaveObject.fileContent = data.imageData;
	// Create the current tile piece and tile pieces individually saved
	wsSaveDataOnServer(wsio, fileSaveObject);

	// Set the tracking variables for the tile piece
	// Mark itself as having submitted a screenshot
	wsio.submittedScreenshot = true;

	//
	// This whole next section is about proper placement into the displayCheckIn[x][y]
	// Necessary because of systems that define a single display as having width and height
	//
	if (masterDisplay.displayCheckIn[wsio.clientID] != undefined) {
		idx = config.displays[wsio.clientID].row * config.layout.columns + config.displays[wsio.clientID].column;
		masterDisplay.displayCheckIn[idx] = wsio;
		// set this wsio for each of the spaces (client covering several tiles)
		for (x = 0; x < config.displays[wsio.clientID].width; x++) {
			for (y = 0; y < config.displays[wsio.clientID].height; y++) {
				xDisplay = config.displays[wsio.clientID].column + x;
				yDisplay = config.displays[wsio.clientID].row + y;
				idx = yDisplay * config.layout.columns + xDisplay;
				masterDisplay.displayCheckIn[idx] = wsio;
			}
		}
	} else {
		console.log(sageutils.header('Screenshot') + "Unknown display " + wsio.clientID + " checked in for screenshot");
	}

	//
	// Now check if everyone submitted.
	// NOTE: very possible to have timing issues.
	//   Counting on the fact that screenshot takes more time the non-capable response
	//
	// Display check in necessary for weird pieces
	//
	var allDisplaysSubmittedScreenshots = true;
	// First check if each of the tiles in the wall have been filled
	for (i = 0; i < masterDisplay.displayCheckIn.length; i++) {
		if (masterDisplay.displayCheckIn[i] === false) {
			allDisplaysSubmittedScreenshots = false;
			break;
		}
	}

	// If there is a missing piece from the tiles, possible that there is no active display for it.
	if (!allDisplaysSubmittedScreenshots) {
		// Reset to true, it will be false if there is a missing piece
		allDisplaysSubmittedScreenshots = true;
		for (i = 0; i < allDisplaysFromClients.length; i++) {
			// Check if the display is capable
			if (allDisplaysFromClients[i].capableOfScreenshot) {
				// Check it hasn't submitted a screenshot, don't have all tiles
				if (!allDisplaysFromClients[i].submittedScreenshot) {
					allDisplaysSubmittedScreenshots = false;
					break;
				}
			}
		}
	}

	// Stop if not all displays submitted.
	// Return here to prevent too many nested blocks
	if (!allDisplaysSubmittedScreenshots) {
		return;
	}

	// At this point ready to make a screen shot
	// First need the date to use as a unique name modifier
	var dateSuffix = formatDateToYYYYMMDD_HHMMSS(new Date());

	// More than 1 tile means that stitching needs to be applied
	if (allDisplaysFromClients.length > 1) {
		// Stitching needs to be done by rows
		// Tile pieces are still saved in images
		var basePath = path.join(mainFolder.path, "tmp");
		var currentPath;
		var xMosaicPosition = 0;
		var yMosaicPosition = 0;
		var mosaicImage = imageMagick().in("-background", "black");
		// var tilesUsed = [];
		// var needToSkip;

		//	For each element in the display checkin
		//		if it is false, then the display isn't connected
		//		but check if the wsio was already used
		//			because if it was used, that display has width / height greater than 1 tile
		//			so it needs to be skipped
		//		tiles that dont need to be skipped will have their temp file referenced with offet of tile position * resolution
		for (i = 0; i < masterDisplay.displayCheckIn.length; i++) {
			// Calculate the coordinates
			id  = masterDisplay.displayCheckIn[i].clientID;
			x   = config.displays[id].column;
			y   = config.displays[id].row;
			idx = y * config.layout.columns + x;

			xMosaicPosition = x * config.resolution.width;
			yMosaicPosition = y * config.resolution.height;
			currentPath = path.join(basePath, "wallScreenshot_" + id + ".jpg");
			mosaicImage = mosaicImage.in("-page", "+" + xMosaicPosition + "+" + yMosaicPosition);
			mosaicImage = mosaicImage.in(currentPath);
		}

		// Setting the output into the tmp folder
		var fname = "screenshot-" + dateSuffix + ".jpg";
		currentPath = path.join(mainFolder.path, "tmp", fname);

		// Ready for mosaic and write
		mosaicImage.mosaic().quality(90).write(currentPath, function(error) {
			if (error) {
				console.log(sageutils.header('Screenshot') + error);
			} else {
				// Add the image into the asset management and open with a width 1/4 of the wall
				manageUploadedFiles([{
					// output folder
					path: currentPath,
					// filename
					name: fname}],
					// position and size
					[0, 0, config.totalWidth / 4],
					// username and color
					"screenshot", "#B4B4B4",
					// to be opened afterward
					true
				);
				// Delete the temporary files
				sageutils.deleteFiles(path.join(mainFolder.path, "tmp", "wallScreenshot_*"));
			}
		});
	} else {
		// Just change the name
		fileSaveObject.fileName = "screenshot-" + dateSuffix + ".jpg";
		wsSaveDataOnServer(wsio, fileSaveObject);
		// Add the image into the asset management and open with a width 1/4 of the wall
		manageUploadedFiles([{
			// output folder
			path: path.join(mainFolder.path, "tmp", fileSaveObject.fileName),
			// file name
			name: fileSaveObject.fileName}],
			// position and size
			[0, 0, config.totalWidth / 4],
			// username and color
			"screenshot", "#B4B4B4",
			// to be opened afterward
			true
		);
		// Delete the temporary files
		sageutils.deleteFiles(path.join(mainFolder.path, "tmp", "wallScreenshot_*"));
	}
	// Reset variable to allow another capture
	masterDisplay.startedScreenshot = false;
}

/**
 * Start a jupyter connection
 *
 * @method     wsStartJupyterSharing
 * @param      {Object}  wsio    The websocket
 * @param      {Object}  data    The data
 */
function wsStartJupyterSharing(wsio, data) {
	console.log(sageutils.header('Jupyter') + "received new stream: " + data.id);

	/*var i;
	SAGE2Items.renderSync[data.id] = {clients: {}, chunks: []};
	for (i = 0; i < clients.length; i++) {
		if (clients[i].clientType === "display") {
			SAGE2Items.renderSync[data.id].clients[clients[i].id] = {wsio: clients[i], readyForNextFrame: false, blocklist: []};
		}
	}
	*/

	// forcing 'int' type for width and height
	data.width  = parseInt(data.width,  10);
	data.height = parseInt(data.height, 10);

	appLoader.createJupyterApp(data.src, data.type, data.encoding, data.title, data.color, 800, 1200,
		function(appInstance) {
			appInstance.id = data.id;
			handleNewApplication(appInstance, null);
		}
	);
}

function wsUpdateJupyterSharing(wsio, data) {
	console.log(sageutils.header('Jupyter') + "received update from: " + data.id);
	sendJupyterUpdates(data);
}

function sendJupyterUpdates(data) {
	// var ePosition = {x: 0, y: 0};
	var eUser = {id: 1, label: "Touch", color: "none"};

	var event = {
		id: data.id,
		type: "imageUpload",
		position: 0,
		user: eUser,
		data: data,
		date: Date.now()
	};

	broadcast('eventInItem', event);
}

/**
 * Method handling a file save request from a SAGE2_App
 *
 * @method     appFileSaveRequest
 * @param      {Object}  wsio    The websocket
 * @param      {Object}  data    The data
 */
function appFileSaveRequest(wsio, data) {

	/* data includes
	data = {
		app: Name of application,
		id: id of application,
		asset: true,
		filePath: {
			subdir: subdirectory app wishes file to be saved in
			name: name of the file
			ext: file extension
		},
		saveData: file data
	}
	*/

	if (data.filePath) {
		var appFileSaveDirectory, appdir;

		// is it an asset or an application file
		if (data.asset) {
			// save in the user's folder (~/Documents/SAGE2_Media)
			appFileSaveDirectory = path.join(mediaFolders.user.path, "tmp");
			appdir = appFileSaveDirectory;
		} else {
			// save in protecteed application folder
			appFileSaveDirectory = path.join(mediaFolders.user.path, "savedFiles");
			appdir = path.join(appFileSaveDirectory, data.app);
		}

		// Take the filename
		var filename = data.filePath.name;
		if (filename.indexOf("." + data.filePath.ext) === -1) {
			// add extension if it is not present in name
			filename += "." + data.filePath.ext;
		}

		// save the file in the specific application folder
		var filedir = appdir;
		if (data.filePath.subdir) {
			// add a sub-directory if asked
			filedir = path.join(appdir, data.filePath.subdir);
		}

		// check and create the folder if needed
		if (!sageutils.folderExists(filedir)) {
			sageutils.mkdirParent(filedir);
		}

		// finally, build the full path
		var fullpath = path.join(filedir, filename);

		// and write the file
		try {
			fs.writeFileSync(fullpath, data.saveData);
			console.log(sageutils.header('File') + "saved file to " + fullpath);
			if (data.asset) {
				var fileObject = {};
				fileObject[0] = {
					name: filename,
					type: data.filePath.ext,
					path: fullpath};
				// Add the file to the asset library and open it
				manageUploadedFiles(fileObject, [0, 0], data.app, "#B4B4B4", true);
			}
		} catch (err) {
			console.log(sageutils.header('File') + "error while saving to " + fullpath + ":" + err);
		}

	} else {
		console.log(sageutils.header('File') + "file directory not specified. File not saved.");
	}
}

function wsRequestFileBuffer(wsio, data) {
	if (data.createdOn === null || data.createdOn === undefined) {
		data.createdOn = Date.now();
	}
	var app = SAGE2Items.applications.list[data.id];
	if (fileBufferManager.hasFileBufferForApp(data.id) === true) {
		fileBufferManager.editCredentialsForBuffer({appId: data.id, owner: data.owner, createdOn: data.createdOn});
	} else {
		console.log("Creating file buffer for:", app.application);
		fileBufferManager.requestBuffer({appId: data.id, owner: data.owner, createdOn: data.createdOn,
			color: data.color, content: data.content});
	}

	if (data.fileName !== null && data.fileName !== undefined) {
		// Create the folder as needed
		var fileSaveDir = path.join(mainFolder.path, "notes");
		fileSaveDir = path.join(fileSaveDir, app.application);

		// Take the filename
		var filename = data.fileName;
		var ext = data.extension || "txt";
		if (filename.indexOf("." + ext) === -1) {
			// add extension if it is not present in name
			filename += "." + ext;
		}

		// save the file in the specific application folder
		if (data.subdir) {
			// add a sub-directory if asked
			fileSaveDir = path.join(fileSaveDir, data.subdir);
		}
		fileBufferManager.associateFile({appId: data.id, appName: app.application, fileDir: fileSaveDir, fileName: filename});
	}
}

function wsCloseFileBuffer(wsio, data) {
	console.log("Closing buffer for:", data.id);
	fileBufferManager.closeFileBuffer(data.id);
}

function wsUpdateFileBufferCursorPosition(wsio, data) {
	fileBufferManager.updateFileBufferCursorPosition(data);
}

function wsRequestNewTitle(wsio, data) {
	var app = SAGE2Items.applications.list[data.id];
	if (app !== null && app !== undefined) {
		app.title = data.title;
		broadcast('setTitle', data);
	}
}

/**
	* Create a new screen partition with dimensions specified in data
	*
	* @method wsCreatePartition
	* @param {object} data - The dimensions of the partition to be created
	*/
function wsCreatePartition(wsio, data) {
	// Create Test partition
	console.log(sageutils.header('Partition') + "Creating a new partition");
	var newPtn = createPartition(data, "#ffffff");

	// update the title of the new partition
	broadcast('partitionWindowTitleUpdate', newPtn.getTitle());
}

/**
	* Create a new screen partition with dimensions specified in data
	*
	* @method wsPartitionScreen
	* @param {object} data - Contains the layout specificiation with which partitions will be created
	*/
function wsPartitionScreen(wsio, data) {
	console.log(sageutils.header('Partition') + "Dividing SAGE2 into partitions");

	partitions.unusedColors = partitions.defaultColors.slice(0, partitions.defaultColors.length);

	divideAreaPartitions(
		data,
		0,
		config.ui.titleBarHeight,
		config.totalWidth,
		config.totalHeight - config.ui.titleBarHeight
	);

	delete partitions.unusedColors;
}

function divideAreaPartitions(data, x, y, width, height) {

	let currX = x,
		currY = y;

	// if we are out of unused colors, reset the list
	if (partitions.unusedColors.length === 0) {
		partitions.unusedColors = partitions.defaultColors.slice(0, partitions.defaultColors.length);
	}

	let randIndex = Math.floor(Math.random() * partitions.unusedColors.length);

	let randColor = partitions.unusedColors[randIndex];

	// delete the random color from the unused colors
	partitions.unusedColors.splice(randIndex, 1);

	if (data.ptn) {
		let newPtn = createPartition(
			{
				left: x,
				top: y,
				width: width,
				height: height - config.ui.titleBarHeight,
				isSnapping: true
			},
			randColor
		);

		broadcast('partitionWindowTitleUpdate', newPtn.getTitle());

	} else {
		if (data.type === "col") {
			for (let i = 0; i < data.children.length; i++) {
				divideAreaPartitions(
					data.children[i],
					currX,
					currY,
					width,
					height * data.children[i].size / 12
				);

				currY += height * data.children[i].size / 12;
			}
		} else if (data.type === "row") {
			for (let i = 0; i < data.children.length; i++) {
				divideAreaPartitions(
					data.children[i],
					currX,
					currY,
					width * data.children[i].size / 12,
					height
				);

				currX += width * data.children[i].size / 12;
			}
		}
	}

}

/**
	* Remove all partitions
	*
	* @method wsDeleteAllPartitions
	*/
function wsDeleteAllPartitions(wsio) {
	deleteAllPartitions();
}

/**
	* Cause all apps to be associated with a partition if it is above one
	* (WebSocket method)
	*
	* @method wsPartitionsGrabAllContent
	*/
function wsPartitionsGrabAllContent(wsio) {
	// associate any existing apps with partitions
	partitionsGrabAllContent();
}

/**
	* Cause all apps to be associated with a partition if it is above one
	*
	* @method partitionsGrabAllContent
	*/
function partitionsGrabAllContent() {
	// associate any existing apps with partitions
	for (var key in SAGE2Items.applications.list) {
		var changedPartitions = partitions.updateOnItemRelease(SAGE2Items.applications.list[key]);

		changedPartitions.forEach((id => {
			updatePartitionInnerLayout(partitions.list[id], true);

			broadcast('partitionWindowTitleUpdate', partitions.list[id].getTitle());
		}));
	}
}

/**
	* Create a new partition with a given set of dimensions and a color
	*
	* @method createPartition
	* @param {object} dims - The dimensions of a partition in top, left, width, height
	* @param {string} color - The color of the partition
	*/
function createPartition(dims, color) {
	var myPtn = partitions.newPartition(dims, interactMgr, color);
	broadcast('createPartitionWindow', myPtn.getDisplayInfo());
	broadcast('createPartitionBorder', myPtn.getDisplayInfo());

	// on creation, if it is snapping, update the neighbors
	if (myPtn.isSnapping) {
		partitions.updateNeighbors(myPtn.id);
	}

	return myPtn;
}

/**
	* Create a new partition with a given set of dimensions and a color
	*
	* @method createPartition
	* @param {string} id - The id of the partition to be deleted
	*/
function deletePartition(id) {
	var ptn = partitions.list[id];

	if (ptn.isSnapping) {
		// remove itself from neighbors' neighbor lists
		for (let neigh of Object.keys(ptn.neighbors)) {
			delete partitions.list[neigh].neighbors[id];
		}
	}

	broadcast('deletePartitionWindow', ptn.getDisplayInfo());
	partitions.removePartition(ptn.id);
	interactMgr.removeGeometry(ptn.id, "partitions");
}<|MERGE_RESOLUTION|>--- conflicted
+++ resolved
@@ -1054,7 +1054,6 @@
 	wsio.on('appContextMenuContents',				wsAppContextMenuContents);
 	wsio.on('callFunctionOnApp',					wsCallFunctionOnApp);
 	// generic message passing for data requests or for specific communications.
-	// csd message standalone
 	wsio.on('launchAppWithValues',					wsLaunchAppWithValues);
 	wsio.on('sendDataToClient',						wsSendDataToClient);
 	wsio.on('saveDataOnServer',						wsSaveDataOnServer);
@@ -2954,7 +2953,7 @@
 		}
 
 		/*
-		If this app is launched from csd command and the position isn't specified, then need to calculate
+		If this app is launched from launchAppWithValues command and the position isn't specified, then need to calculate
 		First check if it is the first app, they all start from the same place
 		If not the first, then check if the position of (last x + last width + padding + this width < wall width)
 			if fits, add to this row
@@ -3009,7 +3008,7 @@
 				appLaunchPositioning.tallestInRow = appInstance.height;
 			}
 		}
-		// if the csd action supplied more values to init with
+		// if supplied more values to init with
 		if (data.wasLaunchedThroughMessage && data.customLaunchParams) {
 			appInstance.customLaunchParams = data.customLaunchParams;
 		}
@@ -9360,157 +9359,15 @@
 }
 
 /**
-<<<<<<< HEAD
- * Passes the received values from app to the specified client.
- */
-function wsDtuRmbContextMenuContents(wsio, data) {
-	SAGE2Items.applications.list[data.app].contextMenu = data.entries;
-}
-
-
-/**
-This is the function that handles all 'csdMessage' packets.
-Required for processing is data.type.
-Further requirements based upon the type.
-*/
-function wsCsdMessage(wsio, data) {
-	// if the type is not defined,
-	if (data.type === undefined) {
-		console.log(sageutils.header("csdMessage") + "Error: Undefined csdMessage");
-		return;
-	}
-
-	switch (data.type) {
-		case "consolePrint":
-			// used for debugging
-			csdConsolePrint(wsio, data);
-			break;
-		case "whatAppIsAt":
-			// used for testing
-			csdWhatAppIsAt(wsio, data);
-			break;
-		case "getPathOfApp":
-			// currently just used for testing
-			console.log("csd getPathOfApp " + data.appName + ":" + csdGetPathOfApp(data.appName));
-			break;
-		case "launchAppWithValues":
-			csdLaunchAppWithValues(wsio, data);
-			break;
-		case "sendDataToClient":
-			csdSendDataToClient(wsio, data);
-			break;
-		case "setValue":
-			csdSetValue(wsio, data);
-			break;
-		case "getValue":
-			csdGetValue(wsio, data);
-			break;
-		case "subscribeToValue":
-			csdSubscribeToValue(wsio, data);
-			break;
-		case "subscribeToNewValueNotification":
-			csdSubscribeToNewValueNotification(wsio, data);
-			break;
-		case "getAllTrackedValues":
-			csdGetAllTrackedValues(wsio, data);
-			break;
-		case "getAllTrackedDescriptions":
-			csdGetAllTrackedDescriptions(wsio, data);
-			break;
-		case "saveDataOnServer":
-			csdSaveDataOnServer(wsio, data);
-			break;
-		default:
-			console.log("csd ERROR, unknown message type " + data.type);
-			break;
-	}
-}
-
-/**
- * Prints a console message on the server.
- * csd requirement:
- * 		data.message 		what will be printed.
- */
-function csdConsolePrint(wsio, data) {
-	if (data.message === undefined) {
-		console.log(sageutils.header("csdConsolePrint") + "Error: Undefined message");
-		return;
-	}
-	console.log(sageutils.header("csdConsolePrint") + data.message);
-}
-
-/**
- * Will find app at location x,y.
- *
- * csd requirement:
- * 		data.x 		x location to check.
- * 		data.y 		y location to check.
- *
- * csd options:
- * 		data.serverPrint 	true = print to console on server.
- * 		data.replyPrint 	true = print to console on server.
- *
- */
-function csdWhatAppIsAt(wsio, data) {
-	var obj = interactMgr.searchGeometry({x: data.x, y: data.y});
-
-	if (data.serverPrint === true) {
-		console.log(sageutils.header("csdWhatAppIsAt") + obj.data.id);
-	}
-
-	if (data.replyPrint === true) {
-		// send back to the source the print command
-		var csdData = {};
-		csdData.type	= "consolePrint";
-		csdData.message = obj.data.id;
-		wsio.emit('csdMessage', csdData);
-	}
-}
-
-/**
- * Used to get the full path of an app starting with appName in the FileName.
- *
- * Note: under conditions it might be possible to generate false positives.
-*/
-function csdGetPathOfApp(appName) {
-	var apps = assets.listApps();
-	// for each of the apps known to SAGE2, usually everything in public/uploads/apps
-	for (var i = 0; i < apps.length; i++) {
-		if (// if the name contains appName
-			apps[i].exif.FileName.indexOf(appName) === 0
-			|| apps[i].id.indexOf(appName) !== -1
-		) {
-			return apps[i].id; // this is the path.
-		} // end if this app contains the specified name
-	} // end for each application available.
-	return null;
-}
-
-
-/**
-=======
->>>>>>> 9c38ce04
  * Will launch app with specified name and call the given function after.
  * The function doesn't need to be called to give the parameters.
  *
-<<<<<<< HEAD
- * csd requirement:
- * 		data.appName 	x location to check.
- *
- * csd options:
- *		data.app			id of the app that called the launch
- *		data.csdInitValues	object passed into data will be available within app's init function.
- * 		data.func			if defined will attempt to call this func on the app
- * 		data.params			assumed to be defined if data.func is. Will send these params to func.
- *
-=======
  * @method wsLaunchAppWithValues
  * @param  {Object} wsio - The websocket of sender.
  * @param  {Object} data - The object properties described below.
  * @param  {String} data.appName - Folder name to check for the app.
  * @param  {Object} data.params - Will be passed to the app. Function too, it is specified.
  * @param  {String}  data.func - Optional, if specified, will also call this funciton and pass parameters.
->>>>>>> 9c38ce04
  */
 function wsLaunchAppWithValues(wsio, data) {
 	// first try see if the app is registered with apps exif.
@@ -9529,16 +9386,6 @@
 	var appLoadData = { };
 	appLoadData.application = fullpath;
 	appLoadData.user = wsio.id; // needed for the wsLoadApplication function
-<<<<<<< HEAD
-	appLoadData.wasCsdPositionStated = false;
-	appLoadData.csdLaunch = true;
-	if (data.params) {
-		appLoadData.csdInitValues = data.params;
-		appLoadData.csdInitValues.parent = data.app;
-		appLoadData.csdInitValues.csdFunctionCallback = data.func;
-	} else {
-		appLoadData.csdInitValues = { parent: data.app};
-=======
 	appLoadData.wasPositionGivenInMessage = false;
 	appLoadData.wasLaunchedThroughMessage = true;
 	if (data.customLaunchParams) {
@@ -9549,7 +9396,6 @@
 		appLoadData.customLaunchParams.functionToCallAfterInit = data.func;
 	} else {
 		appLoadData.customLaunchParams = {parent: data.app};
->>>>>>> 9c38ce04
 	}
 	// If the launch location is defined, use it, otherwise use the stagger position.
 	if (data.xLaunch !== null && data.xLaunch !== undefined) {
@@ -9560,46 +9406,9 @@
 	var whatTheNewAppIdShouldBe = "app_" + getUniqueAppId.count;
 	// call the previously made wsLoadApplication funciton and give it the required data.
 	wsLoadApplication(wsio, appLoadData);
-<<<<<<< HEAD
-
-	broadcast('broadcast', {app: data.app, func: "csdAddToAppsLaunchedList", data: whatTheNewAppIdShouldBe});
-
-	// // if a data.func is defined make a delayed call to it on the app. Otherwise, its just an app launch.
-	// if (data.func !== undefined) {
-	// 	setTimeout(
-	// 		function() {
-	// 			var app = SAGE2Items.applications.list[ whatTheNewAppIdShouldBe ];
-	// 			// if the app doesn't exist, exit. Because it should and dunno what happened to it (potentially crash).
-	// 			if (app === null || app === undefined) {
-	// 				console.log(sageutils.header("csdLaunchAppWithValues") + "App " + data.appName +
-	// 					" launched, but now it doesn't exist.");
-	// 			} else {
-	// 				// else try send it data
-	// 				// add potentially missing params
-	// 				data.params.serverDate = Date.now();
-	// 				data.params.clientId   = wsio.id;
-	// 				// load the data object for the new app
-	// 				var dataForDisplay  = {};
-	// 				dataForDisplay.app  = app.id;
-	// 				dataForDisplay.func = data.func;
-	// 				dataForDisplay.data = data.params;
-	// 				// send to all display clients(since they all need to update)
-	// 				for (var i = 0; i < clients.length; i++) {
-	// 					if (clients[i].clientType === "display") {
-	// 						clients[i].emit('broadcast', dataForDisplay);
-	// 					}
-	// 				}
-	// 			}
-	// 		}
-	// 	, 400); // milliseconds how low can this value be to ensure it works?
-	// } // end if data.func !== undefined
-} // end csdLaunchAppWithValues
-
-=======
 	// notify the creating app(if any) child's id, if undefined, then the display doesn't do anything with it
 	broadcast('broadcast', {app: data.app, func: "addToAppsLaunchedList", data: whatTheNewAppIdShouldBe});
 } // end wsLaunchAppWithValues
->>>>>>> 9c38ce04
 
 /**
  * Used to get the full path of an app starting with appName in the FileName.
@@ -9652,306 +9461,6 @@
 			// !!!! the clients[i].id  and clientDest need auto convert to evaluate as equivalent.
 			// update: condition is because console.log auto converts in a specific way
 			if (clients[i].id == data.clientDest) {
-<<<<<<< HEAD
-				clients[i].emit('csdSendDataToClient', data);
-			}
-		}
-	}
-}
-
-/*
-Data structure for the csd value passing.
-
-var csdDataStructure = {};
-	csdDataStructure.allValues = {};
-		object to hold all tracked values
-		example csdDataStructure.allValues['nameOfvalue'] = <entryObject>
-	csdDataStructure.numberOfValues = 0;
-		will increment as new values are added
-	csdDataStructure.allNamesOfValues = [];
-		strings to denote the names used for values
-		order is based on when it was first set (not alphabetical)
-
-	The allValues is comprised of entry objects
-	{
-		name: 	name of value
-		value: 	actual value which could be an object of more values
-		desc: 	used for later
-		subscribers: 	[]
-	}
-
-	Each entry in subscribers is also an object.
-	Current assumption is that all subscribers are apps on a display.
-	{
-		app: 	identifies the app which is subscribing to the value.
-			NOTE: need to find a way to unsubscribe esp if the app is removed, or apps are reset.
-
-		func: 	name of the function to call in order to pass the information.
-			NOTE: broadcast currently only supports 1 parameter.
-	}
-*/
-var csdDataStructure = {};
-csdDataStructure.allValues = {};
-csdDataStructure.numberOfValues = 0;
-csdDataStructure.allNamesOfValues = [];
-csdDataStructure.appLaunch = {};
-csdDataStructure.newValueWatchers = [];
-csdDataStructure.appLaunch.xStart = 10;
-csdDataStructure.appLaunch.yStart = 50;
-csdDataStructure.appLaunch.xLast = -1;
-csdDataStructure.appLaunch.yLast = -1;
-csdDataStructure.appLaunch.widthLast = -1;
-csdDataStructure.appLaunch.heightLast = -1;
-csdDataStructure.appLaunch.tallestInRow = -1;
-csdDataStructure.appLaunch.padding = 20;
-csdDataStructure.appsThatLaunched = {};
-csdDataStructure.appsThatWereLaunched = {};
-
-/**
-Will set the named value.
-
-Needs
-	data.nameOfValue
-	data.value
-	data.description (for later)
-*/
-function csdSetValue(wsio, data) {
-	// don't do anything if this isn't filled out.
-	if (data.nameOfValue === undefined || data.nameOfValue === null || data.value === undefined) {
-		return;
-	}
-	var addedNewValue = false;
-	// check if there is no entry for that value
-	if (csdDataStructure.allValues["" + data.nameOfValue] === undefined) {
-		// need to make an entry for this value
-		let newCsdValue = {};
-		newCsdValue.name			= data.nameOfValue;
-		newCsdValue.value			= data.value;
-		newCsdValue.description		= data.description;
-		newCsdValue.subscribers		= [];
-		// placeholder for subscription ahead of time
-		if (data.subscribePlaceholder) {
-			// this should be the only way a value is undefined
-			newCsdValue.value = undefined;
-		}
-		// add it and update tracking vars.
-		csdDataStructure.allValues["" + data.nameOfValue] = newCsdValue;
-		csdDataStructure.numberOfValues++;
-		csdDataStructure.allNamesOfValues.push("" + data.nameOfValue);
-		addedNewValue = true;
-	} else {
-		// undefined should only possible through subscription placeholder
-		if (undefined === csdDataStructure.allValues[ "" + data.nameOfValue ].value) {
-			addedNewValue = true;
-		}
-		// value exists, just update it.
-		csdDataStructure.allValues[ "" + data.nameOfValue ].value = data.value;
-		// potentially the new value isn't the same and a description can be useful
-		if (data.description) {
-			csdDataStructure.allValues[ "" + data.nameOfValue ].description = data.description;
-		}
-	}
-	// send to each of the new value watchers, currently only works with displays clients
-	var dataForApp = {};
-	dataForApp.data = {
-		nameOfValue: data.nameOfValue,
-		description: data.description
-	};
-	if (addedNewValue) {
-		for (let i = 0; i < csdDataStructure.newValueWatchers.length; i++) {
-			// fill the data object for the app, using display's broadcast packet
-			dataForApp.app  = csdDataStructure.newValueWatchers[i].app;
-			dataForApp.func = csdDataStructure.newValueWatchers[i].func;
-			// send to all display clients(since they all need to update)
-			// for (let j = 0; j < clients.length; j++) {
-			// 	if (clients[j].clientType === "display") {
-			// 		clients[j].emit('broadcast', dataForApp);
-			// 	}
-			// }
-			broadcast('broadcast', dataForApp);
-		}
-	}
-
-	// now send to each of the subscribers to the value
-	dataForApp.data = csdDataStructure.allValues["" + data.nameOfValue].value;
-	for (let i = 0; i < csdDataStructure.allValues[ "" + data.nameOfValue ].subscribers.length; i++) {
-		// fill the data object for the app, using display's broadcast packet
-		dataForApp.app  = csdDataStructure.allValues["" + data.nameOfValue].subscribers[i].app;
-		dataForApp.func = csdDataStructure.allValues["" + data.nameOfValue].subscribers[i].func;
-		// send to all display clients(since they all need to update)
-		// for (let j = 0; j < clients.length; j++) {
-		// 	if (clients[j].clientType === "display") {
-		// 		clients[j].emit('broadcast', dataForApp);
-		// 	}
-		// }
-		broadcast('broadcast', dataForApp);
-	}
-}
-
-/**
-Will send back the named value if it exists.
-Should it send back null if the value doesn't exist?
-The current behavior is do nothing. Maybe sending null isn't bad.
-
-Needs
-	data.nameOfValue
-	data.app
-	data.func
-*/
-function csdGetValue(wsio, data) {
-	// don't do anything if this isn't filled out.
-	if (data.nameOfValue === undefined || data.nameOfValue === null) {
-		return;
-	}
-	// also don't do anything if the value doesn't exist
-	if (csdDataStructure.allValues["" + data.nameOfValue] === undefined) {
-		return;
-	}
-	// make the data for the app, using display's broadcast packet
-	var dataForApp = {};
-	dataForApp.app  = data.app;
-	dataForApp.func = data.func;
-	dataForApp.data = csdDataStructure.allValues[ "" + data.nameOfValue ].value;
-	wsio.emit('broadcast', dataForApp);
-}
-
-/**
-Adds the app to the named value as a subscriber.
-Changed from previous behavior. If the value doesn't exist, it will create a "blank" value and subscribe to it.
-
-Needs
-	data.nameOfValue
-	data.app
-	data.func
-optional
-	data.unsubscribe = true to remove from list of subscribers
-*/
-function csdSubscribeToValue(wsio, data) {
-	// Need to have a name. Without a name, nothing can be done.
-	if (data.nameOfValue === undefined || data.nameOfValue === null) {
-		return;
-	}
-	// also don't do anything if the value doesn't exist
-	if (csdDataStructure.allValues["" + data.nameOfValue] === undefined) {
-		data.value = null; // nothing
-		data.subscribePlaceholder = true;
-		csdSetValue(wsio, data);
-	}
-
-	let foundSubscriber = false;
-	for (let i = 0; i < csdDataStructure.allValues[ "" + data.nameOfValue ].subscribers.length; i++) {
-		// do not double add if the app and function are the same this permits same app diff function
-		if (csdDataStructure.allValues[ "" + data.nameOfValue ].subscribers[i].app == data.app
-			&& csdDataStructure.allValues[ "" + data.nameOfValue ].subscribers[i].func == data.func) {
-			foundSubscriber = true;
-			if (data.unsubscribe) {
-				csdDataStructure.allValues[ "" + data.nameOfValue ].subscribers.splice(i, 1);
-			}
-			break;
-		}
-	}
-	// if app is not already subscribing
-	if (!foundSubscriber && !data.unsubscribe) {
-		// make the new subscriber entry
-		let newCsdSubscriber  = {};
-		newCsdSubscriber.app  = data.app;
-		newCsdSubscriber.func = data.func;
-		// add it to that value
-		csdDataStructure.allValues[ "" + data.nameOfValue ].subscribers.push(newCsdSubscriber);
-	}
-}
-
-/**
-Will send a notification to app when a new value gets created.
-App will get the value's name and description.
-
-Needs
-	data.app
-	data.func
-optional:
-	data.unsubscribe = true will remove from notification list
-*/
-function csdSubscribeToNewValueNotification(wsio, data) {
-	// create the element
-	var appWatcher = {
-		app: data.app,
-		func: data.func
-	};
-	// make sure it wasn't already added
-	for (let i = 0; i < csdDataStructure.newValueWatchers.length; i++) {
-		if (csdDataStructure.newValueWatchers[i].app === appWatcher.app
-		&& csdDataStructure.newValueWatchers[i].func === appWatcher.func) {
-			if (data.unsubscribe) {
-				csdDataStructure.newValueWatchers.splice(i, 1);
-			}
-			return; // they are already subscribed, or this was an unsubscribe
-		}
-	}
-	csdDataStructure.newValueWatchers.push(appWatcher);
-}
-
-
-
-/**
-Gets all tracked values and gives to requesting app. This could be really large.
-
-Needs
-	data.nameOfValue
-	data.app
-	data.func
-*/
-function csdGetAllTrackedValues(wsio, data) {
-	var dataForApp = {};
-	dataForApp.data = [];
-	dataForApp.app  = data.app;
-	dataForApp.func = data.func;
-	for (var i = 0; i < csdDataStructure.allNamesOfValues.length; i++) {
-		dataForApp.data.push(
-			{	nameOfValue: csdDataStructure.allNamesOfValues[i],
-				value: csdDataStructure.allValues[ csdDataStructure.allNamesOfValues[i] ]
-			});
-	}
-	wsio.emit('broadcast', dataForApp);
-}
-
-/**
-Gets all tracked value names and descriptions, gives to requesting app.
-
-Needs
-	data.app
-	data.func
-*/
-function csdGetAllTrackedDescriptions(wsio, data) {
-	var dataForApp = {};
-	dataForApp.data = [];
-	dataForApp.app  = data.app;
-	dataForApp.func = data.func;
-	for (var i = 0; i < csdDataStructure.allNamesOfValues.length; i++) {
-		dataForApp.data.push(
-			{	nameOfValue: csdDataStructure.allNamesOfValues[i],
-				description: csdDataStructure.allValues[ csdDataStructure.allNamesOfValues[i] ].description
-			});
-	}
-	wsio.emit('broadcast', dataForApp);
-}
-
-
-
-
-
-/**
-Currently used to save files in server media folders.
-Writes to mainFolder.path, which should place it into ~/Documents/SAGE2_Media
-
-Needs
-	data.fileName
-	data.fileType
-		note
-	data.fileContent
-
-*/
-function csdSaveDataOnServer(wsio, data) {
-=======
 				clients[i].emit('sendDataToClient', data);
 			}
 		}
@@ -9970,7 +9479,6 @@
  * @param  {String} data.fileContent - To be written in the file.
  */
 function wsSaveDataOnServer(wsio, data) {
->>>>>>> 9c38ce04
 	// First check if all necessary fields have been provided.
 	if (data.fileType == null || data.fileType == undefined
 		|| data.fileName == null || data.fileName == undefined
@@ -10081,42 +9589,6 @@
 	sharedServerData.getAllTrackedValues(wsio, data);
 }
 
-/*
-Data structure for the csd value passing.
-
-var csdDataStructure = {};
-	csdDataStructure.allValues = {};
-		object to hold all tracked values
-		example csdDataStructure.allValues['nameOfvalue'] = <entryObject>
-	csdDataStructure.numberOfValues = 0;
-		will increment as new values are added
-	csdDataStructure.allNamesOfValues = [];
-		strings to denote the names used for values
-		order is based on when it was first set (not alphabetical)
-
-	The allValues is comprised of entry objects
-	{
-		name: 	name of value
-		value: 	actual value which could be an object of more values
-		desc: 	used for later
-		subscribers: 	[]
-	}
-
-	Each entry in subscribers is also an object.
-	Current assumption is that all subscribers are apps on a display.
-	{
-		app: 	identifies the app which is subscribing to the value.
-			NOTE: need to find a way to unsubscribe esp if the app is removed, or apps are reset.
-
-		func: 	name of the function to call in order to pass the information.
-			NOTE: broadcast currently only supports 1 parameter.
-	}
-*/
-var csdDataStructure = {};
-csdDataStructure.allValues = {};
-csdDataStructure.numberOfValues = 0;
-csdDataStructure.allNamesOfValues = [];
-
 /**
  * Calculate if we have enough screenshot-capable display clients
  * and send message to UI clients to enable the screenshot menu
