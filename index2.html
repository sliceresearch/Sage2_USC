--- conflicted
+++ resolved
@@ -110,23 +110,9 @@
         });
         
         wsio.on('changeSagePointerMode', function(pointer_data){
-<<<<<<< HEAD
-        	console.log(pointer_data.mode);
         	pointerItems[pointer_data.id].changeMode(pointer_data.mode);
         	pointerItems[pointer_data.id].draw();
         });
-=======
-                
-            pointerItems[pointer_data.id].changeMode(pointer_data.mode);
-            pointerItems[pointer_data.id].draw();
-        });
-        
-        /*
-        wsio.on('startNewMediaStream', function(data) {
-			wsio.emit('receivedMediaStreamFrame', {id: data.id});
-		});
-		*/
->>>>>>> b1a8528e
 		
 		wsio.on('updateMediaStreamFrame', function(data) {
 			wsio.emit('receivedMediaStreamFrame', {id: data.id});
